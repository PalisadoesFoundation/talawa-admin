---
id: tablefix-tables
title: Data Tables
description:
  End‑to‑end guide to Talawa Admin’s generic DataTable, including types, structure,
  empty/error states, pagination, loading, sorting, filtering/search, selection/actions,
  accessibility, testing, and migration patterns.
slug: /developer-resources/tables
sidebar_position: 36
tags:
  [
    react,
    typescript,
    talawa-admin,
    table,
    data,
    pagination,
    sorting,
    filtering,
    accessibility,
  ]
---

What you’ll learn

- How to define strongly‑typed table columns with string and function accessors
- How to render the generic DataTable with empty/error handling
- How to use client/server pagination and the useTableData hook
- How to add loading skeletons and refetch overlays
- How to enable sorting, filtering, global search, selection, and actions
- How to test reliably with ≥ 95% coverage and migrate existing screens

## Overview
<<<<<<< HEAD
The DataTable system provides a reusable, type-safe, accessible, and extensible way to render tabular data in the Talawa Admin project. It supports generic column definitions, custom rendering, loading/error/empty states, accessibility, and internationalization (i18n).

## Key Files
- **src/shared-components/DataTable/DataTable.tsx**: Main DataTable component (generic, supports meta, custom render, error/loading/empty states, TableLoader, i18n, accessibility).
- **src/shared-components/DataTable/types.ts**: Type definitions (IColumnDef, IDataTableProps, ITableState, etc.).
- **src/shared-components/DataTable/DataTable.spec.tsx**: Component and type tests.

## Column Definition Example
```ts
import type { IColumnDef } from 'src/shared-components/DataTable/types';
=======

The generic DataTable provides a single, shared, strongly typed table foundation for
Talawa Admin. It replaces bespoke per‑screen tables with a consistent API for:

- Type‑safe column definitions
- Empty and error states
- Client and server pagination
- Loading skeletons/overlays
- Sorting
- Filtering and global search
- Row selection, row actions, and bulk actions

Architecture at a glance:

```mermaid
flowchart LR
  Q[GraphQL QueryResult] --> H[useTableData]
  H -->|rows, pageInfo, loading| DT[DataTable]
  DT -->|onLoadMore/onSortChange| Q
```

:::tip
Base UI uses React‑Bootstrap’s Table component to match the repo’s existing styling and
responsiveness while keeping the API minimal and framework‑agnostic.
:::

## Quick Start (Minimal)

Before → After

```tsx
// Before (bespoke table; simplified)
<Table>
  <thead>
    <tr>
      <th>Name</th>
      <th>Email</th>
    </tr>
  </thead>
  <tbody>
    {users.map((u) => (
      <tr key={u.id}>
        <td>{u.name}</td>
        <td>{u.email}</td>
      </tr>
    ))}
  </tbody>
</Table>
```

```tsx
// After (generic DataTable)
import { DataTable } from 'src/shared-components/DataTable/DataTable';
import type { ColumnDef } from 'src/shared-components/DataTable/types';
>>>>>>> 71a2b8c6

type User = { id: string; name: string; email: string };

const columns: Array<ColumnDef<User>> = [
  { id: 'name', header: 'Name', accessor: 'name' },
  { id: 'email', header: 'Email', accessor: (u) => u.email.toLowerCase() },
];

<DataTable<User>
  data={[{ id: '1', name: 'Ada', email: 'Ada@Example.com' }]}
  columns={columns}
  rowKey="id"
/>;
```

## Types reference (authoritative)

Core types used throughout the generic table system.

```ts
// Accessors
export type Accessor<T> = keyof T | ((row: T) => unknown);
export type AccessorValue<T, A extends Accessor<T>> = A extends keyof T
  ? T[A]
  : A extends (row: T) => infer R
    ? R
    : unknown;

// Sorting
export type SortDirection = 'asc' | 'desc';

// Column definition
export interface ColumnDef<T, A extends Accessor<T> = Accessor<T>> {
  id: string;
  header: string | (() => React.ReactNode);
  accessor: A;
  render?: (value: AccessorValue<T, A>, row: T) => React.ReactNode;
  meta?: {
    sortable?: boolean;
    sortFn?: (a: T, b: T) => number;
    filterable?: boolean;
    searchable?: boolean;
    filterFn?: (row: T, value: unknown) => boolean;
    getSearchValue?: (row: T) => string;
    width?: string | number;
    align?: 'left' | 'center' | 'right';
    ariaLabel?: string;
  };
}

<<<<<<< HEAD
const columns: Array<IColumnDef<User>> = [
  { id: 'name', header: 'Name', accessor: 'name' },
  { id: 'email', header: 'Email', accessor: u => u.email.toLowerCase(), meta: { sortable: true } },
  { id: 'age', header: 'Age', accessor: 'age' },
  { id: 'createdAt', header: 'Created', accessor: 'createdAt', render: (val) => val instanceof Date ? val.toLocaleDateString() : '' },
=======
export interface PageInfo {
  hasNextPage: boolean;
  hasPreviousPage: boolean;
  startCursor?: string;
  endCursor?: string;
}
```

```ts
// DataTable props (key fields)
export interface DataTableProps<T> {
  data: readonly T[];
  columns: readonly ColumnDef<T>[];
  loading?: boolean;
  error?: Error | null;
  renderError?: (error: Error) => React.ReactNode;
  rowKey?: keyof T | ((row: T) => string | number);
  emptyMessage?: string;

  // Pagination
  paginationMode?: 'client' | 'server';
  pageSize?: number;
  currentPage?: number;
  onPageChange?: (page: number) => void;
  totalItems?: number;
  pageInfo?: PageInfo;
  onLoadMore?: () => void;
  loadingMore?: boolean;

  // Loading optimizations
  skeletonRows?: number;
  loadingOverlay?: boolean;

  // Sorting
  serverSort?: boolean;
  sortBy?: string;
  sortDirection?: SortDirection;
  onSortChange?: (next: {
    sortBy: string;
    sortDirection: SortDirection;
    column: ColumnDef<T>;
  }) => void;
  initialSortBy?: string;
  initialSortDirection?: SortDirection;

  // Filtering & search
  showSearch?: boolean;
  searchPlaceholder?: string;
  globalSearch?: string;
  onGlobalSearchChange?: (q: string) => void;
  initialGlobalSearch?: string;
  columnFilters?: Record<string, unknown>;
  onColumnFiltersChange?: (filters: Record<string, unknown>) => void;
  serverSearch?: boolean;
  serverFilter?: boolean;

  // Selection & actions
  selectable?: boolean;
  selectedKeys?: ReadonlySet<string | number>;
  onSelectionChange?: (next: ReadonlySet<string | number>) => void;
  initialSelectedKeys?: ReadonlySet<string | number>;
  rowActions?: ReadonlyArray<RowAction<T>>;
  bulkActions?: ReadonlyArray<BulkAction<T>>;
}

export type Key = string | number;

export type RowAction<T> = {
  id: string;
  label: string;
  onClick: (row: T) => void;
  disabled?: boolean | ((row: T) => boolean);
  ariaLabel?: string;
};

export type BulkAction<T> = {
  id: string;
  label: string;
  onClick: (rows: T[], keys: Key[]) => void | Promise<void>;
  disabled?: boolean | ((rows: T[], keys: Key[]) => boolean);
  confirm?: string;
};

export interface TableState<T = unknown> {
  sortBy?: string;
  sortDirection?: SortDirection;
  filters?: Partial<Record<string, unknown>>;
  globalSearch?: string;
  selectedKeys?: Set<Key>;
}
```

### Short examples

```ts
// String and function accessors
const nameCol = { id: 'name', header: 'Name', accessor: 'name' } as const;
const emailCol = {
  id: 'email',
  header: 'Email',
  accessor: (u: User) => u.email.toLowerCase(),
} as const;
```

```ts
// Sort by string length via custom comparator
const byLen = {
  id: 'custom',
  header: 'Custom',
  accessor: (u: User) => u.name,
  meta: {
    sortable: true,
    sortFn: (a: User, b: User) => a.name.length - b.name.length,
  },
};
```

## Component: DataTable

The DataTable renders headers and rows from your typed column definitions. It includes built‑in
empty/error precedence: error > loading > empty > table.

Key props (ergonomics‑focused):
| Prop | Type | Default | Notes |
| --- | --- | --- | --- |
| data | readonly T[] | [] | Rows to display |
| columns | ColumnDef\<T\>[] | — | Column configuration |
| rowKey | keyof T or fn | index | Stable keys recommended |
| loading | boolean | false | Shows loading state |
| error | Error or null | null | Renders error region |
| emptyMessage | string | "No data available" | Shown when no rows |
| paginationMode | 'client' \| 'server' | — | See Pagination |
| serverSort | boolean | false | Use onSortChange for SSR |
| showSearch | boolean | false | Renders search bar |
| selectable | boolean | false | Enables selection column |

Minimal structure example

```tsx
import { DataTable } from 'src/shared-components/DataTable/DataTable';

<DataTable<User>
  data={users}
  columns={[nameCol, emailCol]}
  loading={false}
  emptyMessage="Nothing to show"
  rowKey="id"
/>;
```

Empty and Error

```tsx
<DataTable<User>
  data={[]}
  columns={[nameCol]}
  loading={false}
  emptyMessage="No users"
/>

<DataTable<User>
  data={[]}
  columns={[nameCol]}
  error={new Error('Network timeout')}
/>
```

## Hook: useTableData

The useTableData hook flattens GraphQL connections (edges → rows) and exposes pagination signals.

```ts
import { useMemo } from 'react';
import type { QueryResult, NetworkStatus } from '@apollo/client';
import type { PageInfo } from '../types';

type Edge<T> = { node: T | null } | null;
type Connection<T> =
  | { edges?: Array<Edge<T>> | null; pageInfo?: PageInfo | null }
  | null
  | undefined;

export interface UseTableDataOptions<TNode, TRow> {
  path: string[] | ((data: any) => Connection<TNode> | undefined);
  transformNode?: (node: TNode) => TRow;
  deps?: ReadonlyArray<unknown>;
}

export function useTableData<TRow = unknown, TNode = unknown>(
  result: QueryResult<any>,
  options: UseTableDataOptions<TNode, TRow>,
) {
  const { data, loading, error, refetch, fetchMore, networkStatus } = result;
  const { path, transformNode, deps = [] } = options;

  const getConnection = (d: any): Connection<TNode> =>
    typeof path === 'function'
      ? path(d)
      : path.reduce((acc, k) => (acc ? acc[k] : undefined), d);

  const connection = useMemo(() => getConnection(data), [data, ...deps]);

  const rows = useMemo<TRow[]>(() => {
    const nodes = (connection?.edges ?? [])
      .filter(Boolean)
      .map((e: any) => e?.node)
      .filter(Boolean) as TNode[];
    const map = transformNode ?? ((n: unknown) => n as unknown as TRow);
    return nodes.map(map);
  }, [connection, transformNode]);

  const loadingMore = networkStatus === (3 as NetworkStatus); // fetchMore

  return {
    rows,
    loading,
    loadingMore,
    error: (error as Error) ?? null,
    pageInfo: connection?.pageInfo,
    refetch,
    fetchMore,
    networkStatus,
  };
}
```

Example with GraphQL connection

```tsx
import { useQuery } from '@apollo/client';
import { useTableData } from 'src/shared-components/DataTable/hooks/useTableData';
import { DataTable } from 'src/shared-components/DataTable/DataTable';

type User = { id: string; name: string; email: string };

const { data, loading, error, fetchMore, networkStatus } =
  useQuery(/* GET_USERS */);
const { rows, pageInfo, loadingMore } = useTableData<User, User>(
  { data, loading, error, fetchMore, networkStatus } as any,
  { path: ['users'], transformNode: (n) => n },
);

<DataTable<User>
  data={rows}
  columns={[nameCol, emailCol]}
  rowKey="id"
  paginationMode="server"
  pageInfo={pageInfo}
  loadingMore={loadingMore}
  onLoadMore={() => fetchMore({ variables: { after: pageInfo?.endCursor } })}
/>;
```

## Pagination

Client mode

```tsx
import { PaginationControls } from 'src/shared-components/DataTable/Pagination';

<DataTable<User>
  data={users}
  columns={[nameCol, emailCol]}
  rowKey="id"
  paginationMode="client"
  pageSize={10}
/>;
```

Server mode (cursor)

```tsx
<DataTable<User>
  data={rows}
  columns={[nameCol]}
  rowKey="id"
  paginationMode="server"
  pageInfo={pageInfo}
  loadingMore={loadingMore}
  onLoadMore={() => fetchMore({ variables: { after: pageInfo?.endCursor } })}
/>
```

:::note Trade‑offs

- Client mode: simple and fast for small datasets; slices in memory.
- Server mode: required for large lists; relies on pageInfo and onLoadMore.
  :::

## Loading state optimizations

Initial skeleton, refetch overlay, and “loading more” rows.

```tsx
<DataTable<User>
  data={[]}
  columns={[nameCol, emailCol]}
  loading
  skeletonRows={5}
/>
```

```tsx
// overlay during refetch when rows already present
<DataTable<User>
  data={users}
  columns={[nameCol, emailCol]}
  loading
  loadingOverlay
/>
```

```tsx
// append skeleton rows while fetching more pages
<DataTable<User> data={users} columns={[nameCol, emailCol]} loadingMore />
```

Essential CSS extracts

```css
/* src/shared-components/DataTable/DataTable.module.css */
@keyframes shimmer {
  0% {
    background-position: 0% 50%;
  }
  100% {
    background-position: 200% 50%;
  }
}
.skeletonCell {
  height: 16px;
  border-radius: 6px;
  background: linear-gradient(90deg, #eee 0%, #f5f5f5 50%, #eee 100%);
  background-size: 200% 100%;
  animation: shimmer 1.2s ease-in-out infinite;
}
.loadingOverlay {
  position: absolute;
  inset: 0;
  display: grid;
  place-items: center;
  background: rgba(255, 255, 255, 0.55);
  backdrop-filter: blur(1px);
  pointer-events: none;
}
```

## Sorting

Enable per‑column sorting and optional custom comparators.

```tsx
const columns: Array<ColumnDef<User>> = [
  { id: 'name', header: 'Name', accessor: 'name', meta: { sortable: true } },
  {
    id: 'email',
    header: 'Email',
    accessor: (u) => u.email,
    meta: { sortable: true },
  },
  {
    id: 'len',
    header: 'Name Len',
    accessor: (u) => u.name,
    meta: { sortable: true, sortFn: (a, b) => a.name.length - b.name.length },
  },
>>>>>>> 71a2b8c6
];

<DataTable<User> data={users} columns={columns} rowKey="id" />;
```

Server‑side sorting (no local reorder)

```tsx
<DataTable<User>
  data={users}
  columns={columns}
  serverSort
  sortBy="name"
  sortDirection="asc"
  onSortChange={({ sortBy, sortDirection }) => {
    // refetch with variables { orderBy: { [sortBy]: sortDirection } }
  }}
/>
```

:::warning
Default comparator is stable, case‑insensitive for strings, and places null/undefined last.
Use meta.sortFn for domain‑specific ordering.
:::

## Filtering and Global Search

Per‑column filtering and global search against searchable columns.

```tsx
<<<<<<< HEAD
import { DataTable } from 'src/shared-components/DataTable/DataTable';
import { useTranslation } from 'react-i18next';

const { t } = useTranslation('common');
=======
const columns: Array<ColumnDef<User>> = [
  {
    id: 'name',
    header: 'Name',
    accessor: 'name',
    meta: { filterable: true, searchable: true },
  },
  {
    id: 'email',
    header: 'Email',
    accessor: 'email',
    meta: { filterable: true, searchable: true },
  },
  {
    id: 'adult',
    header: 'Adult?',
    accessor: (u) => (u.age ?? 0) >= 18,
    meta: {
      filterable: true,
      searchable: false,
      filterFn: (row, val) =>
        val === 'yes'
          ? (row.age ?? 0) >= 18
          : val === 'no'
            ? (row.age ?? 0) < 18
            : true,
    },
  },
];
>>>>>>> 71a2b8c6

<DataTable<User>
  data={users}
  columns={columns}
  rowKey="id"
<<<<<<< HEAD
  emptyMessage={t('noResultsFound')}
  ariaLabel={t('userTableAriaLabel')}
/>
```

- **TableLoader** is used automatically for loading states.
- **emptyMessage** and **ariaLabel** should be internationalized using i18next.

## Accessibility
- The table uses `aria-label` and a visually hidden `<caption>` for screen readers.
- Always provide a meaningful `ariaLabel` prop for accessibility.

## Type Safety
- Each `IColumnDef` can specify its own value type, allowing heterogeneous columns.
- The `IDataTableProps` interface allows columns with different value types.
- All types are validated with comprehensive tests in `DataTable.spec.tsx`.

## Testing & Coverage
- Component and type tests are in `DataTable.spec.tsx` and validate all type variants and edge cases.
- Type-only files (like `types.ts`) do not generate runtime coverage, which is expected and normal.
- For logic coverage, add tests for `DataTable.tsx` and related files.

## Best Practices
- Avoid using `any`; prefer explicit types for columns and data.
- Use i18next for all user-visible text (emptyMessage, ariaLabel, etc.).
- Document all custom column meta fields and rendering logic.
- Use TableLoader for consistent loading UI.

## Further Reading
- See `src/shared-components/DataTable/types.ts` for all available types and interfaces.
- See `src/shared-components/DataTable/DataTable.spec.tsx` for usage and test examples.

---
*Last updated: December 29, 2025*
=======
  showSearch
  initialGlobalSearch=""
  columnFilters={{ name: 'ada' }}
/>;
```

Server modes: don’t filter locally, just emit changes.

```tsx
<DataTable<User>
  data={users}
  columns={columns}
  showSearch
  globalSearch=""
  onGlobalSearchChange={(q) => /* refetch with q */ null}
  columnFilters={{}}
  onColumnFiltersChange={(f) => /* refetch with f */ null}
  serverSearch
  serverFilter
/>
```

## Selection, Row Actions, and Bulk Actions

Enable selection, add row actions, and bulk actions for selected rows.

```tsx
import type {
  RowAction,
  BulkAction,
} from 'src/shared-components/DataTable/types';

const rowActions: RowAction<User>[] = [
  { id: 'open', label: 'Open', onClick: (u) => console.log('open', u.id) },
  {
    id: 'disable',
    label: 'Disable',
    onClick: (u) => console.log('disable', u.id),
    disabled: (u) => u.email.endsWith('@example.com'),
  },
];

const bulkActions: BulkAction<User>[] = [
  {
    id: 'export',
    label: 'Export CSV',
    onClick: (rows) => console.log('export', rows.length),
  },
  {
    id: 'remove',
    label: 'Remove',
    confirm: 'Remove selected users?',
    onClick: (rows, keys) => console.log('remove', keys),
  },
];

<DataTable<User>
  data={users}
  columns={[nameCol, emailCol]}
  rowKey="id"
  selectable
  rowActions={rowActions}
  bulkActions={bulkActions}
/>;
```

## Accessibility

- Errors: role="alert" and aria‑live="assertive"
- Loading/empty: aria‑busy and aria‑live="polite"
- Sortable headers: set aria‑sort to ascending/descending/none
- Search input: role="searchbox" via type="search" and explicit aria‑label
- Selection: each checkbox has a readable label; header checkbox uses indeterminate state

:::tip
Always provide a stable rowKey (e.g., "id") to keep focus and screen reader context consistent
across updates.
:::

## Testing and Coverage

Target: ≥ 95% coverage for files touched by table work.

Recommended test areas

- Types sanity (compile smoke tests for ColumnDef/DataTableProps)
- Rendering basics (headers, cell values; string and function accessors)
- Precedence: error > loading > empty
- Pagination: client slice, server load‑more, disabled edges
- Loading: skeleton grid, overlay with existing rows, appended skeletons
- Sorting: asc/desc toggle, custom sortFn, stability on ties, nulls last
- Filtering/search: default contains, custom filterFn, server emit‑only
- Selection/actions: single row, select‑all indeterminate, row actions, bulk actions
- Accessibility roles/attributes (aria‑sort, aria‑live, checkbox labels)

## Performance & Gotchas

- Memoize columns with useMemo when defined inline to avoid re‑renders
- Prefer lightweight cell renderers; avoid heavy closures in render()
- Use stable rowKey to minimize DOM diffing and preserve selection/focus
- For server pagination/sorting/filtering, debounce user input to reduce chatter
- When using fetchMore, ensure notifyOnNetworkStatusChange is enabled if you rely on loadingMore

## Migration Guide (Playbook)

1. Identify the screen’s list query and row type T.
2. Define columns: start with string accessors, add function accessors as needed.
3. Replace bespoke markup with DataTable\<T\>, passing columns and data.
4. Add empty/error handling via DataTable’s built‑ins (remove local placeholders).
5. Choose pagination mode:
   - Small list: client (pageSize)
   - Large/infinite: server (pageInfo, onLoadMore)
6. Add sorting:
   - Client: meta.sortable (+ sortFn if needed)
   - Server: serverSort + onSortChange → refetch
7. Add filtering/global search:
   - Local: showSearch + columnFilters / initialGlobalSearch
   - Server: serverSearch/serverFilter + emit callbacks → refetch
8. Add selection/actions if required: selectable, rowActions, bulkActions.
9. Tests: cover precedence chains, key flows; reach ≥ 95% coverage.
10. Remove legacy table utilities and dead styles.

Before → After (concise)

```tsx
// Before: bespoke, no built-ins, ad-hoc loaders/errors
<LegacyUsersTable users={data?.users ?? []} />

// After: generic, consistent, extensible
<DataTable<User>
  data={rows}
  columns={[nameCol, emailCol]}
  rowKey="id"
  paginationMode="server"
  pageInfo={pageInfo}
  onLoadMore={loadMore}
/>
```

## FAQ

- Why string vs function accessors?
  - String accessors are simple and optimal when mapping fields. Function accessors allow
    transformations (e.g., formatting) without duplicating data.

- When should I choose server pagination/sort?
  - Any list that can grow large or must reflect backend ordering/search should use server mode.

- How do I add a custom filter?
  - Provide meta.filterFn per column. Return true to keep a row; value comes from columnFilters[id].

- How do I disable a bulk action conditionally?
  - Supply a disabled predicate receiving selected rows and keys; return true to disable.

## Changelog by Phase (TableFix)

- Phase 1
  - Define Column System and TypeScript Interfaces
  - Build DataTable Component Structure
  - Add Empty State and Error Handling
- Phase 2
  - Add Pagination Support
  - Create useTableData Hook
  - Add Loading State Optimizations
- Phase 3
  - Implement Sorting Functionality
  - Add Filtering and Search Capabilities
  - Implement Row and Bulk Actions
>>>>>>> 71a2b8c6
<|MERGE_RESOLUTION|>--- conflicted
+++ resolved
@@ -31,18 +31,6 @@
 - How to test reliably with ≥ 95% coverage and migrate existing screens
 
 ## Overview
-<<<<<<< HEAD
-The DataTable system provides a reusable, type-safe, accessible, and extensible way to render tabular data in the Talawa Admin project. It supports generic column definitions, custom rendering, loading/error/empty states, accessibility, and internationalization (i18n).
-
-## Key Files
-- **src/shared-components/DataTable/DataTable.tsx**: Main DataTable component (generic, supports meta, custom render, error/loading/empty states, TableLoader, i18n, accessibility).
-- **src/shared-components/DataTable/types.ts**: Type definitions (IColumnDef, IDataTableProps, ITableState, etc.).
-- **src/shared-components/DataTable/DataTable.spec.tsx**: Component and type tests.
-
-## Column Definition Example
-```ts
-import type { IColumnDef } from 'src/shared-components/DataTable/types';
-=======
 
 The generic DataTable provides a single, shared, strongly typed table foundation for
 Talawa Admin. It replaces bespoke per‑screen tables with a consistent API for:
@@ -97,7 +85,6 @@
 // After (generic DataTable)
 import { DataTable } from 'src/shared-components/DataTable/DataTable';
 import type { ColumnDef } from 'src/shared-components/DataTable/types';
->>>>>>> 71a2b8c6
 
 type User = { id: string; name: string; email: string };
 
@@ -148,13 +135,6 @@
   };
 }
 
-<<<<<<< HEAD
-const columns: Array<IColumnDef<User>> = [
-  { id: 'name', header: 'Name', accessor: 'name' },
-  { id: 'email', header: 'Email', accessor: u => u.email.toLowerCase(), meta: { sortable: true } },
-  { id: 'age', header: 'Age', accessor: 'age' },
-  { id: 'createdAt', header: 'Created', accessor: 'createdAt', render: (val) => val instanceof Date ? val.toLocaleDateString() : '' },
-=======
 export interface PageInfo {
   hasNextPage: boolean;
   hasPreviousPage: boolean;
@@ -521,7 +501,6 @@
     accessor: (u) => u.name,
     meta: { sortable: true, sortFn: (a, b) => a.name.length - b.name.length },
   },
->>>>>>> 71a2b8c6
 ];
 
 <DataTable<User> data={users} columns={columns} rowKey="id" />;
@@ -552,12 +531,6 @@
 Per‑column filtering and global search against searchable columns.
 
 ```tsx
-<<<<<<< HEAD
-import { DataTable } from 'src/shared-components/DataTable/DataTable';
-import { useTranslation } from 'react-i18next';
-
-const { t } = useTranslation('common');
-=======
 const columns: Array<ColumnDef<User>> = [
   {
     id: 'name',
@@ -587,48 +560,11 @@
     },
   },
 ];
->>>>>>> 71a2b8c6
 
 <DataTable<User>
   data={users}
   columns={columns}
   rowKey="id"
-<<<<<<< HEAD
-  emptyMessage={t('noResultsFound')}
-  ariaLabel={t('userTableAriaLabel')}
-/>
-```
-
-- **TableLoader** is used automatically for loading states.
-- **emptyMessage** and **ariaLabel** should be internationalized using i18next.
-
-## Accessibility
-- The table uses `aria-label` and a visually hidden `<caption>` for screen readers.
-- Always provide a meaningful `ariaLabel` prop for accessibility.
-
-## Type Safety
-- Each `IColumnDef` can specify its own value type, allowing heterogeneous columns.
-- The `IDataTableProps` interface allows columns with different value types.
-- All types are validated with comprehensive tests in `DataTable.spec.tsx`.
-
-## Testing & Coverage
-- Component and type tests are in `DataTable.spec.tsx` and validate all type variants and edge cases.
-- Type-only files (like `types.ts`) do not generate runtime coverage, which is expected and normal.
-- For logic coverage, add tests for `DataTable.tsx` and related files.
-
-## Best Practices
-- Avoid using `any`; prefer explicit types for columns and data.
-- Use i18next for all user-visible text (emptyMessage, ariaLabel, etc.).
-- Document all custom column meta fields and rendering logic.
-- Use TableLoader for consistent loading UI.
-
-## Further Reading
-- See `src/shared-components/DataTable/types.ts` for all available types and interfaces.
-- See `src/shared-components/DataTable/DataTable.spec.tsx` for usage and test examples.
-
----
-*Last updated: December 29, 2025*
-=======
   showSearch
   initialGlobalSearch=""
   columnFilters={{ name: 'ada' }}
@@ -796,5 +732,4 @@
 - Phase 3
   - Implement Sorting Functionality
   - Add Filtering and Search Capabilities
-  - Implement Row and Bulk Actions
->>>>>>> 71a2b8c6
+  - Implement Row and Bulk Actions