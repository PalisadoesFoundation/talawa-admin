[Admin Docs](/)

***

# Function: default()

> **default**(): `JSX.Element`

<<<<<<< HEAD
Defined in: [src/screens/OrgList/OrgList.tsx:56](https://github.com/PalisadoesFoundation/talawa-admin/blob/main/src/screens/OrgList/OrgList.tsx#L56)

## CSS Strategy Explanation:

To ensure consistency across the application and reduce duplication, common styles
(such as button styles) have been moved to the global CSS file. Instead of using
component-specific classes (e.g., `.greenregbtnOrganizationFundCampaign`, `.greenregbtnPledge`), a single reusable
class (e.g., .addButton) is now applied.

### Benefits:
- **Reduces redundant CSS code.
- **Improves maintainability by centralizing common styles.
- **Ensures consistent styling across components.

### Global CSS Classes used:
- `.inputField`
- `.searchButton`
- `.btnsContainer`
- `.input`
- `.btnsBlock`
- `.dropdown`
- `.modalHeader`

For more details on the reusable classes, refer to the global CSS file.
=======
Defined in: [src/screens/OrgList/OrgList.tsx:68](https://github.com/PalisadoesFoundation/talawa-admin/blob/main/src/screens/OrgList/OrgList.tsx#L68)
>>>>>>> 1183dfce

## Returns

`JSX.Element`<|MERGE_RESOLUTION|>--- conflicted
+++ resolved
@@ -6,34 +6,7 @@
 
 > **default**(): `JSX.Element`
 
-<<<<<<< HEAD
-Defined in: [src/screens/OrgList/OrgList.tsx:56](https://github.com/PalisadoesFoundation/talawa-admin/blob/main/src/screens/OrgList/OrgList.tsx#L56)
-
-## CSS Strategy Explanation:
-
-To ensure consistency across the application and reduce duplication, common styles
-(such as button styles) have been moved to the global CSS file. Instead of using
-component-specific classes (e.g., `.greenregbtnOrganizationFundCampaign`, `.greenregbtnPledge`), a single reusable
-class (e.g., .addButton) is now applied.
-
-### Benefits:
-- **Reduces redundant CSS code.
-- **Improves maintainability by centralizing common styles.
-- **Ensures consistent styling across components.
-
-### Global CSS Classes used:
-- `.inputField`
-- `.searchButton`
-- `.btnsContainer`
-- `.input`
-- `.btnsBlock`
-- `.dropdown`
-- `.modalHeader`
-
-For more details on the reusable classes, refer to the global CSS file.
-=======
 Defined in: [src/screens/OrgList/OrgList.tsx:68](https://github.com/PalisadoesFoundation/talawa-admin/blob/main/src/screens/OrgList/OrgList.tsx#L68)
->>>>>>> 1183dfce
 
 ## Returns
 
