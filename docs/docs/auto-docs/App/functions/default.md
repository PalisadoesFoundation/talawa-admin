[Admin Docs](/)

***

# Function: default()

> **default**(): `ReactElement`

<<<<<<< HEAD
Defined in: [src/App.tsx:135](https://github.com/PalisadoesFoundation/talawa-admin/blob/main/src/App.tsx#L135)
=======
Defined in: [src/App.tsx:129](https://github.com/PalisadoesFoundation/talawa-admin/blob/main/src/App.tsx#L129)

This is the main function for our application. It sets up all the routes and components,
defining how the user can navigate through the app. The function uses React Router's `Routes`
and `Route` components to map different URL paths to corresponding screens and components.

## Important Details
- **UseEffect Hook**: This hook checks user authentication status using the `CHECK_AUTH` GraphQL query.
- **Routes**:
  - The root route ("/") takes the user to the `LoginPage`.
  - Protected routes are wrapped with the `SecuredRoute` component to ensure they are only accessible to authenticated users.
  - Admin and Super Admin routes allow access to organization and user management screens.
  - User portal routes allow end-users to interact with organizations, settings, chat, events, etc.
  - Plugin routes are dynamically added based on loaded plugins and user permissions.
>>>>>>> 708347e9

## Returns

`ReactElement`<|MERGE_RESOLUTION|>--- conflicted
+++ resolved
@@ -6,24 +6,7 @@
 
 > **default**(): `ReactElement`
 
-<<<<<<< HEAD
-Defined in: [src/App.tsx:135](https://github.com/PalisadoesFoundation/talawa-admin/blob/main/src/App.tsx#L135)
-=======
-Defined in: [src/App.tsx:129](https://github.com/PalisadoesFoundation/talawa-admin/blob/main/src/App.tsx#L129)
-
-This is the main function for our application. It sets up all the routes and components,
-defining how the user can navigate through the app. The function uses React Router's `Routes`
-and `Route` components to map different URL paths to corresponding screens and components.
-
-## Important Details
-- **UseEffect Hook**: This hook checks user authentication status using the `CHECK_AUTH` GraphQL query.
-- **Routes**:
-  - The root route ("/") takes the user to the `LoginPage`.
-  - Protected routes are wrapped with the `SecuredRoute` component to ensure they are only accessible to authenticated users.
-  - Admin and Super Admin routes allow access to organization and user management screens.
-  - User portal routes allow end-users to interact with organizations, settings, chat, events, etc.
-  - Plugin routes are dynamically added based on loaded plugins and user permissions.
->>>>>>> 708347e9
+Defined in: [src/App.tsx:139](https://github.com/PalisadoesFoundation/talawa-admin/blob/main/src/App.tsx#L139)
 
 ## Returns
 
