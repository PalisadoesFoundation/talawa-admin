[Admin Docs](/)

***

# Function: default()

> **default**(): `ReactElement`

<<<<<<< HEAD
Defined in: [src/App.tsx:119](https://github.com/PalisadoesFoundation/talawa-admin/blob/main/src/App.tsx#L119)
=======
Defined in: [src/App.tsx:114](https://github.com/PalisadoesFoundation/talawa-admin/blob/main/src/App.tsx#L114)
>>>>>>> 6a9bd51f

This is the main function for our application. It sets up all the routes and components,
defining how the user can navigate through the app. The function uses React Router's `Routes`
and `Route` components to map different URL paths to corresponding screens and components.

## Important Details
- **UseEffect Hook**: This hook checks user authentication status using the `CHECK_AUTH` GraphQL query.
- **Routes**:
  - The root route ("/") takes the user to the `LoginPage`.
  - Protected routes are wrapped with the `SecuredRoute` component to ensure they are only accessible to authenticated users.
  - Admin and Super Admin routes allow access to organization and user management screens.
  - User portal routes allow end-users to interact with organizations, settings, chat, events, etc.
  - Plugin routes are dynamically added based on loaded plugins and user permissions.

## Returns

`ReactElement`

The rendered routes and components of the application.<|MERGE_RESOLUTION|>--- conflicted
+++ resolved
@@ -6,11 +6,8 @@
 
 > **default**(): `ReactElement`
 
-<<<<<<< HEAD
+
 Defined in: [src/App.tsx:119](https://github.com/PalisadoesFoundation/talawa-admin/blob/main/src/App.tsx#L119)
-=======
-Defined in: [src/App.tsx:114](https://github.com/PalisadoesFoundation/talawa-admin/blob/main/src/App.tsx#L114)
->>>>>>> 6a9bd51f
 
 This is the main function for our application. It sets up all the routes and components,
 defining how the user can navigate through the app. The function uses React Router's `Routes`
