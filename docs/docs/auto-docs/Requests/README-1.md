[Admin Docs](/)

***

# Requests

**`Function`**

## File

Requests.tsx

## Description

This component renders a table displaying volunteer membership requests for a specific event.
It allows administrators to search, sort, and manage these requests by accepting or rejecting them.

## Requires

react

## Requires

react-i18next

## Requires

react-bootstrap

## Requires

react-router-dom

## Requires

<<<<<<< HEAD
react-router-dom
=======
@apollo/client

## Requires

@mui/x-data-grid
>>>>>>> bf1a0971

## Requires

dayjs

## Requires

react-toastify

## Requires

components/Loader/Loader

## Requires

components/Avatar/Avatar

## Requires

components/AdminSearchFilterBar/AdminSearchFilterBar

## Requires

GraphQl/Queries/EventVolunteerQueries

## Requires

GraphQl/Mutations/EventVolunteerMutation

## Requires

utils/interfaces

 Requests

## Remarks

- Displays a loader while fetching data and handles errors gracefully.
- Uses Apollo Client's `useQuery` to fetch data and `useMutation` to update membership status.
- Uses AdminSearchFilterBar for unified search and filter interface with debouncing.
- Provides sorting by creation date (latest/earliest) and filtering by request type (all/individuals/groups).
- Displays volunteer details with accessible avatar alt text, request type, request date, and action buttons.
- All UI text is internationalized using i18n translation keys.
- Redirects to the home page if `orgId` or `eventId` is missing in the URL parameters.

## Example

```ts
<Requests />
```

## Functions

- [default](functions/default-1.md)<|MERGE_RESOLUTION|>--- conflicted
+++ resolved
@@ -33,15 +33,11 @@
 
 ## Requires
 
-<<<<<<< HEAD
-react-router-dom
-=======
 @apollo/client
 
 ## Requires
 
 @mui/x-data-grid
->>>>>>> bf1a0971
 
 ## Requires
 
