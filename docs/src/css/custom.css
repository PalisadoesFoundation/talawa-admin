--- conflicted
+++ resolved
@@ -74,8 +74,6 @@
   --ifm-font-size-base: 17px;
 }
 
-<<<<<<< HEAD
-=======
 /* For readability concerns, you should choose a lighter palette in dark mode. */
 
 [data-theme='dark'] {
@@ -94,7 +92,6 @@
   border-bottom: 1px solid #2d3956;
 }
 
->>>>>>> 0f9778e5
 html[data-theme='dark'] {
   --ifm-background-color: #111927;
   --ifm-background-surface-color: var(--ifm-background-color);
