--- conflicted
+++ resolved
@@ -2,12 +2,10 @@
 import type { ChangeEvent } from 'react';
 import { Button, Form } from 'react-bootstrap';
 import { Search } from '@mui/icons-material';
-<<<<<<< HEAD
+
 import styles from '../style/app.module.css';
-=======
-import styles from '../style/app-fixed.module.css';
 
->>>>>>> 31ece391
+
 interface InterfaceSearchBarProps {
   /** Placeholder text for the search input */
   placeholder?: string;
