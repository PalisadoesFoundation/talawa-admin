--- conflicted
+++ resolved
@@ -6814,7 +6814,6 @@
   font-weight: bold;
   color: var(--black-color);
 }
-<<<<<<< HEAD
 .customScroll {
   overflow-y: scroll;
 }
@@ -20861,9 +20860,7 @@
 
   100% {
     background-position: 1200px 0;
-  }
-=======
-
+ 
 /* usersidebar  */
 
 .leftDrawer {
@@ -21573,5 +21570,4 @@
   display: flex;
   flex-direction: row;
   justify-content: center;
->>>>>>> 846ce57e
 }