:root {
  /* Neutral Colors */
  --grey-light: #eaebef;
  --grey-dark: #707070;
  --grey-border: #e8e5e5;
  --input-shadow: #dddddd;

  /* Blue Shades */
  --blue-primary: #0056b3;
  --blue-subtle: #7c9beb;
  --blue-subtle-hover: #5f7e91;
  --blue-search-bg: #a8c7fa;
  --toggle-bg: #1e4e8c;
  --dropdown-hover: #eff1f7;

  /* Red Shades */
  --red-delete-bg: #f8d6dc;
  --red-delete-text: #ff4d4f;

  /* Yellow/Orange Shades */
  --loader-color: #febc59;

  /* Miscellaneous */
  --brown-color: #555555;
  --blue-color: #0000ff;
  --light-blue-color: #286fe0;
  --dimp-white: #b5b5b5;
  --gray-blue: #1e293b;
  --gray-white: #808080;
  --dropdown-hover-color: #eff1f7;
  --grey-bg-color: #eaebef;
  --light-dark-green: #08780b;
  --light-green: #31bb6b;
  --green-color: #21d015;
  --light-more-green: #39a440;
  --off-light-green: #31bb6a60;
  --dark-emerald-green: #23864c;
  --light-neon-green: #afffe8;
  --white-color: #ffffff;
  --off-white-color: #ffffff97;
  --black-color: #000000;
  --black-shadow-color: #00000029;
  --white-shadow-color: #ffffff33;
  --light-dark-gray-color: #505050;
  --light-orange: #febc59;
  --grey-border-box-color: #e8e5e5;
  --subtle-blue-grey: #7c9beb;
  --subtle-blue-grey-hover: #5f7e91;
  --search-bar-icon-blue: #a8c7fa;
  --holidays-card-background-color: #e0e9ff;
  --holidays-card-date-color: #3771c8;
  --events-card-background-color: #eaebef;
  --organization-indicator-color: #a8c7fa;
  --white: #fff;
  --black: black;
  --rating-star-filled: #ff6d75;
  --rating-star-hover: #ff3d47;
  /* Background and Border */
  --table-bg: #eaebef;
  --tablerow-bg: #eff1f7;
  --date-picker-bg: #f2f2f2;
  --table-bg-color: var(--grey-bg-color);
  --tablerow-bg-color: #ffffff;
  --row-background: var(--bs-white, var(--bs-white));
  --modal-background: rgba(0, 0, 0, 0.7);

  /* Font Sizes */
  --font-size-header: 16px;

  /* Borders and Radius */
  --primary-border-solid: 1px solid var(--dropdown-border-color);
  --table-head-radius: 20px;

  /* Loader Sizes */
  --loader-size: 10em;
  --loader-border-width: 1.1em;

  /* Image Sizes */
  --table-image-size: 50px;
  --table-image-small-size: 25px;

  /* Modal Dimensions */
  --modal-width: 670px;
  --modal-max-width: 680px;

  /* Additional Variables */
  --input-shadow-color: #dddddd;
  --delete-button-bg: #f8d6dc;
  --delete-button-color: #ff4d4f;
  --search-button-bg: #a8c7fa;
  --search-button-border: var(--brown-color);
  --bs-primary: #0056b3;
  --bs-warning: #ffc107;
  --bs-white: #fff;
  --bs-gray-600: #4b5563;
  --bs-gray-400: #9ca3af;
  --bs-gray-300: #d1d5db;
  --toggle-button-bg: #1e4e8c;
  --table-head-bg: #eaebef;
  --table-head-color: var(--bs-white, var(--white-color));
  --table-header-color: #000000;
  --input-area-color: #f1f3f6;
  --date-picker-background: #f2f2f2;
  --grey-bg-color-dark: #707070;
  --dropdown-border-color: #cccccc;
  --primary-border-solid: 1px solid var(--dropdown-border-color);
  --light-blue: #a8c7fa;
  --dark-blue: #1778f2;
  --card-shadow: 0 2px 4px rgba(0, 0, 0, 0.1);

  /* breakpoints */
  --breakpoint-mobile: 576px;
  --breakpoint-tablet: 768px;
  --breakpoint-desktop: 1024px;
}

.fonts {
  color: var(--grey-bg-color-dark);
}

.fonts > span {
  font-weight: 600;
}

.cards > h2 {
  font-size: 19px;
}
.cards > h3 {
  font-size: 17px;
}
.cards > p {
  font-size: 14px;
  margin-top: -5px;
  margin-bottom: 7px;
}

.cards:hover {
  filter: brightness(0.8);
}
.cards:hover::before {
  opacity: 0.5;
}

.cards:hover::after {
  opacity: 1;
  mix-blend-mode: normal;
}

.cards:last-child:nth-last-child(odd) {
  grid-column: auto / span 2;
}

.cards:first-child:nth-last-child(even),
.cards:first-child:nth-last-child(even) ~ .box {
  grid-column: auto / span 1;
}

.capacityLabel {
  background-color: var(--bs-primary);
  color: var(--white-color);
  height: 22.19px;
  font-size: 12px;
  font-weight: bolder;
  padding: 0.1rem 0.3rem;
  border-radius: 0.5rem;
  position: relative;
  overflow: hidden;
}

.capacityLabel svg {
  margin-bottom: 3px;
}

.sidebar {
  z-index: 0;
  padding-top: 5px;
  margin: 0;
  height: 100%;
}
.sidebar:after {
  background-color: var(--grey-border-box-color);
  position: absolute;
  width: 2px;
  height: 600px;
  top: 10px;
  left: 94%;
  display: block;
}
.sidebarsticky {
  padding-left: 45px;
  margin-top: 7px;
}
.sidebarsticky > p {
  margin-top: -10px;
}

.logintitle {
  color: var(--grey-bg-color-dark);
  font-weight: 600;
  font-size: 20px;
  margin-bottom: 30px;
  padding-bottom: 5px;
  border-bottom: 3px solid var(--light-blue);
  width: 15%;
}

.searchtitle {
  color: var(--grey-bg-color-dark);
  font-weight: 600;
  font-size: 18px;
  margin-bottom: 20px;
  padding-bottom: 5px;
  border-bottom: 3px solid var(--light-blue);
  width: 60%;
}

.admindetails {
  display: flex;
  justify-content: space-between;
}

.admindetails > p {
  margin-top: -12px;
  margin-right: 30px;
}

.mainpageright > hr {
  margin-top: 20px;
  width: 100%;
  margin-left: -15px;
  margin-right: -15px;
  margin-bottom: 20px;
}

.justifysp {
  display: flex;
  justify-content: space-between;
}

@media screen and (max-width: 575.5px) {
  .justifysp {
    padding-left: 55px;
    display: flex;
    justify-content: space-between;
    width: 100%;
  }
}

.sidebarsticky > input {
  text-decoration: none;
  margin-bottom: 50px;
  border-color: var(--grey-border-box-color);
  width: 80%;
  border-radius: 7px;
  padding-top: 5px;
  padding-bottom: 5px;
  padding-right: 10px;
  padding-left: 10px;
  box-shadow: none;
}

.noOutline:is(:hover, :focus, :active, :focus-visible, .show) {
  outline: none !important;
}

.modalContent {
  width: var(--modal-width);
  max-width: var(--modal-max-width);
}

.subtleBlueGrey {
  color: var(--subtle-blue-grey);
  text-decoration: none;
}

.subtleBlueGrey:hover {
  color: var(--subtle-blue-grey-hover);
  text-decoration: underline;
}

.dropdown {
  background-color: var(--bs-white) !important;
  border: 1px solid var(--brown-color);
  color: var(--brown-color) !important;
  position: relative;
  display: inline-block;
<<<<<<< HEAD
  margin-top: 10px;
  margin-bottom: 10px;
  box-shadow: 2.5px 2.5px 2.5px rgba(0, 0, 0, 0.3);
}

.dropdown:is(:hover, :focus, :active, :focus-visible, .show) {
=======
  /* margin-top: 10px;
  margin-bottom: 10px; */
}

.dropdown:is(
    :hover,
    :focus,
    :active,
    :focus-visible,
    .show,
    :disabled,
    :checked
  ) {
>>>>>>> 334f0f77
  background-color: transparent !important;
  border: 1px solid var(--brown-color);
  color: var(--brown-color) !important;
}

.dropdown:is(:focus, :focus-visible) {
  outline: 2px solid var(--highlight-color, var(--search-button-bg));
  border: 1px solid var(--brown-color);
}

.dropdown:not(:focus) {
  background-color: var(--bs-white);
  border: 1px solid var(--brown-color);
  color: var(--brown-color) !important;
}

/* .dropdown:disabled {
  background-color: transparent !important;
  border: 1px solid var(--brown-color);
  color: var(--brown-color) !important;
} */

.dropdownItem {
  background-color: var(--bs-white) !important;
  color: var(--brown-color) !important;
  border: none !important;
}

.dropdownItem:focus,
.dropdownItem:hover {
  outline: 2px solid var(--highlight-color, var(--search-button-bg));
}

.dropdownItem:hover,
.dropdownItem:focus,
.dropdownItem:active {
  background-color: var(
    --dropdown-hover-color,
    var(--grey-border-box-color)
  ) !important;
  color: var(--brown-color) !important;
  outline: none !important;
  box-shadow: 0 0 4px var(--highlight-color, var(--search-button-bg));
}

.input {
  flex: 1;
  position: relative;
  margin-right: 80px;
}

.eventCreatebtn {
  display: flex;
  flex-direction: row;
  gap: 10px;
}

.btnsContainer {
  display: flex;
  margin: 2.5rem 0;
  align-items: center;
  gap: 10px;
}

.btnsContainer .btnsBlock {
  display: flex;
  width: max-content;
}

.btnsContainerBlockAndUnblock {
  display: flex;
  margin: 2.5rem 0 2.5rem 0;
}

.btnsContainerBlockAndUnblock .btnsBlockBlockAndUnblock {
  display: flex;
}

.btnsContainerBlockAndUnblock .btnsBlockBlockAndUnblock button {
  margin-left: 1rem;
  display: flex;
  justify-content: center;
  align-items: center;
}

.btnsContainerBlockAndUnblock .inputContainerBlockAndUnblock {
  flex: 1;
  position: relative;
}

.btnsContainerBlockAndUnblock .inputBlockAndUnblock {
  width: 70%;
  position: relative;
}

.btnsContainerBlockAndUnblock input {
  outline: 1px solid var(--bs-gray-400);
}

.btnsContainer .input button {
  width: 52px;
}

.deleteButton {
  background-color: var(--delete-button-bg);
  color: var(--delete-button-color);
  border: none;
  padding: 5px 20px;
  display: flex;
  align-items: center;
  margin-top: 20px;
  margin-right: auto;
  margin-left: auto;
  gap: 8px;
}

.deleteButton:is(:hover, :active) {
  background-color: var(--delete-button-color) !important;
  color: white;
}

.actionItemDeleteButton {
  background-color: var(--delete-button-bg);
  color: var(--delete-button-color);
  border: none;
}

.createButton {
  background-color: var(--grey-bg-color) !important;
  color: var(--black-color) !important;
  /* margin-top: 10px; */
  /* margin-left: 5px; */
  border: 1px solid var(--brown-color);
}

.createButton:hover {
  background-color: var(--grey-bg-color) !important;
  color: var(--black-color) !important;
  border: 1px solid var(--brown-color) !important;
}

.visuallyHidden {
  position: absolute;
  width: 1px;
  height: 1px;
  padding: 0;
  margin: -1px;
  overflow: hidden;
  clip: rect(0, 0, 0, 0);
  border: 0;
}

.inputField {
  margin-top: 10px;
  margin-bottom: 10px;
  background-color: var(--bs-white);
  box-shadow: 0 1px 1px var(--input-shadow-color);
}

.inputField:focus {
  box-shadow: 0 0 0 0.25rem var(--light-blue);
}

.inputFieldModal {
  margin-bottom: 10px;
  background-color: var(--bs-white);
  box-shadow: 0 1px 1px var(--input-shadow-color);
}

.inputField > button {
  padding-top: 10px;
  padding-bottom: 10px;
}

.searchButton {
  margin-bottom: 10px;
  background-color: var(--search-button-bg);
  border-color: var(--search-button-bg);
  position: absolute;
  z-index: 10;
  bottom: 0;
  right: 0;
  display: flex;
  justify-content: center;
  align-items: center;
}

.searchButton:hover {
  background-color: var(--search-button-hover-bg, var(--light-blue-color));
  border-color: var(--search-button-hover-bg, var(--light-blue-color));
}

.searchButton:active {
  transform: scale(0.95);
  background-color: var(--search-button-hover-bg, #286fe0) !important;
  border-color: transparent !important;
}

.addButton {
  margin-bottom: 10px;
  background-color: var(--light-blue);
  border-color: var(--grey-bg-color);
}

.addButton:is(:hover, :active) {
  background-color: var(--dark-blue) !important;
  border-color: var(--search-button-border);
}

.removeButton {
  margin-bottom: 10px;
  background-color: var(--delete-button-bg);
  color: var(--delete-button-color);
  margin-right: 10px;
}

.removeButton:is(:hover, :active, :focus) {
  background-color: var(--delete-button-color) !important;
  border-color: var(--delete-button-color);
  color: white;
}

.yesButton {
  background-color: var(--search-button-bg);
  border-color: var(--search-button-border);
}

.regularBtn {
  background-color: var(--search-button-bg);
  border-color: var(--search-button-border);
}

.regularBtn:is(:hover, :active) {
  background-color: #286fe0 !important;
  border-color: var(--search-button-border) !important;
}

.searchIcon {
  color: var(--brown-color);
}

.infoButton {
  background-color: var(--search-button-bg);
  border-color: var(--search-button-border);
  color: var(--brown-color);
  margin-right: 0.5rem;
  border-radius: 0.25rem;
}

.infoButton:hover {
  background-color: var(--light-blue-color);
  border-color: var(--search-button-border);
}

.TableImage {
  object-fit: cover;
  /* margin-top: px !important; */
  margin-right: 5px;
  width: var(--table-image-size) !important;
  height: var(--table-image-size) !important;
  border-radius: 100% !important;
}

.tableHead {
  color: var(--table-head-color);
  border-radius: var(--table-head-radius) !important;
  padding: 20px;
  margin-top: 20px;
}

.rowBackground {
  background-color: var(--row-background);
  max-height: 120px;
  overflow-y: auto;
}

.scrollContainer {
  height: 100px;
  overflow-y: auto;
  margin-bottom: 1rem;
}

.memberBadge {
  display: flex;
  align-items: center;
  padding: 5px 10px;
  border-radius: 12px;
  box-shadow: 0 1px 3px var(--bs-gray-400);
  max-width: calc(100% - 2rem);
}

.loadingDiv {
  min-height: 300px;
  display: flex;
  justify-content: center;
  align-items: center;
}

.tagBadge {
  display: flex;
  align-items: center;
  padding: 5px 10px;
  border-radius: 12px;
  box-shadow: 0 1px 3px var(--bs-gray-400);
  max-width: calc(100% - 2rem);
}

.tableHeader {
  background-color: var(--table-head-bg);
  color: var(--table-header-color);
  font-size: var(--font-size-header);
}

.editButton {
  background-color: var(--light-blue);
  color: var(--brown-color);
  border-color: var(--grey-bg-color);
  --bs-btn-active-bg: var(--dark-blue);
  --bs-btn-active-border-color: var(--grey-bg-color);
}

.editButton:is(:hover, :active) {
  background-color: var(--dark-blue);
  border-color: var(--search-button-border);
}

.errorContainer {
  min-height: 100vh;
}

.errorIcon {
  transform: scale(1.5);
  color: var(--bs-danger, var(--delete-button-color));
  margin-bottom: 1rem;
  /* Add error icon for non-color indication */
  &::before {
    content: '⚠️';
    margin-right: 0.5rem;
  }
}

.tag-template-name {
  position: absolute;
  left: 14.91px;
  top: 27.03px;
  width: 58.55px;
  height: 5.67px;
  text-align: center;
  font-family: 'Roboto', sans-serif;
  font-size: 16px;
  letter-spacing: 0;
  line-height: 1;
  color: var(--light-dark-green);
}

.subTagsLink i {
  visibility: hidden;
}

.subTagsLink:hover,
.subTagsLink:focus {
  color: var(--subtle-blue-grey-hover);
  font-weight: 600;
  text-decoration: underline;
}

.subTagsLink:hover i,
.subTagsLink:focus i {
  visibility: visible;
}

.manageTagScrollableDiv {
  scrollbar-width: thin;
  scrollbar-color: var(--bs-gray-400) var(--bs-white);
  max-height: calc(100vh - 18rem);
  overflow: auto;
  margin-top: 20px !important;
}

.tagsBreadCrumbs:hover {
  color: var(--blue-color);
  font-weight: 600;
  text-decoration: underline;
}

.orgUserTagsScrollableDiv {
  scrollbar-width: auto;
  scrollbar-color: var(--bs-gray-400) var(--bs-white);

  max-height: calc(100vh - 18rem);
  overflow: auto;
  position: sticky;
}

input[type='checkbox']:checked + label {
  background-color: var(--subtle-blue-grey) !important;
}

input[type='radio']:checked + label:hover {
  color: var(--black-color) !important;
}

.actionItemsContainer {
  height: 90vh;
}

.actionItemModal {
  max-width: 80vw;
  margin-top: 2vh;
  margin-left: 13vw;
}

.datediv {
  display: flex;
  flex-direction: row;
}

.datebox {
  width: 90%;
  border-radius: 7px;
  outline: none;
  box-shadow: none;
  padding-top: 2px;
  padding-bottom: 2px;
  padding-right: 5px;
  padding-left: 5px;
  margin-right: 5px;
  margin-left: 5px;
}

hr {
  border: none;
  height: 1px;
  background-color: var(--bs-gray-500);
  margin: 1rem;
}

.iconContainer {
  display: flex;
  justify-content: flex-end;
}

.icon {
  margin: 1px;
}

.message {
  margin-top: 25%;
  display: flex;
  justify-content: center;
  align-items: center;
  flex-direction: column;
}

.preview {
  display: flex;
  flex-direction: row;
  font-weight: 900;
  font-size: 16px;
  color: var(--light-dark-gray-color);
}

.rankings {
  aspect-ratio: 1;
  border-radius: 50%;
  width: 50px;
}

.toggleGroup {
  width: 50%;
  min-width: 20rem;
  margin: 0.5rem 0rem;
}

.toggleBtn {
  padding: 0rem;
  height: 2rem;
  display: flex;
  justify-content: center;
  align-items: center;
  /* background-color: var(--search-button-bg); */
}

.switch input {
  /* box-shadow: 0 0 0.1rem 0.2rem var(--light-blue); */
  --bs-form-switch-bg: transparent;
}

.switch input:checked {
  background-color: var(--dark-blue);
  border-color: var(--dark-blue);
  box-shadow: 0 0 0.1rem 0.2rem var(--light-blue);
}

.pageNotFound {
  position: relative;
  bottom: 20px;
}

.pageNotFound h3 {
  font-family: 'Roboto', sans-serif;
  font-weight: normal;
  letter-spacing: 1px;
}

.pageNotFound .brand span {
  margin-top: 50px;
  font-size: 40px;
}

.pageNotFound .brand h3 {
  font-weight: 300;
  margin: 10px 0 0 0;
}

.pageNotFound h1.head {
  font-size: 250px;
  font-weight: 900;
  color: var(--light-blue);
  letter-spacing: 25px;
  margin: 10px 0 0 0;
}

.pageNotFound h1.head span {
  position: relative;
  display: inline-block;
}
.pageNotFound h1.head span:before,
.pageNotFound h1.head span:after {
  position: absolute;
  top: 50%;
  width: 50%;
  height: 1px;
  background: var(--white);
  content: '';
}
.pageNotFound h1.head span:before {
  left: -55%;
}

.pageNotFound h1.head span:after {
  right: -55%;
}

.pledgeContainer {
  margin: 0.6rem 0;
}

.container {
  min-height: 100vh;
}

.pledgeModal {
  max-width: 80vw;
  margin-top: 2vh;
  margin-left: 13vw;
}

.greenregbtnPledge {
  margin-top: 15px;
  border: 1px solid var(--bs-gray-300);
  border-color: var(--grey-bg-color);
  box-shadow: 0 2px 2px var(--grey-border-box-color);
  padding: 10px 10px;
  border-radius: 5px;
  background-color: var(--search-button-bg);
  width: 100%;
  font-size: 16px;
  color: var(--bs-white);
  outline: none;
  font-weight: 600;
  cursor: pointer;
  transition:
    transform 0.2s,
    box-shadow 0.2s;
}

.btnsContainerPledge {
  display: flex;
  gap: 0.8rem;
  margin: 2.2rem 0 0.8rem 0;
}

.btnsContainerPledge .inputPledge {
  flex: 1;
  min-width: 18rem;
  position: relative;
}

.btnsContainerPledge input {
  outline: 1px solid var(--bs-gray-400);
}

.btnsContainerPledge .inputPledge button {
  width: 52px;
}

.inputFieldPledge {
  background-color: var(--bs-white);
  box-shadow: 0 1px 1px var(--light-blue);
}

.dropdownPledge {
  background-color: var(--bs-white);
  border: 1px solid var(--bs-primary);
  position: relative;
  display: inline-block;
  color: var(--bs-primary);
}

.rowBackgroundPledge {
  background-color: var(--bs-white);
  max-height: 120px;
}

.TableImagePledge {
  object-fit: cover;
  width: calc(var(--table-image-size) / 2) !important;
  height: calc(var(--table-image-size) / 2) !important;
  border-radius: 100% !important;
}

.imageContainerPledge {
  display: flex;
  align-items: center;
  justify-content: center;
}

.pledgerContainer {
  display: flex;
  align-items: center;
  justify-content: center;
  margin: 0.1rem 0.25rem;
  gap: 0.25rem;
  padding: 0.25rem 0.45rem;
  border-radius: 0.35rem;
  background-color: var(--bs-primary-rgb, 49, 187, 107, 0.2);
  height: 2.2rem;
  margin-top: 0.75rem;
}

.noOutlinePledge input {
  outline: none;
}

.overviewContainer {
  display: flex;
  gap: 7rem;
  width: 100%;
  justify-content: space-between;
  margin: 1.5rem 0 0 0;
  padding: 1.25rem 2rem;
  background-color: var(--off-white-color);

  box-shadow: var(--black-shadow-color) 0px 1px 4px;
  border-radius: 0.5rem;
}

.titleContainer {
  display: flex;
  flex-direction: column;
  gap: 0.6rem;
}

.titleContainer h3 {
  font-size: 1.75rem;
  font-weight: 750;
  color: var(--light-dark-gray-color);
  margin-top: 0.2rem;
}

.titleContainer span {
  font-size: 0.9rem;
  margin-left: 0.5rem;
  font-weight: lighter;
  color: var(--grey-bg-color-dark);
}

.raisedAmount {
  display: flex;
  justify-content: center;
  align-items: center;
  font-size: 1.25rem;
  font-weight: 750;
  color: var(--light-dark-gray-color);
}

.progressContainer {
  display: flex;
  flex-direction: column;
  gap: 0.5rem;
  flex-grow: 1;
}

.progress {
  margin-top: 0.2rem;
  display: flex;
  flex-direction: column;
  gap: 0.3rem;
}

/* .progressBar .bg-info {
  background-color: #286fe0 !important;
} */

.endpoints {
  display: flex;
  position: relative;
  font-size: 0.85rem;
}

.start {
  position: absolute;
  top: 0px;
}

.end {
  position: absolute;
  top: 0px;
  right: 0px;
}

.moreContainer {
  display: flex;
  align-items: center;
}

.moreContainer:hover {
  text-decoration: underline;
  cursor: pointer;
}

.popup {
  z-index: 50;
  border-radius: 0.5rem;
  font-family: sans-serif;
  font-weight: 500;
  font-size: 0.875rem;
  margin-top: 0.5rem;
  padding: 0.75rem;
  border: 1px solid #e2e8f0;
  background-color: var(--bs-white);
  color: var(--gray-blue);
  box-shadow: 0 0.5rem 1rem rgb(0 0 0 / 0.15);
  display: flex;
  flex-direction: column;
  gap: 0.5rem;
}

.popupExtra {
  max-height: 15rem;
  overflow-y: auto;
}

.toggleGroupPledge {
  width: 50%;
  min-width: 27.75rem;
  margin: 0.5rem 0rem;
}

.toggleBtnPledge {
  padding: 0rem;
  height: 30px;
  display: flex;
  justify-content: center;
  align-items: center;
  border-color: var(--grey-border-box-color);
}

.toggleBtnPledge:is(:focus, :active, :checked) + label {
  color: black !important;
  border-color: black !important;
}

.toggleBtnPledge:not(:checked) + label {
  color: var(--subtle-blue-grey-hover) !important;
}

.toggleBtnPledge:is(:hover) + label {
  color: var(--light-blue) !important;
}

.card {
  width: fit-content;
}
.cardContainer {
  width: 300px;
}

.ratingFilled {
  color: var(--rating-star-filled); /* Color for filled stars */
}

.ratingHover {
  color: var(--rating-star-hover); /* Color for star on hover */
}
.cardHeader {
  padding: 1.25rem 1rem 1rem 1rem;
  border-bottom: 1px solid var(--bs-gray-200);
  display: flex;
  justify-content: space-between;
  align-items: center;
}

.cardHeader .cardTitle {
  font-size: 1.5rem;
}

.formLabel {
  font-weight: normal;
  padding-bottom: 0;
  font-size: 1rem;
  color: var(--black-color);
}

.cardBody {
  min-height: 180px;
}

.cardBody .textBox {
  margin: 0 0 3rem 0;
  color: var(--bs-secondary);
}

.socialInput {
  height: 2.5rem;
}

.eventContainer {
  display: flex;
  align-items: start;
}

.eventDetailsBox {
  position: relative;
  box-sizing: border-box;
  background: var(--white-color);
  width: 66%;
  padding: 0.3rem;
  box-shadow: 0 3px 8px rgba(0, 0, 0, 0.1);
  border-radius: 20px;
  margin-bottom: 0;
  margin-top: 20px;
}
.ctacards {
  padding: 20px;
  width: 100%;
  display: flex;
  background-color: var(--white-color);
  margin: 0 4px;
  justify-content: space-between;
  box-shadow: 0 3px 8px var(--black-shadow-color);
  align-items: center;
  border-radius: 20px;
}
.ctacards span {
  color: var(--dimp-white);
  font-size: small;
}

.justifyspOrganizationEvents {
  /* display: flex; */
  justify-content: space-between;
  margin-top: 20px;
}

.titlemodalOrganizationEvents {
  color: var(--grey-bg-color-dark);
  font-weight: 600;
  font-size: 20px;
  margin-bottom: 20px;
  padding-bottom: 5px;
  border-bottom: 3px solid var(--table-bg-color);
  width: 65%;
}

.closeButtonOrganizationEvents {
  color: var(--delete-button-color);
  margin-right: 5px;
  background-color: var(--delete-button-bg);
  border: var(--white-color);
}

.closeButtonOrganizationEvents:hover {
  color: var(--delete-button-bg) !important;
  background-color: var(--delete-button-color) !important;
  border: var(--white-color);
}

.datedivOrganizationEvents {
  display: flex;
  flex-direction: row;
  margin-bottom: 15px;
}

.dateboxOrganizationEvents {
  width: 90%;
  border-radius: 7px;
  border-color: var(--grey-border-box-color);
  outline: none;
  box-shadow: none;
  padding: 2px 5px;
  margin-right: 5px;
  margin-left: 5px;
}

.dispflexOrganizationEvents {
  display: flex;
  align-items: center;
  justify-content: space-between;
}

.dispflexOrganizationEvents > input {
  border: none;
  box-shadow: none;
  margin-top: 5px;
}

.checkboxdiv {
  display: flex;
  margin-bottom: 5px;
}

.checkboxdiv > div {
  width: 50%;
}

.createButtonOrganizationEvents {
  background-color: var(--search-button-bg) !important;
  color: var(--black-color) !important;
  margin: 15px 0 0;
  padding: 10px 10px;
  border-radius: 5px;
  font-size: 16px;
  outline: none;
  font-weight: 600;
  cursor: pointer;
  transition:
    transform 0.2s,
    box-shadow 0.2s;
  width: 100%;
  border: 1px solid var(--search-button-border);
}

.createButtonOrganizationEvents:hover {
  background-color: var(--bs-primary) !important;
  color: var(--white-color) !important;
  border: 1px solid var(--search-button-border) !important;
}

.time {
  display: flex;
  justify-content: space-between;
  padding: 15px;
  padding-bottom: 0px;
  width: 33%;

  box-sizing: border-box;
  background: var(--white-color);
  box-shadow: 0 3px 8px rgba(0, 0, 0, 0.1);
  border-radius: 20px;
  margin-bottom: 0;
  margin-top: 20px;
  margin-left: 10px;
}

.startTime,
.endTime {
  display: flex;
  font-size: 20px;
}

.to {
  padding-right: 10px;
}

.startDate,
.endDate {
  color: var(--gray-white);
  font-size: 14px;
}

.titlename {
  font-weight: 600;
  font-size: 25px;
  padding: 15px;
  padding-bottom: 0px;
  width: 50%;
  overflow: hidden;
  text-overflow: ellipsis;
  white-space: nowrap;
}

.description {
  color: var(--gray-white);
  font-weight: 300;
  font-size: 14px;
  word-wrap: break-word;
  padding: 15px;
  padding-bottom: 0px;
}

.toporgloc {
  font-size: 16px;
  padding: 0.5rem;
}

.toporgloc span {
  color: var(--gray-white);
}

.eventAgendaItemContainer h2 {
  margin: 0.6rem 0;
}

@media (max-width: 768px) {
  .btnsContainer {
    margin-bottom: 0;
    display: flex;
    flex-direction: column;
  }

  .createAgendaItemButton {
    position: absolute;
    top: 1rem;
    right: 2rem;
  }
}

.customcell {
  background-color: var(--light-blue) !important;
  color: var(--bs-white) !important;
  font-size: medium !important;
  font-weight: 500 !important;
  padding-top: 10px !important;
  padding-bottom: 10px !important;
}

.eventsAttended,
.membername {
  color: var(--blue-color);
}
.actionBtn {
  background-color: var(--white-color) !important;
}
.actionBtn:hover,
.actionBtn:focus,
.actionBtn:active {
  color: var(--light-more-green) !important;
}

.table-body > .table-row {
  background-color: var(--white-color) !important;
}

.table-body > .table-row:nth-child(2n) {
  background: var(--light-blue) !important;
}

.organizationFundCampaignContainer {
  margin: 0.5rem 0;
}

.rowBackgroundOrganizationFundCampaign {
  background-color: var(--bs-white);
  max-height: 120px;
}

.campaignModal {
  max-width: 80vw;
  margin-top: 2vh;
  margin-left: 13vw;
}

.greenregbtnOrganizationFundCampaign {
  margin: 1rem 0 0;
  margin-top: 15px;
  /* border: 1px solid var(--search-button-bg); */
  border-color: var(--grey-bg-color);
  box-shadow: 0 2px 2px var(--grey-border-box-color);
  padding: 10px 10px;
  border-radius: 5px;
  background-color: var(--search-button-bg);
  width: 100%;
  font-size: 16px;
  color: var(--bs-white);
  outline: none;
  font-weight: 600;
  cursor: pointer;
  transition:
    transform 0.2s,
    box-shadow 0.2s;
  flex: 1;
}

.greenregbtnOrganizationFundCampaign:hover {
  background-color: #286fe0;
  border-color: var(--grey-bg-color);
}

.goalButtonOrganizationFundCampaign {
  border: 1px solid var(--grey-border-box-color) !important;
  color: var(--grey-bg-color-dark) !important;
  width: 75%;
  padding: 10px;
  border-radius: 8px;
  display: block;
  margin: auto;
  box-shadow: 5px 5px 4px 0px rgba(49, 187, 107, 0.12);
}

.redregbtn {
  margin: 1rem 0 0;
  margin-top: 15px;
  border: 1px solid var(--grey-border-box-color);
  box-shadow: 0 2px 2px var(--grey-border-box-color);
  padding: 10px 10px;
  border-radius: 5px;
  width: 100%;
  font-size: 16px;
  color: var(--bs-white);
  outline: none;
  font-weight: 600;
  cursor: pointer;
  transition:
    transform 0.2s,
    box-shadow 0.2s;
  width: 100%;
  flex: 1;
}

.campaignNameInfo {
  font-size: medium;
  cursor: pointer;
}
.campaignNameInfo:hover {
  color: var(--blue-color);
  transform: translateY(-2px);
}

.inputFieldOrganizationFundCampaign {
  background-color: var(--bs-white);
  box-shadow: 0 1px 1px var(--search-button-bg);
}

.dropdownOrganizationFundCampaign {
  background-color: var(--bs-white);
  border: 1px solid var(--grey-border-box-color);
  position: relative;
  display: inline-block;
  color: var(--grey-bg-color-dark);
}

.btnsContainerOrganizationFundCampaign {
  display: flex;
  margin: 2rem 0 2rem 0;
  gap: 0.8rem;
}

.btnsContainerOrganizationFundCampaign .btnsBlockOrganizationFundCampaign {
  display: flex;
  gap: 0.8rem;
}

.btnsContainerOrganizationFundCampaign
  .btnsBlockOrganizationFundCampaign
  div
  button {
  display: flex;
  margin-left: 1rem;
  justify-content: center;
  align-items: center;
}

.btnsContainerOrganizationFundCampaign .inputOrganizationFundCampaign {
  flex: 1;
  position: relative;
}

.btnsContainerOrganizationFundCampaign input {
  outline: 1px solid var(--bs-gray-400);
}

.btnsContainerOrganizationFundCampaign .inputOrganizationFundCampaign button {
  width: 52px;
}

@media (max-width: 1020px) {
  .btnsContainerOrganizationFundCampaign {
    flex-direction: column;
    margin: 1.5rem 0;
  }

  .btnsContainerOrganizationFundCampaign .btnsBlockOrganizationFundCampaign {
    margin: 1.5rem 0 0 0;
    justify-content: space-between;
  }

  .btnsContainerOrganizationFundCampaign
    .btnsBlockOrganizationFundCampaign
    div
    button {
    margin: 0;
  }

  .createFundBtn {
    margin-top: 0;
  }
}

@media screen and (max-width: 575.5px) {
  .mainpageright {
    width: 98%;
  }
}

/* For mobile devices  */

@media (max-width: 520px) {
  .btnsContainerOrganizationFundCampaign {
    margin-bottom: 0;
  }

  .btnsContainerOrganizationFundCampaign .btnsBlockOrganizationFundCampaign {
    display: block;
    margin-top: 1rem;
    margin-right: 0;
  }

  .btnsContainerOrganizationFundCampaign
    .btnsBlockOrganizationFundCampaign
    div
    button {
    margin-bottom: 1rem;
    margin-right: 0;
    width: 100%;
  }
}

@media (max-width: 1024px) {
  .pageNotFound h1.head {
    font-size: 200px;
    letter-spacing: 25px;
  }
}

@media (max-width: 768px) {
  .pageNotFound h1.head {
    font-size: 150px;
    letter-spacing: 25px;
  }
}

@media (max-width: 640px) {
  .pageNotFound h1.head {
    font-size: 150px;
    letter-spacing: 0;
  }
}

@media (max-width: 480px) {
  .pageNotFound .brand h3 {
    font-size: 20px;
  }
  .pageNotFound h1.head {
    font-size: 130px;
    letter-spacing: 0;
  }
  .pageNotFound h1.head span:before,
  .pageNotFound h1.head span:after {
    width: 40%;
  }
  .pageNotFound h1.head span:before {
    left: -45%;
  }
  .pageNotFound h1.head span:after {
    right: -45%;
  }
  .pageNotFound p {
    font-size: 18px;
  }
}

@media (max-width: 320px) {
  .pageNotFound .brand h3 {
    font-size: 16px;
  }
  .pageNotFound h1.head {
    font-size: 100px;
    letter-spacing: 0;
  }
  .pageNotFound h1.head span:before,
  .pageNotFound h1.head span:after {
    width: 25%;
  }
  .pageNotFound h1.head span:before {
    left: -30%;
  }
  .pageNotFound h1.head span:after {
    right: -30%;
  }
}
@media (max-width: 520px) {
  .btnsContainer {
    margin-bottom: 0;
  }

  .btn {
    flex-direction: column;
    justify-content: center;
  }

  .btnsContainer .btnsBlock {
    display: block;
    margin-top: 1rem;
    margin-right: 0;
  }

  .btnsContainer .btnsBlock div {
    flex: 1;
  }

  .btnsContainer .btnsBlock div[title='Sort organizations'] {
    margin-right: 0.5rem;
  }

  .btnsContainer .btnsBlock button {
    margin-bottom: 1rem;
    margin-right: 0;
    width: 100%;
  }
}

@media (max-width: 1120px) {
  .contract {
    padding-left: calc(250px + 2rem + 1.5rem);
  }

  .listBox .itemCard {
    width: 100%;
  }
}

@media (max-width: 1020px) {
  .btnsContainer {
    flex-direction: column;
    margin: 1.5rem 0;
  }

  .btn {
    flex-direction: column;
    justify-content: center;
  }

  .btnsContainer > div {
    width: 100% !important;
    max-width: 100% !important;
    box-sizing: border-box;
  }

  .btnsContainer .btnsBlock {
    display: block;
    margin: 1.5rem 0 0 0;
    justify-content: space-between;
  }

  .btnsContainer .btnsBlock button {
    margin-bottom: 1rem;
    margin-right: 0;
    width: 100%;
  }

  .btnsContainer .btnsBlock div button {
    margin-right: 1.5rem;
  }
}

@-webkit-keyframes load8 {
  0% {
    -webkit-transform: rotate(0deg);
    transform: rotate(0deg);
  }
  100% {
    -webkit-transform: rotate(360deg);
    transform: rotate(360deg);
  }
}

@keyframes load8 {
  0% {
    -webkit-transform: rotate(0deg);
    transform: rotate(0deg);
  }
  100% {
    -webkit-transform: rotate(360deg);
    transform: rotate(360deg);
  }
}
.btnsContainer .input {
  flex: 1;
  position: relative;
  max-width: 60%;
  justify-content: space-between;
}

.btnsContainer input {
  outline: 1px solid var(--bs-gray-400);
}

.list_box {
  height: auto;
  overflow-y: auto;
  width: 100%;
}

.fundName {
  font-weight: 600;
  cursor: pointer;
}

.modalHeader {
  border: none;
  padding-bottom: 0;
  background-color: var(--white-color) !important;
  padding: 1rem 1rem;
  color: #000000;
}

.modalHeader div {
  color: #000000 !important;
}

.label {
  color: var(--bs-emphasis-color);
}

.fundModal {
  max-width: 80vw;
  margin-top: 2vh;
  margin-left: 13vw;
}

.btnsContainer .btnsBlock button {
  margin-left: 1rem;
  display: flex;
  justify-content: center;
  align-items: center;
}

@media (max-width: 1020px) {
  .btnsContainer .btnsBlock button {
    margin-left: 0;
  }
}

.errorMessage {
  margin-top: 25%;
  display: flex;
  justify-content: center;
  align-items: center;
  flex-direction: column;
}

.tableHeaders {
  background-color: var(--bs-primary-text-emphasis);
  color: var(--bs-white);
  font-size: 1rem;
}

.rowBackgrounds {
  background-color: var(--bs-white);
  max-height: 120px;
  overflow-y: auto; /* Handle content overflow */
}

.subTagsLink {
  color: var(--blue-color);
  font-weight: 500;
  cursor: pointer;
  /* Prevent layout shift */
  &::after {
    display: block;
    content: attr(data-text);
    font-weight: 600;
    height: 0;
    overflow: hidden;
    visibility: hidden;
  }
}

.tagsBreadCrumbs {
  color: var(--bs-gray);
  cursor: pointer;
  /* Prevent layout shift */
  &::after {
    display: block;
    content: attr(data-text);
    font-weight: 600;
    height: 0;
    overflow: hidden;
    visibility: hidden;
  }
}

.tagsBreadCrumbs:hover,
.tagsBreadCrumbs:focus {
  color: var(--blue-color);
  font-weight: 600;
  text-decoration: underline;
}

.subTagsScrollableDiv {
  scrollbar-width: auto;
  scrollbar-color: var(--bs-gray-400) var(--bs-white);
  max-height: calc(100vh - 18rem);
  overflow: auto;
}

#individualRadio,
#requestsRadio,
#groupsRadio,
.toggleBtn:hover {
  color: var(--brand-primary) !important;
}

.toggleBtn:hover {
  color: var(--light-blue) !important;
}

input[type='radio']:checked + label {
  background-color: var(--brand-primary-light) !important;
}

input[type='radio']:checked + label:hover {
  color: var(--black-color) !important;
}

.dropdownToggle {
  margin-bottom: 0;
  display: flex;
}

.dropdownModalToggle {
  width: 50%;
}

.greenregbtn {
  margin-top: 1rem;
  border: 1px solid var(--bs-gray-300);
  box-shadow: 0 2px 2px var(--bs-gray-300);
  padding: 10px 10px;
  border-radius: 5px;
  background-color: var(--bs-primary);
  width: 100%;
  font-size: 16px;
  color: var(--bs-white);
  outline: none;
  font-weight: 600;
  cursor: pointer;
  transition:
    transform 0.2s,
    box-shadow 0.2s;
  width: 100%;
}

.manageBtn {
  margin: 1rem 0 0;
  margin-top: 15px;
  border: 1px solid var(--grey-border-box-color);
  box-shadow: 0 2px 2px var(--grey-border-box-color);
  padding: 10px 10px;
  border-radius: 5px;
  font-size: 16px;
  color: var(--bs-white);
  outline: none;
  font-weight: 600;
  cursor: pointer;
  width: 45%;
  transition:
    transform 0.2s,
    box-shadow 0.2s;
}

.removeFilterIcon {
  cursor: pointer;
}

.searchForm {
  display: inline;
}

.view {
  margin-left: 2%;
  font-weight: 600;
  font-size: 16px;
  color: var(--bs-gray-600);
}

/* header (search, filter, dropdown) */
.btncon .btnsContainer {
  display: flex;
  margin: 0.5rem 0 1.5rem 0;
}

.btncon .btnsContainer .input {
  flex: 1;
  min-width: 18rem;
  position: relative;
}

.btncon .btnsContainer input {
  outline: 1px solid var(--bs-gray-400);
}

.btncon .btnsContainer .input button {
  width: 52px;
}

.noOutline input {
  outline: none;
}

.noOutline input:disabled {
  -webkit-text-fill-color: var(--black-color) !important;
}

.noOutline textarea:disabled {
  color: var(--black-color) !important;
  opacity: 1;
}

.inputFields {
  box-shadow: 0 1px 1px var(--brand-primary);
}

.dropdowns {
  background-color: var(--bs-white);
  border: 1px solid var(--dropdown-border-color);
  position: relative;
  display: inline-block;
  color: black;
}

.chipIcon {
  height: 0.9rem !important;
}

.chip {
  height: 1.5rem !important;
}

.active {
  background-color: var(--status-active-bg);
  color: var(--light-blue) !important;
  border-color: var(--light-blue) !important;
}

.pending {
  background-color: var(--status-pending-bg);
  color: var(--light-blue) !important;
  border-color: var(--light-blue) !important;
}

.checkboxButton input:checked {
  background-color: var(--dark-blue);
  border-color: var(--dark-blue);
}

/* Modals */
.itemModal {
  max-width: 80vw;
  margin-top: 2vh;
  margin-left: 13vw;
}

.titlemodal {
  color: var(--grey-bg-color-dark);
  font-weight: 600;
  font-size: 32px;
  width: 65%;
  margin-bottom: 0px;
}

.modalCloseBtn {
  width: 40px;
  height: 40px;
  padding: 1rem;
  display: flex;
  justify-content: center;
  align-items: center;
}

.imageContainer {
  display: flex;
  align-items: center;
  justify-content: center;
  margin-right: 0.5rem;
}

.TableImages {
  object-fit: cover;
  width: var(--image-width, 100%);
  height: var(--image-height, auto);
  border-radius: 0;
  margin-right: var(--image-spacing, 8px);
}

.avatarContainer {
  width: 28px;
  height: 26px;
}

/* Modal Table (Groups & Assignments) */
.modalTable {
  max-height: 220px;
  overflow-y: auto;
}

/* * Refortoring css for OrgList */

.btnsContainerOrgList {
  display: flex;
  margin: 2.5rem 0 2.5rem 0;
}

.btnsContainerOrgList .btnsBlockOrgList {
  display: flex;
}

.orgCreationBtn {
  width: 100%;
  border: None;
}

.enableEverythingBtn {
  width: 100%;
  border: None;
}

.pluginStoreBtn {
  width: 100%;
  background-color: var(--bs-white);
  color: var(--brown-color);
  border: 0.5px solid var(--brown-color);
}
.searchButtonOrgList {
  background-color: var(--light-blue);
  position: absolute;
  z-index: 10;
  bottom: 0;
  inset-inline-end: 0px;
  height: 100%;
  display: flex;
  justify-content: center;
  align-items: center;
}

.pluginStoreBtn:hover,
.pluginStoreBtn:focus {
  background-color: var(--dropdown-hover-color) !important;
  color: var(--brown-color) !important;
  border-color: var(--brown-color) !important;
}

.flexContainer {
  display: flex;
  justify-content: center;
  align-items: center;
  width: 100%;
}

.orText {
  display: block;
  position: absolute;
  top: -0.2rem;
  left: calc(50% - 2.6rem);
  margin: 0 auto;
  padding: 0.5rem 2rem;
  z-index: 100;
  background: var(--bs-white);
  color: var(--bs-secondary);
}

.sampleOrgSection {
  display: grid;
  grid-template-columns: repeat(1, 1fr);
  row-gap: 1em;
  width: 100%;
}

.sampleOrgCreationBtn {
  width: 100%;
  background-color: transparent;
  color: var(--grey-bg-color-dark);
  border-color: var(--grey-bg-color-dark);
  display: flex;
  justify-content: center;
  align-items: center;
}

.sampleHover:hover {
  border-color: var(--gray-white);
  color: var(--gray-white);
}

.sampleModalTitle {
  background-color: var(--bs-primary);
}

.btnsContainerOrgList .btnsBlockOrgList button {
  margin-left: 1rem;
  display: flex;
  justify-content: center;
  align-items: center;
}

.btnsContainerOrgList .inputOrgList {
  flex: 1;
  position: relative;
}

.btnsContainerOrgList input {
  outline: 1px solid var(--bs-gray-400);
}

.btnsContainerOrgList .inputOrgList button {
  width: 52px;
}

.listBoxOrgList {
  display: flex;
  flex-wrap: wrap;
  overflow: unset !important;
}

.listBoxOrgList .itemCardOrgList {
  width: 50%;
}
.notFound {
  flex: 1;
  display: flex;
  justify-content: center;
  align-items: center;
  flex-direction: column;
}

.mainpage {
  display: flex;
  flex-direction: row;
}

.editIcon {
  position: absolute;
  top: 10px;
  left: 20px;
  cursor: pointer;
}

.selectWrapper {
  position: relative;
}

.selectWithChevron {
  appearance: none;
  padding-right: 30px;
}

.selectWrapper::after {
  content: '\25BC';
  position: absolute;
  top: 50%;
  right: 10px;
  transform: translateY(-50%);
  pointer-events: none;
}

.sidebarstickyMemberDetail {
  padding: 0 2rem;
  text-overflow: ellipsis;
  /* overflow-x: hidden; */
}

.sidebarstickyMemberDetail > p {
  margin-top: -10px;
}

.navitem {
  padding-left: 27%;
  padding-top: 12px;
  padding-bottom: 12px;
  cursor: pointer;
}

.searchtitleMemberDetail {
  color: var(--grey-bg-color-dark);
  font-weight: 600;
  font-size: 18px;
  margin-top: 60px;
  margin-bottom: 20px;
  padding-bottom: 5px;
  border-bottom: 3px solid var(--grey-bg-color);
  width: 60%;
}

.contact {
  width: 100%;
}

.sidebarstickyMemberDetail > input {
  text-decoration: none;
  margin-bottom: 50px;
  border-color: var(--grey-border-box-color);
  width: 80%;
  border-radius: 7px;
  padding-top: 5px;
  padding-bottom: 5px;
  padding-right: 10px;
  padding-left: 10px;
  box-shadow: none;
}

.logintitleMemberDetail {
  color: var(--grey-bg-color-dark);
  font-weight: 600;
  font-size: 20px;
  margin-bottom: 30px;
  padding-bottom: 5px;
  border-bottom: 3px solid var(--grey-bg-color);
  width: 30%;
}

.logintitleadmin {
  color: var(--grey-bg-color-dark);
  font-weight: 600;
  font-size: 20px;
  margin-top: 50px;
  margin-bottom: 40px;
  padding-bottom: 5px;
  border-bottom: 3px solid var(--grey-bg-color);
  width: 60%;
}

.cardBodyMemberDetail {
  height: 35vh;
  overflow-y: scroll;
}

.justifyspMemberDetail {
  display: flex;
  flex-direction: row;
  justify-content: space-between;
  align-items: flex-start;
  /* gap : 2px; */
}

.flexclm {
  display: flex;
  flex-direction: column;
}

.btngroup {
  display: flex;
  gap: 2rem;
  margin-bottom: 2rem;
}

@media screen and (max-width: 1200px) {
  .justifyspMemberDetail {
    padding-left: 55px;
    display: flex;
    justify-content: space-evenly;
  }

  .mainpageright {
    width: 100%;
  }

  .invitebtn {
    position: relative;
    right: 15px;
  }
}

.invitebtn {
  border: 1px solid var(--grey-border-box-color);
  box-shadow: 0 2px 2px var(--grey-border-box-color);
  border-radius: 5px;
  font-size: 16px;
  height: 60%;
  color: var(--bs-white);
  outline: none;
  font-weight: 600;
  cursor: pointer;
  transition:
    transform 0.2s,
    box-shadow 0.2s;
  background-color: var(--grey-bg-color);
  margin-right: 13px;
}

.flexdir {
  display: flex;
  flex-direction: row;
  justify-content: space-between;
  border: none;
}

.form_wrapper {
  margin-top: 27px;
  top: 50%;
  left: 50%;
  transform: translate(-50%, -50%);
  position: absolute;
  display: flex;
  flex-direction: column;
  width: 30%;
  padding: 40px 30px;
  background: var(--white-color);
  border-color: var(--grey-border-box-color);
  border-width: 5px;
  border-radius: 10px;
  max-height: 86vh;
  overflow: auto;
}

.form_wrapper form {
  display: flex;
  align-items: left;
  justify-content: left;
  flex-direction: column;
}

.titlemodalMemberDetail {
  color: var(--grey-bg-color-dark);
  font-weight: 600;
  font-size: 20px;
  margin-bottom: 20px;
  padding-bottom: 5px;
  border-bottom: 3px solid var(--grey-bg-color);
  width: 65%;
}

.checkboxdiv > label {
  margin-right: 50px;
}

.checkboxdiv > label > input {
  margin-left: 10px;
}

.orgphoto {
  margin-top: 5px;
}

.orgphoto > input {
  margin-top: 10px;
  cursor: pointer;
  margin-bottom: 5px;
}

.cancel > i {
  margin-top: 5px;
  transform: scale(1.2);
  cursor: pointer;
  color: var(--grey-bg-color-dark);
}

.greenregbtnMemberDetail {
  margin: 1rem 0 0;
  margin-top: 10px;
  border: 1px solid var(--grey-border-box-color);
  box-shadow: 0 2px 2px var(--grey-border-box-color);
  padding: 10px 10px;
  border-radius: 5px;
  background-color: var(--grey-bg-color);
  font-size: 16px;
  color: var(--bs-white);
  outline: none;
  font-weight: 600;
  cursor: pointer;
  transition:
    transform 0.2s,
    box-shadow 0.2s;
}

.whiteregbtn {
  margin: 1rem 0 0;
  margin-right: 2px;
  margin-top: 10px;
  border: 1px solid var(--grey-bg-color);
  padding: 10px 10px;
  border-radius: 5px;
  background-color: var(--bs-white);
  font-size: 16px;
  color: var(--grey-bg-color-dark);
  outline: none;
  font-weight: 600;
  cursor: pointer;
  transition:
    transform 0.2s,
    box-shadow 0.2s;
}

@-webkit-keyframes load8 {
  0% {
    -webkit-transform: rotate(0deg);
    transform: rotate(0deg);
  }

  100% {
    -webkit-transform: rotate(360deg);
    transform: rotate(360deg);
  }
}

@keyframes load8 {
  0% {
    -webkit-transform: rotate(0deg);
    transform: rotate(0deg);
  }

  100% {
    -webkit-transform: rotate(360deg);
    transform: rotate(360deg);
  }
}

.list_boxMemberDetail {
  height: 70vh;
  overflow-y: auto;
  width: auto;
  padding-right: 50px;
}

.dispflex {
  display: flex;
}

.dispflex > input {
  width: 20%;
  border: none;
  box-shadow: none;
  margin-top: 5px;
}

.checkboxdivMemberDetail {
  display: flex;
}

.checkboxdivMemberDetail > div {
  width: 50%;
}

@media only screen and (max-width: 600px) {
  .sidebar {
    position: relative;
    bottom: 18px;
  }

  .invitebtn {
    width: 135px;
    position: relative;
    right: 10px;
  }

  .form_wrapper {
    width: 90%;
  }

  .searchtitleMemberDetail {
    margin-top: 30px;
  }
}

/* User page */

.memberfontcreatedbtn {
  border-radius: 7px;
  border-color: var(--grey-border-box-color);
  background-color: var(--grey-bg-color);
  color: var(--bs-white);
  box-shadow: none;
  height: 2.5rem;
  width: max-content;
  display: flex;
  justify-content: center;
  align-items: center;
}

.userImage {
  width: 180px;
  height: 180px;
  object-fit: cover;
  border-radius: 8px;
}

@media only screen and (max-width: 1200px) {
  .userImage {
    width: 100px;
    height: 100px;
  }
}

.activeBtn {
  width: 100%;
  display: flex;
  color: var(--white-color);
  border: 1px solid var(--black-color);
  background-color: var(--grey-bg-color);
  transition: 0.5s;
}

.activeBtn:hover {
  color: var(--white-color);
  background: var(--dark-emerald-green);
  transition: 0.5s;
}

.inactiveBtn {
  width: 100%;
  display: flex;
  color: var(--grey-bg-color-dark);
  border: 1px solid var(--off-light-green);
  background-color: var(--white-color);
  transition: 0.5s;
}

.inactiveBtn:hover {
  color: var(--white-color);
  background: var(--grey-bg-color);
  transition: 0.5s;
}

.sidebarstickyMemberDetail > button {
  display: flex;
  align-items: center;
  text-align: start;
  padding: 0 1.5rem;
  height: 3.25rem;
  margin: 0 0 1.5rem 0;
  font-weight: bold;
  border-radius: 50px;
}

.bgFill {
  height: 2rem;
  width: 2rem;
  border-radius: 50%;
  margin-right: 1rem;
  display: flex;
  justify-content: center;
  align-items: center;
}

.activeBtn .bgFill {
  background-color: var(--white-color);
}

.activeBtn i {
  color: var(--grey-bg-color-dark);
}

.inactiveBtn .bgFill {
  background-color: var(--grey-bg-color);
}

.inactiveBtn:hover .bgFill {
  background-color: var(--white-color);
}

.inactiveBtn i {
  color: var(--white-color);
}

.inactiveBtn:hover i {
  color: var(--grey-bg-color-dark);
}

.topRadius {
  border-top-left-radius: 16px;
  border-top-right-radius: 16px;
}

.titlenameMemberDetail {
  font-weight: 600;
  font-size: 25px;
  padding: 15px;
  padding-bottom: 0px;
  width: 50%;
}

.toporglocMemberDetail {
  font-size: 16px;
  padding: 15px;
  padding-bottom: 0px;
}

.toporglocMemberDetail span {
  color: var(--grey-bg-color-dark);
}

.inputColor {
  background: var(--input-area-color);
}

.cardHeaderMemberDetail {
  display: flex;
  justify-content: space-between;
  align-items: center;
}

.width60 {
  width: 60%;
}

.maxWidth40 {
  max-width: 40%;
}
.maxWidth50 {
  max-width: 50%;
}

.allRound {
  border-radius: 16px;
}

.WidthFit {
  width: fit-content;
}

.dateboxMemberDetail {
  border-radius: 7px;
  border-color: var(--grey-border-box-color);
  outline: none;
  box-shadow: none;
  padding-top: 2px;
  padding-bottom: 2px;
  padding-right: 5px;
  padding-left: 5px;
  margin-right: 5px;
  margin-left: 5px;
}

.dateboxMemberDetail > div > input {
  padding: 0.5rem 0 0.5rem 0.5rem !important; /* top, right, bottom, left */
  background-color: var(--input-area-color);
  border-radius: var(--bs-border-radius) !important;
  border: none !important;
}

.dateboxMemberDetail > div > div {
  margin-left: 0px !important;
}

.dateboxMemberDetail > div > fieldset {
  border: none !important;
  /* background-color: var(--input-area-color); */
  border-radius: var(--bs-border-radius, 4px) !important;
}

.dateboxMemberDetail > div {
  margin: 0.5rem !important;
  background-color: var(--input-area-color);
}

input::file-selector-button {
  background-color: var(--black-color);
  color: var(--bs-white);
}

.Outline {
  outline: 1px solid var(--bs-gray-400);
}

.tagLink {
  font-weight: 600;
  color: var(--bs-gray-700);
  cursor: pointer;
}

.tagLink:hover {
  font-weight: 800;
  color: var(--blue-color);
  text-decoration: underline;
}

@media (max-width: 1440px) {
  .contractOrgList {
    padding-left: calc(250px + 2rem + 1.5rem);
  }

  .listBoxOrgList .itemCardOrgList {
    width: 100%;
  }
}

@media (max-width: 1020px) {
  .btnsContainerOrgList {
    flex-direction: column;
    margin: 1.5rem 0;
  }

  .btnsContainerOrgList .btnsBlockOrgList {
    margin: 1.5rem 0 0 0;
    justify-content: space-between;
  }

  .btnsContainerOrgList .btnsBlockOrgList button {
    margin: 0;
  }

  .btnsContainerOrgList .btnsBlockOrgList div button {
    margin-right: 1.5rem;
  }
}

/* For mobile devices  */

@media (max-width: 520px) {
  .btnsContainerOrgList {
    margin-bottom: 0;
  }

  .btnsContainerOrgList .btnsBlockOrgList {
    display: block;
    margin-top: 1rem;
    margin-right: 0;
  }

  .btnsContainerOrgList .btnsBlockOrgList div {
    flex: 1;
  }

  .btnsContainerOrgList .btnsBlockOrgList div[title='Sort organizations'] {
    margin-right: 0.5rem;
  }

  .btnsContainerOrgList .btnsBlockOrgList button {
    margin-bottom: 1rem;
    margin-right: 0;
    width: 100%;
  }
}
@media (max-width: 600px) {
  .cardBody {
    min-height: 120px;
  }

  .cardBody .iconWrapper {
    position: absolute;
    top: 1rem;
    left: 1rem;
  }

  .cardBody .textWrapper {
    margin-top: calc(0.5rem + 36px);
    text-align: right;
  }

  .cardBody .textWrapper .primaryText {
    font-size: 1.5rem;
  }

  .cardBody .textWrapper .secondaryText {
    font-size: 1rem;
  }
}

.cardBody {
  padding: 1.25rem 1.5rem;
}

.cardBody .iconWrapper {
  position: relative;
  height: 48px;
  width: 48px;
  display: flex;
  justify-content: center;
  align-items: center;
}

.cardBody .iconWrapper .themeOverlay {
  background: var(--bs-primary);
  position: absolute;
  top: 0;
  right: 0;
  bottom: 0;
  left: 0;
  opacity: 0.12;
  border-radius: 50%;
}

.cardBody .textWrapper .primaryText {
  font-size: 24px;
  font-weight: bold;
  display: block;
}

.cardBody .textWrapper .secondaryText {
  font-size: 14px;
  display: block;
  color: var(--bs-secondary, var(--bs-gray-400));
}

/* Loading OrgList CSS */

.itemCardOrgList .loadingWrapper {
  background-color: var(--bs-white);
  margin: 0.5rem;
  height: calc(120px + 2rem);
  padding: 1rem;
  border-radius: 8px;
  outline: 1px solid var(--bs-gray-200, var(--bs-gray-300));
  position: relative;
}

.itemCardOrgList .loadingWrapper .innerContainer {
  display: flex;
}

.itemCardOrgList .loadingWrapper .innerContainer .orgImgContainer {
  width: 120px;
  height: 120px;
  border-radius: 4px;
}

.itemCardOrgList .loadingWrapper .innerContainer .content {
  flex: 1;
  display: flex;
  flex-direction: column;
  margin-left: 1rem;
}

.titlemodaldialog {
  color: var(--grey-bg-color-dark);
  font-size: 20px;
  margin-bottom: 20px;
  padding-bottom: 5px;
}

form label {
  font-weight: bold;
  padding-bottom: 1px;
  font-size: 14px;
  color: var(--grey-bg-color-dark);
}

form > input {
  display: block;
  margin-bottom: 20px;
  border: 1px solid var(--grey-border-box-color);
  box-shadow: 2px 1px var(--grey-border-box-color);
  padding: 10px 20px;
  border-radius: 5px;
  background: none;
  width: 100%;
  transition: all 0.3s ease-in-out;
  -webkit-transition: all 0.3s ease-in-out;
  -moz-transition: all 0.3s ease-in-out;
  -ms-transition: all 0.3s ease-in-out;
  -o-transition: all 0.3s ease-in-out;
}

.itemCardOrgList .loadingWrapper .innerContainer .content h5 {
  height: 24px;
  width: 60%;
  margin-bottom: 0.8rem;
}

.modalbody {
  width: 50px;
}

.pluginStoreBtnContainer {
  display: flex;
  gap: 1rem;
}

.itemCardOrgList .loadingWrapper .innerContainer .content h6[title='Location'] {
  display: block;
  width: 45%;
  height: 18px;
}

.itemCardOrgList .loadingWrapper .innerContainer .content h6 {
  display: block;
  width: 30%;
  height: 16px;
  margin-bottom: 0.8rem;
}

.itemCardOrgList .loadingWrapper .button {
  position: absolute;
  height: 48px;
  width: 92px;
  bottom: 1rem;
  right: 1rem;
  z-index: 1;
}

.login_background {
  min-height: 100vh;
}

.communityLogo {
  object-fit: contain;
}

.row .left_portion {
  display: flex;
  justify-content: center;
  align-items: center;
  flex-direction: column;
  height: 100vh;
}

.selectOrgText input {
  outline: none !important;
}

.row .left_portion .inner .palisadoes_logo {
  width: 600px;
  height: auto;
}

.row .right_portion {
  min-height: 100vh;
  position: relative;
  overflow-y: scroll;
  display: flex;
  flex-direction: column;
  justify-content: center;
  padding: 1rem 2.5rem;
  background: var(--bs-white);
}

.row .right_portion::-webkit-scrollbar {
  width: 8px;
}

.row .right_portion::-webkit-scrollbar-track {
  background: transparent;
}

.row .right_portion::-webkit-scrollbar-thumb {
  background-color: var(--black-shadow-color);
  border-radius: 4px;
}

.row .right_portion .langChangeBtn {
  margin: 0;
  position: absolute;
  top: 1rem;
  left: 1rem;
}

.langChangeBtnStyle {
  width: 7.5rem;
  height: 2.2rem;
  padding: 0;
}

.talawa_logo {
  height: clamp(3rem, 8vw, 5rem);
  width: auto;
  aspect-ratio: 1;
  display: block;
  margin: 1.5rem auto 1rem;
  @media (prefers-reduced-motion: no-preference) {
    -webkit-animation: zoomIn 0.3s ease-in-out;
    animation: zoomIn 0.3s ease-in-out;
  }
}

.row .orText {
  display: block;
  position: absolute;
  top: 0;
  left: calc(50% - 2.6rem);
  margin: 0 auto;
  padding: 0.35rem 2rem;
  z-index: 100;
  background: var(--bs-white);
  color: var(--bs-secondary);
}

.email_button {
  position: absolute;
  z-index: 10;
  bottom: 0;
  right: 0;
  height: 100%;
  display: flex;
  background-color: var(--search-button-bg);
  border-color: var(--search-button-border, var(--black-color));
  justify-content: center;
  align-items: center;
}

.login_btn {
  background-color: var(--search-button-bg);
  border-color: var(--search-button-border, var(--black-color));
  margin-top: 1rem;
  margin-bottom: 1rem;
  width: 100%;
  transition: background-color 0.2s ease;
  cursor: pointer;
}

.reg_btn {
  background-color: var(--dropdown-border-color);
  border-color: var(--dropdown-border-color);
  margin-top: 1rem;
  color: var(--bs-white);
  margin-bottom: 1rem;
  width: 100%;
  transition: background-color 0.2s ease;
  cursor: pointer;
}

.active_tab {
  -webkit-animation: fadeIn 0.3s ease-in-out;
  animation: fadeIn 0.3s ease-in-out;
}

.socialIcons {
  display: flex;
  gap: 16px;
  justify-content: center;
}

.password_checks {
  display: flex;
  justify-content: space-between;
  align-items: flex-start;
  flex-direction: column;
  gap: var(--spacing-md, 1rem);
}

.password_check_element {
  padding: var(--spacing-sm, 0.5rem) 0;
}

.password_check_element_top {
  margin-top: var(--spacing-lg, 1.125rem);
}

.password_check_element_bottom {
  margin-bottom: var(--spacing-lg, 1.25rem);
}

@media (max-width: 450px) {
  .itemCardOrgList .loadingWrapper {
    height: unset;
    margin: 0.5rem 0;
    padding: 1.25rem 1.5rem;
  }

  .itemCardOrgList .loadingWrapper .innerContainer {
    flex-direction: column;
  }

  .itemCardOrgList .loadingWrapper .innerContainer .orgImgContainer {
    height: 200px;
    width: 100%;
    margin-bottom: 0.8rem;
  }

  .itemCardOrgList .loadingWrapper .innerContainer .content {
    margin-left: 0;
  }

  .itemCardOrgList .loadingWrapper .button {
    bottom: 0;
    right: 0;
    border-radius: 0.5rem;
    position: relative;
    margin-left: auto;
    display: block;
  }
}

/* * Refortoring css for Leaderboard */

.TableImageSmall {
  object-fit: cover;
  width: var(--table-image-small-size);
  height: var(--table-image-small-size);
  border-radius: 100%;
}

.avatarContainer {
  width: 28px;
  height: 26px;
}

.imageContainer {
  display: flex;
  align-items: center;
  justify-content: center;
  margin-right: 0.5rem;
}
/* CSS Refactor for OrgPost */

.btnsContainerOrgPost {
  display: flex;
  margin: 2.5rem 0 2.5rem 0;
}

.btnsContainerOrgPost .btnsBlockOrgPost {
  display: flex;
}

.btnsContainerOrgPost .btnsBlockOrgPost button {
  margin-left: 1rem;
  display: flex;
  justify-content: center;
  align-items: center;
}

.btnsContainerOrgPost .inputOrgPost {
  flex: 1;
  position: relative;
}

.btnsContainerOrgPost input {
  outline: 1px solid var(--bs-gray-400);
}

.btnsContainerOrgPost .inputOrgPost button {
  width: 52px;
}

.previewOrgPost {
  display: flex;
  position: relative;
  width: 100%;
  margin-top: 10px;
  justify-content: center;
}
.previewOrgPost img {
  width: 400px;
  height: auto;
}
.previewOrgPost video {
  width: 400px;
  height: auto;
}
.mainpagerightOrgPost > hr {
  margin-top: 20px;
  width: 100%;
  margin-left: -15px;
  margin-right: -15px;
  margin-bottom: 20px;
}

.pageWrapper {
  display: flex;
  flex-direction: column;
  align-items: center;
  justify-content: center;
  height: 100vh;
}

.cardTemplate {
  padding: 2rem;
  background-color: var(--white-color);
  border-radius: 0.8rem;
  border: 1px solid var(--bs-gray-200, var(--bs-gray-300));
}

.keyWrapper {
  height: 72px;
  width: 72px;
  transform: rotate(180deg);
  transform-origin: center;
  position: relative;
  overflow: hidden;
  display: flex;
  justify-content: center;
  align-items: center;
  border-radius: 50%;
  margin: 1rem auto;
}

.keyWrapper .themeOverlay {
  position: absolute;
  background-color: var(--bs-primary);
  height: 100%;
  width: 100%;
  opacity: var(--theme-overlay-opacity, 0.15);
}

.keyWrapper .keyLogo {
  height: 42px;
  width: 42px;
  -webkit-animation: zoomIn 0.3s ease-in-out;
  animation: zoomIn 0.3s ease-in-out;
}

@media (max-width: 1020px) {
  .btnsContainerOrgPost {
    flex-direction: column;
    margin: 1.5rem 0;
  }

  .btnsContainerOrgPost .btnsBlockOrgPost {
    margin: 1.5rem 0 0 0;
    justify-content: space-between;
  }

  .btnsContainerOrgPost .btnsBlockOrgPost button {
    margin: 0;
  }

  .btnsContainerOrgPost .btnsBlockOrgPost div button {
    margin-right: 1.5rem;
  }
}

@media (max-width: 992px) {
  .row .left_portion {
    padding: 0 2rem;
  }
  .row .left_portion .inner .palisadoes_logo {
    width: 100%;
  }
}

@media (max-width: 769px) {
  .row {
    flex-direction: column-reverse;
  }
  .row .right_portion,
  .row .left_portion {
    height: unset;
  }
  .row .right_portion {
    min-height: 100vh;
    overflow-y: unset;
  }
  .row .left_portion .inner {
    display: flex;
    justify-content: center;
  }
  .row .left_portion .inner .palisadoes_logo {
    height: 70px;
    width: unset;
    position: absolute;
    margin: 0.5rem;
    top: 0;
    right: 0;
    z-index: 100;
  }
  .row .left_portion .inner p {
    margin-bottom: 0;
    padding: 1rem;
  }
  .socialIcons {
    margin-bottom: 1rem;
  }
}

@media (max-width: 577px) {
  .row .right_portion {
    padding: 1rem 1rem 0 1rem;
  }
  .row .right_portion .langChangeBtn {
    position: absolute;
    margin: 1rem;
    left: 0;
    top: 0;
  }
  .marginTopForReg {
    margin-top: 4rem !important;
  }
  .row .right_portion .talawa_logo {
    height: 120px;
    margin: 0 auto 2rem auto;
  }
  .socialIcons {
    margin-bottom: 1rem;
  }
}

@media (prefers-reduced-motion: reduce) {
  .talawa_logo {
    animation: none;
  }

  .active_tab {
    animation: none;
  }
}

@-webkit-keyframes zoomIn {
  0% {
    opacity: 0;
    -webkit-transform: scale(0.5);
    transform: scale(0.5);
  }
  100% {
    opacity: 1;
    -webkit-transform: scale(1);
    transform: scale(1);
  }
}

@keyframes zoomIn {
  0% {
    opacity: 0;
    -webkit-transform: scale(0.5);
    transform: scale(0.5);
  }
  100% {
    opacity: 1;
    -webkit-transform: scale(1);
    transform: scale(1);
  }
}

@-webkit-keyframes fadeIn {
  0% {
    opacity: 0;
    -webkit-transform: translateY(2rem);
    transform: translateY(2rem);
  }
  100% {
    opacity: 1;
    -webkit-transform: translateY(0);
    transform: translateY(0);
  }
}

@keyframes fadeIn {
  0% {
    opacity: 0;
    -webkit-transform: translateY(2rem);
    transform: translateY(2rem);
  }
  100% {
    opacity: 1;
    -webkit-transform: translateY(0);
    transform: translateY(0);
  }
}

/* For mobile devices  */

@media (max-width: 520px) {
  .btnsContainerOrgPost {
    margin-bottom: 0;
  }

  .btnsContainerOrgPost .btnsBlockOrgPost {
    display: block;
    margin-top: 1rem;
    margin-right: 0;
  }

  .btnsContainerOrgPost .btnsBlockOrgPost div {
    flex: 1;
  }

  .btnsContainerOrgPost .btnsBlockOrgPost div[title='Sort organizations'] {
    margin-right: 0.5rem;
  }

  .btnsContainerOrgPost .btnsBlockOrgPost button {
    margin-bottom: 1rem;
    margin-right: 0;
    width: 100%;
  }
}
@media screen and (max-width: 575.5px) {
  .mainpagerightOrgPost {
    width: 98%;
  }
}
.addbtnOrgPost {
  border: 1px solid var(--grey-border-box-color);
  box-shadow: 0 2px 2px var(--grey-border-box-color);
  border-radius: 5px;
  font-size: 16px;
  height: 60%;
  width: 60%;
  color: var(--bs-white);
  outline: none;
  font-weight: 600;
  cursor: pointer;
  transition:
    transform 0.2s,
    box-shadow 0.2s;
}
.postinfo {
  height: 80px;
  margin-bottom: 20px;
}
.closeButtonOrgPost {
  position: absolute;
  top: 0px;
  right: 0px;
  background: transparent;
  transform: scale(1.2);
  cursor: pointer;
  border: none;
  color: var(--grey-bg-color-dark);
  font-weight: 600;
  font-size: 16px;
}
button[data-testid='createPostBtn'] {
  display: block;
}
.loader,
.loader:after {
  border-radius: 50%;
  width: var(--loader-size);
  height: var(--loader-size);
}
.loader {
  margin: 60px auto;
  margin-top: 35vh !important;
  font-size: 10px;
  position: relative;
  text-indent: -9999em;
  border-top: 1.1em solid var(--white-shadow-color);
  border-right: 1.1em solid var(--white-shadow-color);
  border-bottom: 1.1em solid var(--white-shadow-color);
  border-left: 1.1em solid var(--light-orange);
  -webkit-transform: translateZ(0);
  -ms-transform: translateZ(0);
  transform: translateZ(0);
  -webkit-animation: load8 1.1s infinite linear;
  animation: load8 1.1s infinite linear;
}
@keyframes load8 {
  0% {
    -webkit-transform: rotate(0deg);
    transform: rotate(0deg);
  }
  100% {
    -webkit-transform: rotate(360deg);
    transform: rotate(360deg);
  }
}
.list_box {
  height: 70vh;
  overflow-y: auto;
  width: auto;
}
@media only screen and (max-width: 600px) {
  .form_wrapper {
    width: 90%;
    top: 45%;
  }
}
.cardItem {
  position: relative;
  display: flex;
  align-items: center;
  border: 1px solid var(--bs-gray-200);
  border-radius: 8px;
  margin-top: 20px;
}
@-webkit-keyframes zoomIn {
  0% {
    opacity: 0;
    -webkit-transform: scale(0.5);
    transform: scale(0.5);
  }
  100% {
    opacity: 1;
    -webkit-transform: scale(1);
    transform: scale(1);
  }
}

@keyframes zoomIn {
  0% {
    opacity: 0;
    -webkit-transform: scale(0.5);
    transform: scale(0.5);
  }
  100% {
    opacity: 1;
    -webkit-transform: scale(1);
    transform: scale(1);
  }
}

.cardItem .iconWrapper {
  position: relative;
  height: 40px;
  width: 40px;
  display: flex;
  justify-content: center;
  align-items: center;
}

.cardItem .iconWrapper .themeOverlay {
  background: var(--bs-primary);
  position: absolute;
  top: 0;
  right: 0;
  bottom: 0;
  left: 0;
  opacity: 0.12;
  border-radius: 50%;
}

.cardItem .title {
  font-size: 1rem;
  flex: 1;
  overflow: hidden;
  text-overflow: ellipsis;
  white-space: nowrap; /* Fallback for browsers that don't support line-clamp */
  margin-left: 3px;
}
/* Modern browsers - enable line clamping */
@supports (-webkit-line-clamp: 1) {
  .cardItem .title,
  .cardItem .location,
  .cardItem .time {
    display: -webkit-box;
    -webkit-line-clamp: 1;
    -webkit-box-orient: vertical;
    white-space: initial;
  }
}
.cardItem .location {
  font-size: 0.9rem;
  color: var(--bs-primary);
  overflow: hidden;
  display: -webkit-box;
  -webkit-line-clamp: 1;
  line-clamp: 1;
  -webkit-box-orient: vertical;
}

.cardItem .time {
  font-size: 0.9rem;
  color: var(--bs-secondary);
}

.cardItem .creator {
  font-size: 1rem;
  color: var(--bs-success, var(--green-color));
}
.rightCard {
  display: flex;
  gap: 7px;
  min-width: 170px;
  justify-content: center;
  flex-direction: column;
  margin-left: 10px;
  overflow-x: hidden;
  width: 210px;

  @keyframes zoomIn {
    0% {
      opacity: 0;
      -webkit-transform: scale(0.5);
      transform: scale(0.5);
    }

    100% {
      opacity: 1;
      -webkit-transform: scale(1);
      transform: scale(1);
    }
  }

  /* AddOnEntry.tsx */

  .entrytoggle {
    margin: 24px 24px 0 auto;
    width: fit-content;
  }

  .entryaction {
    margin-left: auto;
    display: flex !important;
    align-items: center;
    background-color: transparent;
    color: var(--light-blue);
  }

  .entryaction .spinner-grow {
    height: 1rem;
    width: 1rem;
    margin-right: 8px;
  }
}

.entrytoggle {
  margin: 24px 24px 0 auto;
  width: fit-content;
}

.entryaction {
  display: flex !important;
}

.entryaction i {
  margin-right: 8px;
  margin-top: 4px;
}

.entryaction .spinner-grow {
  height: 1rem;
  width: 1rem;
  margin-right: 8px;
}

.admedia {
  object-fit: cover;
  height: 16rem;
}

.buttons {
  display: flex;
  justify-content: flex-end;
}

.addCard {
  width: 28rem;
}

.dropdownButton {
  background-color: transparent;
  color: #000;
  border: none;
  cursor: pointer;
  display: flex;
  width: 100%;
  justify-content: flex-end;
  padding: 8px 10px;
}

.dropdownContainer {
  position: relative;
  display: inline-block;
}

.dropdownmenu {
  display: none;
  position: absolute;
  z-index: 1;
  background-color: white;
  width: 120px;
  box-shadow: 0px 8px 16px 0px rgba(0, 0, 0, 0.2);
  padding: 5px 0;
  margin: 0;
  list-style-type: none;
  right: 0;
  top: 100%;
}

.dropdownmenu li {
  cursor: pointer;
  padding: 8px 16px;
  text-decoration: none;
  display: block;
  color: #333;
}

.dropdownmenu li:hover {
  background-color: #f1f1f1;
}

.dropdownContainer:hover .dropdownmenu {
  display: block;
}

.leftDrawer {
  width: calc(300px + 2rem);
  position: fixed;
  top: 0;
  bottom: 0;
  z-index: 100;
  display: flex;
  flex-direction: column;
  padding: 1rem 1rem 0 1rem;
  background-color: var(--input-area-color);
  transition: 0.5s;
  font-family: var(--bs-leftDrawer-font-family);
}

.activeDrawer {
  width: calc(300px + 2rem);
  position: fixed;
  top: 0;
  left: 0;
  bottom: 0;
  animation: comeToRightBigScreen 0.5s ease-in-out;
}

.inactiveDrawer {
  position: fixed;
  top: 0;
  left: calc(-300px - 2rem);
  bottom: 0;
  animation: goToLeftBigScreen 0.5s ease-in-out;
}

.leftDrawer .talawaLogo {
  width: 100%;
  height: 65px;
}

.leftDrawer .talawaText {
  font-size: 20px;
  text-align: center;
  font-weight: 500;
}

.leftDrawer .titleHeader {
  margin: 2rem 0 1rem 0;
  font-weight: 600;
}

.leftDrawer .optionList button {
  display: flex;
  align-items: center;
  width: 100%;
  text-align: start;
  margin-bottom: 0.8rem;
  border-radius: 16px;
  outline: none;
  border: none;
}

.leftDrawer .optionList button .iconWrapper {
  width: 36px;
}

.leftDrawer .profileContainer {
  border: none;
  width: 100%;
  padding: 2.1rem 0.5rem;
  height: 52px;
  display: flex;
  align-items: center;
  background-color: var(--bs-white);
}

.leftDrawer .profileContainer:focus {
  outline: none;
  background-color: var(--bs-gray-100, var(--white-color));
}

.leftDrawer .imageContainer {
  width: 68px;
}

.leftDrawer .profileContainer img {
  height: 52px;
  width: 52px;
  border-radius: 50%;
}

.leftDrawer .profileContainer .profileText {
  flex: 1;
  text-align: start;
}

.leftDrawer .profileContainer .profileText .primaryText {
  font-size: 1.1rem;
  font-weight: 600;
}

.leftDrawer .profileContainer .profileText .secondaryText {
  font-size: 0.8rem;
  font-weight: 400;
  color: var(--bs-secondary);
  display: block;
  text-transform: capitalize;
}

@media (max-width: 1120px) {
  .leftDrawer {
    width: calc(250px + 2rem);
    padding: 1rem 1rem 0 1rem;
  }
}

/* For tablets */
@media (max-width: 820px) {
  .hideElemByDefault {
    display: none;
  }

  .leftDrawer {
    width: 100%;
    left: 0;
    right: 0;
  }

  .inactiveDrawer {
    opacity: 0;
    left: 0;
    z-index: -1;
    animation: closeDrawer 0.4s ease-in-out;
  }

  .activeDrawer {
    display: flex;
    z-index: 100;
    animation: openDrawer 0.6s ease-in-out;
  }

  .logout {
    margin-bottom: 2.5rem !important;
  }
}

@keyframes goToLeftBigScreen {
  from {
    left: 0;
  }

  to {
    opacity: 0.1;
    left: calc(-300px - 2rem);
  }
}

/* Webkit prefix for older browser compatibility */
@-webkit-keyframes goToLeftBigScreen {
  from {
    left: 0;
  }

  to {
    opacity: 0.1;
    left: calc(-300px - 2rem);
  }
}

@keyframes comeToRightBigScreen {
  from {
    opacity: 0.4;
    left: calc(-300px - 2rem);
  }

  to {
    opacity: 1;
    left: 0;
  }
}

/* Webkit prefix for older browser compatibility */
@-webkit-keyframes comeToRightBigScreen {
  from {
    opacity: 0.4;
    left: calc(-300px - 2rem);
  }

  to {
    opacity: 1;
    left: 0;
  }
}

@keyframes closeDrawer {
  from {
    left: 0;
    opacity: 1;
  }

  to {
    left: -1000px;
    opacity: 0;
  }
}

/* Webkit prefix for older browser compatibility */
@-webkit-keyframes closeDrawer {
  from {
    left: 0;
    opacity: 1;
  }

  to {
    left: -1000px;
    opacity: 0;
  }
}

@keyframes openDrawer {
  from {
    opacity: 0;
    left: -1000px;
  }

  to {
    left: 0;
    opacity: 1;
  }
}

/* Webkit prefix for older browser compatibility */
@-webkit-keyframes openDrawer {
  from {
    opacity: 0;
    left: -1000px;
  }
  to {
    left: 0;
    opacity: 1;
  }
}

/* LeftDrawer general styles */
.leftDrawer {
  height: 100vh; /* Ensure it spans the full height */
  overflow-y: auto; /* Enable vertical scrolling */
  transition: transform 0.3s ease;
  will-change: transform; /* NEW */
  position: fixed; /* Ensure it's positioned properly */
  padding-bottom: 1rem; /* Prevent last item clipping */
  overscroll-behavior: contain;
  /* Improve scroll performance */
  -webkit-overflow-scrolling: touch;
}

.hideElemByDefault {
  display: none;
}

[data-hidden='true'] {
  visibility: hidden;
}

[data-hidden='false'] {
  visibility: visible;
}

.inactiveDrawer {
  transform: translateX(-100%);
  &[data-hidden='true'] {
    /* Specific styles for inactive drawers if needed */
  }
}

.activeDrawer {
  transform: translateX(0);
  &[data-hidden='false'] {
    /* Specific styles for active drawers if needed */
  }
}

/* Organization Section */
.organizationContainer {
  padding-right: 3rem;
}

.profileContainer {
  display: flex;
  align-items: center;
  justify-content: space-between;
  width: 100%;
  /* Add focus styles for keyboard navigation */
  &:focus-within {
    @extend .reusable-focus-visible; /* Referencing the reusable class from the general section */
  }
}

.bg-danger {
  background-color: var(--delete-button-color);
}

.text-start {
  text-align: start;
}

.text-white {
  color: var(--bs-white);
}

.imageContainer img {
  width: 40px;
  height: 40px;
  border-radius: 50%;
  /* Add alt text styles */
  &[alt] {
    font-size: 0.875rem;
    color: var(--bs-emphasis-color);
  }
}

.profileText {
  margin-left: 1rem;
}

.primaryText {
  font-weight: bold;
  color: var(--bs-emphasis-color, var(--black-color));
  @extend .reusable-text-ellipsis; /* Referencing the reusable class from the general section */
}

.secondaryText {
  font-size: 0.9rem;
  color: var(--bs-secondary-text);
  @extend .reusable-text-ellipsis; /* Referencing the reusable class from the general section */
}

/* Dropdown and options list */
.titleHeader {
  font-size: 1.2rem;
  color: var(--bs-secondary);
  line-height: 1.5; /* NEW */
  margin: var(--spacing-md, 1rem) 0; /* NEW */
}

/* Active and inactive buttons */
.activeButton,
.inactiveButton {
  position: relative;
  transition: all 0.2s ease;

  &:active {
    transform: scale(0.98);
  }

  &.focus-visible {
    @extend .reusable-focus-visible; /* Referencing the reusable class from the general section */
  }
}

.activeButton {
  background-color: var(--grey-bg-color);
  color: black;

  &::before {
    @extend .reusable-indicator; /* Referencing the reusable class from the general section */
  }

  &::after {
    @extend .reusable-arrow-indicator; /* Referencing the reusable class from the general section */
  }
}

.activeButton:hover .arrow-indicator {
  transform: translateY(-50%) scale(1.1);
  opacity: 1;
}

.inactiveButton {
  background-color: transparent;
  color: var(--bs-emphasis-color, var(--black-color));

  &:hover {
    background-color: var(--grey-bg-color);
  }
}

/* Icon wrapper styles */
.iconWrapper {
  display: flex;
  align-items: center;
  margin-inline-end: 8px;
  margin-inline-start: 0;

  &[aria-label]:not([aria-label='']) {
    position: relative;

    &::after {
      content: attr(aria-label);
      position: absolute;
      inset-inline-start: 100%;
      background: var(--bs-dark);
      color: var(--bs-white);
      padding: 0.25rem 0.5rem;
      border-radius: 4px;
      font-size: 0.875rem;
      opacity: 0;
      visibility: hidden;
      transform: translateX(var(--transform-direction, 8px));
      transition: all 0.2s ease;
    }

    &:hover::after {
      opacity: 1;
      visibility: visible;
      transform: translateX(0);
    }
  }
}

/* CustomRecurrenceModal.tsx */

.titlemodalCustomRecurrenceModal {
  color: var(--grey-bg-color-dark);
  font-weight: 600;
  font-size: 20px;
  margin-bottom: 20px;
  padding-bottom: 5px;
  border-bottom: 3px solid var(--subtle-blue-grey);
  width: 65%;
}

.recurrenceRuleNumberInput {
  width: 70px;
}

.recurrenceRuleDateBox {
  width: 70%;
}

.recurrenceDayButton {
  width: 33px;
  height: 33px;
  border: 1px solid var(--bs-gray);
  cursor: pointer;
  transition: background-color 0.3s;
  display: inline-flex;
  justify-content: center;
  align-items: center;
  margin-right: 0.5rem;
  border-radius: 50%;
  position: relative;
  outline: none;
}

.recurrenceDayButton:focus-visible {
  outline: 2px solid var(--bs-primary);
  outline-offset: 2px;
}

.recurrenceDayButton:hover {
  background-color: var(--bs-gray);
}

.recurrenceDayButton.selected {
  background-color: var(--bs-primary);
  border-color: var(--bs-primary);
  color: var(--bs-white);
}

.recurrenceDayButton span {
  color: var(--bs-gray);
  padding: 0.25rem;
  text-align: center;
}

.recurrenceDayButton:hover span {
  color: var(--bs-white);
}

.recurrenceDayButton.selected span {
  color: var(--bs-white);
}

.recurrenceRuleSubmitBtn {
  display: block;
  margin-left: auto;
  padding: 7px 15px;
  transition: all 0.2s ease;
  border-radius: 4px;
}

.recurrenceRuleSubmitBtn:hover {
  transform: translateY(-1px);
  box-shadow: 0 2px 4px var(--black-shadow-color);
}

.recurrenceRuleSubmitBtn:focus-visible {
  outline: 2px solid var(--bs-primary);
  outline-offset: 2px;
}

.attendance-modal .borderRightGreen {
  border-right: 1px solid var(--light-dark-green);
}
.attendance-modal .positionedTopRight {
  top: 10px;
  right: 15px;
  z-index: 1;
}
.attendance-modal .topRightCorner {
  position: absolute;
  right: 0;
  top: 0;
  border-bottom-left-radius: 8px;
}
.attendance-modal .bottomRightCorner {
  position: absolute;
  right: 0;
  bottom: 0;
  border-top-left-radius: 12px;
}
.attendance-modal .topLeftCorner {
  position: absolute;
  left: 0;
  top: 0;
  border-bottom-right-radius: 8px;
}
.attendance-modal .largeBoldText {
  font-size: 80px;
  font-weight: 400;
}
.attendance-modal .paddingBottom30 {
  padding-bottom: 30px;
}
.attendance-modal .paddingBottom2Rem {
  padding-bottom: 2rem;
}

/* PostCard.tsx */

.cardStyles {
  width: 100%;
  max-width: 20rem;
  background-color: var(--bs-white);
  padding: 0;
  border: none !important;
  outline: none !important;
}

.cardHeaderPostCard {
  display: flex;
  width: 100%;
  padding-inline: 0;
  padding-block: 0;
  flex-direction: row;
  gap: 0.5rem;
  align-items: center;
  background-color: var(--bs-white);
  border-bottom: 1px solid var(--input-shadow-color);
}

.creator {
  display: flex;
  width: 100%;
  padding-inline: 1rem;
  padding-block: 0;
  flex-direction: row;
  gap: 0.5rem;
  align-items: center;
}
.creator p {
  margin-bottom: 0;
  font-weight: 500;
}
.creator svg {
  width: 1.5rem;
  height: 1.5rem;
}

.customToggle {
  padding: 0;
  background: none;
  border: none;
  margin-right: 1rem;
}
.customToggle svg {
  color: var(--bs-black);
}

.customToggle::after {
  content: none;
}
.customToggle:hover,
.customToggle:focus,
.customToggle:active {
  background: none;
  border: none;
}
.cardBodyPostCard div {
  padding: 0.5rem;
}

.imageContainerPostCard {
  max-width: 100%;
}

.cardTitlePostCard {
  --max-lines: 1;
  display: -webkit-box;
  overflow: hidden;
  -webkit-box-orient: vertical;
  -webkit-line-clamp: var(--max-lines);

  font-size: 1.3rem !important;
  font-weight: 600;
}

.date {
  font-weight: 600;
}

.cardText {
  --max-lines: 2;
  display: -webkit-box;
  overflow: hidden;
  -webkit-box-orient: vertical;
  -webkit-line-clamp: var(--max-lines);
  padding-top: 0;
  font-weight: 300;
  margin-top: 0.7rem !important;
  text-align: left;
}
.viewBtn {
  display: flex;
  justify-content: flex-end;
  margin: 0.5rem;
}
.viewBtn Button {
  padding-inline: 1rem;
}
.cardActions {
  display: flex;
  flex-direction: row;
  align-items: center;
  gap: 1px;
  justify-content: flex-end;
}

.cardActionBtn {
  background-color: rgba(0, 0, 0, 0);
  padding: 0;
  border: none;
  color: var(--black-color);
  transition: all 0.2s ease-in-out;
  border-radius: 4px;
}

.cardActionBtn:hover,
.cardActionBtn:focus-visible {
  background-color: var(--dropdown-hover-color);
  border: none;
  color: var(--black-color) !important;
  outline: 2px solid var(--subtle-blue-grey);
  outline-offset: 2px;
}

.cardActionBtn:active {
  transform: scale(0.95);
  background-color: var(--grey-bg-color);
}

.creatorNameModal {
  display: flex;
  flex-direction: row;
  gap: 5px;
  align-items: center;
  margin-bottom: 10px;
}

.modalActions {
  display: flex;
  flex-direction: row;
  align-items: center;
  gap: 1rem;
  margin: 5px 0px;
}

.textModal {
  margin-top: 10px;
}

.colorPrimary {
  background: var(--subtle-blue-grey);
  color: var(--bs-white);
  cursor: pointer;
}

.commentContainer {
  overflow: auto;
  max-height: 18rem;
  padding-bottom: 1rem;
}

.modalFooter {
  background-color: var(--bs-white);
  width: 100%;
  padding-block: 0.5rem;
  display: flex;
  flex-direction: column;
  border-top: 1px solid var(--input-shadow-color);
}

.inputArea {
  border: none;
  outline: none;
  background-color: var(--input-area-color);
}

.postImage {
  width: 100%;
  aspect-ratio: 16/9;
  object-fit: cover;
}

/* Events.tsx */

.borderNone {
  border: none;
}

.colorWhite {
  color: var(--bs-white);
}

.backgroundWhite {
  background-color: var(--bs-white);
}

.maxWidth {
  max-width: 800px;
}

.mainContainer {
  margin-top: 2rem;
  width: 100%;
  max-width: 800px;
  flex-grow: 3;
  max-height: 90vh;
  overflow: auto;
  padding: 0 1rem;
}

.mainContainerEvent {
  margin-top: 2rem;
  width: 100%;
  flex-grow: 3;
  max-height: 90vh;
  overflow: auto;
  padding: 0 1rem;
}

.selectType {
  border-radius: 10px;
}
.dropdown__item {
  text-overflow: ellipsis;
  overflow: hidden;
  white-space: nowrap;
}

.gap {
  gap: var(--spacing-lg, 1.25rem);
}

.paddingY {
  padding: var(--spacing-xl, 1.875rem) 0;
}

.eventActionsContainer {
  display: flex;
  flex-direction: row;
  gap: 15px;
  flex-wrap: wrap;
}
.datePicker {
  border-radius: 10px;
  height: 2.5rem;
  text-align: center;
  background-color: var(--date-picker-background);
  border: none;
  width: 100%;
}

.modalBodyEvents {
  display: flex;
  flex-direction: column;
  gap: 10px;
}

.switchContainer {
  display: flex;
  align-items: center;
}

.switches {
  display: flex;
  flex-direction: row;
  gap: 20px;
  flex-wrap: wrap;
  margin-top: 20px;
}
.titlemodalEvents {
  color: var(--grey-bg-color-dark);
  font-weight: 600;
  font-size: 20px;
  margin-bottom: 20px;
  padding-bottom: 5px;
  border-bottom: 3px solid var(--subtle-blue-grey);
  width: 65%;
}

.datedivEvents {
  display: flex;
  flex-direction: row;
  margin-bottom: 15px;
}

.dateboxEvents {
  width: 90%;
  border-radius: 7px;
  border-color: var(--grey-border-box-color);
  outline: none;
  box-shadow: none;
  padding-top: 2px;
  padding-bottom: 2px;
  padding-right: 5px;
  padding-left: 5px;
  margin-right: 5px;
  margin-left: 5px;
}

.checkboxdivEvents > label {
  margin-right: 50px;
}
.checkboxdivEvents > label > input {
  margin-left: 10px;
}

.checkboxdivEvents {
  display: flex;
}
.checkboxdivEvents > div {
  width: 50%;
}

.dispflexEvents {
  display: flex;
  align-items: center;
}
.dispflexEvents > input {
  border: none;
  box-shadow: none;
  margin-top: 5px;
}

.blueregbtnEvents {
  margin-top: var(--spacing-lg, 1.25rem);
  border: 1px solid var(--grey-border-box-color);
  box-shadow: 0 2px 2px var(--grey-border-box-color);
  padding: var(--spacing-md, 0.625rem);
  border-radius: 5px;
  background-color: var(--subtle-blue-grey);
  width: 100%;
  font-size: 16px;
  color: var(--bs-white);
  outline: none;
  font-weight: 600;
  cursor: pointer;
  transition: all 0.2s ease-in-out;
  width: 100%;
  &:hover {
    transform: translateY(-1px);
    box-shadow: 0 4px 6px var(--grey-border-box-color);
  }
}

/* CreateDirectChat.tsx */

.modalContent {
  width: 530px;
}

.inputContainer {
  position: relative;
  margin-bottom: 16px;
}

.inputFieldModal {
  padding-right: 40px;
  width: 100%;
  border-radius: 4px;
  border: 1px solid var(--bs-gray-300);
}

.submitBtn {
  position: absolute;
  z-index: 10;
  bottom: 10px;
  right: 0px;
  display: flex;
  justify-content: center;
  align-items: center;
}
.tableContainer {
  height: 400px;
  overflow-y: scroll;
  overflow-x: hidden;
}

/* VolunteerViewModal.tsx */

.modalTitle {
  margin: 0;
}

.modalForm {
  padding: 1rem;
}

.formGroup {
  margin-bottom: 1rem;
}

.tableImage {
  width: 40px;
  height: 40px;
  border-radius: 50%;
  margin-right: 8px;
}

.statusGroup {
  display: flex;
  gap: 1rem;
  margin: 0 auto;
  margin-bottom: 0.5rem;
  role: 'status';
}

.statusIcon {
  margin-right: 0.5rem;
}

.acceptedStatus {
  color: var(--bs-primary);
  -webkit-text-fill-color: var(--bs-primary);
  outline: 1px solid currentColor;
  border-radius: 4px;
  padding: 2px 4px;
}

.pendingStatus {
  color: var(--bs-warning);
  -webkit-text-fill-color: var(--bs-warning);
  outline: 1px solid currentColor;
  border-radius: 4px;
  padding: 2px 4px;
}

.hoursField {
  width: 100%;
}

.groupsLabel {
  font-weight: lighter;
  margin-left: 0.5rem;
  margin-bottom: 0;
  font-size: 0.8rem;
  color: var(--bs-secondary);
}

.tableHeader {
  font-weight: bold;
}

.tableRow:last-child td,
.tableRow:last-child th {
  border: 0;
}

/* UpdateSession.tsx */

.updateTimeoutCard {
  width: 700px;
  background: var(--white-color);
  border: none;
  border-radius: 16px;
  filter: drop-shadow(0px 4px 15.3px rgba(0, 0, 0, 0.08));
  padding: 20px;
}

.updateTimeoutCardHeader {
  background: none;
  padding: 16px;
  border-bottom: none;
}

.updateTimeoutCardTitle {
  font-family: 'Lato', sans-serif;
  font-weight: 600;
  font-size: 24px;
  color: var(--black-color);
}

.updateTimeoutCardBody {
  padding: 20px;
}

.updateTimeoutCurrent {
  font-family: 'Lato', sans-serif;
  font-weight: 400;
  font-size: 16px;
  color: var(--black-color);
  margin-bottom: 20px;
}

.updateTimeoutLabel {
  font-family: 'Lato', sans-serif;
  font-weight: 400;
  font-size: 16px;
  color: var(--black-color);
  margin-bottom: 10px;
}

.updateTimeoutLabelsContainer {
  display: flex;
  flex-direction: column;
  align-items: start;
}

.updateTimeoutValue {
  color: var(--light-more-green);
  font-weight: bold;
}

.updateTimeoutSliderLabels {
  display: flex;
  justify-content: space-between;
  font-size: 0.9rem;
  color: var(--grey-dark);
}

.updateTimeoutButtonContainer {
  display: flex;
  justify-content: right;
  margin-top: 20px;
}

.updateTimeoutButton {
  width: 112px;
  height: 36px;
  background: var(--light-green);
  border-radius: 6px;
  font-family: 'Lato', sans-serif;
  font-weight: 500;
  font-size: 16px;
  color: var(--white-color);
  display: flex;
  align-items: center;
  justify-content: center;
  border: none;
  box-shadow: none;
}

.updateTimeoutButton:hover {
  background-color: var(--light-more-green);
  border-color: var(--light-more-green);
  box-shadow: none;
}

.updateTimeoutButton:active {
  transform: scale(0.98);
}

/* UserListCard.tsx */

.memberlist {
  margin-top: -1px;
}

.memberimg {
  width: 12.5rem;
  height: 6.25rem;
  border-radius: 7px;
  margin-left: 20px;
}

.singledetails {
  display: flex;
  flex-direction: row;
  justify-content: space-between;
}

.singledetails p {
  margin-bottom: -5px;
}

.singledetails_data_left {
  margin-top: 10px;
  margin-left: 10px;
  color: var(--grey-dark);
}

.singledetails_data_right {
  justify-content: right;
  margin-top: 10px;
  text-align: right;
  color: var(--grey-dark);
}

.membername {
  font-size: 16px;
  font-weight: bold;
}

.memberfont {
  margin-top: 3px;
}

.memberfont > span {
  width: 80%;
}

.memberfontcreated {
  margin-top: 18px;
}

.memberfontcreatedbtnUserListCard {
  margin-top: 33px;
  border-radius: 7px;
  border-color: var(--light-green);
  background-color: var(--light-green);
  color: var(--white-color);
  padding-right: 10px;
  padding-left: 10px;
  justify-content: flex-end;
  float: right;
  text-align: right;
  box-shadow: none;
}

@media only screen and (max-width: var(--breakpoint-mobile)) {
  .singledetails {
    margin-left: 20px;
  }

  .memberimg {
    margin: auto;
  }

  .singledetails_data_right {
    margin-right: -52px;
  }

  .singledetails_data_left {
    margin-left: 0px;
  }
}

/* UserPasswordUpdate.tsx */

.userupdatediv {
  border: 1px solid var(--grey-border);
  box-shadow: 2px 1px var(--grey-border);
  padding: 25px 16px;
  border-radius: 5px;
  background: var(--white-color);
}

.dispflexUserPasswordUpdate {
  display: flex;
  justify-content: flex-start;
  margin: 0 auto;
}

.dispbtnflex {
  width: 90%;
  display: flex;
  margin: 20px 30% 0 30%;
}

.dispflexUserPasswordUpdate > div {
  width: 50%;
  margin-right: 50px;
}

.whitebtn {
  margin: 1rem 0 0;
  margin-top: 10px;
  border: 1px solid var(--grey-border);
  box-shadow: 0 2px 2px var(--grey-border);
  padding: 10px 20px;
  border-radius: 5px;
  background: none;
  width: 20%;
  font-size: 16px;
  color: var(--light-green);
  outline: none;
  font-weight: 600;
  cursor: pointer;
  float: left;
  transition:
    transform 0.2s,
    box-shadow 0.2s;
}

/* VenueModal.tsx */

.previewVenueModal {
  display: flex;
  position: relative;
  width: 100%;
  overflow: hidden; /* Ensures content doesn't overflow the card */
  justify-content: center;
  border: 1px solid #ccc;
}

.previewVenueModal img {
  width: 400px;
  height: auto;
  object-fit: cover; /* Ensures the image stays within the boundaries */
}

.closeButtonP {
  position: absolute;
  top: 0px;
  right: 0px;
  width: 32px; /* Make the button circular */
  height: 32px; /* Make the button circular */
  background: transparent;
  transform: scale(1.2);
  cursor: pointer;
  border-radius: 50%;
  border: none;
  color: var(--grey-dark);
  font-weight: 600;
  font-size: 16px;
  transition:
    background-color 0.3s,
    transform 0.3s;
}

.closeButtonP:hover {
  transform: scale(1.1); /* Slightly enlarge on hover */
  box-shadow: 0 4px 6px rgba(0, 0, 0, 0.2); /* Add a shadow on hover */
}

/* YearlyEventCalender.tsx */

.calendar__weekdays {
  display: grid;
  grid-template-columns: repeat(7, 1fr);
  background-color: var(--grey-dark);
  height: 60px;
}

.calendar__days {
  display: grid;
  grid-template-columns: repeat(7, minmax(0, 1fr));
  grid-template-rows: repeat(5, 1fr);
  margin-bottom: 30px;
}

.day__selected {
  background-color: var(--blue-primary);
  color: var(--grey-dark);
}

.day__today {
  background-color: var(--light-neon-green);
  font-weight: 700;
  text-decoration: underline;
  color: var(--light-green);
}

.yearlyCalender {
  background-color: var(--white-color);
  box-sizing: border-box;
}

.closebtnYearlyEventCalender {
  padding: 10px;
}

.yearlyCalendarHeader {
  display: flex;
  flex-direction: row;
}

.yearlyCalendarHeader > div {
  font-weight: 600;
  font-size: 2rem;
  padding: 0 10px;
  color: var(--grey-dark);
}

.cardYearlyEventCalender {
  padding: 16px;
  text-align: center;
  height: 21rem;
}

.cardHeaderYearlyEventCalender {
  text-align: left;
}

.rowYearlyEventCalender {
  margin: 1px -5px;
}

.rowYearlyEventCalender:after {
  content: '';
  display: table;
  clear: both;
  margin: 0 -5px;
  content: '';
  display: table;
  clear: both;
}

.weekday__yearly {
  display: flex;
  justify-content: center;
  align-items: center;
  background-color: var(--white-color);
  font-weight: 600;
}

.columnYearlyEventCalender {
  float: left;
  width: 25%;
  padding: 10px;
}

.btn__more {
  border: 0px;
  font-size: 14px;
  background-color: initial;
  font-weight: 600;
  transition: all 200ms;
  position: relative;
  display: block;
  margin: -9px;
  margin-top: -28px;
}

.btn__more:hover {
  color: var(--light-green);
}

.expand_event_list {
  display: block;
}

.expand_list_container {
  width: 200px;
  max-height: 250px;
  z-index: 10;
  position: absolute;
  left: auto;
  right: auto;
  overflow: auto;
  padding: 10px 4px 0px 4px;
  background-color: var(--grey-bg-color);
  border: 1px solid var(--grey-border);
  border-radius: 5px;
  margin: 5px;
}

@media only screen and (max-width: var(--breakpoint-tablet)) {
  .event_list {
    display: none;
  }

  .expand_list_container {
    width: 150px;
    padding: 4px 4px 0px 4px;
  }
}

@media only screen and (max-width: var(--breakpoint-mobile)) {
  .btn__more {
    font-size: 12px;
  }

  .columnYearlyEventCalender {
    float: left;
    width: 100%;
    padding: 10px;
  }
}

/* AgendaItems */

.titlemodalAgendaItems {
  color: var(--bs-gray-600);
  font-weight: 600;
  font-size: 20px;
  margin-bottom: 20px;
  padding-bottom: 5px;
  border-bottom: 3px solid var(--bs-primary);
  width: 65%;
}

.agendaItemsOptionsButton {
  width: 24px;
  height: 24px;
}

.agendaItemModal {
  max-width: 80vw;
  margin-top: 2vh;
  margin-left: 13vw;
}

.greenregbtnAgendaItems {
  margin: 1rem 0 0;
  margin-top: 15px;
  border: 1px solid var(--bs-gray-300);
  box-shadow: 0 2px 2px var(--bs-gray-300);
  padding: 10px 10px;
  border-radius: 5px;
  background-color: var(--bs-primary);
  width: 100%;
  font-size: 16px;
  color: var(--bs-white);
  outline: none;
  font-weight: 600;
  cursor: pointer;
  transition:
    transform 0.2s,
    box-shadow 0.2s;
  width: 100%;
}

.previewFile {
  display: flex;
  flex-direction: column;
  align-items: center;
  width: 100%;
  margin-top: 10px;
}

.previewFile img,
.previewFile video {
  width: 100%;
  max-width: 400px;
  height: auto;
  margin-bottom: 10px;
}

.attachmentPreview {
  position: relative;
  width: 100%;
}

.closeButtonFile {
  position: absolute;
  top: 10px;
  right: 10px;
  background: transparent;
  transform: scale(1.2);
  cursor: pointer;
  border: none;
  color: var(--grey-dark);
  font-weight: 600;
  font-size: 16px;
  cursor: pointer;
}

.categoryContainer {
  display: flex;
  flex-wrap: wrap;
  gap: 10px;
  justify-content: center;
}

.categoryChip {
  display: inline-flex;
  align-items: center;
  background-color: var(--grey-bg-color);
  border-radius: 16px;
  padding: 0 12px;
  font-size: 14px;
  height: 32px;
  margin: 5px;
}

.urlListItem {
  display: flex;
  align-items: center;
  justify-content: space-between;
  padding: 5px 0;
}

.urlIcon {
  margin-right: 10px;
}

.deleteButtonAgendaItems {
  margin-left: auto;
  padding: 2px 5px;
}

.urlListItem a {
  text-decoration: none;
  color: inherit;
}

.urlListItem a:hover {
  text-decoration: underline;
}

.agendaItemRow {
  border: 1px solid var(--grey-border);
  border-radius: 4px;
  transition: box-shadow 0.2s ease;
  background-color: var(--white-color);
}

.agendaItemRow:hover {
  background-color: var(--white-color);
}

.dragging {
  box-shadow: 0 4px 8px var(--grey-border-box-color);
  z-index: 1000;
  background-color: var(--grey-bg-color);
}

.droppable {
  background-color: var(--grey-bg-color);
}

.droppableDraggingOver {
  background-color: var(--grey-bg-color);
}

.tableHeadAgendaItems {
  background-color: var(--light-green) !important;
  color: var(--white);
  border-radius: 20px 20px 0px 0px !important;
  padding: 20px;
}

@media (max-width: 768px) {
  .agendaItemModal {
    margin: 10vh auto;
    max-width: 90%;
  }

  .titlemodalAgendaItems {
    width: 90%;
  }

  .greenregbtnAgendaItems {
    width: 90%;
  }
}

@media (max-width: 576px) {
  .agendaItemModal {
    margin: 5vh auto;
    max-width: 95%;
  }

  .titlemodalAgendaItems {
    width: 100%;
  }

  .greenregbtnAgendaItems {
    width: 100%;
  }
}

/* AddOnStore.tsx */

.containerAddOnStore {
  display: flex;
  flex-direction: column;
  background: var(--white);
  margin: 2px;
  padding: 10px;
  border-radius: 20px;
}

.colAddOnStore {
  display: flex;
  align-items: center;
  justify-content: space-between;
}

.inputAddOnStore {
  display: flex;
  position: relative;
  width: 560px;
}

.cardGridItem {
  width: 38vw;
}

.justifyspAddOnStore {
  display: grid;
  width: 100%;
  justify-content: space-between;
  align-items: baseline;
  grid-template-rows: auto;
  grid-template-columns: repeat(2, 1fr);
  grid-gap: 0.8rem 0.4rem;
}

@media screen and (max-width: 600px) {
  .cardGridItem {
    width: 100%;
  }
  .justifyspAddOnStore {
    grid-template-columns: 1fr;
    justify-content: center;
    align-items: start;
  }
}

/* Advertisements.tsx */

.containerAdvertisements {
  background-color: var(--white);
  border-radius: 20px;
}

.justifyspAdvertisements {
  display: grid;
  width: 100%;
  margin-top: 30px;
}

.colAdvertisements {
  display: flex;
  align-items: center;
  justify-content: space-between;
  padding: 10px;
}

.inputAdvertisements {
  display: flex;
  position: relative;
  width: 560px;
}

.listBoxAdvertisements {
  display: grid;
  width: 100%;
  grid-template-rows: auto;
  grid-template-columns: repeat(6, 1fr);
  grid-gap: 0.8rem 0.4rem;
}

/* AdvertisementRegister.tsx */

.modalbtn {
  margin-top: 1rem;
  display: flex !important;
  margin-left: auto;
  align-items: center;
}

.modalbtn i,
.button i {
  height: min-content;
  margin-right: 4px;
}

.previewAdvertisementRegister {
  display: flex;
  position: relative;
  width: 100%;
  margin-top: 10px;
  overflow: hidden; /* Ensures content doesn't overflow the card */
  justify-content: center;
  border: 1px solid #ccc;
}

.previewAdvertisementRegister img {
  width: 400px;
  height: auto;
  object-fit: cover; /* Ensures the image stays within the boundaries */
}

.previewAdvertisementRegister video {
  width: 400px;
  height: auto;
}

.closeButtonAdvertisementRegister {
  position: absolute;
  top: 0px;
  right: 0px;
  width: 32px; /* Make the button circular */
  height: 32px; /* Make the button circular */
  background: transparent;
  transform: scale(1.2);
  cursor: pointer;
  border-radius: 50%;
  border: none;
  color: var(--grey-dark);
  font-weight: 600;
  font-size: 16px;
  transition:
    background-color 0.3s,
    transform 0.3s;
}

.closeButtonAdvertisementRegister:hover {
  transform: scale(1.1); /* Slightly enlarge on hover */
  box-shadow: 0 4px 6px rgba(0, 0, 0, 0.2); /* Add a shadow on hover */
}

.buttonAdvertisementRegister {
  min-width: 102px;
}

.editHeader {
  background-color: var(--light-green);
  color: var(--white-color);
}

.link_check {
  display: flex;
  justify-content: center;
  align-items: flex-start;
}

/* EventCalendar.tsx */

.calendar {
  font-family: sans-serif;
  font-size: 1.2rem;
  margin-bottom: 10px;
  background: var(--white-color);
  border-radius: 10px;
  padding-left: 70px;
  padding-right: 70px;
  padding-top: 5px;
}

.calendar__header {
  display: flex;
  align-items: center;
  /* margin: 2rem 10px 0px 10px; */
}

.calendar__header_month {
  margin: 0.5rem;
  color: var(--grey-dark);
  font-weight: 800;
  font-size: 45px;
  display: flex;
  gap: 23px;
  flex-direction: row;
}

.calendar__header_month div {
  font-weight: 400;
  color: var(--black-color);
  font-family: Outfit;
}

.buttonEventCalendar {
  border-radius: 100px;
  color: var(--bs-gray);
  /* background-color: var(--black-shadow-color); */
  /* font-weight: bold; */
  border: 0px;
  font-size: 40px;
}

.calendar__weekdays {
  display: grid;
  grid-template-columns: repeat(7, 1fr);
  background-color: var(--black-color);
  font-family: Outfit;
  height: 25px;
}

.calendar__scroll {
  height: 70vh;
  padding: 10px;
}

.weekday {
  display: flex;
  justify-content: center;
  align-items: center;
  background-color: var(--white);
  color: var(--gray-white);
  font-size: medium;
  font-weight: 600;
}

.calendar_hour_text_container {
  display: flex;
  flex-direction: row;
  align-items: flex-end;
  border-right: 1px solid var(--grey-border);
  width: 40px;
}

.calendar_timezone_text {
  top: -10px;
  left: -11px;
  position: relative;
  color: var(--grey-dark);
  font-size: 9px;
}

.calendar_hour_block {
  display: flex;
  flex-direction: row;
  border-bottom: 1px solid var(--grey-border);
  position: relative;
  height: 50px;
  border-bottom-right-radius: 5px;
}

.btn__more {
  border: 0px;
  font-size: 14px;
  background-color: initial;
  color: var(--gray-blue);
  font-weight: 600;
  transition: all 200ms;
  position: relative;
  display: block;
  margin: 2px;
}

.btn__more:hover {
  color: var(--grey-dark);
}

.event_list_parent {
  position: relative;
  width: 100%;
}

.event_list_parent_current {
  background-color: var(--grey-bg-color);
  position: relative;
  width: 100%;
}

.dummyWidth {
  width: 1px;
}

.day {
  background-color: var(--white);
  padding-left: 0.3rem;
  padding-right: 0.3rem;
  border-radius: 10px;
  margin: 5px;
  background-color: var(--white);
  border: 1px solid var(--grey-border);
  color: var(--grey-dark);
  font-weight: 600;
  height: 9rem;
  position: relative;
}

.day_weekends {
  background-color: var(--grey-light);
}

.day__outside {
  background-color: var(--white);
  color: var(--grey-light);
}

.day__selected {
  background-color: var(--blue-primary);
  color: var(--grey-dark);
}

.day__today {
  background-color: var(--grey-bg-color);
  font-weight: 700;
  text-decoration: underline;
  color: var(--blue-subtle);
}

.day__events {
  background-color: var(--white);
}

.expand_event_list {
  display: block;
}

.event_list_hour {
  display: flex;
  flex-direction: row;
}

.expand_list_container {
  width: 200px;
  max-height: 250px;
  z-index: 10;
  position: absolute;
  left: auto;
  right: auto;
  overflow: auto;
  padding: 10px 4px 0px 4px;
  background-color: var(--black-shadow-color);
  border: 1px solid var(--grey-border);
  border-radius: 5px;
  margin: 5px;
}

.holidays_card {
  background-color: var(--black-shadow-color);
}

.events_card {
  background-color: var(--white);
}

.holidayText {
  margin-left: 15px;
  font-size: 18px;
  color: var(--black-color);
}

.eventsLegend {
  display: flex;
  align-items: center;
  gap: 8px;
}

.list_container {
  padding: 5px;
  width: fit-content;
  display: flex;
  align-items: center;
  gap: 8px;
}

.list_container_holidays {
  width: fit-content;
  display: flex;
  align-items: center;
  gap: 8px;
}

.holidayIndicator {
  background-color: var(--black-color);
  opacity: 15%;
}

.holidayIndicator,
.organizationIndicator {
  width: 35px;
  height: 12px;
  border-radius: 4px;
}

.organizationIndicator {
  background-color: var(--organization-indicator-color);
}

.legendText {
  margin-left: 15px;
  font-size: 18px;
  color: var(--black-color);
}

.card_list {
  list-style: none;
  padding: 0;
  margin: 0;
}

.card_list_item {
  display: flex;
  align-items: center;
  margin-bottom: 10px;
  font-size: 14px;
  color: var(--grey-bg-color-dark);
}

.holiday_date {
  font-weight: 600;
  margin-right: 40px;
  font-size: 18px;
  color: var(--holidays-card-date-color);
}

.holiday_name {
  font-size: 16px;
  font-weight: 200;
  color: var(--black-color);
}

.calendar_infocards {
  display: flex;
  flex-direction: row;
  justify-content: space-between;
  align-items: flex-start;
  gap: 20px;
  padding: 20px 0px 20px 0px;
}

.holidays_card,
.events_card {
  flex: 1;
  padding: 20px;
  border-radius: 10px;
  box-shadow: var(--card-shadow);
}

.holidays_card {
  background-color: var(--holidays-card-background-color);
}

.events_card {
  background-color: var(--events-card-background-color);
}

.legend {
  display: flex;
  flex-direction: column;
  gap: 12px;
}

.card_list_item:hover {
  background-color: var(--blue-subtle);
  transition: background-color 0.2s ease;
  padding: 0.5px 8px 0.5px 8px;
  border-radius: 4px;
}

.card_list_item:focus-visible {
  background-color: var(--grey-bg-color-dark);
  transition: background-color 0.2s ease;
}

@media only screen and (max-width: var(--breakpoint-mobile)) {
  .btn__more {
    font-size: 12px;
  }
}

@media only screen and (max-width: var(--breakpoint-tablet)) {
  .holidayIndicator,
  .organizationIndicator {
    width: 16px;
    height: 10px;
  }

  .expand_list_container {
    width: 150px;
    padding: 4px 4px 0px 4px;
  }
}

/* EventHeader.tsx */

.calendarEventHeader {
  width: 100%;
  margin-bottom: 20px;
  border-radius: 10px;
  padding: 5px;
}

.flex_grow {
  flex-grow: 0.5;
}

.space {
  flex: 1;
  display: flex;
  align-items: center;
  gap: 10px;
}

.createButtonEventHeader {
  background-color: var(--grey-bg-color);
  color: var(--brown-color);
  width: 110px;
  /* margin-left: 5px; */
  border: 1px solid var(--brown-color);
  box-shadow: 2.5px 2.5px 2.5px rgba(0, 0, 0, 0.3);
}

.createButtonEventHeader:hover {
  background-color: var(--grey-bg-color);
  color: var(--black-color);
  border: 1px solid var(--brown-color);
  box-shadow: 2.5px 2.5px 2.5px rgba(0, 0, 0, 0.3);
}

.selectTypeEventHeader {
  border-radius: 10px;
  margin: 8px;
}

@media (max-width: 520px) {
  .calendar__header {
    display: flex;
    flex-direction: column;
    align-items: stretch;
    gap: 10px;
  }

  .space {
    display: block !important;
    text-align: center;
  }

  .space > * {
    width: 100%;
    margin-bottom: 10px;
  }

  /* .input {
    width: 100%; 
  }

  .createButton {
    margin: 0 auto;
    width: 100%; 
  } */
}

/* EventListCardModals.tsx */

.dispflexEventListCardModals {
  display: flex;
  cursor: pointer;
  justify-content: space-between;
  margin: 10px 5px 5px 0px;
}

.eventtitle {
  margin-bottom: 0px;
  text-overflow: ellipsis;
  overflow: hidden;
  white-space: nowrap;
}

.checkboxdivEventListCardModals > div label {
  margin-right: 50px;
}

.checkboxdivEventListCardModals > label > input {
  margin-left: 10px;
}

.dispflexEventListCardModals > input {
  width: 20%;
  border: none;
  box-shadow: none;
  margin-top: 5px;
}

.checkboxContainer {
  display: flex;
  justify-content: space-between;
}

.checkboxdivEventListCardModals {
  display: flex;
  flex-direction: column;
}

.previewEventListCardModals {
  display: flex;
  flex-direction: row;
  font-weight: 700;
  font-size: 16px;
  color: var(--black-color);
  margin: 0;
}

@media only screen and (max-width: 600px) {
  .checkboxContainer {
    flex-direction: column;
  }

  .datediv {
    flex-direction: column;
  }

  .datediv > div {
    width: 100%;
    margin-left: 0;
    margin-bottom: 10px;
  }

  .datediv > div p {
    margin-bottom: 5px;
  }
}

.customButton {
  width: 90%;
  margin: 0 auto;
}

/* EventListCard.tsx */

.cardsEventListCard {
  width: 100%;
  background: var(--subtle-blue-grey) !important;
  padding: 2px 3px;
  border-radius: 5px;
  border: 1px solid var(--grey-border);
  box-shadow: 0 3px 2px var(--grey-border-box-color);
  color: var(--grey-dark);
  box-sizing: border-box;
  position: relative;
  overflow: hidden;
  transition: all 0.3s;
  margin-bottom: 5px;
}

.cardsEventListCard h2 {
  font-size: 15px;
  color: var(--grey-dark);
  font-weight: 500;
}

.cardsEventListCard > h3 {
  font-size: 17px;
}

.cardsEventListCard > p {
  font-size: 14px;
  margin-top: 0px;
  margin-bottom: 7px;
}

.cardsEventListCard a {
  color: var(--white-color);
  font-weight: 600;
}

.cardsEventListCard a:hover {
  color: var(--black-color);
}

.cardsEventListCard:last-child:nth-last-child(odd) {
  grid-column: auto / span 2;
}

.cardsEventListCard:first-child:nth-last-child(even),
.cardsEventListCard:first-child:nth-last-child(even) ~ .box {
  grid-column: auto / span 1;
}

.dispflexEventListCard {
  display: flex;
  cursor: pointer;
  justify-content: space-between;
  margin: 10px 5px 5px 0px;
}

.dispflexEventListCard > input {
  width: 20%;
  border: none;
  box-shadow: none;
  margin-top: 5px;
}

/* OrgPostCard.tsx */

.cardOrgPostCard {
  width: 100%;
  height: 20rem;
  margin-bottom: 2rem;
}

.cardsOrgPostCard h2 {
  font-size: 20px;
}

.cardsOrgPostCard > h3 {
  font-size: 17px;
}

.cardOrgPostCard {
  width: 100%;
  height: 20rem;
  margin-bottom: 2rem;
}

.cardsOrgPostCard:hover {
  filter: brightness(0.8);
}

.cardsOrgPostCard:hover::before {
  opacity: 0.5;
}

.postimageOrgPostCard {
  border-radius: 0px;
  width: 100%;
  height: 12rem;
  max-width: 100%;
  max-height: 12rem;
  object-fit: cover;
  position: relative;
  color: var(--black-color);
}

.previewOrgPostCard {
  display: flex;
  position: relative;
  width: 100%;
  margin-top: 10px;
  justify-content: center;
}

.previewOrgPostCard img {
  width: 400px;
  height: auto;
}

.previewOrgPostCard video {
  width: 400px;
  height: auto;
}

.nopostimage {
  border-radius: 0px;
  width: 100%;
  height: 12rem;
  max-height: 12rem;
  object-fit: cover;
  position: relative;
}

.menuModal {
  position: fixed;
  top: 0;
  left: 0;
  width: 100%;
  height: 100%;
  display: flex;
  align-items: center;
  justify-content: center;
  background-color: var(--black-shadow-color);
  z-index: 100;
}

.modalOrgPostCard {
  position: fixed;
  top: 0;
  left: 0;
  width: 100%;
  height: 100%;
  display: flex;
  align-items: center;
  justify-content: center;
  background-color: var(--modal-background);
  z-index: 100;
}

.modalContentOrgPostCard {
  display: flex;
  align-items: center;
  justify-content: center;
  background-color: var(--white);
  padding: 20px;
  max-width: 800px;
  max-height: 600px;
  overflow: auto;
}

.modalImage {
  flex: 1;
  margin-right: 20px;
  width: 25rem;
  height: 15rem;
}

.modalImage img,
.modalImage video {
  border-radius: 0px;
  width: 100%;
  height: 25rem;
  max-width: 25rem;
  max-height: 15rem;
  object-fit: cover;
  position: relative;
}

.modalInfo {
  flex: 1;
}

.titleOrgPostCard {
  font-size: 16px;
  color: var(--black-color);
  font-weight: 600;
}

.textOrgPostCard {
  font-size: 13px;
  color: var(--black-color);
  font-weight: 300;
}

.author {
  color: var(--grey-dark);
  font-weight: 100;
  font-size: 13px;
}

.closeButtonOrgPostCard {
  position: relative;
  bottom: 5rem;
  right: 10px;
  padding: 4px;
  background-color: var(--red-delete-bg);
  color: var(--white-color);
  border: none;
  cursor: pointer;
}

.closeButtonP {
  position: absolute;
  top: 0px;
  right: 0px;
  background: transparent;
  transform: scale(1.2);
  cursor: pointer;
  border: none;
  color: var(--grey-dark);
  font-weight: 600;
  font-size: 16px;
  cursor: pointer;
}

.cardsOrgPostCard:hover::after {
  opacity: 1;
  mix-blend-mode: normal;
}

.cardsOrgPostCard > p {
  font-size: 14px;
  margin-top: 0px;
  margin-bottom: 7px;
}

.cardsOrgPostCard a {
  color: var(--grey-dark);
  font-weight: 600;
}

.cardsOrgPostCard a:hover {
  color: var(--black-color);
}

.infodiv {
  margin-bottom: 7px;
  width: 15rem;
  text-align: justify;
  word-wrap: break-word;
}

.infodiv > p {
  margin: 0;
}

.cardsOrgPostCard:last-child:nth-last-child(odd) {
  grid-column: auto / span 2;
}

.cardsOrgPostCard:first-child:nth-last-child(even),
.cardsOrgPostCard:first-child:nth-last-child(even) ~ .box {
  grid-column: auto / span 1;
}

.toggleClickBtn {
  color: var(--light-green);
  cursor: pointer;
  border: none;
  font-size: 12px;
  background-color: var(--white-color);
}

.toggleClickBtnNone {
  display: none;
}

.menuContent {
  display: flex;
  align-items: center;
  justify-content: center;
  background-color: var(--white-color);
  padding-top: 20px;
  max-width: 700px;
  max-height: 500px;
  overflow: hidden;
  position: relative;
}

.menuOptions {
  list-style-type: none;
  padding: 0;
  margin: 0;
}

.menuOptions li {
  padding: 10px;
  border-bottom: 1px solid var(--grey-border);
  padding-left: 100px;
  padding-right: 100px;
  cursor: pointer;
}

.moreOptionsButton {
  position: relative;
  bottom: 5rem;
  right: 10px;
  padding: 2px;
  background-color: transparent;
  color: var(--black-color);
  border: none;
  cursor: pointer;
}

.list {
  color: var(--red-delete-text);
  cursor: pointer;
}

/* OrgActionItemCategories.tsx */

.iconOrgActionItemCategories {
  transform: scale(1.5);
  color: var(--bs-danger);
  margin-bottom: 1rem;
}

.btnsContainerOrgActionItemCategories {
  display: flex;
  margin: 0.5rem 0 1.5rem 0;
}

.btnsContainerOrgActionItemCategories .input {
  flex: 1;
  min-width: 18rem;
  position: relative;
}

.btnsContainerOrgActionItemCategories input {
  outline: 1px solid var(--bs-gray-400);
}

.btnsContainerOrgActionItemCategories .input button {
  width: 52px;
}

/* CategoryModal.tsx */

.createModal {
  margin-top: 20vh;
  margin-left: 13vw;
  max-width: 80vw;
}

<<<<<<< HEAD
/* Holiday card */
.holidayCard {
  color: var(--black-color);
  background-color: rgba(0, 0, 0, 0.15);
  font-size: 10px;
  font-weight: 400;
  display: flex;
  padding: 8px 4px;
  border-radius: 5px;
  margin-bottom: 4px;
  text-overflow: ellipsis;
  overflow: hidden;
  white-space: nowrap;
}

/* event calender */
.card_title {
  font-size: 20px;
  margin-bottom: 10px;
  font-weight: bold;
  color: var(--black-color);
=======
.btnsContainer .input {
  width: 70%;
}

.btnsContainer .inputContainer button {
  width: 52px;
}

.largeBtnsWrapper {
  display: flex;
}

.listBox {
  width: 100%;
  flex: 1;
}

@media (max-width: 1020px) {
  .btnsContainer {
    flex-direction: column;
    margin: 1.5rem 0;
  }

  .btnsContainer .input {
    width: 100%;
  }

  .btnsContainer .btnsBlock {
    margin: 1.5rem 0 0 0;
    justify-content: space-between;
  }

  .btnsContainer .btnsBlock button {
    margin: 0;
  }

  .btnsContainer .btnsBlock div button {
    margin-right: 1.5rem;
  }
}

/* For mobile devices  */

@media (max-width: 520px) {
  .btnsContainer {
    margin-bottom: 0;
  }

  .btnsContainer .btnsBlock {
    display: block;
    margin-top: 1rem;
    margin-right: 0;
  }

  .largeBtnsWrapper {
    flex-direction: column;
  }

  .btnsContainer .btnsBlock div {
    flex: 1;
  }

  .btnsContainer .btnsBlock button {
    margin-bottom: 1rem;
    margin-right: 0;
    width: 100%;
  }
>>>>>>> 334f0f77
}<|MERGE_RESOLUTION|>--- conflicted
+++ resolved
@@ -284,16 +284,9 @@
   color: var(--brown-color) !important;
   position: relative;
   display: inline-block;
-<<<<<<< HEAD
   margin-top: 10px;
   margin-bottom: 10px;
   box-shadow: 2.5px 2.5px 2.5px rgba(0, 0, 0, 0.3);
-}
-
-.dropdown:is(:hover, :focus, :active, :focus-visible, .show) {
-=======
-  /* margin-top: 10px;
-  margin-bottom: 10px; */
 }
 
 .dropdown:is(
@@ -305,7 +298,6 @@
     :disabled,
     :checked
   ) {
->>>>>>> 334f0f77
   background-color: transparent !important;
   border: 1px solid var(--brown-color);
   color: var(--brown-color) !important;
@@ -5810,12 +5802,40 @@
   }
 
   /* .input {
-    width: 100%; 
+    width: 100%;
   }
 
   .createButton {
     margin: 0 auto;
-    width: 100%; 
+    width: 100%;
+  } */
+}
+
+@media (max-width: 520px) {
+  .calendar__header {
+    display: flex;
+    flex-direction: column;
+    align-items: stretch;
+    gap: 10px;
+  }
+
+  .space {
+    display: block !important;
+    text-align: center;
+  }
+
+  .space > * {
+    width: 100%;
+    margin-bottom: 10px;
+  }
+
+  /* .input {
+    width: 100%;
+  }
+
+  .createButton {
+    margin: 0 auto;
+    width: 100%;
   } */
 }
 
@@ -6258,7 +6278,75 @@
   max-width: 80vw;
 }
 
-<<<<<<< HEAD
+.btnsContainer .input {
+  width: 70%;
+}
+
+.btnsContainer .inputContainer button {
+  width: 52px;
+}
+
+.largeBtnsWrapper {
+  display: flex;
+}
+
+.listBox {
+  width: 100%;
+  flex: 1;
+}
+
+@media (max-width: 1020px) {
+  .btnsContainer {
+    flex-direction: column;
+    margin: 1.5rem 0;
+  }
+
+  .btnsContainer .input {
+    width: 100%;
+  }
+
+  .btnsContainer .btnsBlock {
+    margin: 1.5rem 0 0 0;
+    justify-content: space-between;
+  }
+
+  .btnsContainer .btnsBlock button {
+    margin: 0;
+  }
+
+  .btnsContainer .btnsBlock div button {
+    margin-right: 1.5rem;
+  }
+}
+
+/* For mobile devices  */
+
+@media (max-width: 520px) {
+  .btnsContainer {
+    margin-bottom: 0;
+  }
+
+  .btnsContainer .btnsBlock {
+    display: block;
+    margin-top: 1rem;
+    margin-right: 0;
+  }
+
+  .largeBtnsWrapper {
+    flex-direction: column;
+  }
+
+  .btnsContainer .btnsBlock div {
+    flex: 1;
+  }
+
+  .btnsContainer .btnsBlock button {
+    margin-bottom: 1rem;
+    margin-right: 0;
+    width: 100%;
+  }
+}
+
 /* Holiday card */
 .holidayCard {
   color: var(--black-color);
@@ -6280,73 +6368,4 @@
   margin-bottom: 10px;
   font-weight: bold;
   color: var(--black-color);
-=======
-.btnsContainer .input {
-  width: 70%;
-}
-
-.btnsContainer .inputContainer button {
-  width: 52px;
-}
-
-.largeBtnsWrapper {
-  display: flex;
-}
-
-.listBox {
-  width: 100%;
-  flex: 1;
-}
-
-@media (max-width: 1020px) {
-  .btnsContainer {
-    flex-direction: column;
-    margin: 1.5rem 0;
-  }
-
-  .btnsContainer .input {
-    width: 100%;
-  }
-
-  .btnsContainer .btnsBlock {
-    margin: 1.5rem 0 0 0;
-    justify-content: space-between;
-  }
-
-  .btnsContainer .btnsBlock button {
-    margin: 0;
-  }
-
-  .btnsContainer .btnsBlock div button {
-    margin-right: 1.5rem;
-  }
-}
-
-/* For mobile devices  */
-
-@media (max-width: 520px) {
-  .btnsContainer {
-    margin-bottom: 0;
-  }
-
-  .btnsContainer .btnsBlock {
-    display: block;
-    margin-top: 1rem;
-    margin-right: 0;
-  }
-
-  .largeBtnsWrapper {
-    flex-direction: column;
-  }
-
-  .btnsContainer .btnsBlock div {
-    flex: 1;
-  }
-
-  .btnsContainer .btnsBlock button {
-    margin-bottom: 1rem;
-    margin-right: 0;
-    width: 100%;
-  }
->>>>>>> 334f0f77
 }