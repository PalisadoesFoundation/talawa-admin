:root {
  --brown-color: #555555;
  --dropdown-hover-color: #eff1f7;
  --grey-bg-color: #eaebef;
  --subtle-blue-grey: #7c9beb;
  --subtle-blue-grey-hover: #5f7e91;
  --modal-width: 670px;
  --modal-max-width: 680px;
  --input-shadow-color: #dddddd;
  --delete-button-bg: #f8d6dc;
  --delete-button-color: #ff4d4f;
  --search-button-bg: #a8c7fa;
  --search-button-border: #555555;
  --table-image-size: 50px;
  --table-head-bg: var(
    --bs-primary,
    blue
  ); /* Assuming var(--bs-primary) is defined elsewhere */
  --table-head-color: white;
  --table-header-color: var(--bs-greyish-black, black);
  --table-head-radius: 20px;
  --table-bg-color: #eaebef;
  --tablerow-bg-color: #eff1f7;
  --row-background: var(--bs-white, white);
  --font-size-header: 16px;
}
.fonts {
  color: #707070;
}

.fonts > span {
  font-weight: 600;
}

.cards {
  width: 45%;
  background: #fcfcfc;
  margin: 10px 20px;
  padding: 20px 30px;
  border-radius: 5px;
  border: 1px solid #e8e8e8;
  box-shadow: 0 3px 5px #c9c9c9;
  margin-right: 40px;
  color: #737373;
}
.cards > h2 {
  font-size: 19px;
}
.cards > h3 {
  font-size: 17px;
}
.cards > p {
  font-size: 14px;
  margin-top: -5px;
  margin-bottom: 7px;
}

.sidebar {
  z-index: 0;
  padding-top: 5px;
  margin: 0;
  height: 100%;
}
.sidebar:after {
  background-color: #f7f7f7;
  position: absolute;
  width: 2px;
  height: 600px;
  top: 10px;
  left: 94%;
  display: block;
}
.sidebarsticky {
  padding-left: 45px;
  margin-top: 7px;
}
.sidebarsticky > p {
  margin-top: -10px;
}

.logintitle {
  color: #707070;
  font-weight: 600;
  font-size: 20px;
  margin-bottom: 30px;
  padding-bottom: 5px;
  border-bottom: 3px solid #31bb6b;
  width: 15%;
}
.searchtitle {
  color: #707070;
  font-weight: 600;
  font-size: 18px;
  margin-bottom: 20px;
  padding-bottom: 5px;
  border-bottom: 3px solid #31bb6b;
  width: 60%;
}

.admindetails {
  display: flex;
  justify-content: space-between;
}
.admindetails > p {
  margin-top: -12px;
  margin-right: 30px;
}

.mainpageright > hr {
  margin-top: 20px;
  width: 100%;
  margin-left: -15px;
  margin-right: -15px;
  margin-bottom: 20px;
}
.justifysp {
  display: flex;
  justify-content: space-between;
}
@media screen and (max-width: 575.5px) {
  .justifysp {
    padding-left: 55px;
    display: flex;
    justify-content: space-between;
    width: 100%;
  }
}

.sidebarsticky > input {
  text-decoration: none;
  margin-bottom: 50px;
  border-color: #e8e5e5;
  width: 80%;
  border-radius: 7px;
  padding-top: 5px;
  padding-bottom: 5px;
  padding-right: 10px;
  padding-left: 10px;
  box-shadow: none;
}

.noOutline:is(:hover, :focus, :active, :focus-visible, .show) {
  outline: none !important;
}

.closeButton {
  color: var(--delete-button-color);
  margin-right: 5px;
  background-color: var(--delete-button-bg);
  border: white;
}

.closeButton:hover {
  color: var(--delete-button-bg) !important;
  background-color: var(--delete-button-color) !important;
  border: white;
}

.modalContent {
  width: var(--modal-width);
  max-width: var(--modal-max-width);
}

.subtleBlueGrey {
  color: var(--subtle-blue-grey);
  text-decoration: none;
}

.subtleBlueGrey:hover {
  color: var(--subtle-blue-grey-hover);
  text-decoration: underline;
}

.dropdown {
  background-color: white;
  border: 1px solid var(--brown-color);
  color: var(--brown-color);
  position: relative;
  display: inline-block;
  margin-top: 10px;
  margin-bottom: 10px;
}

.dropdown:is(:hover, :focus, :active, :focus-visible, .show) {
  background-color: transparent !important;
  border: 1px solid var(--brown-color);
  color: var(--brown-color) !important;
}

.dropdownItem {
  background-color: white !important;
  color: var(--brown-color) !important;
  border: none !important;
}

.dropdownItem:hover,
.dropdownItem:focus,
.dropdownItem:active {
  background-color: var(--dropdown-hover-color) !important;
  color: var(--brown-color) !important;
  outline: none !important;
  box-shadow: none !important;
}

.input {
  flex: 1;

  position: relative;
}

.btnsContainer {
  display: flex;
  /* Adjust spacing between items */
  margin: 2.5rem 0;
  align-items: center;
  gap: 10px;
}

.btnsContainer .btnsBlock {
  display: flex;
}

.btnsContainer .btnsBlock button {
  margin-left: 1rem;
  display: flex;
  justify-content: center;
  align-items: center;
}

.btnsContainer .input {
  flex: 1;
  position: relative;
}

.btnsContainer .input button {
  width: 52px;
}

.deleteButton {
  background-color: var(--delete-button-bg);
  color: var(--delete-button-color);
  border: none;
  padding: 5px 20px;
  display: flex;
  align-items: center;
  margin-top: 20px;
  margin-right: auto;
  margin-left: auto;
  gap: 8px;
}

.actionItemDeleteButton {
  background-color: var(--delete-button-bg);
  color: var(--delete-button-color);
  border: none;
}

.createButton {
  background-color: var(--grey-bg-color) !important;
  color: black !important;
  margin-top: 10px;
  margin-left: 5px;
  border: 1px solid var(--brown-color);
}

.createButton:hover {
  background-color: var(--grey-bg-color) !important;
  color: black !important;
  border: 1px solid var(--brown-color) !important;
}

.visuallyHidden {
  position: absolute;
  width: 1px;
  height: 1px;
  padding: 0;
  margin: -1px;
  overflow: hidden;
  clip: rect(0, 0, 0, 0);
  border: 0;
}

.inputField {
  margin-top: 10px;
  margin-bottom: 10px;
  background-color: white;
  box-shadow: 0 1px 1px var(--input-shadow-color);
}

.inputFieldModal {
  margin-bottom: 10px;
  background-color: white;
  box-shadow: 0 1px 1px var(--input-shadow-color);
}

.inputField > button {
  padding-top: 10px;
  padding-bottom: 10px;
}

.searchButton {
  margin-bottom: 10px;
  background-color: var(--search-button-bg);
  border-color: var(--search-button-border);
  position: absolute;
  z-index: 10;
  bottom: 0;
  right: 0;
  display: flex;
  justify-content: center;
  align-items: center;
}

.addButton {
  margin-bottom: 10px;
  background-color: var(--search-button-bg);
  border-color: var(--grey-bg-color);
  color: #555555;
}

.addButton:hover {
  background-color: #286fe0;
  border-color: var(--search-button-border);
}

.yesButton {
  background-color: var(--search-button-bg);
  border-color: var(--search-button-border);
}

.searchIcon {
  color: var(--brown-color);
}

.infoButton {
  background-color: var(--search-button-bg);
  border-color: var(--search-button-border);
  color: var(--brown-color);
  margin-right: 0.5rem;
  border-radius: 0.25rem;
}

.infoButton:hover {
  background-color: #286fe0;
  border-color: var(--search-button-border);
}

.TableImage {
  object-fit: cover;
  /* margin-top: px !important; */
  margin-right: 5px;
  width: var(--table-image-size) !important;
  height: var(--table-image-size) !important;
  border-radius: 100% !important;
}

.tableHead {
  color: var(--table-head-color);
  border-radius: var(--table-head-radius) !important;
  padding: 20px;
  margin-top: 20px;
}

.rowBackground {
  background-color: var(--row-background);
}

.tableHeader {
  background-color: var(--table-head-bg);
  color: var(--table-header-color);
  font-size: var(--font-size-header);
}

.orgUserTagsScrollableDiv {
  scrollbar-width: auto;
  scrollbar-color: var(--bs-gray-400) var(--bs-white);

  max-height: calc(100vh - 18rem);
  overflow: auto;
  position: sticky;
}

.errorContainer {
  min-height: 100vh;
}

.errorMessage {
  margin-top: 25%;
  display: flex;
  justify-content: center;
  align-items: center;
  flex-direction: column;
}

.errorIcon {
  transform: scale(1.5);
  color: var(--bs-danger);
  margin-bottom: 1rem;
  /* Add error icon for non-color indication */
  &::before {
    content: '⚠️';
    margin-right: 0.5rem;
  }
}

.subTagsLink {
  color: var(--subtle-blue-grey);
  font-weight: 500;
  cursor: pointer;
}

.subTagsLink i {
  visibility: hidden;
}

.subTagsLink:hover,
.subTagsLink:focus {
  color: var(--subtle-blue-grey-hover);
  font-weight: 600;
  text-decoration: underline;
}

.subTagsLink:hover i,
.subTagsLink:focus i {
  visibility: visible;
}

.tagsBreadCrumbs {
  color: var(--bs-gray);
  cursor: pointer;
}

.orgUserTagsScrollableDiv {
  scrollbar-width: auto;
  scrollbar-color: var(--bs-gray-400) var(--bs-white);

  max-height: calc(100vh - 18rem);
  overflow: auto;
  position: sticky;
}

/* .checkboxButton{
  background-color: transparent;
}

.checkboxButton:checked{
  background-color: var(--subtle-blue-grey);
  color:white
} */

input[type='checkbox']:checked + label {
  background-color: var(--subtle-blue-grey) !important;
}

input[type='radio']:checked + label:hover {
  color: black !important;
}

.actionItemsContainer {
  height: 90vh;
}

.actionItemModal {
  max-width: 80vw;
  margin-top: 2vh;
  margin-left: 13vw;
}

.datediv {
  display: flex;
  flex-direction: row;
}

.datebox {
  width: 90%;
  border-radius: 7px;
  outline: none;
  box-shadow: none;
  padding-top: 2px;
  padding-bottom: 2px;
  padding-right: 5px;
  padding-left: 5px;
  margin-right: 5px;
  margin-left: 5px;
}

hr {
  border: none;
  height: 1px;
  background-color: var(--bs-gray-500);
  margin: 1rem;
}

.iconContainer {
  display: flex;
  justify-content: flex-end;
}
.icon {
  margin: 1px;
}

.message {
  margin-top: 25%;
  display: flex;
  justify-content: center;
  align-items: center;
  flex-direction: column;
}

.preview {
  display: flex;
  flex-direction: row;
  font-weight: 900;
  font-size: 16px;
  color: rgb(80, 80, 80);
}

.rankings {
  aspect-ratio: 1;
  border-radius: 50%;
  width: 50px;
}

.toggleGroup {
  width: 50%;
  min-width: 20rem;
  margin: 0.5rem 0rem;
}

.toggleBtn {
  padding: 0rem;
  height: 2rem;
  display: flex;
  justify-content: center;
  align-items: center;
}

.toggleBtn:hover {
  color: var(--bs-primary) !important;
}

@media (max-width: 520px) {
  .btnsContainer {
    margin-bottom: 0;
  }

  .btnsContainer .btnsBlock {
    display: block;
    margin-top: 1rem;
    margin-right: 0;
  }

  .btnsContainer .btnsBlock div {
    flex: 1;
  }

  .btnsContainer .btnsBlock div[title='Sort organizations'] {
    margin-right: 0.5rem;
  }

  .btnsContainer .btnsBlock button {
    margin-bottom: 1rem;
    margin-right: 0;
    width: 100%;
  }
}

@media (max-width: 1120px) {
  .contract {
    padding-left: calc(250px + 2rem + 1.5rem);
  }

  .listBox .itemCard {
    width: 100%;
  }
}

@media (max-width: 1020px) {
  .btnsContainer {
    flex-direction: column;
    margin: 1.5rem 0;
  }

  .btnsContainer .btnsBlock {
    margin: 1.5rem 0 0 0;
    justify-content: space-between;
  }

  .btnsContainer .btnsBlock button {
    margin: 0;
  }

  .btnsContainer .btnsBlock div button {
    margin-right: 1.5rem;
  }
}

@-webkit-keyframes load8 {
  0% {
    -webkit-transform: rotate(0deg);
    transform: rotate(0deg);
  }
  100% {
    -webkit-transform: rotate(360deg);
    transform: rotate(360deg);
  }
}

@keyframes load8 {
  0% {
    -webkit-transform: rotate(0deg);
    transform: rotate(0deg);
  }
  100% {
    -webkit-transform: rotate(360deg);
    transform: rotate(360deg);
  }
}

.btnsContainer .btnsBlock {
  display: flex;
  width: max-content;
}

.btnsContainer .btnsBlock button {
  margin-left: 1rem;
  display: flex;
  justify-content: center;
  align-items: center;
}

.btnsContainer .input {
  flex: 1;
  position: relative;
  max-width: 60%;
  justify-content: space-between;
}

.btnsContainer input {
  outline: 1px solid var(--bs-gray-400);
}

.btnsContainer .input button {
  width: 52px;
}

@media (max-width: 1020px) {
  .btnsContainer {
    flex-direction: column;
    margin: 1.5rem 0;
  }

  .btnsContainer .btnsBlock {
    margin: 1.5rem 0 0 0;
    justify-content: space-between;
  }

  .btnsContainer .btnsBlock button {
    margin: 0;
  }

  .btnsContainer .btnsBlock div button {
    margin-right: 1.5rem;
  }
}

/* For mobile devices  */

@media (max-width: 520px) {
  .btnsContainer {
    margin-bottom: 0;
  }

  .btnsContainer .btnsBlock {
    display: block;
    margin-top: 1rem;
    margin-right: 0;
  }

  .btnsContainer .btnsBlock div {
    flex: 1;
  }

  .btnsContainer .btnsBlock div[title='Sort organizations'] {
    margin-right: 0.5rem;
  }

  .btnsContainer .btnsBlock button {
    margin-bottom: 1rem;
    margin-right: 0;
    width: 100%;
  }
}

.errorMessage {
  margin-top: 25%;
  display: flex;
  justify-content: center;
  align-items: center;
  flex-direction: column;
}

.tableHeader {
  background-color: var(--bs-primary-text-emphasis);
  color: var(--bs-white);
  font-size: 1rem;
}
.rowBackground {
  background-color: var(--bs-white);
  max-height: 120px;
  overflow-y: auto;
}

.subTagsLink {
  color: var(--bs-blue);
  font-weight: 500;
  cursor: pointer;
  /* Prevent layout shift */
  &::after {
    display: block;
    content: attr(data-text);
    font-weight: 600;
    height: 0;
    overflow: hidden;
    visibility: hidden;
  }
}

.subTagsLink i {
  visibility: hidden;
}

.tagsBreadCrumbs {
  color: var(--bs-gray);
  cursor: pointer;
  /* Prevent layout shift */
  &::after {
    display: block;
    content: attr(data-text);
    font-weight: 600;
    height: 0;
    overflow: hidden;
    visibility: hidden;
  }
}

<<<<<<< HEAD
#individualRadio,
#requestsRadio,
#groupsRadio,
.toggleBtn:hover {
  color: var(--brand-primary) !important;
}

input[type='radio']:checked + label {
  background-color: var(--brand-primary-light) !important;
}

.dropdownToggle {
  margin-bottom: 0;
  display: flex;
}

.dropdownModalToggle {
  width: 50%;
}

.greenregbtn {
  margin-top: 1rem;
  border: 1px solid var(--bs-gray-300);
  box-shadow: 0 2px 2px var(--bs-gray-300);
  padding: 10px 10px;
  border-radius: 5px;
  background-color: var(--bs-primary);
  width: 100%;
  font-size: 16px;
  color: var(--bs-white);
  outline: none;
  font-weight: 600;
  cursor: pointer;
  transition:
    transform 0.2s,
    box-shadow 0.2s;
}

.removeFilterIcon {
  cursor: pointer;
}

.searchForm {
  display: inline;
}

.view {
  margin-left: 2%;
  font-weight: 600;
  font-size: 16px;
  color: var(--bs-gray-600);
}

/* header (search, filter, dropdown) */
.btncon .btnsContainer {
  display: flex;
  margin: 0.5rem 0 1.5rem 0;
}

.btncon .btnsContainer .input {
  flex: 1;
  min-width: 18rem;
  position: relative;
}

.btncon .btnsContainer input {
  outline: 1px solid var(--bs-gray-400);
}

.btncon .btnsContainer .input button {
  width: 52px;
}

.noOutline input:disabled {
  -webkit-text-fill-color: black !important;
}

.noOutline textarea:disabled {
  -webkit-text-fill-color: black !important;
}

.inputField {
  margin-top: 10px;
  margin-bottom: 10px;
  background-color: white;
  box-shadow: 0 1px 1px var(--brand-primary);
}

.inputField > button {
  padding-top: 10px;
  padding-bottom: 10px;
}

.dropdowns {
  background-color: white;
  border: 1px solid #31bb6b;
  position: relative;
  display: inline-block;
  color: #31bb6b;
}

/* Action Items Data Grid */
.rowBackgrounds {
  background-color: var(--bs-white);
  max-height: 120px;
}

.tableHeaders {
  background-color: var(--bs-primary);
  color: var(--bs-white);
  font-size: 1rem;
}

.chipIcon {
  height: 0.9rem !important;
}

.chip {
  height: 1.5rem !important;
}

.active {
  background-color: var(--status-active-bg);
}

.pending {
  background-color: var(--status-pending-bg);
  color: var(--status-pending-text);
  border-color: var(--status-pending-border);
}

/* Modals */
.itemModal {
  max-width: 80vw;
  margin-top: 2vh;
  margin-left: 13vw;
}

.titlemodal {
  color: #707070;
  font-weight: 600;
  font-size: 32px;
  width: 65%;
  margin-bottom: 0px;
}

.modalCloseBtn {
  width: 40px;
  height: 40px;
  padding: 1rem;
  display: flex;
  justify-content: center;
  align-items: center;
}

.imageContainer {
  display: flex;
  align-items: center;
  justify-content: center;
  margin-right: 0.5rem;
}

.TableImages {
  object-fit: cover;
  width: var(--image-width, 100%);
  height: var(--image-height, auto);
  border-radius: 0;
  margin-right: var(--image-spacing, 8px);
}

.avatarContainer {
  width: 28px;
  height: 26px;
}

/* Modal Table (Groups & Assignments) */
.modalTable {
  max-height: 220px;
  overflow-y: auto;
=======
.tagsBreadCrumbs:hover,
.tagsBreadCrumbs:focus {
  color: var(--bs-blue);
  font-weight: 600;
  text-decoration: underline;
}

.subTagsScrollableDiv {
  scrollbar-width: auto;
  scrollbar-color: var(--bs-gray-400) var(--bs-white);

  max-height: calc(100vh - 18rem);
  overflow: auto;
>>>>>>> 4831b841
}<|MERGE_RESOLUTION|>--- conflicted
+++ resolved
@@ -744,7 +744,21 @@
   }
 }
 
-<<<<<<< HEAD
+.tagsBreadCrumbs:hover,
+.tagsBreadCrumbs:focus {
+  color: var(--bs-blue);
+  font-weight: 600;
+  text-decoration: underline;
+}
+
+.subTagsScrollableDiv {
+  scrollbar-width: auto;
+  scrollbar-color: var(--bs-gray-400) var(--bs-white);
+
+  max-height: calc(100vh - 18rem);
+  overflow: auto;
+}
+
 #individualRadio,
 #requestsRadio,
 #groupsRadio,
@@ -924,19 +938,4 @@
 .modalTable {
   max-height: 220px;
   overflow-y: auto;
-=======
-.tagsBreadCrumbs:hover,
-.tagsBreadCrumbs:focus {
-  color: var(--bs-blue);
-  font-weight: 600;
-  text-decoration: underline;
-}
-
-.subTagsScrollableDiv {
-  scrollbar-width: auto;
-  scrollbar-color: var(--bs-gray-400) var(--bs-white);
-
-  max-height: calc(100vh - 18rem);
-  overflow: auto;
->>>>>>> 4831b841
 }