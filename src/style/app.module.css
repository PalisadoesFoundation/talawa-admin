:root {
  --brown-color: #555555;
  --dropdown-hover-color: #eff1f7;
  --grey-bg-color: #eaebef;
  --grey-border-box-color: #e8e5e5;
  --subtle-blue-grey: #7c9beb;
  --subtle-blue-grey-hover: #5f7e91;
  --modal-width: 670px;
  --modal-max-width: 680px;
  background-color: #f6f8fc;
  --input-shadow-color: #dddddd;
  --delete-button-bg: #f8d6dc;
  --delete-button-color: #ff4d4f;
  --search-button-bg: #a8c7fa;
  --search-button-border: #555555;
  --table-image-size: 50px;
  --table-image-small-size: 25px;
  --bs-primary: #0056b3;
  --bs-white: #fff;
  --bs-dark: #343a40;
  --toggle-button-bg: #1e4e8c;
  --table-head-bg: var(
    --bs-primary,
    blue
  ); /* Assuming var(--bs-primary) is defined elsewhere */
  --loader-size: 10em;
  --loader-border-width: 1.1em;
  --loader-color: #febc59;
  --table-head-color: white;
  --table-header-color: var(--bs-greyish-black, black);
  --table-head-radius: 20px;
  --table-bg-color: #eaebef;
  --tablerow-bg-color: #eff1f7;
  --row-background: var(--bs-white, white);
  --font-size-header: 16px;
  --input-area-color: #f1f3f6;
  --date-picker-background: #f2f2f2;
  --grey-bg-color-dark: #707070;
}
.fonts {
  color: #707070;
}

.fonts > span {
  font-weight: 600;
}

.cards > h2 {
  font-size: 19px;
}
.cards > h3 {
  font-size: 17px;
}
.cards > p {
  font-size: 14px;
  margin-top: -5px;
  margin-bottom: 7px;
}

.cards:hover {
  filter: brightness(0.8);
}
.cards:hover::before {
  opacity: 0.5;
}

.cards:hover::after {
  opacity: 1;
  mix-blend-mode: normal;
}

.cards:last-child:nth-last-child(odd) {
  grid-column: auto / span 2;
}

.cards:first-child:nth-last-child(even),
.cards:first-child:nth-last-child(even) ~ .box {
  grid-column: auto / span 1;
}

.capacityLabel {
  background-color: var(--bs-primary);
  color: white;
  height: 22.19px;
  font-size: 12px;
  font-weight: bolder;
  padding: 0.1rem 0.3rem;
  border-radius: 0.5rem;
  position: relative;
  overflow: hidden;
}

.capacityLabel svg {
  margin-bottom: 3px;
}

.sidebar {
  z-index: 0;
  padding-top: 5px;
  margin: 0;
  height: 100%;
}
.sidebar:after {
  background-color: #f7f7f7;
  position: absolute;
  width: 2px;
  height: 600px;
  top: 10px;
  left: 94%;
  display: block;
}
.sidebarsticky {
  padding-left: 45px;
  margin-top: 7px;
}
.sidebarsticky > p {
  margin-top: -10px;
}

.logintitle {
  color: #707070;
  font-weight: 600;
  font-size: 20px;
  margin-bottom: 30px;
  padding-bottom: 5px;
  border-bottom: 3px solid #31bb6b;
  width: 15%;
}

.searchtitle {
  color: #707070;
  font-weight: 600;
  font-size: 18px;
  margin-bottom: 20px;
  padding-bottom: 5px;
  border-bottom: 3px solid #31bb6b;
  width: 60%;
}

.admindetails {
  display: flex;
  justify-content: space-between;
}

.admindetails > p {
  margin-top: -12px;
  margin-right: 30px;
}

.mainpageright > hr {
  margin-top: 20px;
  width: 100%;
  margin-left: -15px;
  margin-right: -15px;
  margin-bottom: 20px;
}

.justifysp {
  display: flex;
  justify-content: space-between;
}

@media screen and (max-width: 575.5px) {
  .justifysp {
    padding-left: 55px;
    display: flex;
    justify-content: space-between;
    width: 100%;
  }
}

.sidebarsticky > input {
  text-decoration: none;
  margin-bottom: 50px;
  border-color: var(--grey-border-box-color);
  width: 80%;
  border-radius: 7px;
  padding-top: 5px;
  padding-bottom: 5px;
  padding-right: 10px;
  padding-left: 10px;
  box-shadow: none;
}

.noOutline:is(:hover, :focus, :active, :focus-visible, .show) {
  outline: none !important;
}

.modalContent {
  width: var(--modal-width);
  max-width: var(--modal-max-width);
}

.subtleBlueGrey {
  color: var(--subtle-blue-grey);
  text-decoration: none;
}

.subtleBlueGrey:hover {
  color: var(--subtle-blue-grey-hover);
  text-decoration: underline;
}

.dropdown {
  background-color: var(--bs-white);
  border: 1px solid var(--brown-color);
  color: var(--brown-color);
  position: relative;
  display: inline-block;
  margin-top: 10px;
  margin-bottom: 10px;
}

.dropdown:is(:hover, :focus, :active, :focus-visible, .show) {
  background-color: transparent !important;
  border: 1px solid var(--brown-color);
  color: var(--brown-color) !important;
}

.dropdown:is(:focus, :focus-visible) {
  outline: 2px solid var(--highlight-color, #a8c7fa);
}

.dropdownItem {
  background-color: var(--bs-white) !important;
  color: var(--brown-color) !important;
  border: none !important;
}

.dropdownItem:focus,
.dropdownItem:hover {
  outline: 2px solid var(--highlight-color, #a8c7fa);
}

.dropdownItem:hover,
.dropdownItem:focus,
.dropdownItem:active {
  background-color: var(--dropdown-hover-color, #e0e0e0) !important;
  color: var(--brown-color) !important;
  outline: none !important;
  box-shadow: 0 0 4px var(--highlight-color, #a8c7fa);
}

.input {
  flex: 1;
  position: relative;
}

.btnsContainer {
  display: flex;
  margin: 2.5rem 0;
  align-items: center;
  gap: 10px;
}

.btnsContainer .btnsBlock {
  display: flex;
  width: max-content;
}

.btnsContainerBlockAndUnblock {
  display: flex;
  margin: 2.5rem 0 2.5rem 0;
}

.btnsContainerBlockAndUnblock .btnsBlockBlockAndUnblock {
  display: flex;
}

.btnsContainerBlockAndUnblock .btnsBlockBlockAndUnblock button {
  margin-left: 1rem;
  display: flex;
  justify-content: center;
  align-items: center;
}

.btnsContainerBlockAndUnblock .inputContainerBlockAndUnblock {
  flex: 1;
  position: relative;
}

.btnsContainerBlockAndUnblock .inputBlockAndUnblock {
  width: 70%;
  position: relative;
}

.btnsContainerBlockAndUnblock input {
  outline: 1px solid var(--bs-gray-400);
}

.btnsContainer .input button {
  width: 52px;
}

.deleteButton {
  background-color: var(--delete-button-bg);
  color: var(--delete-button-color);
  border: none;
  padding: 5px 20px;
  display: flex;
  align-items: center;
  margin-top: 20px;
  margin-right: auto;
  margin-left: auto;
  gap: 8px;
}

.actionItemDeleteButton {
  background-color: var(--delete-button-bg);
  color: var(--delete-button-color);
  border: none;
}

.createButton {
  background-color: var(--grey-bg-color) !important;
  color: black !important;
  margin-top: 10px;
  margin-left: 5px;
  border: 1px solid var(--brown-color);
}

.createButton:hover {
  background-color: var(--grey-bg-color) !important;
  color: black !important;
  border: 1px solid var(--brown-color) !important;
}

.visuallyHidden {
  position: absolute;
  width: 1px;
  height: 1px;
  padding: 0;
  margin: -1px;
  overflow: hidden;
  clip: rect(0, 0, 0, 0);
  border: 0;
}

.inputField {
  margin-top: 10px;
  margin-bottom: 10px;
  background-color: var(--bs-white);
  box-shadow: 0 1px 1px var(--input-shadow-color);
}

.inputFieldModal {
  margin-bottom: 10px;
  background-color: var(--bs-white);
  box-shadow: 0 1px 1px var(--input-shadow-color);
}

.inputField > button {
  padding-top: 10px;
  padding-bottom: 10px;
}

.searchButton {
  margin-bottom: 10px;
  background-color: var(--search-button-bg);
  border-color: var(--search-button-border);
  position: absolute;
  z-index: 10;
  bottom: 0;
  right: 0;
  display: flex;
  justify-content: center;
  align-items: center;
}

.searchButton:hover {
  background-color: var(--search-button-hover-bg, #286fe0);
  border-color: var(--search-button-border);
}

.searchButton:active {
  transform: scale(0.95);
}

.addButton {
  margin-bottom: 10px;
  background-color: var(--search-button-bg);
  border-color: var(--grey-bg-color);
}

.addButton:hover {
  background-color: #286fe0;
  border-color: var(--search-button-border);
}

.yesButton {
  background-color: var(--search-button-bg);
  border-color: var(--search-button-border);
}

.searchIcon {
  color: var(--brown-color);
}

.infoButton {
  background-color: var(--search-button-bg);
  border-color: var(--search-button-border);
  color: var(--brown-color);
  margin-right: 0.5rem;
  border-radius: 0.25rem;
}

.infoButton:hover {
  background-color: #286fe0;
  border-color: var(--search-button-border);
}

.TableImage {
  object-fit: cover;
  /* margin-top: px !important; */
  margin-right: 5px;
  width: var(--table-image-size) !important;
  height: var(--table-image-size) !important;
  border-radius: 100% !important;
}

.tableHead {
  color: var(--table-head-color);
  border-radius: var(--table-head-radius) !important;
  padding: 20px;
  margin-top: 20px;
}

.rowBackground {
  background-color: var(--row-background);
  max-height: 120px;
  overflow-y: auto;
}

.tableHeader {
  background-color: var(--table-head-bg);
  color: var(--table-header-color);
  font-size: var(--font-size-header);
}

.errorContainer {
  min-height: 100vh;
}

.errorIcon {
  transform: scale(1.5);
  color: var(--bs-danger);
  margin-bottom: 1rem;
  /* Add error icon for non-color indication */
  &::before {
    content: '⚠️';
    margin-right: 0.5rem;
  }
}

.tag-template-name {
  position: absolute;
  left: 14.91px;
  top: 27.03px;
  width: 58.55px;
  height: 5.67px;
  text-align: center;
  font-family: 'Roboto', sans-serif;
  font-size: 16px;
  letter-spacing: 0;
  line-height: 1;
  color: #08780b;
}

.subTagsLink i {
  visibility: hidden;
}

.subTagsLink:hover,
.subTagsLink:focus {
  color: var(--subtle-blue-grey-hover);
  font-weight: 600;
  text-decoration: underline;
}

.subTagsLink:hover i,
.subTagsLink:focus i {
  visibility: visible;
}

.manageTagScrollableDiv {
  scrollbar-width: thin;
  scrollbar-color: var(--bs-gray-400) var(--bs-white);
  max-height: calc(100vh - 18rem);
  overflow: auto;
}

.tagsBreadCrumbs:hover {
  color: var(--bs-blue);
  font-weight: 600;
  text-decoration: underline;
}

.orgUserTagsScrollableDiv {
  scrollbar-width: auto;
  scrollbar-color: var(--bs-gray-400) var(--bs-white);

  max-height: calc(100vh - 18rem);
  overflow: auto;
  position: sticky;
}

input[type='checkbox']:checked + label {
  background-color: var(--subtle-blue-grey) !important;
}

input[type='radio']:checked + label:hover {
  color: black !important;
}

.actionItemsContainer {
  height: 90vh;
}

.actionItemModal {
  max-width: 80vw;
  margin-top: 2vh;
  margin-left: 13vw;
}

.datediv {
  display: flex;
  flex-direction: row;
}

.datebox {
  width: 90%;
  border-radius: 7px;
  outline: none;
  box-shadow: none;
  padding-top: 2px;
  padding-bottom: 2px;
  padding-right: 5px;
  padding-left: 5px;
  margin-right: 5px;
  margin-left: 5px;
}

hr {
  border: none;
  height: 1px;
  background-color: var(--bs-gray-500);
  margin: 1rem;
}

.iconContainer {
  display: flex;
  justify-content: flex-end;
}

.icon {
  margin: 1px;
}

.message {
  margin-top: 25%;
  display: flex;
  justify-content: center;
  align-items: center;
  flex-direction: column;
}

.preview {
  display: flex;
  flex-direction: row;
  font-weight: 900;
  font-size: 16px;
  color: rgb(80, 80, 80);
}

.rankings {
  aspect-ratio: 1;
  border-radius: 50%;
  width: 50px;
}

.toggleGroup {
  width: 50%;
  min-width: 20rem;
  margin: 0.5rem 0rem;
}

.toggleBtn {
  padding: 0rem;
  height: 2rem;
  display: flex;
  justify-content: center;
  align-items: center;
}

.pageNotFound {
  position: relative;
  bottom: 20px;
}

.pageNotFound h3 {
  font-family: 'Roboto', sans-serif;
  font-weight: normal;
  letter-spacing: 1px;
}

.pageNotFound .brand span {
  margin-top: 50px;
  font-size: 40px;
}

.pageNotFound .brand h3 {
  font-weight: 300;
  margin: 10px 0 0 0;
}

.pageNotFound h1.head {
  font-size: 250px;
  font-weight: 900;
  color: #31bb6b;
  letter-spacing: 25px;
  margin: 10px 0 0 0;
}

.pageNotFound h1.head span {
  position: relative;
  display: inline-block;
}
.pageNotFound h1.head span:before,
.pageNotFound h1.head span:after {
  position: absolute;
  top: 50%;
  width: 50%;
  height: 1px;
  background: #fff;
  content: '';
}
.pageNotFound h1.head span:before {
  left: -55%;
}

.pageNotFound h1.head span:after {
  right: -55%;
}

.pledgeContainer {
  margin: 0.6rem 0;
}

.container {
  min-height: 100vh;
}

.pledgeModal {
  max-width: 80vw;
  margin-top: 2vh;
  margin-left: 13vw;
}

.greenregbtnPledge {
  margin-top: 15px;
  border: 1px solid var(--bs-gray-300);
  box-shadow: 0 2px 2px var(--grey-border-box-color);
  padding: 10px 10px;
  border-radius: 5px;
  background-color: var(--bs-primary);
  width: 100%;
  font-size: 16px;
  color: var(--bs-white);
  outline: none;
  font-weight: 600;
  cursor: pointer;
  transition:
    transform 0.2s,
    box-shadow 0.2s;
}

.btnsContainerPledge {
  display: flex;
  gap: 0.8rem;
  margin: 2.2rem 0 0.8rem 0;
}

.btnsContainerPledge .inputPledge {
  flex: 1;
  min-width: 18rem;
  position: relative;
}

.btnsContainerPledge input {
  outline: 1px solid var(--bs-gray-400);
}

.btnsContainerPledge .inputPledge button {
  width: 52px;
}

.inputFieldPledge {
  background-color: var(--bs-white);
  box-shadow: 0 1px 1px #31bb6b;
}

.dropdownPledge {
  background-color: var(--bs-white);
  border: 1px solid var(--bs-primary);
  position: relative;
  display: inline-block;
  color: var(--bs-primary);
}

.rowBackgroundPledge {
  background-color: var(--bs-white);
  max-height: 120px;
}

.TableImagePledge {
  object-fit: cover;
  width: calc(var(--table-image-size) / 2) !important;
  height: calc(var(--table-image-size) / 2) !important;
  border-radius: 100% !important;
}

.imageContainerPledge {
  display: flex;
  align-items: center;
  justify-content: center;
}

.pledgerContainer {
  display: flex;
  align-items: center;
  justify-content: center;
  margin: 0.1rem 0.25rem;
  gap: 0.25rem;
  padding: 0.25rem 0.45rem;
  border-radius: 0.35rem;
  background-color: var(--bs-primary-rgb, 49, 187, 107, 0.2);
  height: 2.2rem;
  margin-top: 0.75rem;
}

.noOutlinePledge input {
  outline: none;
}

.overviewContainer {
  display: flex;
  gap: 7rem;
  width: 100%;
  justify-content: space-between;
  margin: 1.5rem 0 0 0;
  padding: 1.25rem 2rem;
  background-color: rgba(255, 255, 255, 0.591);

  box-shadow: rgba(0, 0, 0, 0.16) 0px 1px 4px;
  border-radius: 0.5rem;
}

.titleContainer {
  display: flex;
  flex-direction: column;
  gap: 0.6rem;
}

.titleContainer h3 {
  font-size: 1.75rem;
  font-weight: 750;
  color: #5e5e5e;
  margin-top: 0.2rem;
}

.titleContainer span {
  font-size: 0.9rem;
  margin-left: 0.5rem;
  font-weight: lighter;
  color: #707070;
}

.raisedAmount {
  display: flex;
  justify-content: center;
  align-items: center;
  font-size: 1.25rem;
  font-weight: 750;
  color: #5e5e5e;
}

.progressContainer {
  display: flex;
  flex-direction: column;
  gap: 0.5rem;
  flex-grow: 1;
}

.progress {
  margin-top: 0.2rem;
  display: flex;
  flex-direction: column;
  gap: 0.3rem;
}

.endpoints {
  display: flex;
  position: relative;
  font-size: 0.85rem;
}

.start {
  position: absolute;
  top: 0px;
}

.end {
  position: absolute;
  top: 0px;
  right: 0px;
}

.moreContainer {
  display: flex;
  align-items: center;
}

.moreContainer:hover {
  text-decoration: underline;
  cursor: pointer;
}

.popup {
  z-index: 50;
  border-radius: 0.5rem;
  font-family: sans-serif;
  font-weight: 500;
  font-size: 0.875rem;
  margin-top: 0.5rem;
  padding: 0.75rem;
  border: 1px solid #e2e8f0;
  background-color: var(--bs-white);
  color: #1e293b;
  box-shadow: 0 0.5rem 1rem rgb(0 0 0 / 0.15);
  display: flex;
  flex-direction: column;
  gap: 0.5rem;
}

.popupExtra {
  max-height: 15rem;
  overflow-y: auto;
}

.toggleGroupPledge {
  width: 50%;
  min-width: 27.75rem;
  margin: 0.5rem 0rem;
}

.toggleBtnPledge {
  padding: 0rem;
  height: 30px;
  display: flex;
  justify-content: center;
  align-items: center;
}

.toggleBtnPledge:hover {
  color: #31bb6b !important;
}

.card {
  width: fit-content;
}

.cardHeader {
  padding: 1.25rem 1rem 1rem 1rem;
  border-bottom: 1px solid var(--bs-gray-200);
  display: flex;
  justify-content: space-between;
  align-items: center;
}

.cardHeader .cardTitle {
  font-size: 1.5rem;
}

.formLabel {
  font-weight: normal;
  padding-bottom: 0;
  font-size: 1rem;
  color: black;
}

.cardBody {
  min-height: 180px;
}

.cardBody .textBox {
  margin: 0 0 3rem 0;
  color: var(--bs-secondary);
}

.socialInput {
  height: 2.5rem;
}

.eventContainer {
  display: flex;
  align-items: start;
}

.eventDetailsBox {
  position: relative;
  box-sizing: border-box;
  background: #ffffff;
  width: 66%;
  padding: 0.3rem;
  box-shadow: 0 3px 8px rgba(0, 0, 0, 0.1);
  border-radius: 20px;
  margin-bottom: 0;
  margin-top: 20px;
}
.ctacards {
  padding: 20px;
  width: 100%;
  display: flex;
  background-color: #ffffff;
  margin: 0 4px;
  justify-content: space-between;
  box-shadow: 0 3px 8px rgba(0, 0, 0, 0.1);
  align-items: center;
  border-radius: 20px;
}
.ctacards span {
  color: rgb(181, 181, 181);
  font-size: small;
}

.justifyspOrganizationEvents {
  display: flex;
  justify-content: space-between;
  margin-top: 20px;
}

.titlemodalOrganizationEvents {
  color: var(--grey-bg-color-dark);
  font-weight: 600;
  font-size: 20px;
  margin-bottom: 20px;
  padding-bottom: 5px;
  border-bottom: 3px solid var(--table-bg-color);
  width: 65%;
}

.closeButtonOrganizationEvents {
  color: var(--delete-button-color);
  margin-right: 5px;
  background-color: var(--delete-button-bg);
  border: white;
}

.closeButtonOrganizationEvents:hover {
  color: var(--delete-button-bg) !important;
  background-color: var(--delete-button-color) !important;
  border: white;
}

.datedivOrganizationEvents {
  display: flex;
  flex-direction: row;
  margin-bottom: 15px;
}

.dateboxOrganizationEvents {
  width: 90%;
  border-radius: 7px;
  border-color: var(--grey-border-box-color);
  outline: none;
  box-shadow: none;
  padding: 2px 5px;
  margin-right: 5px;
  margin-left: 5px;
}

.dispflexOrganizationEvents {
  display: flex;
  align-items: center;
  justify-content: space-between;
}

.dispflexOrganizationEvents > input {
  border: none;
  box-shadow: none;
  margin-top: 5px;
}

.checkboxdiv {
  display: flex;
  margin-bottom: 5px;
}

.checkboxdiv > div {
  width: 50%;
}

.createButtonOrganizationEvents {
  background-color: var(--search-button-bg) !important;
  color: black !important;
  margin: 15px 0 0;
  padding: 10px 10px;
  border-radius: 5px;
  font-size: 16px;
  outline: none;
  font-weight: 600;
  cursor: pointer;
  transition:
    transform 0.2s,
    box-shadow 0.2s;
  width: 100%;
  border: 1px solid var(--search-button-border);
}

.createButtonOrganizationEvents:hover {
  background-color: var(--bs-primary) !important;
  color: white !important;
  border: 1px solid var(--search-button-border) !important;
}

.time {
  display: flex;
  justify-content: space-between;
  padding: 15px;
  padding-bottom: 0px;
  width: 33%;

  box-sizing: border-box;
  background: #ffffff;
  box-shadow: 0 3px 8px rgba(0, 0, 0, 0.1);
  border-radius: 20px;
  margin-bottom: 0;
  margin-top: 20px;
  margin-left: 10px;
}

.startTime,
.endTime {
  display: flex;
  font-size: 20px;
}

.to {
  padding-right: 10px;
}

.startDate,
.endDate {
  color: #808080;
  font-size: 14px;
}

.titlename {
  font-weight: 600;
  font-size: 25px;
  padding: 15px;
  padding-bottom: 0px;
  width: 50%;
  overflow: hidden;
  text-overflow: ellipsis;
  white-space: nowrap;
}

.description {
  color: #737373;
  font-weight: 300;
  font-size: 14px;
  word-wrap: break-word;
  padding: 15px;
  padding-bottom: 0px;
}

.toporgloc {
  font-size: 16px;
  padding: 0.5rem;
}

.toporgloc span {
  color: #737373;
}

.eventAgendaItemContainer h2 {
  margin: 0.6rem 0;
}

@media (max-width: 768px) {
  .btnsContainer {
    margin-bottom: 0;
    display: flex;
    flex-direction: column;
  }

  .createAgendaItemButton {
    position: absolute;
    top: 1rem;
    right: 2rem;
  }
}

.customcell {
  background-color: #31bb6b !important;
  color: var(--bs-white) !important;
  font-size: medium !important;
  font-weight: 500 !important;
  padding-top: 10px !important;
  padding-bottom: 10px !important;
}

.eventsAttended,
.membername {
  color: blue;
}
.actionBtn {
  background-color: #ffffff !important;
}
.actionBtn:hover,
.actionBtn:focus,
.actionBtn:active {
  color: #39a440 !important;
}

.table-body > .table-row {
  background-color: #fff !important;
}

.table-body > .table-row:nth-child(2n) {
  background: #afffe8 !important;
}

.organizationFundCampaignContainer {
  margin: 0.5rem 0;
}

.rowBackgroundOrganizationFundCampaign {
  background-color: var(--bs-white);
  max-height: 120px;
}

.campaignModal {
  max-width: 80vw;
  margin-top: 2vh;
  margin-left: 13vw;
}

.greenregbtnOrganizationFundCampaign {
  margin: 1rem 0 0;
  margin-top: 15px;
  border: 1px solid var(--bs-gray-300);
  box-shadow: 0 2px 2px var(--grey-border-box-color);
  padding: 10px 10px;
  border-radius: 5px;
  background-color: var(--bs-primary);
  width: 100%;
  font-size: 16px;
  color: var(--bs-white);
  outline: none;
  font-weight: 600;
  cursor: pointer;
  transition:
    transform 0.2s,
    box-shadow 0.2s;
  flex: 1;
}

.goalButtonOrganizationFundCampaign {
  border: 1px solid var(--grey-border-box-color) !important;
  color: #707070 !important;
  width: 75%;
  padding: 10px;
  border-radius: 8px;
  display: block;
  margin: auto;
  box-shadow: 5px 5px 4px 0px rgba(49, 187, 107, 0.12);
}

.redregbtn {
  margin: 1rem 0 0;
  margin-top: 15px;
  border: 1px solid var(--grey-border-box-color);
  box-shadow: 0 2px 2px var(--grey-border-box-color);
  padding: 10px 10px;
  border-radius: 5px;
  width: 100%;
  font-size: 16px;
  color: var(--bs-white);
  outline: none;
  font-weight: 600;
  cursor: pointer;
  transition:
    transform 0.2s,
    box-shadow 0.2s;
  width: 100%;
  flex: 1;
}

.campaignNameInfo {
  font-size: medium;
  cursor: pointer;
}
.campaignNameInfo:hover {
  color: blue;
  transform: translateY(-2px);
}

.inputFieldOrganizationFundCampaign {
  background-color: var(--bs-white);
  box-shadow: 0 1px 1px var(--search-button-bg);
}

.dropdownOrganizationFundCampaign {
  background-color: var(--bs-white);
  border: 1px solid var(--grey-border-box-color);
  position: relative;
  display: inline-block;
  color: #707070;
}

.btnsContainerOrganizationFundCampaign {
  display: flex;
  margin: 2rem 0 2rem 0;
  gap: 0.8rem;
}

.btnsContainerOrganizationFundCampaign .btnsBlockOrganizationFundCampaign {
  display: flex;
  gap: 0.8rem;
}

.btnsContainerOrganizationFundCampaign
  .btnsBlockOrganizationFundCampaign
  div
  button {
  display: flex;
  margin-left: 1rem;
  justify-content: center;
  align-items: center;
}

.btnsContainerOrganizationFundCampaign .inputOrganizationFundCampaign {
  flex: 1;
  position: relative;
}

.btnsContainerOrganizationFundCampaign input {
  outline: 1px solid var(--bs-gray-400);
}

.btnsContainerOrganizationFundCampaign .inputOrganizationFundCampaign button {
  width: 52px;
}

@media (max-width: 1020px) {
  .btnsContainerOrganizationFundCampaign {
    flex-direction: column;
    margin: 1.5rem 0;
  }

  .btnsContainerOrganizationFundCampaign .btnsBlockOrganizationFundCampaign {
    margin: 1.5rem 0 0 0;
    justify-content: space-between;
  }

  .btnsContainerOrganizationFundCampaign
    .btnsBlockOrganizationFundCampaign
    div
    button {
    margin: 0;
  }

  .createFundBtn {
    margin-top: 0;
  }
}

@media screen and (max-width: 575.5px) {
  .mainpageright {
    width: 98%;
  }
}

/* For mobile devices  */

@media (max-width: 520px) {
  .btnsContainerOrganizationFundCampaign {
    margin-bottom: 0;
  }

  .btnsContainerOrganizationFundCampaign .btnsBlockOrganizationFundCampaign {
    display: block;
    margin-top: 1rem;
    margin-right: 0;
  }

  .btnsContainerOrganizationFundCampaign
    .btnsBlockOrganizationFundCampaign
    div
    button {
    margin-bottom: 1rem;
    margin-right: 0;
    width: 100%;
  }
}

@media (max-width: 1024px) {
  .pageNotFound h1.head {
    font-size: 200px;
    letter-spacing: 25px;
  }
}

@media (max-width: 768px) {
  .pageNotFound h1.head {
    font-size: 150px;
    letter-spacing: 25px;
  }
}

@media (max-width: 640px) {
  .pageNotFound h1.head {
    font-size: 150px;
    letter-spacing: 0;
  }
}

@media (max-width: 480px) {
  .pageNotFound .brand h3 {
    font-size: 20px;
  }
  .pageNotFound h1.head {
    font-size: 130px;
    letter-spacing: 0;
  }
  .pageNotFound h1.head span:before,
  .pageNotFound h1.head span:after {
    width: 40%;
  }
  .pageNotFound h1.head span:before {
    left: -45%;
  }
  .pageNotFound h1.head span:after {
    right: -45%;
  }
  .pageNotFound p {
    font-size: 18px;
  }
}

@media (max-width: 320px) {
  .pageNotFound .brand h3 {
    font-size: 16px;
  }
  .pageNotFound h1.head {
    font-size: 100px;
    letter-spacing: 0;
  }
  .pageNotFound h1.head span:before,
  .pageNotFound h1.head span:after {
    width: 25%;
  }
  .pageNotFound h1.head span:before {
    left: -30%;
  }
  .pageNotFound h1.head span:after {
    right: -30%;
  }
}
@media (max-width: 520px) {
  .btnsContainer {
    margin-bottom: 0;
  }

  .btn {
    flex-direction: column;
    justify-content: center;
  }
  .btnsContainer .btnsBlock {
    display: block;
    margin-top: 1rem;
    margin-right: 0;
  }

  .btnsContainer .btnsBlock div {
    flex: 1;
  }

  .btnsContainer .btnsBlock div[title='Sort organizations'] {
    margin-right: 0.5rem;
  }

  .btnsContainer .btnsBlock button {
    margin-bottom: 1rem;
    margin-right: 0;
    width: 100%;
  }
}

@media (max-width: 1120px) {
  .contract {
    padding-left: calc(250px + 2rem + 1.5rem);
  }

  .listBox .itemCard {
    width: 100%;
  }
}

@media (max-width: 1020px) {
  .btnsContainer {
    flex-direction: column;
    margin: 1.5rem 0;
  }

  .btnsContainer .btnsBlock {
    margin: 1.5rem 0 0 0;
    justify-content: space-between;
  }

  .btnsContainer .btnsBlock button {
    margin: 0;
  }

  .btnsContainer .btnsBlock div button {
    margin-right: 1.5rem;
  }
}

@-webkit-keyframes load8 {
  0% {
    -webkit-transform: rotate(0deg);
    transform: rotate(0deg);
  }
  100% {
    -webkit-transform: rotate(360deg);
    transform: rotate(360deg);
  }
}

@keyframes load8 {
  0% {
    -webkit-transform: rotate(0deg);
    transform: rotate(0deg);
  }
  100% {
    -webkit-transform: rotate(360deg);
    transform: rotate(360deg);
  }
}
.btnsContainer .input {
  flex: 1;
  position: relative;
  max-width: 60%;
  justify-content: space-between;
}

.btnsContainer input {
  outline: 1px solid var(--bs-gray-400);
}

.list_box {
  height: auto;
  overflow-y: auto;
  width: 100%;
}

.fundName {
  font-weight: 600;
  cursor: pointer;
}

.modalHeader {
  border: none;
  padding-bottom: 0;
}

.label {
  color: var(--bs-emphasis-color);
}

.fundModal {
  max-width: 80vw;
  margin-top: 2vh;
  margin-left: 13vw;
}

.btnsContainer .btnsBlock button {
  margin-left: 1rem;
  display: flex;
  justify-content: center;
  align-items: center;
}

.errorMessage {
  margin-top: 25%;
  display: flex;
  justify-content: center;
  align-items: center;
  flex-direction: column;
}

.tableHeaders {
  background-color: var(--bs-primary-text-emphasis);
  color: var(--bs-white);
  font-size: 1rem;
}

.rowBackgrounds {
  background-color: var(--bs-white);
  max-height: 120px;
  overflow-y: auto; /* Handle content overflow */
}

.subTagsLink {
  color: var(--bs-blue);
  font-weight: 500;
  cursor: pointer;
  /* Prevent layout shift */
  &::after {
    display: block;
    content: attr(data-text);
    font-weight: 600;
    height: 0;
    overflow: hidden;
    visibility: hidden;
  }
}

.tagsBreadCrumbs {
  color: var(--bs-gray);
  cursor: pointer;
  /* Prevent layout shift */
  &::after {
    display: block;
    content: attr(data-text);
    font-weight: 600;
    height: 0;
    overflow: hidden;
    visibility: hidden;
  }
}

.tagsBreadCrumbs:hover,
.tagsBreadCrumbs:focus {
  color: var(--bs-blue);
  font-weight: 600;
  text-decoration: underline;
}

.subTagsScrollableDiv {
  scrollbar-width: auto;
  scrollbar-color: var(--bs-gray-400) var(--bs-white);
  max-height: calc(100vh - 18rem);
  overflow: auto;
}

#individualRadio,
#requestsRadio,
#groupsRadio,
.toggleBtn:hover {
  color: var(--brand-primary) !important;
}

.toggleBtn:hover {
  color: #31bb6b !important;
}

input[type='radio']:checked + label {
  background-color: var(--brand-primary-light) !important;
}

input[type='radio']:checked + label:hover {
  color: black !important;
}

.dropdownToggle {
  margin-bottom: 0;
  display: flex;
}

.dropdownModalToggle {
  width: 50%;
}

.greenregbtn {
  margin-top: 1rem;
  border: 1px solid var(--bs-gray-300);
  box-shadow: 0 2px 2px var(--bs-gray-300);
  padding: 10px 10px;
  border-radius: 5px;
  background-color: var(--bs-primary);
  width: 100%;
  font-size: 16px;
  color: var(--bs-white);
  outline: none;
  font-weight: 600;
  cursor: pointer;
  transition:
    transform 0.2s,
    box-shadow 0.2s;
  width: 100%;
}

.manageBtn {
  margin: 1rem 0 0;
  margin-top: 15px;
  border: 1px solid var(--grey-border-box-color);
  box-shadow: 0 2px 2px var(--grey-border-box-color);
  padding: 10px 10px;
  border-radius: 5px;
  font-size: 16px;
  color: var(--bs-white);
  outline: none;
  font-weight: 600;
  cursor: pointer;
  width: 45%;
  transition:
    transform 0.2s,
    box-shadow 0.2s;
}

.removeFilterIcon {
  cursor: pointer;
}

.searchForm {
  display: inline;
}

.view {
  margin-left: 2%;
  font-weight: 600;
  font-size: 16px;
  color: var(--bs-gray-600);
}

/* header (search, filter, dropdown) */
.btncon .btnsContainer {
  display: flex;
  margin: 0.5rem 0 1.5rem 0;
}

.btncon .btnsContainer .input {
  flex: 1;
  min-width: 18rem;
  position: relative;
}

.btncon .btnsContainer input {
  outline: 1px solid var(--bs-gray-400);
}

.btncon .btnsContainer .input button {
  width: 52px;
}

.noOutline input {
  outline: none;
}

.noOutline input:disabled {
  -webkit-text-fill-color: black !important;
}

.noOutline textarea:disabled {
  color: var(--bs-black) !important;
  opacity: 1;
}

.inputFields {
  box-shadow: 0 1px 1px var(--brand-primary);
}

.dropdowns {
  background-color: var(--bs-white);
  border: 1px solid #31bb6b;
  position: relative;
  display: inline-block;
  color: #31bb6b;
}

.chipIcon {
  height: 0.9rem !important;
}

.chip {
  height: 1.5rem !important;
}

.active {
  background-color: var(--status-active-bg);
}

.pending {
  background-color: var(--status-pending-bg);
  color: var(--status-pending-text);
  border-color: var(--status-pending-border);
}

/* Modals */
.itemModal {
  max-width: 80vw;
  margin-top: 2vh;
  margin-left: 13vw;
}

.titlemodal {
  color: #707070;
  font-weight: 600;
  font-size: 32px;
  width: 65%;
  margin-bottom: 0px;
}

.modalCloseBtn {
  width: 40px;
  height: 40px;
  padding: 1rem;
  display: flex;
  justify-content: center;
  align-items: center;
}

.imageContainer {
  display: flex;
  align-items: center;
  justify-content: center;
  margin-right: 0.5rem;
}

.TableImages {
  object-fit: cover;
  width: var(--image-width, 100%);
  height: var(--image-height, auto);
  border-radius: 0;
  margin-right: var(--image-spacing, 8px);
}

.avatarContainer {
  width: 28px;
  height: 26px;
}

/* Modal Table (Groups & Assignments) */
.modalTable {
  max-height: 220px;
  overflow-y: auto;
}

/* * Refortoring css for OrgList */

.btnsContainerOrgList {
  display: flex;
  margin: 2.5rem 0 2.5rem 0;
}

.btnsContainerOrgList .btnsBlockOrgList {
  display: flex;
}

.orgCreationBtn {
  width: 100%;
  border: None;
}

.enableEverythingBtn {
  width: 100%;
  border: None;
}

.pluginStoreBtn {
  width: 100%;
  background-color: var(--bs-white);
  color: var(--brown-color);
  border: 0.5px solid var(--brown-color);
}
.searchButtonOrgList {
  position: absolute;
  z-index: 10;
  bottom: 0;
  inset-inline-end: 0px;
  height: 100%;
  display: flex;
  justify-content: center;
  align-items: center;
}

.pluginStoreBtn:hover,
.pluginStoreBtn:focus {
  background-color: var(--dropdown-hover-color) !important;
  color: var(--brown-color) !important;
  border-color: var(--brown-color) !important;
}

.flexContainer {
  display: flex;
  justify-content: center;
  align-items: center;
  width: 100%;
}

.orText {
  display: block;
  position: absolute;
  top: -0.2rem;
  left: calc(50% - 2.6rem);
  margin: 0 auto;
  padding: 0.5rem 2rem;
  z-index: 100;
  background: var(--bs-white);
  color: var(--bs-secondary);
}

.sampleOrgSection {
  display: grid;
  grid-template-columns: repeat(1, 1fr);
  row-gap: 1em;
  width: 100%;
}

.sampleOrgCreationBtn {
  width: 100%;
  background-color: transparent;
  color: #707070;
  border-color: #707070;
  display: flex;
  justify-content: center;
  align-items: center;
}

.sampleHover:hover {
  border-color: grey;
  color: grey;
}

.sampleModalTitle {
  background-color: var(--bs-primary);
}

.btnsContainerOrgList .btnsBlockOrgList button {
  margin-left: 1rem;
  display: flex;
  justify-content: center;
  align-items: center;
}

.btnsContainerOrgList .inputOrgList {
  flex: 1;
  position: relative;
}

.btnsContainerOrgList input {
  outline: 1px solid var(--bs-gray-400);
}

.btnsContainerOrgList .inputOrgList button {
  width: 52px;
}

.listBoxOrgList {
  display: flex;
  flex-wrap: wrap;
  overflow: unset !important;
}

.listBoxOrgList .itemCardOrgList {
  width: 50%;
}
.notFound {
  flex: 1;
  display: flex;
  justify-content: center;
  align-items: center;
  flex-direction: column;
}

.mainpage {
  display: flex;
  flex-direction: row;
}

.editIcon {
  position: absolute;
  top: 10px;
  left: 20px;
  cursor: pointer;
}

.selectWrapper {
  position: relative;
}

.selectWithChevron {
  appearance: none;
  padding-right: 30px;
}

.selectWrapper::after {
  content: '\25BC';
  position: absolute;
  top: 50%;
  right: 10px;
  transform: translateY(-50%);
  pointer-events: none;
}

.sidebarstickyMemberDetail {
  padding: 0 2rem;
  text-overflow: ellipsis;
  /* overflow-x: hidden; */
}

.sidebarstickyMemberDetail > p {
  margin-top: -10px;
}

.navitem {
  padding-left: 27%;
  padding-top: 12px;
  padding-bottom: 12px;
  cursor: pointer;
}

.searchtitleMemberDetail {
  color: #707070;
  font-weight: 600;
  font-size: 18px;
  margin-top: 60px;
  margin-bottom: 20px;
  padding-bottom: 5px;
  border-bottom: 3px solid #eaebef;
  width: 60%;
}

.contact {
  width: 100%;
}

.sidebarstickyMemberDetail > input {
  text-decoration: none;
  margin-bottom: 50px;
  border-color: var(--grey-border-box-color);
  width: 80%;
  border-radius: 7px;
  padding-top: 5px;
  padding-bottom: 5px;
  padding-right: 10px;
  padding-left: 10px;
  box-shadow: none;
}

.logintitleMemberDetail {
  color: #707070;
  font-weight: 600;
  font-size: 20px;
  margin-bottom: 30px;
  padding-bottom: 5px;
  border-bottom: 3px solid #eaebef;
  width: 30%;
}

.logintitleadmin {
  color: #707070;
  font-weight: 600;
  font-size: 20px;
  margin-top: 50px;
  margin-bottom: 40px;
  padding-bottom: 5px;
  border-bottom: 3px solid #eaebef;
  width: 60%;
}

.cardBodyMemberDetail {
  height: 35vh;
  overflow-y: scroll;
}

.justifyspMemberDetail {
  display: flex;
  flex-direction: row;
  justify-content: space-between;
  align-items: flex-start;
  /* gap : 2px; */
}

.flexclm {
  display: flex;
  flex-direction: column;
}

.btngroup {
  display: flex;
  gap: 2rem;
  margin-bottom: 2rem;
}

@media screen and (max-width: 1200px) {
  .justifyspMemberDetail {
    padding-left: 55px;
    display: flex;
    justify-content: space-evenly;
  }

  .mainpageright {
    width: 100%;
  }

  .invitebtn {
    position: relative;
    right: 15px;
  }
}

.invitebtn {
  border: 1px solid var(--grey-border-box-color);
  box-shadow: 0 2px 2px var(--grey-border-box-color);
  border-radius: 5px;
  font-size: 16px;
  height: 60%;
  color: var(--bs-white);
  outline: none;
  font-weight: 600;
  cursor: pointer;
  transition:
    transform 0.2s,
    box-shadow 0.2s;
  background-color: #eaebef;
  margin-right: 13px;
}

.flexdir {
  display: flex;
  flex-direction: row;
  justify-content: space-between;
  border: none;
}

.form_wrapper {
  margin-top: 27px;
  top: 50%;
  left: 50%;
  transform: translate(-50%, -50%);
  position: absolute;
  display: flex;
  flex-direction: column;
  width: 30%;
  padding: 40px 30px;
  background: #ffffff;
  border-color: var(--grey-border-box-color);
  border-width: 5px;
  border-radius: 10px;
  max-height: 86vh;
  overflow: auto;
}

.form_wrapper form {
  display: flex;
  align-items: left;
  justify-content: left;
  flex-direction: column;
}

.titlemodalMemberDetail {
  color: #707070;
  font-weight: 600;
  font-size: 20px;
  margin-bottom: 20px;
  padding-bottom: 5px;
  border-bottom: 3px solid #eaebef;
  width: 65%;
}

.checkboxdiv > label {
  margin-right: 50px;
}

.checkboxdiv > label > input {
  margin-left: 10px;
}

.orgphoto {
  margin-top: 5px;
}

.orgphoto > input {
  margin-top: 10px;
  cursor: pointer;
  margin-bottom: 5px;
}

.cancel > i {
  margin-top: 5px;
  transform: scale(1.2);
  cursor: pointer;
  color: #707070;
}

.greenregbtnMemberDetail {
  margin: 1rem 0 0;
  margin-top: 10px;
  border: 1px solid var(--grey-border-box-color);
  box-shadow: 0 2px 2px var(--grey-border-box-color);
  padding: 10px 10px;
  border-radius: 5px;
  background-color: #eaebef;
  font-size: 16px;
  color: var(--bs-white);
  outline: none;
  font-weight: 600;
  cursor: pointer;
  transition:
    transform 0.2s,
    box-shadow 0.2s;
}

.whiteregbtn {
  margin: 1rem 0 0;
  margin-right: 2px;
  margin-top: 10px;
  border: 1px solid #eaebef;
  padding: 10px 10px;
  border-radius: 5px;
  background-color: var(--bs-white);
  font-size: 16px;
  color: #707070;
  outline: none;
  font-weight: 600;
  cursor: pointer;
  transition:
    transform 0.2s,
    box-shadow 0.2s;
}

@-webkit-keyframes load8 {
  0% {
    -webkit-transform: rotate(0deg);
    transform: rotate(0deg);
  }

  100% {
    -webkit-transform: rotate(360deg);
    transform: rotate(360deg);
  }
}

@keyframes load8 {
  0% {
    -webkit-transform: rotate(0deg);
    transform: rotate(0deg);
  }

  100% {
    -webkit-transform: rotate(360deg);
    transform: rotate(360deg);
  }
}

.list_boxMemberDetail {
  height: 70vh;
  overflow-y: auto;
  width: auto;
  padding-right: 50px;
}

.dispflex {
  display: flex;
}

.dispflex > input {
  width: 20%;
  border: none;
  box-shadow: none;
  margin-top: 5px;
}

.checkboxdivMemberDetail {
  display: flex;
}

.checkboxdivMemberDetail > div {
  width: 50%;
}

@media only screen and (max-width: 600px) {
  .sidebar {
    position: relative;
    bottom: 18px;
  }

  .invitebtn {
    width: 135px;
    position: relative;
    right: 10px;
  }

  .form_wrapper {
    width: 90%;
  }

  .searchtitleMemberDetail {
    margin-top: 30px;
  }
}

/* User page */

.memberfontcreatedbtn {
  border-radius: 7px;
  border-color: var(--grey-border-box-color);
  background-color: #eaebef;
  color: var(--bs-white);
  box-shadow: none;
  height: 2.5rem;
  width: max-content;
  display: flex;
  justify-content: center;
  align-items: center;
}

.userImage {
  width: 180px;
  height: 180px;
  object-fit: cover;
  border-radius: 8px;
}

@media only screen and (max-width: 1200px) {
  .userImage {
    width: 100px;
    height: 100px;
  }
}

.activeBtn {
  width: 100%;
  display: flex;
  color: #fff;
  border: 1px solid #000;
  background-color: #eaebef;
  transition: 0.5s;
}

.activeBtn:hover {
  color: #fff;
  background: #23864c;
  transition: 0.5s;
}

.inactiveBtn {
  width: 100%;
  display: flex;
  color: #707070;
  border: 1px solid #31bb6a60;
  background-color: #fff;
  transition: 0.5s;
}

.inactiveBtn:hover {
  color: #fff;
  background: #eaebef;
  transition: 0.5s;
}

.sidebarstickyMemberDetail > button {
  display: flex;
  align-items: center;
  text-align: start;
  padding: 0 1.5rem;
  height: 3.25rem;
  margin: 0 0 1.5rem 0;
  font-weight: bold;
  border-radius: 50px;
}

.bgFill {
  height: 2rem;
  width: 2rem;
  border-radius: 50%;
  margin-right: 1rem;
  display: flex;
  justify-content: center;
  align-items: center;
}

.activeBtn .bgFill {
  background-color: #fff;
}

.activeBtn i {
  color: #707070;
}

.inactiveBtn .bgFill {
  background-color: #eaebef;
}

.inactiveBtn:hover .bgFill {
  background-color: #fff;
}

.inactiveBtn i {
  color: #fff;
}

.inactiveBtn:hover i {
  color: #707070;
}

.topRadius {
  border-top-left-radius: 16px;
  border-top-right-radius: 16px;
}

.titlenameMemberDetail {
  font-weight: 600;
  font-size: 25px;
  padding: 15px;
  padding-bottom: 0px;
  width: 50%;
}

.toporglocMemberDetail {
  font-size: 16px;
  padding: 15px;
  padding-bottom: 0px;
}

.toporglocMemberDetail span {
  color: #737373;
}

.inputColor {
  background: #f1f3f6;
}

.cardHeaderMemberDetail {
  display: flex;
  justify-content: space-between;
  align-items: center;
}

.width60 {
  width: 60%;
}

.maxWidth40 {
  max-width: 40%;
}
.maxWidth50 {
  max-width: 50%;
}

.allRound {
  border-radius: 16px;
}

.WidthFit {
  width: fit-content;
}

.dateboxMemberDetail {
  border-radius: 7px;
  border-color: var(--grey-border-box-color);
  outline: none;
  box-shadow: none;
  padding-top: 2px;
  padding-bottom: 2px;
  padding-right: 5px;
  padding-left: 5px;
  margin-right: 5px;
  margin-left: 5px;
}

.dateboxMemberDetail > div > input {
  padding: 0.5rem 0 0.5rem 0.5rem !important; /* top, right, bottom, left */
  background-color: #f1f3f6;
  border-radius: var(--bs-border-radius) !important;
  border: none !important;
}

.dateboxMemberDetail > div > div {
  margin-left: 0px !important;
}

.dateboxMemberDetail > div > fieldset {
  border: none !important;
  /* background-color: #f1f3f6; */
  border-radius: var(--bs-border-radius) !important;
}

.dateboxMemberDetail > div {
  margin: 0.5rem !important;
  background-color: #f1f3f6;
}

input::file-selector-button {
  background-color: black;
  color: var(--bs-white);
}

.Outline {
  outline: 1px solid var(--bs-gray-400);
}

.tagLink {
  font-weight: 600;
  color: var(--bs-gray-700);
  cursor: pointer;
}

.tagLink:hover {
  font-weight: 800;
  color: var(--bs-blue);
  text-decoration: underline;
}

@media (max-width: 1440px) {
  .contractOrgList {
    padding-left: calc(250px + 2rem + 1.5rem);
  }

  .listBoxOrgList .itemCardOrgList {
    width: 100%;
  }
}

@media (max-width: 1020px) {
  .btnsContainerOrgList {
    flex-direction: column;
    margin: 1.5rem 0;
  }

  .btnsContainerOrgList .btnsBlockOrgList {
    margin: 1.5rem 0 0 0;
    justify-content: space-between;
  }

  .btnsContainerOrgList .btnsBlockOrgList button {
    margin: 0;
  }

  .btnsContainerOrgList .btnsBlockOrgList div button {
    margin-right: 1.5rem;
  }
}

/* For mobile devices  */

@media (max-width: 520px) {
  .btnsContainerOrgList {
    margin-bottom: 0;
  }

  .btnsContainerOrgList .btnsBlockOrgList {
    display: block;
    margin-top: 1rem;
    margin-right: 0;
  }

  .btnsContainerOrgList .btnsBlockOrgList div {
    flex: 1;
  }

  .btnsContainerOrgList .btnsBlockOrgList div[title='Sort organizations'] {
    margin-right: 0.5rem;
  }

  .btnsContainerOrgList .btnsBlockOrgList button {
    margin-bottom: 1rem;
    margin-right: 0;
    width: 100%;
  }
}
@media (max-width: 600px) {
  .cardBody {
    min-height: 120px;
  }

  .cardBody .iconWrapper {
    position: absolute;
    top: 1rem;
    left: 1rem;
  }

  .cardBody .textWrapper {
    margin-top: calc(0.5rem + 36px);
    text-align: right;
  }

  .cardBody .textWrapper .primaryText {
    font-size: 1.5rem;
  }

  .cardBody .textWrapper .secondaryText {
    font-size: 1rem;
  }
}

.cardBody {
  padding: 1.25rem 1.5rem;
}

.cardBody .iconWrapper {
  position: relative;
  height: 48px;
  width: 48px;
  display: flex;
  justify-content: center;
  align-items: center;
}

.cardBody .iconWrapper .themeOverlay {
  background: var(--bs-primary);
  position: absolute;
  top: 0;
  right: 0;
  bottom: 0;
  left: 0;
  opacity: 0.12;
  border-radius: 50%;
}

.cardBody .textWrapper .primaryText {
  font-size: 24px;
  font-weight: bold;
  display: block;
}

.cardBody .textWrapper .secondaryText {
  font-size: 14px;
  display: block;
  color: var(--bs-secondary);
}

/* Loading OrgList CSS */

.itemCardOrgList .loadingWrapper {
  background-color: var(--bs-white);
  margin: 0.5rem;
  height: calc(120px + 2rem);
  padding: 1rem;
  border-radius: 8px;
  outline: 1px solid var(--bs-gray-200);
  position: relative;
}

.itemCardOrgList .loadingWrapper .innerContainer {
  display: flex;
}

.itemCardOrgList .loadingWrapper .innerContainer .orgImgContainer {
  width: 120px;
  height: 120px;
  border-radius: 4px;
}

.itemCardOrgList .loadingWrapper .innerContainer .content {
  flex: 1;
  display: flex;
  flex-direction: column;
  margin-left: 1rem;
}

.titlemodaldialog {
  color: #707070;
  font-size: 20px;
  margin-bottom: 20px;
  padding-bottom: 5px;
}

form label {
  font-weight: bold;
  padding-bottom: 1px;
  font-size: 14px;
  color: #707070;
}

form > input {
  display: block;
  margin-bottom: 20px;
  border: 1px solid var(--grey-border-box-color);
  box-shadow: 2px 1px var(--grey-border-box-color);
  padding: 10px 20px;
  border-radius: 5px;
  background: none;
  width: 100%;
  transition: all 0.3s ease-in-out;
  -webkit-transition: all 0.3s ease-in-out;
  -moz-transition: all 0.3s ease-in-out;
  -ms-transition: all 0.3s ease-in-out;
  -o-transition: all 0.3s ease-in-out;
}

.itemCardOrgList .loadingWrapper .innerContainer .content h5 {
  height: 24px;
  width: 60%;
  margin-bottom: 0.8rem;
}

.modalbody {
  width: 50px;
}

.pluginStoreBtnContainer {
  display: flex;
  gap: 1rem;
}

.itemCardOrgList .loadingWrapper .innerContainer .content h6[title='Location'] {
  display: block;
  width: 45%;
  height: 18px;
}

.itemCardOrgList .loadingWrapper .innerContainer .content h6 {
  display: block;
  width: 30%;
  height: 16px;
  margin-bottom: 0.8rem;
}

.itemCardOrgList .loadingWrapper .button {
  position: absolute;
  height: 48px;
  width: 92px;
  bottom: 1rem;
  right: 1rem;
  z-index: 1;
}

.login_background {
  min-height: 100vh;
}

.communityLogo {
  object-fit: contain;
}

.row .left_portion {
  display: flex;
  justify-content: center;
  align-items: center;
  flex-direction: column;
  height: 100vh;
}

.selectOrgText input {
  outline: none !important;
}

.row .left_portion .inner .palisadoes_logo {
  width: 600px;
  height: auto;
}

.row .right_portion {
  min-height: 100vh;
  position: relative;
  overflow-y: scroll;
  display: flex;
  flex-direction: column;
  justify-content: center;
  padding: 1rem 2.5rem;
  background: var(--bs-white);
}

.row .right_portion::-webkit-scrollbar {
  width: 8px;
}

.row .right_portion::-webkit-scrollbar-track {
  background: transparent;
}

.row .right_portion::-webkit-scrollbar-thumb {
  background-color: rgba(0, 0, 0, 0.2);
  border-radius: 4px;
}

.row .right_portion .langChangeBtn {
  margin: 0;
  position: absolute;
  top: 1rem;
  left: 1rem;
}

.langChangeBtnStyle {
  width: 7.5rem;
  height: 2.2rem;
  padding: 0;
}

.talawa_logo {
  height: clamp(3rem, 8vw, 5rem);
  width: auto;
  aspect-ratio: 1;
  display: block;
  margin: 1.5rem auto 1rem;
  @media (prefers-reduced-motion: no-preference) {
    -webkit-animation: zoomIn 0.3s ease-in-out;
    animation: zoomIn 0.3s ease-in-out;
  }
}

.row .orText {
  display: block;
  position: absolute;
  top: 0;
  left: calc(50% - 2.6rem);
  margin: 0 auto;
  padding: 0.35rem 2rem;
  z-index: 100;
  background: var(--bs-white);
  color: var(--bs-secondary);
}

.email_button {
  position: absolute;
  z-index: 10;
  bottom: 0;
  right: 0;
  height: 100%;
  display: flex;
  background-color: var(--search-button-bg);
  border-color: var(--search-button-border);
  justify-content: center;
  align-items: center;
}

.login_btn {
  background-color: var(--search-button-bg);
  border-color: var(--search-button-border);
  margin-top: 1rem;
  margin-bottom: 1rem;
  width: 100%;
  transition: background-color 0.2s ease;
  cursor: pointer;
}

.reg_btn {
  background-color: var(--dropdown-border-color);
  border-color: var(--dropdown-border-color);
  margin-top: 1rem;
  color: var(--bs-white);
  margin-bottom: 1rem;
  width: 100%;
  transition: background-color 0.2s ease;
  cursor: pointer;
}

.active_tab {
  -webkit-animation: fadeIn 0.3s ease-in-out;
  animation: fadeIn 0.3s ease-in-out;
}

.socialIcons {
  display: flex;
  gap: 16px;
  justify-content: center;
}

.password_checks {
  display: flex;
  justify-content: space-between;
  align-items: flex-start;
  flex-direction: column;
  gap: var(--spacing-md, 1rem);
}

.password_check_element {
  padding: var(--spacing-sm, 0.5rem) 0;
}

.password_check_element_top {
  margin-top: var(--spacing-lg, 1.125rem);
}

.password_check_element_bottom {
  margin-bottom: var(--spacing-lg, 1.25rem);
}

@media (max-width: 450px) {
  .itemCardOrgList .loadingWrapper {
    height: unset;
    margin: 0.5rem 0;
    padding: 1.25rem 1.5rem;
  }

  .itemCardOrgList .loadingWrapper .innerContainer {
    flex-direction: column;
  }

  .itemCardOrgList .loadingWrapper .innerContainer .orgImgContainer {
    height: 200px;
    width: 100%;
    margin-bottom: 0.8rem;
  }

  .itemCardOrgList .loadingWrapper .innerContainer .content {
    margin-left: 0;
  }

  .itemCardOrgList .loadingWrapper .button {
    bottom: 0;
    right: 0;
    border-radius: 0.5rem;
    position: relative;
    margin-left: auto;
    display: block;
  }
}

/* * Refortoring css for Leaderboard */

.TableImageSmall {
  object-fit: cover;
  width: var(--table-image-small-size);
  height: var(--table-image-small-size);
  border-radius: 100%;
}

.avatarContainer {
  width: 28px;
  height: 26px;
}

.imageContainer {
  display: flex;
  align-items: center;
  justify-content: center;
  margin-right: 0.5rem;
}
/* CSS Refactor for OrgPost */

.btnsContainerOrgPost {
  display: flex;
  margin: 2.5rem 0 2.5rem 0;
}

.btnsContainerOrgPost .btnsBlockOrgPost {
  display: flex;
}

.btnsContainerOrgPost .btnsBlockOrgPost button {
  margin-left: 1rem;
  display: flex;
  justify-content: center;
  align-items: center;
}

.btnsContainerOrgPost .inputOrgPost {
  flex: 1;
  position: relative;
}

.btnsContainerOrgPost input {
  outline: 1px solid var(--bs-gray-400);
}

.btnsContainerOrgPost .inputOrgPost button {
  width: 52px;
}

.previewOrgPost {
  display: flex;
  position: relative;
  width: 100%;
  margin-top: 10px;
  justify-content: center;
}
.previewOrgPost img {
  width: 400px;
  height: auto;
}
.previewOrgPost video {
  width: 400px;
  height: auto;
}
.mainpagerightOrgPost > hr {
  margin-top: 20px;
  width: 100%;
  margin-left: -15px;
  margin-right: -15px;
  margin-bottom: 20px;
}

.pageWrapper {
  display: flex;
  flex-direction: column;
  align-items: center;
  justify-content: center;
  height: 100vh;
}

.cardTemplate {
  padding: 2rem;
  background-color: #fff;
  border-radius: 0.8rem;
  border: 1px solid var(--bs-gray-200);
}

.keyWrapper {
  height: 72px;
  width: 72px;
  transform: rotate(180deg);
  transform-origin: center;
  position: relative;
  overflow: hidden;
  display: flex;
  justify-content: center;
  align-items: center;
  border-radius: 50%;
  margin: 1rem auto;
}

.keyWrapper .themeOverlay {
  position: absolute;
  background-color: var(--bs-primary);
  height: 100%;
  width: 100%;
  opacity: var(--theme-overlay-opacity, 0.15);
}

.keyWrapper .keyLogo {
  height: 42px;
  width: 42px;
  -webkit-animation: zoomIn 0.3s ease-in-out;
  animation: zoomIn 0.3s ease-in-out;
}

@media (max-width: 1020px) {
  .btnsContainerOrgPost {
    flex-direction: column;
    margin: 1.5rem 0;
  }

  .btnsContainerOrgPost .btnsBlockOrgPost {
    margin: 1.5rem 0 0 0;
    justify-content: space-between;
  }

  .btnsContainerOrgPost .btnsBlockOrgPost button {
    margin: 0;
  }

  .btnsContainerOrgPost .btnsBlockOrgPost div button {
    margin-right: 1.5rem;
  }
}

@media (max-width: 992px) {
  .row .left_portion {
    padding: 0 2rem;
  }
  .row .left_portion .inner .palisadoes_logo {
    width: 100%;
  }
}

@media (max-width: 769px) {
  .row {
    flex-direction: column-reverse;
  }
  .row .right_portion,
  .row .left_portion {
    height: unset;
  }
  .row .right_portion {
    min-height: 100vh;
    overflow-y: unset;
  }
  .row .left_portion .inner {
    display: flex;
    justify-content: center;
  }
  .row .left_portion .inner .palisadoes_logo {
    height: 70px;
    width: unset;
    position: absolute;
    margin: 0.5rem;
    top: 0;
    right: 0;
    z-index: 100;
  }
  .row .left_portion .inner p {
    margin-bottom: 0;
    padding: 1rem;
  }
  .socialIcons {
    margin-bottom: 1rem;
  }
}

@media (max-width: 577px) {
  .row .right_portion {
    padding: 1rem 1rem 0 1rem;
  }
  .row .right_portion .langChangeBtn {
    position: absolute;
    margin: 1rem;
    left: 0;
    top: 0;
  }
  .marginTopForReg {
    margin-top: 4rem !important;
  }
  .row .right_portion .talawa_logo {
    height: 120px;
    margin: 0 auto 2rem auto;
  }
  .socialIcons {
    margin-bottom: 1rem;
  }
}

@media (prefers-reduced-motion: reduce) {
  .talawa_logo {
    animation: none;
  }

  .active_tab {
    animation: none;
  }
}

@-webkit-keyframes zoomIn {
  0% {
    opacity: 0;
    -webkit-transform: scale(0.5);
    transform: scale(0.5);
  }
  100% {
    opacity: 1;
    -webkit-transform: scale(1);
    transform: scale(1);
  }
}

@keyframes zoomIn {
  0% {
    opacity: 0;
    -webkit-transform: scale(0.5);
    transform: scale(0.5);
  }
  100% {
    opacity: 1;
    -webkit-transform: scale(1);
    transform: scale(1);
  }
}

@-webkit-keyframes fadeIn {
  0% {
    opacity: 0;
    -webkit-transform: translateY(2rem);
    transform: translateY(2rem);
  }
  100% {
    opacity: 1;
    -webkit-transform: translateY(0);
    transform: translateY(0);
  }
}

@keyframes fadeIn {
  0% {
    opacity: 0;
    -webkit-transform: translateY(2rem);
    transform: translateY(2rem);
  }
  100% {
    opacity: 1;
    -webkit-transform: translateY(0);
    transform: translateY(0);
  }
}

/* For mobile devices  */

@media (max-width: 520px) {
  .btnsContainerOrgPost {
    margin-bottom: 0;
  }

  .btnsContainerOrgPost .btnsBlockOrgPost {
    display: block;
    margin-top: 1rem;
    margin-right: 0;
  }

  .btnsContainerOrgPost .btnsBlockOrgPost div {
    flex: 1;
  }

  .btnsContainerOrgPost .btnsBlockOrgPost div[title='Sort organizations'] {
    margin-right: 0.5rem;
  }

  .btnsContainerOrgPost .btnsBlockOrgPost button {
    margin-bottom: 1rem;
    margin-right: 0;
    width: 100%;
  }
}
@media screen and (max-width: 575.5px) {
  .mainpagerightOrgPost {
    width: 98%;
  }
}
.addbtnOrgPost {
  border: 1px solid var(--grey-border-box-color);
  box-shadow: 0 2px 2px var(--grey-border-box-color);
  border-radius: 5px;
  font-size: 16px;
  height: 60%;
  width: 60%;
  color: var(--bs-white);
  outline: none;
  font-weight: 600;
  cursor: pointer;
  transition:
    transform 0.2s,
    box-shadow 0.2s;
}
.postinfo {
  height: 80px;
  margin-bottom: 20px;
}
.closeButtonOrgPost {
  position: absolute;
  top: 0px;
  right: 0px;
  background: transparent;
  transform: scale(1.2);
  cursor: pointer;
  border: none;
  color: #707070;
  font-weight: 600;
  font-size: 16px;
}
button[data-testid='createPostBtn'] {
  display: block;
}
.loader,
.loader:after {
  border-radius: 50%;
  width: var(--loader-size);
  height: var(--loader-size);
}
.loader {
  margin: 60px auto;
  margin-top: 35vh !important;
  font-size: 10px;
  position: relative;
  text-indent: -9999em;
  border-top: 1.1em solid rgba(255, 255, 255, 0.2);
  border-right: 1.1em solid rgba(255, 255, 255, 0.2);
  border-bottom: 1.1em solid rgba(255, 255, 255, 0.2);
  border-left: 1.1em solid #febc59;
  -webkit-transform: translateZ(0);
  -ms-transform: translateZ(0);
  transform: translateZ(0);
  -webkit-animation: load8 1.1s infinite linear;
  animation: load8 1.1s infinite linear;
}
@keyframes load8 {
  0% {
    -webkit-transform: rotate(0deg);
    transform: rotate(0deg);
  }
  100% {
    -webkit-transform: rotate(360deg);
    transform: rotate(360deg);
  }
}
.list_box {
  height: 70vh;
  overflow-y: auto;
  width: auto;
}
@media only screen and (max-width: 600px) {
  .form_wrapper {
    width: 90%;
    top: 45%;
  }
}
.cardItem {
  position: relative;
  display: flex;
  align-items: center;
  border: 1px solid var(--bs-gray-200);
  border-radius: 8px;
  margin-top: 20px;
}
@-webkit-keyframes zoomIn {
  0% {
    opacity: 0;
    -webkit-transform: scale(0.5);
    transform: scale(0.5);
  }
  100% {
    opacity: 1;
    -webkit-transform: scale(1);
    transform: scale(1);
  }
}

@keyframes zoomIn {
  0% {
    opacity: 0;
    -webkit-transform: scale(0.5);
    transform: scale(0.5);
  }
  100% {
    opacity: 1;
    -webkit-transform: scale(1);
    transform: scale(1);
  }
}

.cardItem .iconWrapper {
  position: relative;
  height: 40px;
  width: 40px;
  display: flex;
  justify-content: center;
  align-items: center;
}

.cardItem .iconWrapper .themeOverlay {
  background: var(--bs-primary);
  position: absolute;
  top: 0;
  right: 0;
  bottom: 0;
  left: 0;
  opacity: 0.12;
  border-radius: 50%;
}

.cardItem .title {
  font-size: 1rem;
  flex: 1;
  overflow: hidden;
  text-overflow: ellipsis;
  white-space: nowrap; /* Fallback for browsers that don't support line-clamp */
  margin-left: 3px;
}
/* Modern browsers - enable line clamping */
@supports (-webkit-line-clamp: 1) {
  .cardItem .title,
  .cardItem .location,
  .cardItem .time {
    display: -webkit-box;
    -webkit-line-clamp: 1;
    -webkit-box-orient: vertical;
    white-space: initial;
  }
}
.cardItem .location {
  font-size: 0.9rem;
  color: var(--bs-primary);
  overflow: hidden;
  display: -webkit-box;
  -webkit-line-clamp: 1;
  line-clamp: 1;
  -webkit-box-orient: vertical;
}

.cardItem .time {
  font-size: 0.9rem;
  color: var(--bs-secondary);
}

.cardItem .creator {
  font-size: 1rem;
  color: var(--bs-success, #21d015);
}
.rightCard {
  display: flex;
  gap: 7px;
  min-width: 170px;
  justify-content: center;
  flex-direction: column;
  margin-left: 10px;
  overflow-x: hidden;
  width: 210px;

  @keyframes zoomIn {
    0% {
      opacity: 0;
      -webkit-transform: scale(0.5);
      transform: scale(0.5);
    }

    100% {
      opacity: 1;
      -webkit-transform: scale(1);
      transform: scale(1);
    }
  }

  /* AddOnEntry.tsx */

  .entrytoggle {
    margin: 24px 24px 0 auto;
    width: fit-content;
  }

  .entryaction {
    margin-left: auto;
    display: flex !important;
    align-items: center;
    background-color: transparent;
    color: #31bb6b;
  }

  .entryaction .spinner-grow {
    height: 1rem;
    width: 1rem;
    margin-right: 8px;
  }
}

.leftDrawer {
  width: calc(300px + 2rem);
  position: fixed;
  top: 0;
  bottom: 0;
  z-index: 100;
  display: flex;
  flex-direction: column;
  padding: 1rem 1rem 0 1rem;
  background-color: #f6f8fc;
  transition: 0.5s;
  font-family: var(--bs-leftDrawer-font-family);
}

.activeDrawer {
  width: calc(300px + 2rem);
  position: fixed;
  top: 0;
  left: 0;
  bottom: 0;
  animation: comeToRightBigScreen 0.5s ease-in-out;
}

.inactiveDrawer {
  position: fixed;
  top: 0;
  left: calc(-300px - 2rem);
  bottom: 0;
  animation: goToLeftBigScreen 0.5s ease-in-out;
}

.leftDrawer .talawaLogo {
  width: 100%;
  height: 65px;
}

.leftDrawer .talawaText {
  font-size: 20px;
  text-align: center;
  font-weight: 500;
}

.leftDrawer .titleHeader {
  margin: 2rem 0 1rem 0;
  font-weight: 600;
}

.leftDrawer .optionList button {
  display: flex;
  align-items: center;
  width: 100%;
  text-align: start;
  margin-bottom: 0.8rem;
  border-radius: 16px;
  outline: none;
  border: none;
}

.leftDrawer .optionList button .iconWrapper {
  width: 36px;
}

.leftDrawer .profileContainer {
  border: none;
  width: 100%;
  padding: 2.1rem 0.5rem;
  height: 52px;
  display: flex;
  align-items: center;
  background-color: var(--bs-white);
}

.leftDrawer .profileContainer:focus {
  outline: none;
  background-color: var(--bs-gray-100);
}

.leftDrawer .imageContainer {
  width: 68px;
}

.leftDrawer .profileContainer img {
  height: 52px;
  width: 52px;
  border-radius: 50%;
}

.leftDrawer .profileContainer .profileText {
  flex: 1;
  text-align: start;
}

.leftDrawer .profileContainer .profileText .primaryText {
  font-size: 1.1rem;
  font-weight: 600;
}

.leftDrawer .profileContainer .profileText .secondaryText {
  font-size: 0.8rem;
  font-weight: 400;
  color: var(--bs-secondary);
  display: block;
  text-transform: capitalize;
}

@media (max-width: 1120px) {
  .leftDrawer {
    width: calc(250px + 2rem);
    padding: 1rem 1rem 0 1rem;
  }
}

/* For tablets */
@media (max-width: 820px) {
  .hideElemByDefault {
    display: none;
  }

  .leftDrawer {
    width: 100%;
    left: 0;
    right: 0;
  }

  .inactiveDrawer {
    opacity: 0;
    left: 0;
    z-index: -1;
    animation: closeDrawer 0.4s ease-in-out;
  }

  .activeDrawer {
    display: flex;
    z-index: 100;
    animation: openDrawer 0.6s ease-in-out;
  }

  .logout {
    margin-bottom: 2.5rem !important;
  }
}

@keyframes goToLeftBigScreen {
  from {
    left: 0;
  }

  to {
    opacity: 0.1;
    left: calc(-300px - 2rem);
  }
}

/* Webkit prefix for older browser compatibility */
@-webkit-keyframes goToLeftBigScreen {
  from {
    left: 0;
  }

  to {
    opacity: 0.1;
    left: calc(-300px - 2rem);
  }
}

@keyframes comeToRightBigScreen {
  from {
    opacity: 0.4;
    left: calc(-300px - 2rem);
  }

  to {
    opacity: 1;
    left: 0;
  }
}

/* Webkit prefix for older browser compatibility */
@-webkit-keyframes comeToRightBigScreen {
  from {
    opacity: 0.4;
    left: calc(-300px - 2rem);
  }

  to {
    opacity: 1;
    left: 0;
  }
}

@keyframes closeDrawer {
  from {
    left: 0;
    opacity: 1;
  }

  to {
    left: -1000px;
    opacity: 0;
  }
}

/* Webkit prefix for older browser compatibility */
@-webkit-keyframes closeDrawer {
  from {
    left: 0;
    opacity: 1;
  }

  to {
    left: -1000px;
    opacity: 0;
  }
}

@keyframes openDrawer {
  from {
    opacity: 0;
    left: -1000px;
  }

  to {
    left: 0;
    opacity: 1;
  }
}

/* Webkit prefix for older browser compatibility */
@-webkit-keyframes openDrawer {
  from {
    opacity: 0;
    left: -1000px;
  }
  to {
    left: 0;
    opacity: 1;
  }
}

/* CustomRecurrenceModal.tsx */

.titlemodalCustomRecurrenceModal {
  color: var(--grey-bg-color-dark);
  font-weight: 600;
  font-size: 20px;
  margin-bottom: 20px;
  padding-bottom: 5px;
  border-bottom: 3px solid var(--subtle-blue-grey);
  width: 65%;
}

.recurrenceRuleNumberInput {
  width: 70px;
}

.recurrenceRuleDateBox {
  width: 70%;
}

.recurrenceDayButton {
  width: 33px;
  height: 33px;
  border: 1px solid var(--bs-gray);
  cursor: pointer;
  transition: background-color 0.3s;
  display: inline-flex;
  justify-content: center;
  align-items: center;
  margin-right: 0.5rem;
  border-radius: 50%;
  position: relative;
  outline: none;
}

.recurrenceDayButton:focus-visible {
  outline: 2px solid var(--bs-primary);
  outline-offset: 2px;
}

.recurrenceDayButton:hover {
  background-color: var(--bs-gray);
}

.recurrenceDayButton.selected {
  background-color: var(--bs-primary);
  border-color: var(--bs-primary);
  color: var(--bs-white);
}

.recurrenceDayButton span {
  color: var(--bs-gray);
  padding: 0.25rem;
  text-align: center;
}

.recurrenceDayButton:hover span {
  color: var(--bs-white);
}

.recurrenceDayButton.selected span {
  color: var(--bs-white);
}

.recurrenceRuleSubmitBtn {
  display: block;
  margin-left: auto;
  padding: 7px 15px;
  transition: all 0.2s ease;
  border-radius: 4px;
}

.recurrenceRuleSubmitBtn:hover {
  transform: translateY(-1px);
  box-shadow: 0 2px 4px rgba(0, 0, 0, 0.1);
}

.recurrenceRuleSubmitBtn:focus-visible {
  outline: 2px solid var(--bs-primary);
  outline-offset: 2px;
}

.attendance-modal .borderRightGreen {
  border-right: 1px solid green;
}
.attendance-modal .positionedTopRight {
  top: 10px;
  right: 15px;
  z-index: 1;
}
.attendance-modal .topRightCorner {
  position: absolute;
  right: 0;
  top: 0;
  border-bottom-left-radius: 8px;
}
.attendance-modal .bottomRightCorner {
  position: absolute;
  right: 0;
  bottom: 0;
  border-top-left-radius: 12px;
}
.attendance-modal .topLeftCorner {
  position: absolute;
  left: 0;
  top: 0;
  border-bottom-right-radius: 8px;
}
.attendance-modal .largeBoldText {
  font-size: 80px;
  font-weight: 400;
}
.attendance-modal .paddingBottom30 {
  padding-bottom: 30px;
}
.attendance-modal .paddingBottom2Rem {
  padding-bottom: 2rem;
}

/* PostCard.tsx */

.cardStyles {
  width: 100%;
  max-width: 20rem;
  background-color: var(--bs-white);
  padding: 0;
  border: none !important;
  outline: none !important;
}

.cardHeaderPostCard {
  display: flex;
  width: 100%;
  padding-inline: 0;
  padding-block: 0;
  flex-direction: row;
  gap: 0.5rem;
  align-items: center;
  background-color: var(--bs-white);
  border-bottom: 1px solid var(--input-shadow-color);
}

.creator {
  display: flex;
  width: 100%;
  padding-inline: 1rem;
  padding-block: 0;
  flex-direction: row;
  gap: 0.5rem;
  align-items: center;
}
.creator p {
  margin-bottom: 0;
  font-weight: 500;
}
.creator svg {
  width: 1.5rem;
  height: 1.5rem;
}

.customToggle {
  padding: 0;
  background: none;
  border: none;
  margin-right: 1rem;
}
.customToggle svg {
  color: var(--bs-black);
}

.customToggle::after {
  content: none;
}
.customToggle:hover,
.customToggle:focus,
.customToggle:active {
  background: none;
  border: none;
}
.cardBodyPostCard div {
  padding: 0.5rem;
}

.imageContainerPostCard {
  max-width: 100%;
}

.cardTitlePostCard {
  --max-lines: 1;
  display: -webkit-box;
  overflow: hidden;
  -webkit-box-orient: vertical;
  -webkit-line-clamp: var(--max-lines);

  font-size: 1.3rem !important;
  font-weight: 600;
}

.date {
  font-weight: 600;
}

.cardText {
  --max-lines: 2;
  display: -webkit-box;
  overflow: hidden;
  -webkit-box-orient: vertical;
  -webkit-line-clamp: var(--max-lines);
  padding-top: 0;
  font-weight: 300;
  margin-top: 0.7rem !important;
  text-align: left;
}
.viewBtn {
  display: flex;
  justify-content: flex-end;
  margin: 0.5rem;
}
.viewBtn Button {
  padding-inline: 1rem;
}
.cardActions {
  display: flex;
  flex-direction: row;
  align-items: center;
  gap: 1px;
  justify-content: flex-end;
}

.cardActionBtn {
  background-color: rgba(0, 0, 0, 0);
  padding: 0;
  border: none;
  color: black;
  transition: all 0.2s ease-in-out;
  border-radius: 4px;
}

.cardActionBtn:hover,
.cardActionBtn:focus-visible {
  background-color: ghostwhite;
  border: none;
  color: black !important;
  outline: 2px solid var(--subtle-blue-grey);
  outline-offset: 2px;
}

.cardActionBtn:active {
  transform: scale(0.95);
  background-color: var(--grey-bg-color);
}

.creatorNameModal {
  display: flex;
  flex-direction: row;
  gap: 5px;
  align-items: center;
  margin-bottom: 10px;
}

.modalActions {
  display: flex;
  flex-direction: row;
  align-items: center;
  gap: 1rem;
  margin: 5px 0px;
}

.textModal {
  margin-top: 10px;
}

.colorPrimary {
  background: var(--subtle-blue-grey);
  color: var(--bs-white);
  cursor: pointer;
}

.commentContainer {
  overflow: auto;
  max-height: 18rem;
  padding-bottom: 1rem;
}

.modalFooter {
  background-color: var(--bs-white);
  width: 100%;
  padding-block: 0.5rem;
  display: flex;
  flex-direction: column;
  border-top: 1px solid var(--input-shadow-color);
}

.inputArea {
  border: none;
  outline: none;
  background-color: var(--input-area-color);
}

.postImage {
  width: 100%;
  aspect-ratio: 16/9;
  object-fit: cover;
}

/* Events.tsx */

.borderNone {
  border: none;
}

.colorWhite {
  color: var(--bs-white);
}

.backgroundWhite {
  background-color: var(--bs-white);
}

.maxWidth {
  max-width: 800px;
}

.mainContainer {
  margin-top: 2rem;
  width: 100%;
  max-width: 800px;
  flex-grow: 3;
  max-height: 90vh;
  overflow: auto;
  padding: 0 1rem;
}

.selectType {
  border-radius: 10px;
}
.dropdown__item {
  text-overflow: ellipsis;
  overflow: hidden;
  white-space: nowrap;
}

.gap {
  gap: var(--spacing-lg, 1.25rem);
}

.paddingY {
  padding: var(--spacing-xl, 1.875rem) 0;
}

.eventActionsContainer {
  display: flex;
  flex-direction: row;
  gap: 15px;
  flex-wrap: wrap;
}
.datePicker {
  border-radius: 10px;
  height: 2.5rem;
  text-align: center;
  background-color: var(--date-picker-background);
  border: none;
  width: 100%;
}

.modalBodyEvents {
  display: flex;
  flex-direction: column;
  gap: 10px;
}

.switchContainer {
  display: flex;
  align-items: center;
}

.switches {
  display: flex;
  flex-direction: row;
  gap: 20px;
  flex-wrap: wrap;
  margin-top: 20px;
}
.titlemodalEvents {
  color: var(--grey-bg-color-dark);
  font-weight: 600;
  font-size: 20px;
  margin-bottom: 20px;
  padding-bottom: 5px;
  border-bottom: 3px solid var(--subtle-blue-grey);
  width: 65%;
}

.datedivEvents {
  display: flex;
  flex-direction: row;
  margin-bottom: 15px;
}

.dateboxEvents {
  width: 90%;
  border-radius: 7px;
  border-color: var(--grey-border-box-color);
  outline: none;
  box-shadow: none;
  padding-top: 2px;
  padding-bottom: 2px;
  padding-right: 5px;
  padding-left: 5px;
  margin-right: 5px;
  margin-left: 5px;
}

.checkboxdivEvents > label {
  margin-right: 50px;
}
.checkboxdivEvents > label > input {
  margin-left: 10px;
}

.checkboxdivEvents {
  display: flex;
}
.checkboxdivEvents > div {
  width: 50%;
}

.dispflexEvents {
  display: flex;
  align-items: center;
}
.dispflexEvents > input {
  border: none;
  box-shadow: none;
  margin-top: 5px;
}

.blueregbtnEvents {
  margin-top: var(--spacing-lg, 1.25rem);
  border: 1px solid var(--grey-border-box-color);
  box-shadow: 0 2px 2px var(--grey-border-box-color);
  padding: var(--spacing-md, 0.625rem);
  border-radius: 5px;
  background-color: var(--subtle-blue-grey);
  width: 100%;
  font-size: 16px;
  color: var(--bs-white);
  outline: none;
  font-weight: 600;
  cursor: pointer;
  transition: all 0.2s ease-in-out;
  width: 100%;
  &:hover {
    transform: translateY(-1px);
    box-shadow: 0 4px 6px var(--grey-border-box-color);
  }
}

<<<<<<< HEAD
/* LeftDrawer general styles */
.leftDrawer {
  height: 100vh; /* Ensure it spans the full height */
  overflow-y: auto; /* Enable vertical scrolling */
  transition: transform 0.3s ease;
  position: fixed; /* Ensure it's positioned properly */
  padding-bottom: 1rem; /* Prevent last item clipping */
}

.hideElemByDefault {
  display: none;
}

.inactiveDrawer {
  transform: translateX(-100%);
}

.activeDrawer {
  transform: translateX(0);
}

/* Organization Section */
.organizationContainer {
  padding-right: 3rem;
}

.profileContainer {
  display: flex;
  align-items: center;
  justify-content: space-between;
  width: 100%;
}

.bg-danger {
  background-color: var(--delete-button-color);
}

.text-start {
  text-align: start;
}

.text-white {
  color: var(--bs-white);
}

.imageContainer img {
  width: 40px;
  height: 40px;
  border-radius: 50%;
}

.profileText {
  margin-left: 1rem;
}

.primaryText {
  font-weight: bold;
}

.secondaryText {
  font-size: 0.9rem;
  color: var(--grey-bg-color);
}

/* Dropdown and options list */

.titleHeader {
  font-size: 1.2rem;
  color: var(--bs-secondary);
}

/* Button specific styles */
.activeButton {
  background-color: var(--grey-bg-color);
  color: black;
  position: relative;
  &::before {
    content: '';
    position: absolute;
    left: 0;
    top: 0;
    bottom: 0;
    width: 3px;
    background-color: var(--bs-primary);
  }
  &:focus-visible {
    outline: 2px solid var(--bs-primary);
    outline-offset: 2px;
  }
}

.inactiveButton {
  background-color: transparent;
  color: var(--bs-emphasis-color, #000);
  &:hover {
    background-color: var(--grey-bg-color);
  }
  &:focus-visible {
    outline: 2px solid var(--bs-primary);
    outline-offset: 2px;
  }
}

.text-black {
  color: black;
}

.text-secondary {
  color: var(--bs-secondary);
}

.iconWrapper {
  display: flex;
  align-items: center;
  margin-right: 8px;
  /* Add tooltip for icon-only buttons */
  &[aria-label]:not([aria-label='']) {
    position: relative;
    &::after {
      content: attr(aria-label);
      position: absolute;
      left: 100%;
      background: var(--bs-dark);
      color: var(--bs-white);
      padding: 0.25rem 0.5rem;
      border-radius: 4px;
      font-size: 0.875rem;
      opacity: 0;
      visibility: hidden;
    }
    &:hover::after {
      opacity: 1;
      visibility: visible;
    }
  }
=======
/* CreateDirectChat.tsx */

.modalContent {
  width: 530px;
}

.inputContainer {
  position: relative;
  margin-bottom: 16px;
}

.inputFieldModal {
  padding-right: 40px;
  width: 100%;
  border-radius: 4px;
  border: 1px solid #ced4da;
}

.submitBtn {
  position: absolute;
  z-index: 10;
  bottom: 10px;
  right: 0px;
  display: flex;
  justify-content: center;
  align-items: center;
}
.tableContainer {
  height: 400px;
  overflow-y: scroll;
  overflow-x: hidden;
>>>>>>> f4830d06
}<|MERGE_RESOLUTION|>--- conflicted
+++ resolved
@@ -4022,7 +4022,40 @@
   }
 }
 
-<<<<<<< HEAD
+/* CreateDirectChat.tsx */
+
+.modalContent {
+  width: 530px;
+}
+
+.inputContainer {
+  position: relative;
+  margin-bottom: 16px;
+}
+
+.inputFieldModal {
+  padding-right: 40px;
+  width: 100%;
+  border-radius: 4px;
+  border: 1px solid #ced4da;
+}
+
+.submitBtn {
+  position: absolute;
+  z-index: 10;
+  bottom: 10px;
+  right: 0px;
+  display: flex;
+  justify-content: center;
+  align-items: center;
+}
+.tableContainer {
+  height: 400px;
+  overflow-y: scroll;
+  overflow-x: hidden;
+
+}
+
 /* LeftDrawer general styles */
 .leftDrawer {
   height: 100vh; /* Ensure it spans the full height */
@@ -4158,37 +4191,4 @@
       visibility: visible;
     }
   }
-=======
-/* CreateDirectChat.tsx */
-
-.modalContent {
-  width: 530px;
-}
-
-.inputContainer {
-  position: relative;
-  margin-bottom: 16px;
-}
-
-.inputFieldModal {
-  padding-right: 40px;
-  width: 100%;
-  border-radius: 4px;
-  border: 1px solid #ced4da;
-}
-
-.submitBtn {
-  position: absolute;
-  z-index: 10;
-  bottom: 10px;
-  right: 0px;
-  display: flex;
-  justify-content: center;
-  align-items: center;
-}
-.tableContainer {
-  height: 400px;
-  overflow-y: scroll;
-  overflow-x: hidden;
->>>>>>> f4830d06
 }