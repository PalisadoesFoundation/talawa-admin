--- conflicted
+++ resolved
@@ -149,12 +149,7 @@
   --grey-bg-color-dark: #707070;
   --dropdown-border-color: #cccccc;
   --primary-border-solid: 1px solid var(--dropdown-border-color);
-<<<<<<< HEAD
-=======
-  --light-blue: #a8c7fa;
-  --dark-blue: #1778f2;
   --remove-button-color: #c8102e;
->>>>>>> 82e2180d
   --card-shadow: 0 2px 4px rgba(0, 0, 0, 0.1);
 
   /* breakpoints */
@@ -499,13 +494,8 @@
 
 .searchButton {
   margin-bottom: 10px;
-<<<<<<< HEAD
-  background-color: var(--subtle-blue-grey);
-  border-color: var(--subtle-blue-grey);
-=======
   background-color: var(--search-button-bg);
   border-color: var(--search-button-bg);
->>>>>>> 82e2180d
   position: absolute;
   z-index: 10;
   bottom: 0;
@@ -516,14 +506,8 @@
 }
 
 .searchButton:hover {
-<<<<<<< HEAD
-  background-color: var(--subtle-blue-grey);
-  border-color: var(--subtle-blue-grey);
-  box-shadow: 0 6px 5px var(--bs-gray-400) !important;
-=======
   background-color: var(--search-button-hover-bg, var(--light-blue-color));
   border-color: var(--search-button-hover-bg, var(--light-blue-color));
->>>>>>> 82e2180d
 }
 
 .searchButton:active {
@@ -532,12 +516,8 @@
 
 .addButton {
   margin-bottom: 10px;
-<<<<<<< HEAD
-  background-color: var(--search-button-bg);
-=======
   color: var(--brown-color);
   background-color: var(--light-blue);
->>>>>>> 82e2180d
   border-color: var(--grey-bg-color);
 }
 
@@ -546,8 +526,6 @@
   border-color: var(--search-button-border);
 }
 
-<<<<<<< HEAD
-=======
 .removeButton {
   margin-bottom: 10px;
   background-color: var(--delete-button-bg);
@@ -562,7 +540,6 @@
   color: white;
 }
 
->>>>>>> 82e2180d
 .yesButton {
   background-color: var(--search-button-bg);
   border-color: var(--search-button-border);
@@ -6366,60 +6343,6 @@
   }
 }
 
-<<<<<<< HEAD
-.imagePicker {
-  position: relative;
-  width: 150px;
-  height: 150px;
-}
-
-.imagePickerContainer {
-  position: relative;
-  width: 100%;
-  height: 100%;
-  border-radius: 50%;
-  overflow: hidden;
-  border: 2px solid #ccc;
-}
-
-.previewImage {
-  width: 100%;
-  height: 100%;
-  object-fit: cover;
-}
-
-.overlay {
-  position: absolute;
-  top: 0;
-  left: 0;
-  width: 100%;
-  height: 100%;
-  display: flex;
-  align-items: center;
-  justify-content: center;
-  background: rgba(0, 0, 0, 0.5);
-  opacity: 0;
-  transition: opacity 0.3s ease;
-  cursor: pointer;
-}
-
-.overlay:hover {
-  opacity: 1;
-}
-
-.fileInput {
-  position: absolute;
-  width: 100%;
-  height: 100%;
-  opacity: 0;
-  cursor: pointer;
-}
-
-.cameraIcon {
-  color: white;
-  font-size: 1.5rem;
-  pointer-events: none;
-=======
 /* Holiday card */
 .holidayCard {
   color: var(--black-color);
@@ -6441,5 +6364,58 @@
   margin-bottom: 10px;
   font-weight: bold;
   color: var(--black-color);
->>>>>>> 82e2180d
+}
+
+.imagePicker {
+  position: relative;
+  width: 150px;
+  height: 150px;
+}
+
+.imagePickerContainer {
+  position: relative;
+  width: 100%;
+  height: 100%;
+  border-radius: 50%;
+  overflow: hidden;
+  border: 2px solid #ccc;
+}
+
+.previewImage {
+  width: 100%;
+  height: 100%;
+  object-fit: cover;
+}
+
+.overlay {
+  position: absolute;
+  top: 0;
+  left: 0;
+  width: 100%;
+  height: 100%;
+  display: flex;
+  align-items: center;
+  justify-content: center;
+  background: rgba(0, 0, 0, 0.5);
+  opacity: 0;
+  transition: opacity 0.3s ease;
+  cursor: pointer;
+}
+
+.overlay:hover {
+  opacity: 1;
+}
+
+.fileInput {
+  position: absolute;
+  width: 100%;
+  height: 100%;
+  opacity: 0;
+  cursor: pointer;
+}
+
+.cameraIcon {
+  color: white;
+  font-size: 1.5rem;
+  pointer-events: none;
 }