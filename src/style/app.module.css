:root {
  --brown-color: #555555;
  --dropdown-hover-color: #eff1f7;
  --grey-bg-color: #eaebef;
  --grey-border-box-color: #e8e5e5;
  --subtle-blue-grey: #7c9beb;
  --subtle-blue-grey-hover: #5f7e91;
  --modal-width: 670px;
  --modal-max-width: 680px;
  --input-shadow-color: #dddddd;
  --delete-button-bg: #f8d6dc;
  --delete-button-color: #ff4d4f;
  --search-button-bg: #a8c7fa;
  --search-button-border: #555555;
  --table-image-size: 50px;
  --table-image-small-size: 25px;
  --bs-primary: #0056b3;
  --bs-white: #fff;
  --table-head-bg: var(
    --bs-primary,
    blue
  ); /* Assuming var(--bs-primary) is defined elsewhere */
  --loader-size: 10em;
  --loader-border-width: 1.1em;
  --loader-color: #febc59;
  --table-head-color: white;
  --table-header-color: var(--bs-greyish-black, black);
  --table-head-radius: 20px;
  --table-bg-color: #eaebef;
  --tablerow-bg-color: #eff1f7;
  --row-background: var(--bs-white, white);
  --font-size-header: 16px;
  --input-area-color: #f1f3f6;
}
.fonts {
  color: #707070;
}

.fonts > span {
  font-weight: 600;
}

.cards > h2 {
  font-size: 19px;
}
.cards > h3 {
  font-size: 17px;
}
.cards > p {
  font-size: 14px;
  margin-top: -5px;
  margin-bottom: 7px;
}

.cards:hover {
  filter: brightness(0.8);
}
.cards:hover::before {
  opacity: 0.5;
}

.cards:hover::after {
  opacity: 1;
  mix-blend-mode: normal;
}

.cards:last-child:nth-last-child(odd) {
  grid-column: auto / span 2;
}

.cards:first-child:nth-last-child(even),
.cards:first-child:nth-last-child(even) ~ .box {
  grid-column: auto / span 1;
}

.capacityLabel {
  background-color: var(--bs-primary);
  color: white;
  height: 22.19px;
  font-size: 12px;
  font-weight: bolder;
  padding: 0.1rem 0.3rem;
  border-radius: 0.5rem;
  position: relative;
  overflow: hidden;
}

.capacityLabel svg {
  margin-bottom: 3px;
}

.sidebar {
  z-index: 0;
  padding-top: 5px;
  margin: 0;
  height: 100%;
}
.sidebar:after {
  background-color: #f7f7f7;
  position: absolute;
  width: 2px;
  height: 600px;
  top: 10px;
  left: 94%;
  display: block;
}
.sidebarsticky {
  padding-left: 45px;
  margin-top: 7px;
}
.sidebarsticky > p {
  margin-top: -10px;
}

.logintitle {
  color: #707070;
  font-weight: 600;
  font-size: 20px;
  margin-bottom: 30px;
  padding-bottom: 5px;
  border-bottom: 3px solid #31bb6b;
  width: 15%;
}

.searchtitle {
  color: #707070;
  font-weight: 600;
  font-size: 18px;
  margin-bottom: 20px;
  padding-bottom: 5px;
  border-bottom: 3px solid #31bb6b;
  width: 60%;
}

.admindetails {
  display: flex;
  justify-content: space-between;
}

.admindetails > p {
  margin-top: -12px;
  margin-right: 30px;
}

.mainpageright > hr {
  margin-top: 20px;
  width: 100%;
  margin-left: -15px;
  margin-right: -15px;
  margin-bottom: 20px;
}

.justifysp {
  display: flex;
  justify-content: space-between;
}

@media screen and (max-width: 575.5px) {
  .justifysp {
    padding-left: 55px;
    display: flex;
    justify-content: space-between;
    width: 100%;
  }
}

.sidebarsticky > input {
  text-decoration: none;
  margin-bottom: 50px;
  border-color: var(--grey-border-box-color);
  width: 80%;
  border-radius: 7px;
  padding-top: 5px;
  padding-bottom: 5px;
  padding-right: 10px;
  padding-left: 10px;
  box-shadow: none;
}

.noOutline:is(:hover, :focus, :active, :focus-visible, .show) {
  outline: none !important;
}

.closeButton {
  margin-bottom: 10px;
  color: var(--delete-button-color);
  margin-right: 5px;
  background-color: var(--delete-button-bg);
  border: var(--bs-white);
}

.closeButton:hover {
  color: var(--delete-button-bg) !important;
  background-color: var(--delete-button-color) !important;
  border: var(--bs-white);
}

.modalContent {
  width: var(--modal-width);
  max-width: var(--modal-max-width);
}

.subtleBlueGrey {
  color: var(--subtle-blue-grey);
  text-decoration: none;
}

.subtleBlueGrey:hover {
  color: var(--subtle-blue-grey-hover);
  text-decoration: underline;
}

.dropdown {
  background-color: var(--bs-white);
  border: 1px solid var(--brown-color);
  color: var(--brown-color);
  position: relative;
  display: inline-block;
  margin-top: 10px;
  margin-bottom: 10px;
}

.dropdown:is(:hover, :focus, :active, :focus-visible, .show) {
  background-color: transparent !important;
  border: 1px solid var(--brown-color);
  color: var(--brown-color) !important;
}

.dropdown:is(:focus, :focus-visible) {
  outline: 2px solid var(--highlight-color, #a8c7fa);
}

.dropdownItem {
  background-color: var(--bs-white) !important;
  color: var(--brown-color) !important;
  border: none !important;
}

.dropdownItem:focus,
.dropdownItem:hover {
  outline: 2px solid var(--highlight-color, #a8c7fa);
}

.dropdownItem:hover,
.dropdownItem:focus,
.dropdownItem:active {
  background-color: var(--dropdown-hover-color, #e0e0e0) !important;
  color: var(--brown-color) !important;
  outline: none !important;
  box-shadow: 0 0 4px var(--highlight-color, #a8c7fa);
}

.input {
  flex: 1;
  position: relative;
}

.btnsContainer {
  display: flex;
  margin: 2.5rem 0;
  align-items: center;
  gap: 10px;
}

.btnsContainer .btnsBlock {
  display: flex;
  width: max-content;
}

.btnsContainerBlockAndUnblock {
  display: flex;
  margin: 2.5rem 0 2.5rem 0;
}

.btnsContainerBlockAndUnblock .btnsBlockBlockAndUnblock {
  display: flex;
}

.btnsContainerBlockAndUnblock .btnsBlockBlockAndUnblock button {
  margin-left: 1rem;
  display: flex;
  justify-content: center;
  align-items: center;
}

.btnsContainerBlockAndUnblock .inputContainerBlockAndUnblock {
  flex: 1;
  position: relative;
}

.btnsContainerBlockAndUnblock .inputBlockAndUnblock {
  width: 70%;
  position: relative;
}

.btnsContainerBlockAndUnblock input {
  outline: 1px solid var(--bs-gray-400);
}

.btnsContainer .input button {
  width: 52px;
}

.deleteButton {
  background-color: var(--delete-button-bg);
  color: var(--delete-button-color);
  border: none;
  padding: 5px 20px;
  display: flex;
  align-items: center;
  margin-top: 20px;
  margin-right: auto;
  margin-left: auto;
  gap: 8px;
}

.actionItemDeleteButton {
  background-color: var(--delete-button-bg);
  color: var(--delete-button-color);
  border: none;
}

.createButton {
  background-color: var(--grey-bg-color) !important;
  color: black !important;
  margin-top: 10px;
  margin-left: 5px;
  border: 1px solid var(--brown-color);
}

.createButton:hover {
  background-color: var(--grey-bg-color) !important;
  color: black !important;
  border: 1px solid var(--brown-color) !important;
}

.visuallyHidden {
  position: absolute;
  width: 1px;
  height: 1px;
  padding: 0;
  margin: -1px;
  overflow: hidden;
  clip: rect(0, 0, 0, 0);
  border: 0;
}

.inputField {
  margin-top: 10px;
  margin-bottom: 10px;
  background-color: var(--bs-white);
  box-shadow: 0 1px 1px var(--input-shadow-color);
}

.inputFieldModal {
  margin-bottom: 10px;
  background-color: var(--bs-white);
  box-shadow: 0 1px 1px var(--input-shadow-color);
}

.inputField > button {
  padding-top: 10px;
  padding-bottom: 10px;
}

.searchButton {
  margin-bottom: 10px;
  background-color: var(--search-button-bg);
  border-color: var(--search-button-border);
  position: absolute;
  z-index: 10;
  bottom: 0;
  right: 0;
  display: flex;
  justify-content: center;
  align-items: center;
}

.searchButton:hover {
  background-color: var(--search-button-hover-bg, #286fe0);
  border-color: var(--search-button-border);
}

.searchButton:active {
  transform: scale(0.95);
}

.addButton {
  margin-bottom: 10px;
  background-color: var(--search-button-bg);
  border-color: var(--grey-bg-color);
}

.addButton:hover {
  background-color: #286fe0;
  border-color: var(--search-button-border);
}

.yesButton {
  background-color: var(--search-button-bg);
  border-color: var(--search-button-border);
}

.searchIcon {
  color: var(--brown-color);
}

.infoButton {
  background-color: var(--search-button-bg);
  border-color: var(--search-button-border);
  color: var(--brown-color);
  margin-right: 0.5rem;
  border-radius: 0.25rem;
}

.infoButton:hover {
  background-color: #286fe0;
  border-color: var(--search-button-border);
}

.TableImage {
  object-fit: cover;
  /* margin-top: px !important; */
  margin-right: 5px;
  width: var(--table-image-size) !important;
  height: var(--table-image-size) !important;
  border-radius: 100% !important;
}

.tableHead {
  color: var(--table-head-color);
  border-radius: var(--table-head-radius) !important;
  padding: 20px;
  margin-top: 20px;
}

.rowBackground {
  background-color: var(--row-background);
  max-height: 120px;
  overflow-y: auto;
}

.tableHeader {
  background-color: var(--table-head-bg);
  color: var(--table-header-color);
  font-size: var(--font-size-header);
}

.errorContainer {
  min-height: 100vh;
}

.errorIcon {
  transform: scale(1.5);
  color: var(--bs-danger);
  margin-bottom: 1rem;
  /* Add error icon for non-color indication */
  &::before {
    content: '⚠️';
    margin-right: 0.5rem;
  }
}

.tag-template-name {
  position: absolute;
  left: 14.91px;
  top: 27.03px;
  width: 58.55px;
  height: 5.67px;
  text-align: center;
  font-family: 'Roboto', sans-serif;
  font-size: 16px;
  letter-spacing: 0;
  line-height: 1;
  color: #08780b;
}

.subTagsLink i {
  visibility: hidden;
}

.subTagsLink:hover,
.subTagsLink:focus {
  color: var(--subtle-blue-grey-hover);
  font-weight: 600;
  text-decoration: underline;
}

.subTagsLink:hover i,
.subTagsLink:focus i {
  visibility: visible;
}

.manageTagScrollableDiv {
  scrollbar-width: thin;
  scrollbar-color: var(--bs-gray-400) var(--bs-white);
  max-height: calc(100vh - 18rem);
  overflow: auto;
}

.tagsBreadCrumbs:hover {
  color: var(--bs-blue);
  font-weight: 600;
  text-decoration: underline;
}

.orgUserTagsScrollableDiv {
  scrollbar-width: auto;
  scrollbar-color: var(--bs-gray-400) var(--bs-white);

  max-height: calc(100vh - 18rem);
  overflow: auto;
  position: sticky;
}

input[type='checkbox']:checked + label {
  background-color: var(--subtle-blue-grey) !important;
}

input[type='radio']:checked + label:hover {
  color: black !important;
}

.actionItemsContainer {
  height: 90vh;
}

.actionItemModal {
  max-width: 80vw;
  margin-top: 2vh;
  margin-left: 13vw;
}

.datediv {
  display: flex;
  flex-direction: row;
}

.datebox {
  width: 90%;
  border-radius: 7px;
  outline: none;
  box-shadow: none;
  padding-top: 2px;
  padding-bottom: 2px;
  padding-right: 5px;
  padding-left: 5px;
  margin-right: 5px;
  margin-left: 5px;
}

hr {
  border: none;
  height: 1px;
  background-color: var(--bs-gray-500);
  margin: 1rem;
}

.iconContainer {
  display: flex;
  justify-content: flex-end;
}

.icon {
  margin: 1px;
}

.message {
  margin-top: 25%;
  display: flex;
  justify-content: center;
  align-items: center;
  flex-direction: column;
}

.preview {
  display: flex;
  flex-direction: row;
  font-weight: 900;
  font-size: 16px;
  color: rgb(80, 80, 80);
}

.rankings {
  aspect-ratio: 1;
  border-radius: 50%;
  width: 50px;
}

.toggleGroup {
  width: 50%;
  min-width: 20rem;
  margin: 0.5rem 0rem;
}

.toggleBtn {
  padding: 0rem;
  height: 2rem;
  display: flex;
  justify-content: center;
  align-items: center;
}

.pageNotFound {
  position: relative;
  bottom: 20px;
}

.pageNotFound h3 {
  font-family: 'Roboto', sans-serif;
  font-weight: normal;
  letter-spacing: 1px;
}

.pageNotFound .brand span {
  margin-top: 50px;
  font-size: 40px;
}

.pageNotFound .brand h3 {
  font-weight: 300;
  margin: 10px 0 0 0;
}

.pageNotFound h1.head {
  font-size: 250px;
  font-weight: 900;
  color: #31bb6b;
  letter-spacing: 25px;
  margin: 10px 0 0 0;
}

.pageNotFound h1.head span {
  position: relative;
  display: inline-block;
}
.pageNotFound h1.head span:before,
.pageNotFound h1.head span:after {
  position: absolute;
  top: 50%;
  width: 50%;
  height: 1px;
  background: #fff;
  content: '';
}
.pageNotFound h1.head span:before {
  left: -55%;
}

.pageNotFound h1.head span:after {
  right: -55%;
}

.pledgeContainer {
  margin: 0.6rem 0;
}

.container {
  min-height: 100vh;
}

.pledgeModal {
  max-width: 80vw;
  margin-top: 2vh;
  margin-left: 13vw;
}

.greenregbtnPledge {
  margin-top: 15px;
  border: 1px solid var(--bs-gray-300);
  box-shadow: 0 2px 2px var(--grey-border-box-color);
  padding: 10px 10px;
  border-radius: 5px;
  background-color: var(--bs-primary);
  width: 100%;
  font-size: 16px;
  color: var(--bs-white);
  outline: none;
  font-weight: 600;
  cursor: pointer;
  transition:
    transform 0.2s,
    box-shadow 0.2s;
}

.btnsContainerPledge {
  display: flex;
  gap: 0.8rem;
  margin: 2.2rem 0 0.8rem 0;
}

.btnsContainerPledge .inputPledge {
  flex: 1;
  min-width: 18rem;
  position: relative;
}

.btnsContainerPledge input {
  outline: 1px solid var(--bs-gray-400);
}

.btnsContainerPledge .inputPledge button {
  width: 52px;
}

.inputFieldPledge {
  background-color: var(--bs-white);
  box-shadow: 0 1px 1px #31bb6b;
}

.dropdownPledge {
  background-color: var(--bs-white);
  border: 1px solid var(--bs-primary);
  position: relative;
  display: inline-block;
  color: var(--bs-primary);
}

.rowBackgroundPledge {
  background-color: var(--bs-white);
  max-height: 120px;
}

.TableImagePledge {
  object-fit: cover;
  width: calc(var(--table-image-size) / 2) !important;
  height: calc(var(--table-image-size) / 2) !important;
  border-radius: 100% !important;
}

.imageContainerPledge {
  display: flex;
  align-items: center;
  justify-content: center;
}

.pledgerContainer {
  display: flex;
  align-items: center;
  justify-content: center;
  margin: 0.1rem 0.25rem;
  gap: 0.25rem;
  padding: 0.25rem 0.45rem;
  border-radius: 0.35rem;
  background-color: var(--bs-primary-rgb, 49, 187, 107, 0.2);
  height: 2.2rem;
  margin-top: 0.75rem;
}

.noOutlinePledge input {
  outline: none;
}

.overviewContainer {
  display: flex;
  gap: 7rem;
  width: 100%;
  justify-content: space-between;
  margin: 1.5rem 0 0 0;
  padding: 1.25rem 2rem;
  background-color: rgba(255, 255, 255, 0.591);

  box-shadow: rgba(0, 0, 0, 0.16) 0px 1px 4px;
  border-radius: 0.5rem;
}

.titleContainer {
  display: flex;
  flex-direction: column;
  gap: 0.6rem;
}

.titleContainer h3 {
  font-size: 1.75rem;
  font-weight: 750;
  color: #5e5e5e;
  margin-top: 0.2rem;
}

.titleContainer span {
  font-size: 0.9rem;
  margin-left: 0.5rem;
  font-weight: lighter;
  color: #707070;
}

.raisedAmount {
  display: flex;
  justify-content: center;
  align-items: center;
  font-size: 1.25rem;
  font-weight: 750;
  color: #5e5e5e;
}

.progressContainer {
  display: flex;
  flex-direction: column;
  gap: 0.5rem;
  flex-grow: 1;
}

.progress {
  margin-top: 0.2rem;
  display: flex;
  flex-direction: column;
  gap: 0.3rem;
}

.endpoints {
  display: flex;
  position: relative;
  font-size: 0.85rem;
}

.start {
  position: absolute;
  top: 0px;
}

.end {
  position: absolute;
  top: 0px;
  right: 0px;
}

.moreContainer {
  display: flex;
  align-items: center;
}

.moreContainer:hover {
  text-decoration: underline;
  cursor: pointer;
}

.popup {
  z-index: 50;
  border-radius: 0.5rem;
  font-family: sans-serif;
  font-weight: 500;
  font-size: 0.875rem;
  margin-top: 0.5rem;
  padding: 0.75rem;
  border: 1px solid #e2e8f0;
  background-color: var(--bs-white);
  color: #1e293b;
  box-shadow: 0 0.5rem 1rem rgb(0 0 0 / 0.15);
  display: flex;
  flex-direction: column;
  gap: 0.5rem;
}

.popupExtra {
  max-height: 15rem;
  overflow-y: auto;
}

.toggleGroupPledge {
  width: 50%;
  min-width: 27.75rem;
  margin: 0.5rem 0rem;
}

.toggleBtnPledge {
  padding: 0rem;
  height: 30px;
  display: flex;
  justify-content: center;
  align-items: center;
}

.toggleBtnPledge:hover {
  color: #31bb6b !important;
}

.card {
  width: fit-content;
}

.cardHeader {
  padding: 1.25rem 1rem 1rem 1rem;
  border-bottom: 1px solid var(--bs-gray-200);
  display: flex;
  justify-content: space-between;
  align-items: center;
}

.cardHeader .cardTitle {
  font-size: 1.5rem;
}

.formLabel {
  font-weight: normal;
  padding-bottom: 0;
  font-size: 1rem;
  color: black;
}

.cardBody {
  min-height: 180px;
}

.cardBody .textBox {
  margin: 0 0 3rem 0;
  color: var(--bs-secondary);
}

.socialInput {
  height: 2.5rem;
}

.eventContainer {
  display: flex;
  align-items: start;
}

.eventDetailsBox {
  position: relative;
  box-sizing: border-box;
  background: #ffffff;
  width: 66%;
  padding: 0.3rem;
  box-shadow: 0 3px 8px rgba(0, 0, 0, 0.1);
  border-radius: 20px;
  margin-bottom: 0;
  margin-top: 20px;
}
.ctacards {
  padding: 20px;
  width: 100%;
  display: flex;
  background-color: #ffffff;
  margin: 0 4px;
  justify-content: space-between;
  box-shadow: 0 3px 8px rgba(0, 0, 0, 0.1);
  align-items: center;
  border-radius: 20px;
}
.ctacards span {
  color: rgb(181, 181, 181);
  font-size: small;
}

.time {
  display: flex;
  justify-content: space-between;
  padding: 15px;
  padding-bottom: 0px;
  width: 33%;

  box-sizing: border-box;
  background: #ffffff;
  box-shadow: 0 3px 8px rgba(0, 0, 0, 0.1);
  border-radius: 20px;
  margin-bottom: 0;
  margin-top: 20px;
  margin-left: 10px;
}

.startTime,
.endTime {
  display: flex;
  font-size: 20px;
}

.to {
  padding-right: 10px;
}

.startDate,
.endDate {
  color: #808080;
  font-size: 14px;
}

.titlename {
  font-weight: 600;
  font-size: 25px;
  padding: 15px;
  padding-bottom: 0px;
  width: 50%;
  overflow: hidden;
  text-overflow: ellipsis;
  white-space: nowrap;
}

.description {
  color: #737373;
  font-weight: 300;
  font-size: 14px;
  word-wrap: break-word;
  padding: 15px;
  padding-bottom: 0px;
}

.toporgloc {
  font-size: 16px;
  padding: 0.5rem;
}

.toporgloc span {
  color: #737373;
}

.eventAgendaItemContainer h2 {
  margin: 0.6rem 0;
}

@media (max-width: 768px) {
  .btnsContainer {
    margin-bottom: 0;
    display: flex;
    flex-direction: column;
  }

  .createAgendaItemButton {
    position: absolute;
    top: 1rem;
    right: 2rem;
  }
}

.customcell {
  background-color: #31bb6b !important;
  color: var(--bs-white) !important;
  font-size: medium !important;
  font-weight: 500 !important;
  padding-top: 10px !important;
  padding-bottom: 10px !important;
}

.eventsAttended,
.membername {
  color: blue;
}
.actionBtn {
  background-color: #ffffff !important;
}
.actionBtn:hover,
.actionBtn:focus,
.actionBtn:active {
  color: #39a440 !important;
}

.table-body > .table-row {
  background-color: #fff !important;
}

.table-body > .table-row:nth-child(2n) {
  background: #afffe8 !important;
}

.organizationFundCampaignContainer {
  margin: 0.5rem 0;
}

.rowBackgroundOrganizationFundCampaign {
  background-color: var(--bs-white);
  max-height: 120px;
}

.campaignModal {
  max-width: 80vw;
  margin-top: 2vh;
  margin-left: 13vw;
}

.greenregbtnOrganizationFundCampaign {
  margin: 1rem 0 0;
  margin-top: 15px;
  border: 1px solid var(--bs-gray-300);
  box-shadow: 0 2px 2px var(--grey-border-box-color);
  padding: 10px 10px;
  border-radius: 5px;
  background-color: var(--bs-primary);
  width: 100%;
  font-size: 16px;
  color: var(--bs-white);
  outline: none;
  font-weight: 600;
  cursor: pointer;
  transition:
    transform 0.2s,
    box-shadow 0.2s;
  flex: 1;
}

.goalButtonOrganizationFundCampaign {
  border: 1px solid var(--grey-border-box-color) !important;
  color: #707070 !important;
  width: 75%;
  padding: 10px;
  border-radius: 8px;
  display: block;
  margin: auto;
  box-shadow: 5px 5px 4px 0px rgba(49, 187, 107, 0.12);
}

.redregbtn {
  margin: 1rem 0 0;
  margin-top: 15px;
  border: 1px solid var(--grey-border-box-color);
  box-shadow: 0 2px 2px var(--grey-border-box-color);
  padding: 10px 10px;
  border-radius: 5px;
  width: 100%;
  font-size: 16px;
  color: var(--bs-white);
  outline: none;
  font-weight: 600;
  cursor: pointer;
  transition:
    transform 0.2s,
    box-shadow 0.2s;
  width: 100%;
  flex: 1;
}

.campaignNameInfo {
  font-size: medium;
  cursor: pointer;
}
.campaignNameInfo:hover {
  color: blue;
  transform: translateY(-2px);
}

.inputFieldOrganizationFundCampaign {
  background-color: var(--bs-white);
  box-shadow: 0 1px 1px var(--search-button-bg);
}

.dropdownOrganizationFundCampaign {
  background-color: var(--bs-white);
  border: 1px solid var(--grey-border-box-color);
  position: relative;
  display: inline-block;
  color: #707070;
}

.btnsContainerOrganizationFundCampaign {
  display: flex;
  margin: 2rem 0 2rem 0;
  gap: 0.8rem;
}

.btnsContainerOrganizationFundCampaign .btnsBlockOrganizationFundCampaign {
  display: flex;
  gap: 0.8rem;
}

.btnsContainerOrganizationFundCampaign
  .btnsBlockOrganizationFundCampaign
  div
  button {
  display: flex;
  margin-left: 1rem;
  justify-content: center;
  align-items: center;
}

.btnsContainerOrganizationFundCampaign .inputOrganizationFundCampaign {
  flex: 1;
  position: relative;
}

.btnsContainerOrganizationFundCampaign input {
  outline: 1px solid var(--bs-gray-400);
}

.btnsContainerOrganizationFundCampaign .inputOrganizationFundCampaign button {
  width: 52px;
}

@media (max-width: 1020px) {
  .btnsContainerOrganizationFundCampaign {
    flex-direction: column;
    margin: 1.5rem 0;
  }

  .btnsContainerOrganizationFundCampaign .btnsBlockOrganizationFundCampaign {
    margin: 1.5rem 0 0 0;
    justify-content: space-between;
  }

  .btnsContainerOrganizationFundCampaign
    .btnsBlockOrganizationFundCampaign
    div
    button {
    margin: 0;
  }

  .createFundBtn {
    margin-top: 0;
  }
}

@media screen and (max-width: 575.5px) {
  .mainpageright {
    width: 98%;
  }
}

/* For mobile devices  */

@media (max-width: 520px) {
  .btnsContainerOrganizationFundCampaign {
    margin-bottom: 0;
  }

  .btnsContainerOrganizationFundCampaign .btnsBlockOrganizationFundCampaign {
    display: block;
    margin-top: 1rem;
    margin-right: 0;
  }

  .btnsContainerOrganizationFundCampaign
    .btnsBlockOrganizationFundCampaign
    div
    button {
    margin-bottom: 1rem;
    margin-right: 0;
    width: 100%;
  }
}

@media (max-width: 1024px) {
  .pageNotFound h1.head {
    font-size: 200px;
    letter-spacing: 25px;
  }
}

@media (max-width: 768px) {
  .pageNotFound h1.head {
    font-size: 150px;
    letter-spacing: 25px;
  }
}

@media (max-width: 640px) {
  .pageNotFound h1.head {
    font-size: 150px;
    letter-spacing: 0;
  }
}

@media (max-width: 480px) {
  .pageNotFound .brand h3 {
    font-size: 20px;
  }
  .pageNotFound h1.head {
    font-size: 130px;
    letter-spacing: 0;
  }
  .pageNotFound h1.head span:before,
  .pageNotFound h1.head span:after {
    width: 40%;
  }
  .pageNotFound h1.head span:before {
    left: -45%;
  }
  .pageNotFound h1.head span:after {
    right: -45%;
  }
  .pageNotFound p {
    font-size: 18px;
  }
}

@media (max-width: 320px) {
  .pageNotFound .brand h3 {
    font-size: 16px;
  }
  .pageNotFound h1.head {
    font-size: 100px;
    letter-spacing: 0;
  }
  .pageNotFound h1.head span:before,
  .pageNotFound h1.head span:after {
    width: 25%;
  }
  .pageNotFound h1.head span:before {
    left: -30%;
  }
  .pageNotFound h1.head span:after {
    right: -30%;
  }
}
@media (max-width: 520px) {
  .btnsContainer {
    margin-bottom: 0;
  }

  .btn {
    flex-direction: column;
    justify-content: center;
  }
  .btnsContainer .btnsBlock {
    display: block;
    margin-top: 1rem;
    margin-right: 0;
  }

  .btnsContainer .btnsBlock div {
    flex: 1;
  }

  .btnsContainer .btnsBlock div[title='Sort organizations'] {
    margin-right: 0.5rem;
  }

  .btnsContainer .btnsBlock button {
    margin-bottom: 1rem;
    margin-right: 0;
    width: 100%;
  }
}

@media (max-width: 1120px) {
  .contract {
    padding-left: calc(250px + 2rem + 1.5rem);
  }

  .listBox .itemCard {
    width: 100%;
  }
}

@media (max-width: 1020px) {
  .btnsContainer {
    flex-direction: column;
    margin: 1.5rem 0;
  }

  .btnsContainer .btnsBlock {
    margin: 1.5rem 0 0 0;
    justify-content: space-between;
  }

  .btnsContainer .btnsBlock button {
    margin: 0;
  }

  .btnsContainer .btnsBlock div button {
    margin-right: 1.5rem;
  }
}

@-webkit-keyframes load8 {
  0% {
    -webkit-transform: rotate(0deg);
    transform: rotate(0deg);
  }
  100% {
    -webkit-transform: rotate(360deg);
    transform: rotate(360deg);
  }
}

@keyframes load8 {
  0% {
    -webkit-transform: rotate(0deg);
    transform: rotate(0deg);
  }
  100% {
    -webkit-transform: rotate(360deg);
    transform: rotate(360deg);
  }
}
.btnsContainer .input {
  flex: 1;
  position: relative;
  max-width: 60%;
  justify-content: space-between;
}

.btnsContainer input {
  outline: 1px solid var(--bs-gray-400);
}

.list_box {
  height: auto;
  overflow-y: auto;
  width: 100%;
}

.fundName {
  font-weight: 600;
  cursor: pointer;
}

.modalHeader {
  border: none;
  padding-bottom: 0;
}

.label {
  color: var(--bs-emphasis-color);
}

.fundModal {
  max-width: 80vw;
  margin-top: 2vh;
  margin-left: 13vw;
}

.btnsContainer .btnsBlock button {
  margin-left: 1rem;
  display: flex;
  justify-content: center;
  align-items: center;
}

.errorMessage {
  margin-top: 25%;
  display: flex;
  justify-content: center;
  align-items: center;
  flex-direction: column;
}

.tableHeaders {
  background-color: var(--bs-primary-text-emphasis);
  color: var(--bs-white);
  font-size: 1rem;
}

.rowBackgrounds {
  background-color: var(--bs-white);
  max-height: 120px;
  overflow-y: auto; /* Handle content overflow */
}

.subTagsLink {
  color: var(--bs-blue);
  font-weight: 500;
  cursor: pointer;
  /* Prevent layout shift */
  &::after {
    display: block;
    content: attr(data-text);
    font-weight: 600;
    height: 0;
    overflow: hidden;
    visibility: hidden;
  }
}

.tagsBreadCrumbs {
  color: var(--bs-gray);
  cursor: pointer;
  /* Prevent layout shift */
  &::after {
    display: block;
    content: attr(data-text);
    font-weight: 600;
    height: 0;
    overflow: hidden;
    visibility: hidden;
  }
}

.tagsBreadCrumbs:hover,
.tagsBreadCrumbs:focus {
  color: var(--bs-blue);
  font-weight: 600;
  text-decoration: underline;
}

.subTagsScrollableDiv {
  scrollbar-width: auto;
  scrollbar-color: var(--bs-gray-400) var(--bs-white);
  max-height: calc(100vh - 18rem);
  overflow: auto;
}

#individualRadio,
#requestsRadio,
#groupsRadio,
.toggleBtn:hover {
  color: var(--brand-primary) !important;
}

.toggleBtn:hover {
  color: #31bb6b !important;
}

input[type='radio']:checked + label {
  background-color: var(--brand-primary-light) !important;
}

input[type='radio']:checked + label:hover {
  color: black !important;
}

.dropdownToggle {
  margin-bottom: 0;
  display: flex;
}

.dropdownModalToggle {
  width: 50%;
}

.greenregbtn {
  margin-top: 1rem;
  border: 1px solid var(--bs-gray-300);
  box-shadow: 0 2px 2px var(--bs-gray-300);
  padding: 10px 10px;
  border-radius: 5px;
  background-color: var(--bs-primary);
  width: 100%;
  font-size: 16px;
  color: var(--bs-white);
  outline: none;
  font-weight: 600;
  cursor: pointer;
  transition:
    transform 0.2s,
    box-shadow 0.2s;
  width: 100%;
}

.manageBtn {
  margin: 1rem 0 0;
  margin-top: 15px;
  border: 1px solid var(--grey-border-box-color);
  box-shadow: 0 2px 2px var(--grey-border-box-color);
  padding: 10px 10px;
  border-radius: 5px;
  font-size: 16px;
  color: var(--bs-white);
  outline: none;
  font-weight: 600;
  cursor: pointer;
  width: 45%;
  transition:
    transform 0.2s,
    box-shadow 0.2s;
}

.removeFilterIcon {
  cursor: pointer;
}

.searchForm {
  display: inline;
}

.view {
  margin-left: 2%;
  font-weight: 600;
  font-size: 16px;
  color: var(--bs-gray-600);
}

/* header (search, filter, dropdown) */
.btncon .btnsContainer {
  display: flex;
  margin: 0.5rem 0 1.5rem 0;
}

.btncon .btnsContainer .input {
  flex: 1;
  min-width: 18rem;
  position: relative;
}

.btncon .btnsContainer input {
  outline: 1px solid var(--bs-gray-400);
}

.btncon .btnsContainer .input button {
  width: 52px;
}

.noOutline input {
  outline: none;
}

.noOutline input:disabled {
  -webkit-text-fill-color: black !important;
}

.noOutline textarea:disabled {
  color: var(--bs-black) !important;
  opacity: 1;
}

.inputFields {
  box-shadow: 0 1px 1px var(--brand-primary);
}

.dropdowns {
  background-color: var(--bs-white);
  border: 1px solid #31bb6b;
  position: relative;
  display: inline-block;
  color: #31bb6b;
}

.chipIcon {
  height: 0.9rem !important;
}

.chip {
  height: 1.5rem !important;
}

.active {
  background-color: var(--status-active-bg);
}

.pending {
  background-color: var(--status-pending-bg);
  color: var(--status-pending-text);
  border-color: var(--status-pending-border);
}

/* Modals */
.itemModal {
  max-width: 80vw;
  margin-top: 2vh;
  margin-left: 13vw;
}

.titlemodal {
  color: #707070;
  font-weight: 600;
  font-size: 32px;
  width: 65%;
  margin-bottom: 0px;
}

.modalCloseBtn {
  width: 40px;
  height: 40px;
  padding: 1rem;
  display: flex;
  justify-content: center;
  align-items: center;
}

.imageContainer {
  display: flex;
  align-items: center;
  justify-content: center;
  margin-right: 0.5rem;
}

.TableImages {
  object-fit: cover;
  width: var(--image-width, 100%);
  height: var(--image-height, auto);
  border-radius: 0;
  margin-right: var(--image-spacing, 8px);
}

.avatarContainer {
  width: 28px;
  height: 26px;
}

/* Modal Table (Groups & Assignments) */
.modalTable {
  max-height: 220px;
  overflow-y: auto;
}

/* * Refortoring css for OrgList */

.btnsContainerOrgList {
  display: flex;
  margin: 2.5rem 0 2.5rem 0;
}

.btnsContainerOrgList .btnsBlockOrgList {
  display: flex;
}

.orgCreationBtn {
  width: 100%;
  border: None;
}

.enableEverythingBtn {
  width: 100%;
  border: None;
}

.pluginStoreBtn {
  width: 100%;
  background-color: var(--bs-white);
  color: var(--brown-color);
  border: 0.5px solid var(--brown-color);
}
.searchButtonOrgList {
  position: absolute;
  z-index: 10;
  bottom: 0;
  inset-inline-end: 0px;
  height: 100%;
  display: flex;
  justify-content: center;
  align-items: center;
}

.pluginStoreBtn:hover,
.pluginStoreBtn:focus {
  background-color: var(--dropdown-hover-color) !important;
  color: var(--brown-color) !important;
  border-color: var(--brown-color) !important;
}

.flexContainer {
  display: flex;
  justify-content: center;
  align-items: center;
  width: 100%;
}

.orText {
  display: block;
  position: absolute;
  top: -0.2rem;
  left: calc(50% - 2.6rem);
  margin: 0 auto;
  padding: 0.5rem 2rem;
  z-index: 100;
  background: var(--bs-white);
  color: var(--bs-secondary);
}

.sampleOrgSection {
  display: grid;
  grid-template-columns: repeat(1, 1fr);
  row-gap: 1em;
  width: 100%;
}

.sampleOrgCreationBtn {
  width: 100%;
  background-color: transparent;
  color: #707070;
  border-color: #707070;
  display: flex;
  justify-content: center;
  align-items: center;
}

.sampleHover:hover {
  border-color: grey;
  color: grey;
}

.sampleModalTitle {
  background-color: var(--bs-primary);
}

.btnsContainerOrgList .btnsBlockOrgList button {
  margin-left: 1rem;
  display: flex;
  justify-content: center;
  align-items: center;
}

.btnsContainerOrgList .inputOrgList {
  flex: 1;
  position: relative;
}

.btnsContainerOrgList input {
  outline: 1px solid var(--bs-gray-400);
}

.btnsContainerOrgList .inputOrgList button {
  width: 52px;
}

.listBoxOrgList {
  display: flex;
  flex-wrap: wrap;
  overflow: unset !important;
}

.listBoxOrgList .itemCardOrgList {
  width: 50%;
}
.notFound {
  flex: 1;
  display: flex;
  justify-content: center;
  align-items: center;
  flex-direction: column;
}

.mainpage {
  display: flex;
  flex-direction: row;
}

.editIcon {
  position: absolute;
  top: 10px;
  left: 20px;
  cursor: pointer;
}

.selectWrapper {
  position: relative;
}

.selectWithChevron {
  appearance: none;
  padding-right: 30px;
}

.selectWrapper::after {
  content: '\25BC';
  position: absolute;
  top: 50%;
  right: 10px;
  transform: translateY(-50%);
  pointer-events: none;
}

.sidebarstickyMemberDetail {
  padding: 0 2rem;
  text-overflow: ellipsis;
  /* overflow-x: hidden; */
}

.sidebarstickyMemberDetail > p {
  margin-top: -10px;
}

.navitem {
  padding-left: 27%;
  padding-top: 12px;
  padding-bottom: 12px;
  cursor: pointer;
}

.searchtitleMemberDetail {
  color: #707070;
  font-weight: 600;
  font-size: 18px;
  margin-top: 60px;
  margin-bottom: 20px;
  padding-bottom: 5px;
  border-bottom: 3px solid #eaebef;
  width: 60%;
}

.contact {
  width: 100%;
}

.sidebarstickyMemberDetail > input {
  text-decoration: none;
  margin-bottom: 50px;
  border-color: var(--grey-border-box-color);
  width: 80%;
  border-radius: 7px;
  padding-top: 5px;
  padding-bottom: 5px;
  padding-right: 10px;
  padding-left: 10px;
  box-shadow: none;
}

.logintitleMemberDetail {
  color: #707070;
  font-weight: 600;
  font-size: 20px;
  margin-bottom: 30px;
  padding-bottom: 5px;
  border-bottom: 3px solid #eaebef;
  width: 30%;
}

.logintitleadmin {
  color: #707070;
  font-weight: 600;
  font-size: 20px;
  margin-top: 50px;
  margin-bottom: 40px;
  padding-bottom: 5px;
  border-bottom: 3px solid #eaebef;
  width: 60%;
}

.cardBodyMemberDetail {
  height: 35vh;
  overflow-y: scroll;
}

.justifyspMemberDetail {
  display: flex;
  flex-direction: row;
  justify-content: space-between;
  align-items: flex-start;
  /* gap : 2px; */
}

.flexclm {
  display: flex;
  flex-direction: column;
}

.btngroup {
  display: flex;
  gap: 2rem;
  margin-bottom: 2rem;
}

@media screen and (max-width: 1200px) {
  .justifyspMemberDetail {
    padding-left: 55px;
    display: flex;
    justify-content: space-evenly;
  }

  .mainpageright {
    width: 100%;
  }

  .invitebtn {
    position: relative;
    right: 15px;
  }
}

.invitebtn {
  border: 1px solid var(--grey-border-box-color);
  box-shadow: 0 2px 2px var(--grey-border-box-color);
  border-radius: 5px;
  font-size: 16px;
  height: 60%;
  color: var(--bs-white);
  outline: none;
  font-weight: 600;
  cursor: pointer;
  transition:
    transform 0.2s,
    box-shadow 0.2s;
  background-color: #eaebef;
  margin-right: 13px;
}

.flexdir {
  display: flex;
  flex-direction: row;
  justify-content: space-between;
  border: none;
}

.form_wrapper {
  margin-top: 27px;
  top: 50%;
  left: 50%;
  transform: translate(-50%, -50%);
  position: absolute;
  display: flex;
  flex-direction: column;
  width: 30%;
  padding: 40px 30px;
  background: #ffffff;
  border-color: var(--grey-border-box-color);
  border-width: 5px;
  border-radius: 10px;
  max-height: 86vh;
  overflow: auto;
}

.form_wrapper form {
  display: flex;
  align-items: left;
  justify-content: left;
  flex-direction: column;
}

.titlemodalMemberDetail {
  color: #707070;
  font-weight: 600;
  font-size: 20px;
  margin-bottom: 20px;
  padding-bottom: 5px;
  border-bottom: 3px solid #eaebef;
  width: 65%;
}

.checkboxdiv > label {
  margin-right: 50px;
}

.checkboxdiv > label > input {
  margin-left: 10px;
}

.orgphoto {
  margin-top: 5px;
}

.orgphoto > input {
  margin-top: 10px;
  cursor: pointer;
  margin-bottom: 5px;
}

.cancel > i {
  margin-top: 5px;
  transform: scale(1.2);
  cursor: pointer;
  color: #707070;
}

.greenregbtnMemberDetail {
  margin: 1rem 0 0;
  margin-top: 10px;
  border: 1px solid var(--grey-border-box-color);
  box-shadow: 0 2px 2px var(--grey-border-box-color);
  padding: 10px 10px;
  border-radius: 5px;
  background-color: #eaebef;
  font-size: 16px;
  color: var(--bs-white);
  outline: none;
  font-weight: 600;
  cursor: pointer;
  transition:
    transform 0.2s,
    box-shadow 0.2s;
}

.whiteregbtn {
  margin: 1rem 0 0;
  margin-right: 2px;
  margin-top: 10px;
  border: 1px solid #eaebef;
  padding: 10px 10px;
  border-radius: 5px;
  background-color: var(--bs-white);
  font-size: 16px;
  color: #707070;
  outline: none;
  font-weight: 600;
  cursor: pointer;
  transition:
    transform 0.2s,
    box-shadow 0.2s;
}

@-webkit-keyframes load8 {
  0% {
    -webkit-transform: rotate(0deg);
    transform: rotate(0deg);
  }

  100% {
    -webkit-transform: rotate(360deg);
    transform: rotate(360deg);
  }
}

@keyframes load8 {
  0% {
    -webkit-transform: rotate(0deg);
    transform: rotate(0deg);
  }

  100% {
    -webkit-transform: rotate(360deg);
    transform: rotate(360deg);
  }
}

.list_boxMemberDetail {
  height: 70vh;
  overflow-y: auto;
  width: auto;
  padding-right: 50px;
}

.dispflex {
  display: flex;
}

.dispflex > input {
  width: 20%;
  border: none;
  box-shadow: none;
  margin-top: 5px;
}

.checkboxdivMemberDetail {
  display: flex;
}

.checkboxdivMemberDetail > div {
  width: 50%;
}

@media only screen and (max-width: 600px) {
  .sidebar {
    position: relative;
    bottom: 18px;
  }

  .invitebtn {
    width: 135px;
    position: relative;
    right: 10px;
  }

  .form_wrapper {
    width: 90%;
  }

  .searchtitleMemberDetail {
    margin-top: 30px;
  }
}

/* User page */

.memberfontcreatedbtn {
  border-radius: 7px;
  border-color: var(--grey-border-box-color);
  background-color: #eaebef;
  color: var(--bs-white);
  box-shadow: none;
  height: 2.5rem;
  width: max-content;
  display: flex;
  justify-content: center;
  align-items: center;
}

.userImage {
  width: 180px;
  height: 180px;
  object-fit: cover;
  border-radius: 8px;
}

@media only screen and (max-width: 1200px) {
  .userImage {
    width: 100px;
    height: 100px;
  }
}

.activeBtn {
  width: 100%;
  display: flex;
  color: #fff;
  border: 1px solid #000;
  background-color: #eaebef;
  transition: 0.5s;
}

.activeBtn:hover {
  color: #fff;
  background: #23864c;
  transition: 0.5s;
}

.inactiveBtn {
  width: 100%;
  display: flex;
  color: #707070;
  border: 1px solid #31bb6a60;
  background-color: #fff;
  transition: 0.5s;
}

.inactiveBtn:hover {
  color: #fff;
  background: #eaebef;
  transition: 0.5s;
}

.sidebarstickyMemberDetail > button {
  display: flex;
  align-items: center;
  text-align: start;
  padding: 0 1.5rem;
  height: 3.25rem;
  margin: 0 0 1.5rem 0;
  font-weight: bold;
  border-radius: 50px;
}

.bgFill {
  height: 2rem;
  width: 2rem;
  border-radius: 50%;
  margin-right: 1rem;
  display: flex;
  justify-content: center;
  align-items: center;
}

.activeBtn .bgFill {
  background-color: #fff;
}

.activeBtn i {
  color: #707070;
}

.inactiveBtn .bgFill {
  background-color: #eaebef;
}

.inactiveBtn:hover .bgFill {
  background-color: #fff;
}

.inactiveBtn i {
  color: #fff;
}

.inactiveBtn:hover i {
  color: #707070;
}

.topRadius {
  border-top-left-radius: 16px;
  border-top-right-radius: 16px;
}

.titlenameMemberDetail {
  font-weight: 600;
  font-size: 25px;
  padding: 15px;
  padding-bottom: 0px;
  width: 50%;
}

.toporglocMemberDetail {
  font-size: 16px;
  padding: 15px;
  padding-bottom: 0px;
}

.toporglocMemberDetail span {
  color: #737373;
}

.inputColor {
  background: #f1f3f6;
}

.cardHeaderMemberDetail {
  display: flex;
  justify-content: space-between;
  align-items: center;
}

.width60 {
  width: 60%;
}

.maxWidth40 {
  max-width: 40%;
}
.maxWidth50 {
  max-width: 50%;
}

.allRound {
  border-radius: 16px;
}

.WidthFit {
  width: fit-content;
}

.dateboxMemberDetail {
  border-radius: 7px;
  border-color: var(--grey-border-box-color);
  outline: none;
  box-shadow: none;
  padding-top: 2px;
  padding-bottom: 2px;
  padding-right: 5px;
  padding-left: 5px;
  margin-right: 5px;
  margin-left: 5px;
}

.dateboxMemberDetail > div > input {
  padding: 0.5rem 0 0.5rem 0.5rem !important; /* top, right, bottom, left */
  background-color: #f1f3f6;
  border-radius: var(--bs-border-radius) !important;
  border: none !important;
}

.dateboxMemberDetail > div > div {
  margin-left: 0px !important;
}

.dateboxMemberDetail > div > fieldset {
  border: none !important;
  /* background-color: #f1f3f6; */
  border-radius: var(--bs-border-radius) !important;
}

.dateboxMemberDetail > div {
  margin: 0.5rem !important;
  background-color: #f1f3f6;
}

input::file-selector-button {
  background-color: black;
  color: var(--bs-white);
}

.Outline {
  outline: 1px solid var(--bs-gray-400);
}

.tagLink {
  font-weight: 600;
  color: var(--bs-gray-700);
  cursor: pointer;
}

.tagLink:hover {
  font-weight: 800;
  color: var(--bs-blue);
  text-decoration: underline;
}

@media (max-width: 1440px) {
  .contractOrgList {
    padding-left: calc(250px + 2rem + 1.5rem);
  }

  .listBoxOrgList .itemCardOrgList {
    width: 100%;
  }
}

@media (max-width: 1020px) {
  .btnsContainerOrgList {
    flex-direction: column;
    margin: 1.5rem 0;
  }

  .btnsContainerOrgList .btnsBlockOrgList {
    margin: 1.5rem 0 0 0;
    justify-content: space-between;
  }

  .btnsContainerOrgList .btnsBlockOrgList button {
    margin: 0;
  }

  .btnsContainerOrgList .btnsBlockOrgList div button {
    margin-right: 1.5rem;
  }
}

/* For mobile devices  */

@media (max-width: 520px) {
  .btnsContainerOrgList {
    margin-bottom: 0;
  }

  .btnsContainerOrgList .btnsBlockOrgList {
    display: block;
    margin-top: 1rem;
    margin-right: 0;
  }

  .btnsContainerOrgList .btnsBlockOrgList div {
    flex: 1;
  }

  .btnsContainerOrgList .btnsBlockOrgList div[title='Sort organizations'] {
    margin-right: 0.5rem;
  }

  .btnsContainerOrgList .btnsBlockOrgList button {
    margin-bottom: 1rem;
    margin-right: 0;
    width: 100%;
  }
}
@media (max-width: 600px) {
  .cardBody {
    min-height: 120px;
  }

  .cardBody .iconWrapper {
    position: absolute;
    top: 1rem;
    left: 1rem;
  }

  .cardBody .textWrapper {
    margin-top: calc(0.5rem + 36px);
    text-align: right;
  }

  .cardBody .textWrapper .primaryText {
    font-size: 1.5rem;
  }

  .cardBody .textWrapper .secondaryText {
    font-size: 1rem;
  }
}

.cardBody {
  padding: 1.25rem 1.5rem;
}

.cardBody .iconWrapper {
  position: relative;
  height: 48px;
  width: 48px;
  display: flex;
  justify-content: center;
  align-items: center;
}

.cardBody .iconWrapper .themeOverlay {
  background: var(--bs-primary);
  position: absolute;
  top: 0;
  right: 0;
  bottom: 0;
  left: 0;
  opacity: 0.12;
  border-radius: 50%;
}

.cardBody .textWrapper .primaryText {
  font-size: 24px;
  font-weight: bold;
  display: block;
}

.cardBody .textWrapper .secondaryText {
  font-size: 14px;
  display: block;
  color: var(--bs-secondary);
}

/* Loading OrgList CSS */

.itemCardOrgList .loadingWrapper {
  background-color: var(--bs-white);
  margin: 0.5rem;
  height: calc(120px + 2rem);
  padding: 1rem;
  border-radius: 8px;
  outline: 1px solid var(--bs-gray-200);
  position: relative;
}

.itemCardOrgList .loadingWrapper .innerContainer {
  display: flex;
}

.itemCardOrgList .loadingWrapper .innerContainer .orgImgContainer {
  width: 120px;
  height: 120px;
  border-radius: 4px;
}

.itemCardOrgList .loadingWrapper .innerContainer .content {
  flex: 1;
  display: flex;
  flex-direction: column;
  margin-left: 1rem;
}

.titlemodaldialog {
  color: #707070;
  font-size: 20px;
  margin-bottom: 20px;
  padding-bottom: 5px;
}

form label {
  font-weight: bold;
  padding-bottom: 1px;
  font-size: 14px;
  color: #707070;
}

form > input {
  display: block;
  margin-bottom: 20px;
  border: 1px solid var(--grey-border-box-color);
  box-shadow: 2px 1px var(--grey-border-box-color);
  padding: 10px 20px;
  border-radius: 5px;
  background: none;
  width: 100%;
  transition: all 0.3s ease-in-out;
  -webkit-transition: all 0.3s ease-in-out;
  -moz-transition: all 0.3s ease-in-out;
  -ms-transition: all 0.3s ease-in-out;
  -o-transition: all 0.3s ease-in-out;
}

.itemCardOrgList .loadingWrapper .innerContainer .content h5 {
  height: 24px;
  width: 60%;
  margin-bottom: 0.8rem;
}

.modalbody {
  width: 50px;
}

.pluginStoreBtnContainer {
  display: flex;
  gap: 1rem;
}

.itemCardOrgList .loadingWrapper .innerContainer .content h6[title='Location'] {
  display: block;
  width: 45%;
  height: 18px;
}

.itemCardOrgList .loadingWrapper .innerContainer .content h6 {
  display: block;
  width: 30%;
  height: 16px;
  margin-bottom: 0.8rem;
}

.itemCardOrgList .loadingWrapper .button {
  position: absolute;
  height: 48px;
  width: 92px;
  bottom: 1rem;
  right: 1rem;
  z-index: 1;
}

.login_background {
  min-height: 100vh;
}

.communityLogo {
  object-fit: contain;
}

.row .left_portion {
  display: flex;
  justify-content: center;
  align-items: center;
  flex-direction: column;
  height: 100vh;
}

.selectOrgText input {
  outline: none !important;
}

.row .left_portion .inner .palisadoes_logo {
  width: 600px;
  height: auto;
}

.row .right_portion {
  min-height: 100vh;
  position: relative;
  overflow-y: scroll;
  display: flex;
  flex-direction: column;
  justify-content: center;
  padding: 1rem 2.5rem;
  background: var(--bs-white);
}

.row .right_portion::-webkit-scrollbar {
  width: 8px;
}

.row .right_portion::-webkit-scrollbar-track {
  background: transparent;
}

.row .right_portion::-webkit-scrollbar-thumb {
  background-color: rgba(0, 0, 0, 0.2);
  border-radius: 4px;
}

.row .right_portion .langChangeBtn {
  margin: 0;
  position: absolute;
  top: 1rem;
  left: 1rem;
}

.langChangeBtnStyle {
  width: 7.5rem;
  height: 2.2rem;
  padding: 0;
}

.talawa_logo {
  height: clamp(3rem, 8vw, 5rem);
  width: auto;
  aspect-ratio: 1;
  display: block;
  margin: 1.5rem auto 1rem;
  @media (prefers-reduced-motion: no-preference) {
    -webkit-animation: zoomIn 0.3s ease-in-out;
    animation: zoomIn 0.3s ease-in-out;
  }
}

.row .orText {
  display: block;
  position: absolute;
  top: 0;
  left: calc(50% - 2.6rem);
  margin: 0 auto;
  padding: 0.35rem 2rem;
  z-index: 100;
  background: var(--bs-white);
  color: var(--bs-secondary);
}

.email_button {
  position: absolute;
  z-index: 10;
  bottom: 0;
  right: 0;
  height: 100%;
  display: flex;
  background-color: var(--search-button-bg);
  border-color: var(--search-button-border);
  justify-content: center;
  align-items: center;
}

.login_btn {
  background-color: var(--search-button-bg);
  border-color: var(--search-button-border);
  margin-top: 1rem;
  margin-bottom: 1rem;
  width: 100%;
  transition: background-color 0.2s ease;
  cursor: pointer;
}

.reg_btn {
  background-color: var(--dropdown-border-color);
  border-color: var(--dropdown-border-color);
  margin-top: 1rem;
  color: var(--bs-white);
  margin-bottom: 1rem;
  width: 100%;
  transition: background-color 0.2s ease;
  cursor: pointer;
}

.active_tab {
  -webkit-animation: fadeIn 0.3s ease-in-out;
  animation: fadeIn 0.3s ease-in-out;
}

.socialIcons {
  display: flex;
  gap: 16px;
  justify-content: center;
}

.password_checks {
  display: flex;
  justify-content: space-between;
  align-items: flex-start;
  flex-direction: column;
  gap: var(--spacing-md, 1rem);
}

.password_check_element {
  padding: var(--spacing-sm, 0.5rem) 0;
}

.password_check_element_top {
  margin-top: var(--spacing-lg, 1.125rem);
}

.password_check_element_bottom {
  margin-bottom: var(--spacing-lg, 1.25rem);
}

@media (max-width: 450px) {
  .itemCardOrgList .loadingWrapper {
    height: unset;
    margin: 0.5rem 0;
    padding: 1.25rem 1.5rem;
  }

  .itemCardOrgList .loadingWrapper .innerContainer {
    flex-direction: column;
  }

  .itemCardOrgList .loadingWrapper .innerContainer .orgImgContainer {
    height: 200px;
    width: 100%;
    margin-bottom: 0.8rem;
  }

  .itemCardOrgList .loadingWrapper .innerContainer .content {
    margin-left: 0;
  }

  .itemCardOrgList .loadingWrapper .button {
    bottom: 0;
    right: 0;
    border-radius: 0.5rem;
    position: relative;
    margin-left: auto;
    display: block;
  }
}

/* * Refortoring css for Leaderboard */

.TableImageSmall {
  object-fit: cover;
  width: var(--table-image-small-size);
  height: var(--table-image-small-size);
  border-radius: 100%;
}

.avatarContainer {
  width: 28px;
  height: 26px;
}

.imageContainer {
  display: flex;
  align-items: center;
  justify-content: center;
  margin-right: 0.5rem;
}
/* CSS Refactor for OrgPost */

.btnsContainerOrgPost {
  display: flex;
  margin: 2.5rem 0 2.5rem 0;
}

.btnsContainerOrgPost .btnsBlockOrgPost {
  display: flex;
}

.btnsContainerOrgPost .btnsBlockOrgPost button {
  margin-left: 1rem;
  display: flex;
  justify-content: center;
  align-items: center;
}

.btnsContainerOrgPost .inputOrgPost {
  flex: 1;
  position: relative;
}

.btnsContainerOrgPost input {
  outline: 1px solid var(--bs-gray-400);
}

.btnsContainerOrgPost .inputOrgPost button {
  width: 52px;
}

.previewOrgPost {
  display: flex;
  position: relative;
  width: 100%;
  margin-top: 10px;
  justify-content: center;
}
.previewOrgPost img {
  width: 400px;
  height: auto;
}
.previewOrgPost video {
  width: 400px;
  height: auto;
}
.mainpagerightOrgPost > hr {
  margin-top: 20px;
  width: 100%;
  margin-left: -15px;
  margin-right: -15px;
  margin-bottom: 20px;
}

.pageWrapper {
  display: flex;
  flex-direction: column;
  align-items: center;
  justify-content: center;
  height: 100vh;
}

.cardTemplate {
  padding: 2rem;
  background-color: #fff;
  border-radius: 0.8rem;
  border: 1px solid var(--bs-gray-200);
}

.keyWrapper {
  height: 72px;
  width: 72px;
  transform: rotate(180deg);
  transform-origin: center;
  position: relative;
  overflow: hidden;
  display: flex;
  justify-content: center;
  align-items: center;
  border-radius: 50%;
  margin: 1rem auto;
}

.keyWrapper .themeOverlay {
  position: absolute;
  background-color: var(--bs-primary);
  height: 100%;
  width: 100%;
  opacity: var(--theme-overlay-opacity, 0.15);
}

.keyWrapper .keyLogo {
  height: 42px;
  width: 42px;
  -webkit-animation: zoomIn 0.3s ease-in-out;
  animation: zoomIn 0.3s ease-in-out;
}

@media (max-width: 1020px) {
  .btnsContainerOrgPost {
    flex-direction: column;
    margin: 1.5rem 0;
  }

  .btnsContainerOrgPost .btnsBlockOrgPost {
    margin: 1.5rem 0 0 0;
    justify-content: space-between;
  }

  .btnsContainerOrgPost .btnsBlockOrgPost button {
    margin: 0;
  }

  .btnsContainerOrgPost .btnsBlockOrgPost div button {
    margin-right: 1.5rem;
  }
}

@media (max-width: 992px) {
  .row .left_portion {
    padding: 0 2rem;
  }
  .row .left_portion .inner .palisadoes_logo {
    width: 100%;
  }
}

@media (max-width: 769px) {
  .row {
    flex-direction: column-reverse;
  }
  .row .right_portion,
  .row .left_portion {
    height: unset;
  }
  .row .right_portion {
    min-height: 100vh;
    overflow-y: unset;
  }
  .row .left_portion .inner {
    display: flex;
    justify-content: center;
  }
  .row .left_portion .inner .palisadoes_logo {
    height: 70px;
    width: unset;
    position: absolute;
    margin: 0.5rem;
    top: 0;
    right: 0;
    z-index: 100;
  }
  .row .left_portion .inner p {
    margin-bottom: 0;
    padding: 1rem;
  }
  .socialIcons {
    margin-bottom: 1rem;
  }
}

@media (max-width: 577px) {
  .row .right_portion {
    padding: 1rem 1rem 0 1rem;
  }
  .row .right_portion .langChangeBtn {
    position: absolute;
    margin: 1rem;
    left: 0;
    top: 0;
  }
  .marginTopForReg {
    margin-top: 4rem !important;
  }
  .row .right_portion .talawa_logo {
    height: 120px;
    margin: 0 auto 2rem auto;
  }
  .socialIcons {
    margin-bottom: 1rem;
  }
}

@media (prefers-reduced-motion: reduce) {
  .talawa_logo {
    animation: none;
  }

  .active_tab {
    animation: none;
  }
}

@-webkit-keyframes zoomIn {
  0% {
    opacity: 0;
    -webkit-transform: scale(0.5);
    transform: scale(0.5);
  }
  100% {
    opacity: 1;
    -webkit-transform: scale(1);
    transform: scale(1);
  }
}

@keyframes zoomIn {
  0% {
    opacity: 0;
    -webkit-transform: scale(0.5);
    transform: scale(0.5);
  }
  100% {
    opacity: 1;
    -webkit-transform: scale(1);
    transform: scale(1);
  }
}

@-webkit-keyframes fadeIn {
  0% {
    opacity: 0;
    -webkit-transform: translateY(2rem);
    transform: translateY(2rem);
  }
  100% {
    opacity: 1;
    -webkit-transform: translateY(0);
    transform: translateY(0);
  }
}

@keyframes fadeIn {
  0% {
    opacity: 0;
    -webkit-transform: translateY(2rem);
    transform: translateY(2rem);
  }
  100% {
    opacity: 1;
    -webkit-transform: translateY(0);
    transform: translateY(0);
  }
}

/* For mobile devices  */

@media (max-width: 520px) {
  .btnsContainerOrgPost {
    margin-bottom: 0;
  }

  .btnsContainerOrgPost .btnsBlockOrgPost {
    display: block;
    margin-top: 1rem;
    margin-right: 0;
  }

  .btnsContainerOrgPost .btnsBlockOrgPost div {
    flex: 1;
  }

  .btnsContainerOrgPost .btnsBlockOrgPost div[title='Sort organizations'] {
    margin-right: 0.5rem;
  }

  .btnsContainerOrgPost .btnsBlockOrgPost button {
    margin-bottom: 1rem;
    margin-right: 0;
    width: 100%;
  }
}
@media screen and (max-width: 575.5px) {
  .mainpagerightOrgPost {
    width: 98%;
  }
}
.addbtnOrgPost {
  border: 1px solid var(--grey-border-box-color);
  box-shadow: 0 2px 2px var(--grey-border-box-color);
  border-radius: 5px;
  font-size: 16px;
  height: 60%;
  width: 60%;
  color: var(--bs-white);
  outline: none;
  font-weight: 600;
  cursor: pointer;
  transition:
    transform 0.2s,
    box-shadow 0.2s;
}
.postinfo {
  height: 80px;
  margin-bottom: 20px;
}
.closeButtonOrgPost {
  position: absolute;
  top: 0px;
  right: 0px;
  background: transparent;
  transform: scale(1.2);
  cursor: pointer;
  border: none;
  color: #707070;
  font-weight: 600;
  font-size: 16px;
}
button[data-testid='createPostBtn'] {
  display: block;
}
.loader,
.loader:after {
  border-radius: 50%;
  width: var(--loader-size);
  height: var(--loader-size);
}
.loader {
  margin: 60px auto;
  margin-top: 35vh !important;
  font-size: 10px;
  position: relative;
  text-indent: -9999em;
  border-top: 1.1em solid rgba(255, 255, 255, 0.2);
  border-right: 1.1em solid rgba(255, 255, 255, 0.2);
  border-bottom: 1.1em solid rgba(255, 255, 255, 0.2);
  border-left: 1.1em solid #febc59;
  -webkit-transform: translateZ(0);
  -ms-transform: translateZ(0);
  transform: translateZ(0);
  -webkit-animation: load8 1.1s infinite linear;
  animation: load8 1.1s infinite linear;
}
@keyframes load8 {
  0% {
    -webkit-transform: rotate(0deg);
    transform: rotate(0deg);
  }
  100% {
    -webkit-transform: rotate(360deg);
    transform: rotate(360deg);
  }
}
.list_box {
  height: 70vh;
  overflow-y: auto;
  width: auto;
}
@media only screen and (max-width: 600px) {
  .form_wrapper {
    width: 90%;
    top: 45%;
  }
}
.cardItem {
  position: relative;
  display: flex;
  align-items: center;
  border: 1px solid var(--bs-gray-200);
  border-radius: 8px;
  margin-top: 20px;
}
@-webkit-keyframes zoomIn {
  0% {
    opacity: 0;
    -webkit-transform: scale(0.5);
    transform: scale(0.5);
  }
  100% {
    opacity: 1;
    -webkit-transform: scale(1);
    transform: scale(1);
  }
}

@keyframes zoomIn {
  0% {
    opacity: 0;
    -webkit-transform: scale(0.5);
    transform: scale(0.5);
  }
  100% {
    opacity: 1;
    -webkit-transform: scale(1);
    transform: scale(1);
  }
}

.cardItem .iconWrapper {
  position: relative;
  height: 40px;
  width: 40px;
  display: flex;
  justify-content: center;
  align-items: center;
}

.cardItem .iconWrapper .themeOverlay {
  background: var(--bs-primary);
  position: absolute;
  top: 0;
  right: 0;
  bottom: 0;
  left: 0;
  opacity: 0.12;
  border-radius: 50%;
}

.cardItem .title {
  font-size: 1rem;
  flex: 1;
  overflow: hidden;
  text-overflow: ellipsis;
  white-space: nowrap; /* Fallback for browsers that don't support line-clamp */
  margin-left: 3px;
}
/* Modern browsers - enable line clamping */
@supports (-webkit-line-clamp: 1) {
  .cardItem .title,
  .cardItem .location,
  .cardItem .time {
    display: -webkit-box;
    -webkit-line-clamp: 1;
    -webkit-box-orient: vertical;
    white-space: initial;
  }
}
.cardItem .location {
  font-size: 0.9rem;
  color: var(--bs-primary);
  overflow: hidden;
  display: -webkit-box;
  -webkit-line-clamp: 1;
  line-clamp: 1;
  -webkit-box-orient: vertical;
}

.cardItem .time {
  font-size: 0.9rem;
  color: var(--bs-secondary);
}

.cardItem .creator {
  font-size: 1rem;
  color: var(--bs-success, #21d015);
}
.rightCard {
  display: flex;
  gap: 7px;
  min-width: 170px;
  justify-content: center;
  flex-direction: column;
  margin-left: 10px;
  overflow-x: hidden;
  width: 210px;

  @keyframes zoomIn {
    0% {
      opacity: 0;
      -webkit-transform: scale(0.5);
      transform: scale(0.5);
    }

    100% {
      opacity: 1;
      -webkit-transform: scale(1);
      transform: scale(1);
    }
  }

  /* AddOnEntry.tsx */

  .entrytoggle {
    margin: 24px 24px 0 auto;
    width: fit-content;
  }

  .entryaction {
    margin-left: auto;
    display: flex !important;
    align-items: center;
    background-color: transparent;
    color: #31bb6b;
  }

  .entryaction .spinner-grow {
    height: 1rem;
    width: 1rem;
    margin-right: 8px;
  }
}

.leftDrawer {
  width: calc(300px + 2rem);
  position: fixed;
  top: 0;
  bottom: 0;
  z-index: 100;
  display: flex;
  flex-direction: column;
  padding: 1rem 1rem 0 1rem;
  background-color: #f6f8fc;
  transition: 0.5s;
  font-family: var(--bs-leftDrawer-font-family);
}

.activeDrawer {
  width: calc(300px + 2rem);
  position: fixed;
  top: 0;
  left: 0;
  bottom: 0;
  animation: comeToRightBigScreen 0.5s ease-in-out;
}

.inactiveDrawer {
  position: fixed;
  top: 0;
  left: calc(-300px - 2rem);
  bottom: 0;
  animation: goToLeftBigScreen 0.5s ease-in-out;
}

.leftDrawer .talawaLogo {
  width: 100%;
  height: 65px;
}

.leftDrawer .talawaText {
  font-size: 20px;
  text-align: center;
  font-weight: 500;
}

.leftDrawer .titleHeader {
  margin: 2rem 0 1rem 0;
  font-weight: 600;
}

.leftDrawer .optionList button {
  display: flex;
  align-items: center;
  width: 100%;
  text-align: start;
  margin-bottom: 0.8rem;
  border-radius: 16px;
  outline: none;
  border: none;
}

.leftDrawer .optionList button .iconWrapper {
  width: 36px;
}

.leftDrawer .profileContainer {
  border: none;
  width: 100%;
  padding: 2.1rem 0.5rem;
  height: 52px;
  display: flex;
  align-items: center;
  background-color: var(--bs-white);
}

.leftDrawer .profileContainer:focus {
  outline: none;
  background-color: var(--bs-gray-100);
}

.leftDrawer .imageContainer {
  width: 68px;
}

.leftDrawer .profileContainer img {
  height: 52px;
  width: 52px;
  border-radius: 50%;
}

.leftDrawer .profileContainer .profileText {
  flex: 1;
  text-align: start;
}

.leftDrawer .profileContainer .profileText .primaryText {
  font-size: 1.1rem;
  font-weight: 600;
}

.leftDrawer .profileContainer .profileText .secondaryText {
  font-size: 0.8rem;
  font-weight: 400;
  color: var(--bs-secondary);
  display: block;
  text-transform: capitalize;
}

@media (max-width: 1120px) {
  .leftDrawer {
    width: calc(250px + 2rem);
    padding: 1rem 1rem 0 1rem;
  }
}

/* For tablets */
@media (max-width: 820px) {
  .hideElemByDefault {
    display: none;
  }

  .leftDrawer {
    width: 100%;
    left: 0;
    right: 0;
  }

  .inactiveDrawer {
    opacity: 0;
    left: 0;
    z-index: -1;
    animation: closeDrawer 0.4s ease-in-out;
  }

  .activeDrawer {
    display: flex;
    z-index: 100;
    animation: openDrawer 0.6s ease-in-out;
  }

  .logout {
    margin-bottom: 2.5rem !important;
  }
}

@keyframes goToLeftBigScreen {
  from {
    left: 0;
  }

  to {
    opacity: 0.1;
    left: calc(-300px - 2rem);
  }
}

/* Webkit prefix for older browser compatibility */
@-webkit-keyframes goToLeftBigScreen {
  from {
    left: 0;
  }

  to {
    opacity: 0.1;
    left: calc(-300px - 2rem);
  }
}

@keyframes comeToRightBigScreen {
  from {
    opacity: 0.4;
    left: calc(-300px - 2rem);
  }

  to {
    opacity: 1;
    left: 0;
  }
}

/* Webkit prefix for older browser compatibility */
@-webkit-keyframes comeToRightBigScreen {
  from {
    opacity: 0.4;
    left: calc(-300px - 2rem);
  }

  to {
    opacity: 1;
    left: 0;
  }
}

@keyframes closeDrawer {
  from {
    left: 0;
    opacity: 1;
  }

  to {
    left: -1000px;
    opacity: 0;
  }
}

/* Webkit prefix for older browser compatibility */
@-webkit-keyframes closeDrawer {
  from {
    left: 0;
    opacity: 1;
  }

  to {
    left: -1000px;
    opacity: 0;
  }
}

@keyframes openDrawer {
  from {
    opacity: 0;
    left: -1000px;
  }

  to {
    left: 0;
    opacity: 1;
  }
}

/* Webkit prefix for older browser compatibility */
@-webkit-keyframes openDrawer {
  from {
    opacity: 0;
    left: -1000px;
  }
  to {
    left: 0;
    opacity: 1;
  }
}

<<<<<<< HEAD
.entryaction .spinner-grow {
  height: 1rem;
  width: 1rem;
  margin-right: 8px;
}

/* PostCard.tsx */

.cardStyles {
  width: 20rem;
  background-color: white;
  padding: 0;
  border: none !important;
  outline: none !important;
}

.cardHeaderPostCard {
  display: flex;
  width: 100%;
  padding-inline: 0;
  padding-block: 0;
  flex-direction: row;
  gap: 0.5rem;
  align-items: center;
  background-color: white;
  border-bottom: 1px solid #dddddd;
}

.creator {
  display: flex;
  width: 100%;
  padding-inline: 1rem;
  padding-block: 0;
  flex-direction: row;
  gap: 0.5rem;
  align-items: center;
}
.creator p {
  margin-bottom: 0;
  font-weight: 500;
}
.creator svg {
  width: 2rem;
  height: 2rem;
}

.customToggle {
  padding: 0;
  background: none;
  border: none;
  margin-right: 1rem;
  --bs-btn-active-bg: none;
}
.customToggle svg {
  color: black;
}

.customToggle::after {
  content: none;
}
.customToggle:hover,
.customToggle:focus,
.customToggle:active {
  background: none;
  border: none;
}
.customToggle svg {
  color: black;
}

.cardBodyPostCard div {
  padding: 0.5rem;
}

.imageContainerPostCard {
  max-width: 100%;
}

.cardTitlePostCard {
  --max-lines: 1;
  display: -webkit-box;
  overflow: hidden;
  -webkit-box-orient: vertical;
  -webkit-line-clamp: var(--max-lines);

  font-size: 1.3rem !important;
  font-weight: 600;
}

.date {
  font-weight: 600;
}

.cardText {
  --max-lines: 2;
  display: -webkit-box;
  overflow: hidden;
  -webkit-box-orient: vertical;
  -webkit-line-clamp: var(--max-lines);

  padding-top: 0;
  font-weight: 300;
  margin-top: 0.7rem !important;
  text-align: justify;
}

.viewBtn {
  display: flex;
  justify-content: flex-end;
  margin: 0.5rem;
}
.viewBtn Button {
  padding-inline: 1rem;
}
.cardActions {
  display: flex;
  flex-direction: row;
  align-items: center;
  gap: 1px;
  justify-content: flex-end;
}

.cardActionBtn {
  background-color: rgba(0, 0, 0, 0);
  padding: 0;
  border: none;
  color: black;
  transition: background-color 0.2s ease;
}

.cardActionBtn:hover,
.cardActionBtn:focus {
  background-color: ghostwhite;
  border: none;
  color: black !important;
  outline: 2px solid var(--subtle-blue-grey);
  outline-offset: 2px;
}

.creatorNameModal {
  display: flex;
  flex-direction: row;
  gap: 5px;
  align-items: center;
  margin-bottom: 10px;
}

.modalActions {
  display: flex;
  flex-direction: row;
  align-items: center;
  gap: 1rem;
  margin: 5px 0px;
}

.textModal {
  margin-top: 10px;
}

.colorPrimary {
  background: var(--subtle-blue-grey);
  color: var(--bs-white);
  cursor: pointer;
}

.commentContainer {
  overflow: auto;
  max-height: 18rem;
  padding-bottom: 1rem;
}

.modalFooter {
  background-color: var(--bs-white);
  width: 100%;
  padding-block: 0.5rem;
  display: flex;
  flex-direction: column;
  border-top: 1px solid var(--input-shadow-color);
}

.inputArea {
  border: none;
  outline: none;
  background-color: var(--input-area-color);
}

.postImage {
  height: 300px;
  object-fit: cover;
=======
.attendance-modal .borderRightGreen {
  border-right: 1px solid green;
}
.attendance-modal .positionedTopRight {
  top: 10px;
  right: 15px;
  z-index: 1;
}
.attendance-modal .topRightCorner {
  position: absolute;
  right: 0;
  top: 0;
  border-bottom-left-radius: 8px;
}
.attendance-modal .bottomRightCorner {
  position: absolute;
  right: 0;
  bottom: 0;
  border-top-left-radius: 12px;
}
.attendance-modal .topLeftCorner {
  position: absolute;
  left: 0;
  top: 0;
  border-bottom-right-radius: 8px;
}
.attendance-modal .largeBoldText {
  font-size: 80px;
  font-weight: 400;
}
.attendance-modal .paddingBottom30 {
  padding-bottom: 30px;
}
.attendance-modal .paddingBottom2Rem {
  padding-bottom: 2rem;
>>>>>>> c9292d1d
}<|MERGE_RESOLUTION|>--- conflicted
+++ resolved
@@ -3483,11 +3483,41 @@
   }
 }
 
-<<<<<<< HEAD
-.entryaction .spinner-grow {
-  height: 1rem;
-  width: 1rem;
-  margin-right: 8px;
+.attendance-modal .borderRightGreen {
+  border-right: 1px solid green;
+}
+.attendance-modal .positionedTopRight {
+  top: 10px;
+  right: 15px;
+  z-index: 1;
+}
+.attendance-modal .topRightCorner {
+  position: absolute;
+  right: 0;
+  top: 0;
+  border-bottom-left-radius: 8px;
+}
+.attendance-modal .bottomRightCorner {
+  position: absolute;
+  right: 0;
+  bottom: 0;
+  border-top-left-radius: 12px;
+}
+.attendance-modal .topLeftCorner {
+  position: absolute;
+  left: 0;
+  top: 0;
+  border-bottom-right-radius: 8px;
+}
+.attendance-modal .largeBoldText {
+  font-size: 80px;
+  font-weight: 400;
+}
+.attendance-modal .paddingBottom30 {
+  padding-bottom: 30px;
+}
+.attendance-modal .paddingBottom2Rem {
+  padding-bottom: 2rem;
 }
 
 /* PostCard.tsx */
@@ -3673,41 +3703,4 @@
 .postImage {
   height: 300px;
   object-fit: cover;
-=======
-.attendance-modal .borderRightGreen {
-  border-right: 1px solid green;
-}
-.attendance-modal .positionedTopRight {
-  top: 10px;
-  right: 15px;
-  z-index: 1;
-}
-.attendance-modal .topRightCorner {
-  position: absolute;
-  right: 0;
-  top: 0;
-  border-bottom-left-radius: 8px;
-}
-.attendance-modal .bottomRightCorner {
-  position: absolute;
-  right: 0;
-  bottom: 0;
-  border-top-left-radius: 12px;
-}
-.attendance-modal .topLeftCorner {
-  position: absolute;
-  left: 0;
-  top: 0;
-  border-bottom-right-radius: 8px;
-}
-.attendance-modal .largeBoldText {
-  font-size: 80px;
-  font-weight: 400;
-}
-.attendance-modal .paddingBottom30 {
-  padding-bottom: 30px;
-}
-.attendance-modal .paddingBottom2Rem {
-  padding-bottom: 2rem;
->>>>>>> c9292d1d
 }