:root {
  /* Neutral Colors */
  --grey-light: #eaebef;
  --grey-dark: #707070;
  --grey-border: #e8e5e5;
  --input-shadow: #dddddd;

  /* Blue Shades */
  --blue-primary: #0056b3;
  --blue-subtle: #7c9beb;
  --blue-subtle-hover: #5f7e91;
  --blue-search-bg: #a8c7fa;
  --toggle-bg: #1e4e8c;
  --dropdown-hover: #eff1f7;

  /* Red Shades */
  --red-delete-bg: #f8d6dc;
  --red-delete-text: #ff4d4f;

  /* Yellow/Orange Shades */
  --loader-color: #febc59;

  /* Miscellaneous */
  --grey-color: #5e5e5e;
  --bs-btn-bg: #212529;
  --grey-color: #a5a5a5;
  --grey-light: #98e0b6;
  --bs-white: #f5f5f5;
  --bs--grey: #737373;
  --grey-light: #31bb6b1f;
  --bs-dark: #00000010;
  --bg-white: #f2f7ff;
  --brown-color: #555555;
  --blue-color: #0000ff;
  --light-blue-color: #286fe0;
  --dimp-white: #b5b5b5;
  --gray-blue: #1e293b;
  --gray-white: #808080;
  --dropdown-hover-color: #eff1f7;
  --grey-bg-color: #eaebef;
  --light-dark-green: #08780b;
  --blue-light: #add8e6;
  --green-color: #21d015;
  --light-more-green: #39a440;
  --off-light-green: #31bb6a60;
  --dark-emerald-green: #23864c;
  --light-neon-green: #afffe8;
  --white-color: #ffffff;
  --off-white-color: #ffffff97;
  --black-color: #000000;
  --black-shadow-color: #00000029;
  --white-shadow-color: #ffffff33;
  --light-dark-gray-color: #505050;
  --light-orange: #febc59;
  --grey-border-box-color: #e8e5e5;
  --subtle-blue-grey: #7c9beb;
  --subtle-blue-grey-hover: #5f7e91;
  --white: #fff;
  --black: black;

  /* Background and Border */
  --table-bg: #eaebef;
  --tablerow-bg: #eff1f7;
  --date-picker-bg: #f2f2f2;
  --table-bg-color: var(--grey-bg-color);
  --tablerow-bg-color: var(--dropdown-hover-color);
  --row-background: var(--bs-white, var(--bs-white));

  /* Font Sizes */
  --font-size-header: 16px;

  /* Borders and Radius */
  --primary-border-solid: 1px solid var(--dropdown-border-color);
  --table-head-radius: 20px;

  /* Loader Sizes */
  --loader-size: 10em;
  --loader-border-width: 1.1em;

  /* Image Sizes */
  --table-image-size: 50px;
  --table-image-small-size: 25px;

  /* Modal Dimensions */
  --modal-width: 670px;
  --modal-max-width: 680px;

  /* Additional Variables */
  --input-shadow-color: #dddddd;
  --delete-button-bg: #f8d6dc;
  --delete-button-color: #ff4d4f;
  --search-button-bg: #a8c7fa;
  --search-button-border: var(--brown-color);
  --bs-primary: #0056b3;
  --bs-warning: #ffc107;
  --bs-white: #fff;
  --bs-gray-600: #4b5563;
  --bs-gray-400: #9ca3af;
  --bs-gray-300: #d1d5db;
  --toggle-button-bg: #1e4e8c;
  --table-head-bg: var(--bs-primary, var(--blue-color));
  --table-head-color: var(--bs-white, var(--white-color));
  --table-header-color: var(--bs-greyish-black, var(--black-color));
  --input-area-color: #f1f3f6;
  --date-picker-background: #f2f2f2;
  --grey-bg-color-dark: #707070;
  --dropdown-border-color: #cccccc;
  --primary-border-solid: 1px solid var(--dropdown-border-color);
}

.chatType {
  --bs-accordion-btn-bg: white;
  --bs-accordion-active-bg: white;
  --bs-accordion-active-color: black;
  --bs-accordion-btn-focus-box-shadow: none;
  --bs-accordion-border-width: 0px;
}
.fonts {
  color: var(--grey-bg-color-dark);
}

.fonts > span {
  font-weight: 600;
}

.cards > h2 {
  font-size: 19px;
}
.cards > h3 {
  font-size: 17px;
}
.cards > p {
  font-size: 14px;
  margin-top: -5px;
  margin-bottom: 7px;
}

.cards:hover {
  filter: brightness(0.8);
}
.cards:hover::before {
  opacity: 0.5;
}

.cards:hover::after {
  opacity: 1;
  mix-blend-mode: normal;
}

.cards:last-child:nth-last-child(odd) {
  grid-column: auto / span 2;
}

.cards:first-child:nth-last-child(even),
.cards:first-child:nth-last-child(even) ~ .box {
  grid-column: auto / span 1;
}

.capacityLabel {
  background-color: var(--bs-primary);
  color: var(--white-color);
  height: 22.19px;
  font-size: 12px;
  font-weight: bolder;
  padding: 0.1rem 0.3rem;
  border-radius: 0.5rem;
  position: relative;
  overflow: hidden;
}

.capacityLabel svg {
  margin-bottom: 3px;
}

.sidebar {
  z-index: 0;
  padding-top: 5px;
  margin: 0;
  height: 100%;
}
.sidebar:after {
  background-color: var(--grey-border-box-color);
  position: absolute;
  width: 2px;
  height: 600px;
  top: 10px;
  left: 94%;
  display: block;
}
.sidebarsticky {
  padding-left: 45px;
  margin-top: 7px;
}
.sidebarsticky > p {
  margin-top: -10px;
}

.logintitle {
  color: var(--grey-bg-color-dark);
  font-weight: 600;
  font-size: 20px;
  margin-bottom: 30px;
  padding-bottom: 5px;
  border-bottom: 3px solid var(--grey-light);
  width: 15%;
}

.searchtitle {
  color: var(--grey-bg-color-dark);
  font-weight: 600;
  font-size: 18px;
  margin-bottom: 20px;
  padding-bottom: 5px;
  border-bottom: 3px solid var(--grey-light);
  width: 60%;
}

.admindetails {
  display: flex;
  justify-content: space-between;
}

.admindetails > p {
  margin-top: -12px;
  margin-right: 30px;
}

.mainpageright > hr {
  margin-top: 20px;
  width: 100%;
  margin-left: -15px;
  margin-right: -15px;
  margin-bottom: 20px;
}

.justifysp {
  display: flex;
  justify-content: space-between;
}

.sidebarsticky > input {
  text-decoration: none;
  margin-bottom: 50px;
  border-color: var(--grey-border-box-color);
  width: 80%;
  border-radius: 7px;
  padding-top: 5px;
  padding-bottom: 5px;
  padding-right: 10px;
  padding-left: 10px;
  box-shadow: none;
}

.noOutline:is(:hover, :focus, :active, :focus-visible, .show) {
  outline: none !important;
}

.modalContent {
  width: var(--modal-width);
  max-width: var(--modal-max-width);
}

.subtleBlueGrey {
  color: var(--subtle-blue-grey);
  text-decoration: none;
}

.subtleBlueGrey:hover {
  color: var(--subtle-blue-grey-hover);
  text-decoration: underline;
}

.dropdown {
  background-color: var(--bs-white);
  border: 1px solid var(--brown-color);
  color: var(--brown-color);
  position: relative;
  display: inline-block;
  margin-top: 10px;
  margin-bottom: 10px;
}

.dropdown:is(:hover, :focus, :active, :focus-visible, .show) {
  background-color: transparent !important;
  border: 1px solid var(--brown-color);
  color: var(--brown-color) !important;
}

.dropdown:is(:focus, :focus-visible) {
  outline: 2px solid var(--highlight-color, var(--search-button-bg));
}

.dropdownItem {
  background-color: var(--bs-white) !important;
  color: var(--brown-color) !important;
  border: none !important;
}

.dropdownItem:focus,
.dropdownItem:hover {
  outline: 2px solid var(--highlight-color, var(--search-button-bg));
}

.dropdownItem:hover,
.dropdownItem:focus,
.dropdownItem:active {
  background-color: var(
    --dropdown-hover-color,
    var(--grey-border-box-color)
  ) !important;
  color: var(--brown-color) !important;
  outline: none !important;
  box-shadow: 0 0 4px var(--highlight-color, var(--search-button-bg));
}

.input {
  flex: 1;
  position: relative;
}

.btnsContainer {
  display: flex;
  margin: 2.5rem 0;
  align-items: center;
  gap: 10px;
}

.btnsContainer .btnsBlock {
  display: flex;
  width: max-content;
}

.btnsContainerBlockAndUnblock {
  display: flex;
  margin: 2.5rem 0 2.5rem 0;
}

.btnsContainerBlockAndUnblock .btnsBlockBlockAndUnblock {
  display: flex;
}

.btnsContainerBlockAndUnblock .btnsBlockBlockAndUnblock button {
  margin-left: 1rem;
  display: flex;
  justify-content: center;
  align-items: center;
}

.btnsContainerBlockAndUnblock .inputContainerBlockAndUnblock {
  flex: 1;
  position: relative;
}

.btnsContainerBlockAndUnblock .inputBlockAndUnblock {
  width: 70%;
  position: relative;
}

.btnsContainerBlockAndUnblock input {
  outline: 1px solid var(--bs-gray-400);
}

.btnsContainer .input button {
  width: 52px;
}

.deleteButton {
  background-color: var(--delete-button-bg);
  color: var(--delete-button-color);
  border: none;
  padding: 5px 20px;
  display: flex;
  align-items: center;
  margin-top: 20px;
  margin-right: auto;
  margin-left: auto;
  gap: 8px;
}

.actionItemDeleteButton {
  background-color: var(--delete-button-bg);
  color: var(--delete-button-color);
  border: none;
}

.createButton {
  background-color: var(--grey-bg-color) !important;
  color: var(--black-color) !important;
  margin-top: 10px;
  margin-left: 5px;
  border: 1px solid var(--brown-color);
}

.createButton:hover {
  background-color: var(--grey-bg-color) !important;
  color: var(--black-color) !important;
  border: 1px solid var(--brown-color) !important;
}

.visuallyHidden {
  position: absolute;
  width: 1px;
  height: 1px;
  padding: 0;
  margin: -1px;
  overflow: hidden;
  clip: rect(0, 0, 0, 0);
  border: 0;
}

.inputField {
  margin-top: 10px;
  margin-bottom: 10px;
  background-color: var(--bs-white);
  box-shadow: 0 1px 1px var(--input-shadow-color);
}

.inputFieldModal {
  margin-bottom: 10px;
  background-color: var(--bs-white);
  box-shadow: 0 1px 1px var(--input-shadow-color);
}

.inputField > button {
  padding-top: 10px;
  padding-bottom: 10px;
}

.searchButton {
  margin-bottom: 10px;
  background-color: var(--search-button-bg);
  border-color: var(--search-button-border);
  position: absolute;
  z-index: 10;
  bottom: 0;
  right: 0;
  display: flex;
  justify-content: center;
  align-items: center;
}

.searchButton:hover {
  background-color: var(--search-button-hover-bg, var(--light-blue-color));
  border-color: var(--search-button-border);
}

.searchButton:active {
  transform: scale(0.95);
}

.addButton {
  margin-bottom: 10px;
  background-color: var(--search-button-bg);
  border-color: var(--grey-bg-color);
}

.addButton:hover {
  background-color: var(--light-blue-color);
  border-color: var(--search-button-border);
}

.yesButton {
  background-color: var(--search-button-bg);
  border-color: var(--search-button-border);
}

.searchIcon {
  color: var(--brown-color);
}

.infoButton {
  background-color: var(--search-button-bg);
  border-color: var(--search-button-border);
  color: var(--brown-color);
  margin-right: 0.5rem;
  border-radius: 0.25rem;
}

.infoButton:hover {
  background-color: var(--light-blue-color);
  border-color: var(--search-button-border);
}

.TableImage {
  object-fit: cover;
  /* margin-top: px !important; */
  margin-right: 5px;
  width: var(--table-image-size) !important;
  height: var(--table-image-size) !important;
  border-radius: 100% !important;
}

.tableHead {
  color: var(--table-head-color);
  border-radius: var(--table-head-radius) !important;
  padding: 20px;
  margin-top: 20px;
}

.rowBackground {
  background-color: var(--row-background);
  max-height: 120px;
  overflow-y: auto;
}

.tableHeader {
  background-color: var(--table-head-bg);
  color: var(--table-header-color);
  font-size: var(--font-size-header);
}

.errorContainer {
  min-height: 100vh;
}

.errorIcon {
  transform: scale(1.5);
  color: var(--bs-danger, var(--delete-button-color));
  margin-bottom: 1rem;
  /* Add error icon for non-color indication */
  &::before {
    content: '⚠️';
    margin-right: 0.5rem;
  }
}

.tag-template-name {
  position: absolute;
  left: 14.91px;
  top: 27.03px;
  width: 58.55px;
  height: 5.67px;
  text-align: center;
  font-family: 'Roboto', sans-serif;
  font-size: 16px;
  letter-spacing: 0;
  line-height: 1;
  color: var(--light-dark-green);
}

.subTagsLink i {
  visibility: hidden;
}

.subTagsLink:hover,
.subTagsLink:focus {
  color: var(--subtle-blue-grey-hover);
  font-weight: 600;
  text-decoration: underline;
}

.subTagsLink:hover i,
.subTagsLink:focus i {
  visibility: visible;
}

.manageTagScrollableDiv {
  scrollbar-width: thin;
  scrollbar-color: var(--bs-gray-400) var(--bs-white);
  max-height: calc(100vh - 18rem);
  overflow: auto;
}

.tagsBreadCrumbs:hover {
  color: var(--blue-color);
  font-weight: 600;
  text-decoration: underline;
}

.orgUserTagsScrollableDiv {
  scrollbar-width: auto;
  scrollbar-color: var(--bs-gray-400) var(--bs-white);

  max-height: calc(100vh - 18rem);
  overflow: auto;
  position: sticky;
}

input[type='checkbox']:checked + label {
  background-color: var(--subtle-blue-grey) !important;
}

input[type='radio']:checked + label:hover {
  color: var(--black-color) !important;
}

.actionItemsContainer {
  height: 90vh;
}

.actionItemModal {
  max-width: 80vw;
  margin-top: 2vh;
  margin-left: 13vw;
}

.datediv {
  display: flex;
  flex-direction: row;
}

.datebox {
  width: 90%;
  border-radius: 7px;
  outline: none;
  box-shadow: none;
  padding-top: 2px;
  padding-bottom: 2px;
  padding-right: 5px;
  padding-left: 5px;
  margin-right: 5px;
  margin-left: 5px;
}

hr {
  border: none;
  height: 1px;
  background-color: var(--bs-gray-500);
  margin: 1rem;
}

.iconContainer {
  display: flex;
  justify-content: flex-end;
}

.icon {
  margin: 1px;
}

.message {
  margin-top: 25%;
  display: flex;
  justify-content: center;
  align-items: center;
  flex-direction: column;
}

.preview {
  display: flex;
  flex-direction: row;
  font-weight: 900;
  font-size: 16px;
  color: var(--light-dark-gray-color);
}

.rankings {
  aspect-ratio: 1;
  border-radius: 50%;
  width: 50px;
}

.toggleGroup {
  width: 50%;
  min-width: 20rem;
  margin: 0.5rem 0rem;
}

.toggleBtn {
  padding: 0rem;
  height: 2rem;
  display: flex;
  justify-content: center;
  align-items: center;
}

.pageNotFound {
  position: relative;
  bottom: 20px;
}

.pageNotFound h3 {
  font-family: 'Roboto', sans-serif;
  font-weight: normal;
  letter-spacing: 1px;
}

.pageNotFound .brand span {
  margin-top: 50px;
  font-size: 40px;
}

.pageNotFound .brand h3 {
  font-weight: 300;
  margin: 10px 0 0 0;
}

.pageNotFound h1.head {
  font-size: 250px;
  font-weight: 900;
  color: var(--grey-light);
  letter-spacing: 25px;
  margin: 10px 0 0 0;
}

.pageNotFound h1.head span {
  position: relative;
  display: inline-block;
}
.pageNotFound h1.head span:before,
.pageNotFound h1.head span:after {
  position: absolute;
  top: 50%;
  width: 50%;
  height: 1px;
  background: #fff;
  content: '';
}
.pageNotFound h1.head span:before {
  left: -55%;
}

.pageNotFound h1.head span:after {
  right: -55%;
}

.pledgeContainer {
  margin: 0.6rem 0;
}

.container {
  min-height: 100vh;
}

.pledgeModal {
  max-width: 80vw;
  margin-top: 2vh;
  margin-left: 13vw;
}

.greenregbtnPledge {
  margin-top: 15px;
  border: 1px solid var(--bs-gray-300);
  box-shadow: 0 2px 2px var(--grey-border-box-color);
  padding: 10px 10px;
  border-radius: 5px;
  background-color: var(--bs-primary);
  width: 100%;
  font-size: 16px;
  color: var(--bs-white);
  outline: none;
  font-weight: 600;
  cursor: pointer;
  transition:
    transform 0.2s,
    box-shadow 0.2s;
}

.btnsContainerPledge {
  display: flex;
  gap: 0.8rem;
  margin: 2.2rem 0 0.8rem 0;
}

.btnsContainerPledge .inputPledge {
  flex: 1;
  min-width: 18rem;
  position: relative;
}

.btnsContainerPledge input {
  outline: 1px solid var(--bs-gray-400);
}

.btnsContainerPledge .inputPledge button {
  width: 52px;
}

.inputFieldPledge {
  background-color: var(--bs-white);
  box-shadow: 0 1px 1px var(--grey-light);
}

.dropdownPledge {
  background-color: var(--bs-white);
  border: 1px solid var(--bs-primary);
  position: relative;
  display: inline-block;
  color: var(--bs-primary);
}

.rowBackgroundPledge {
  background-color: var(--bs-white);
  max-height: 120px;
}

.TableImagePledge {
  object-fit: cover;
  width: calc(var(--table-image-size) / 2) !important;
  height: calc(var(--table-image-size) / 2) !important;
  border-radius: 100% !important;
}

.imageContainerPledge {
  display: flex;
  align-items: center;
  justify-content: center;
}

.pledgerContainer {
  display: flex;
  align-items: center;
  justify-content: center;
  margin: 0.1rem 0.25rem;
  gap: 0.25rem;
  padding: 0.25rem 0.45rem;
  border-radius: 0.35rem;
  background-color: var(--bs-primary-rgb, 49, 187, 107, 0.2);
  height: 2.2rem;
  margin-top: 0.75rem;
}

.noOutlinePledge input {
  outline: none;
}

.overviewContainer {
  display: flex;
  gap: 7rem;
  width: 100%;
  justify-content: space-between;
  margin: 1.5rem 0 0 0;
  padding: 1.25rem 2rem;
  background-color: var(--off-white-color);

  box-shadow: var(--black-shadow-color) 0px 1px 4px;
  border-radius: 0.5rem;
}

.titleContainer {
  display: flex;
  flex-direction: column;
  gap: 0.6rem;
}

.titleContainer h3 {
  font-size: 1.75rem;
  font-weight: 750;
  color: var(--light-dark-gray-color);
  margin-top: 0.2rem;
}

.titleContainer span {
  font-size: 0.9rem;
  margin-left: 0.5rem;
  font-weight: lighter;
  color: var(--grey-bg-color-dark);
}

.raisedAmount {
  display: flex;
  justify-content: center;
  align-items: center;
  font-size: 1.25rem;
  font-weight: 750;
  color: var(--light-dark-gray-color);
}

.progressContainer {
  display: flex;
  flex-direction: column;
  gap: 0.5rem;
  flex-grow: 1;
}

.progress {
  margin-top: 0.2rem;
  display: flex;
  flex-direction: column;
  gap: 0.3rem;
}

.endpoints {
  display: flex;
  position: relative;
  font-size: 0.85rem;
}

.start {
  position: absolute;
  top: 0px;
}

.end {
  position: absolute;
  top: 0px;
  right: 0px;
}

.moreContainer {
  display: flex;
  align-items: center;
}

.moreContainer:hover {
  text-decoration: underline;
  cursor: pointer;
}

.popup {
  z-index: 50;
  border-radius: 0.5rem;
  font-family: sans-serif;
  font-weight: 500;
  font-size: 0.875rem;
  margin-top: 0.5rem;
  padding: 0.75rem;
  border: 1px solid #e2e8f0;
  background-color: var(--bs-white);
  color: var(--gray-blue);
  box-shadow: 0 0.5rem 1rem rgb(0 0 0 / 0.15);
  display: flex;
  flex-direction: column;
  gap: 0.5rem;
}

.popupExtra {
  max-height: 15rem;
  overflow-y: auto;
}

.toggleGroupPledge {
  width: 50%;
  min-width: 27.75rem;
  margin: 0.5rem 0rem;
}

.toggleBtnPledge {
  padding: 0rem;
  height: 30px;
  display: flex;
  justify-content: center;
  align-items: center;
}

.toggleBtnPledge:hover {
  color: var(--grey-light) !important;
}

.card {
  width: fit-content;
}

.cardHeader {
  padding: 1.25rem 1rem 1rem 1rem;
  border-bottom: 1px solid var(--bs-gray-200);
  display: flex;
  justify-content: space-between;
  align-items: center;
}

.cardHeader .cardTitle {
  font-size: 1.5rem;
}

.formLabel {
  font-weight: normal;
  padding-bottom: 0;
  font-size: 1rem;
  color: var(--black-color);
}

.cardBody {
  min-height: 180px;
}

.cardBody .textBox {
  margin: 0 0 3rem 0;
  color: var(--bs-secondary);
}

.socialInput {
  height: 2.5rem;
}

.eventContainer {
  display: flex;
  align-items: start;
}

.eventDetailsBox {
  position: relative;
  box-sizing: border-box;
  background: var(--white-color);
  width: 66%;
  padding: 0.3rem;
  box-shadow: 0 3px 8px rgba(0, 0, 0, 0.1);
  border-radius: 20px;
  margin-bottom: 0;
  margin-top: 20px;
}
.ctacards {
  padding: 20px;
  width: 100%;
  display: flex;
  background-color: var(--white-color);
  margin: 0 4px;
  justify-content: space-between;
  box-shadow: 0 3px 8px var(--black-shadow-color);
  align-items: center;
  border-radius: 20px;
}
.ctacards span {
  color: var(--dimp-white);
  font-size: small;
}

.justifyspOrganizationEvents {
  display: flex;
  justify-content: space-between;
  margin-top: 20px;
}

.titlemodalOrganizationEvents {
  color: var(--grey-bg-color-dark);
  font-weight: 600;
  font-size: 20px;
  margin-bottom: 20px;
  padding-bottom: 5px;
  border-bottom: 3px solid var(--table-bg-color);
  width: 65%;
}

.closeButtonOrganizationEvents {
  color: var(--delete-button-color);
  margin-right: 5px;
  background-color: var(--delete-button-bg);
  border: var(--white-color);
}

.closeButtonOrganizationEvents:hover {
  color: var(--delete-button-bg) !important;
  background-color: var(--delete-button-color) !important;
  border: var(--white-color);
}

.datedivOrganizationEvents {
  display: flex;
  flex-direction: row;
  margin-bottom: 15px;
}

.dateboxOrganizationEvents {
  width: 90%;
  border-radius: 7px;
  border-color: var(--grey-border-box-color);
  outline: none;
  box-shadow: none;
  padding: 2px 5px;
  margin-right: 5px;
  margin-left: 5px;
}

.dispflexOrganizationEvents {
  display: flex;
  align-items: center;
  justify-content: space-between;
}

.dispflexOrganizationEvents > input {
  border: none;
  box-shadow: none;
  margin-top: 5px;
}

.checkboxdiv {
  display: flex;
  margin-bottom: 5px;
}

.checkboxdiv > div {
  width: 50%;
}

.createButtonOrganizationEvents {
  background-color: var(--search-button-bg) !important;
  color: var(--black-color) !important;
  margin: 15px 0 0;
  padding: 10px 10px;
  border-radius: 5px;
  font-size: 16px;
  outline: none;
  font-weight: 600;
  cursor: pointer;
  transition:
    transform 0.2s,
    box-shadow 0.2s;
  width: 100%;
  border: 1px solid var(--search-button-border);
}

.createButtonOrganizationEvents:hover {
  background-color: var(--bs-primary) !important;
  color: var(--white-color) !important;
  border: 1px solid var(--search-button-border) !important;
}

.time {
  display: flex;
  justify-content: space-between;
  padding: 15px;
  padding-bottom: 0px;
  width: 33%;

  box-sizing: border-box;
  background: var(--white-color);
  box-shadow: 0 3px 8px rgba(0, 0, 0, 0.1);
  border-radius: 20px;
  margin-bottom: 0;
  margin-top: 20px;
  margin-left: 10px;
}

.startTime,
.endTime {
  display: flex;
  font-size: 20px;
}

.to {
  padding-right: 10px;
}

.startDate,
.endDate {
  color: var(--gray-white);
  font-size: 14px;
}

.titlename {
  font-weight: 600;
  font-size: 25px;
  padding: 15px;
  padding-bottom: 0px;
  width: 50%;
  overflow: hidden;
  text-overflow: ellipsis;
  white-space: nowrap;
}

.description {
  color: var(--gray-white);
  font-weight: 300;
  font-size: 14px;
  word-wrap: break-word;
  padding: 15px;
  padding-bottom: 0px;
}

.toporgloc {
  font-size: 16px;
  padding: 0.5rem;
}

.toporgloc span {
  color: var(--gray-white);
}

.eventAgendaItemContainer h2 {
  margin: 0.6rem 0;
}

.createAgendaItemButton {
  position: absolute;
  top: 1rem;
  right: 2rem;
}

.customcell {
  background-color: var(--grey-light) !important;
  color: var(--bs-white) !important;
  font-size: medium !important;
  font-weight: 500 !important;
  padding-top: 10px !important;
  padding-bottom: 10px !important;
}

.eventsAttended,
.membername {
  color: var(--blue-color);
}
.actionBtn {
  background-color: var(--white-color) !important;
}
.actionBtn:hover,
.actionBtn:focus,
.actionBtn:active {
  color: var(--light-more-green) !important;
}

.table-body > .table-row {
  background-color: var(--white-color) !important;
}

.table-body > .table-row:nth-child(2n) {
  background: var(--light-neon-green) !important;
}

.organizationFundCampaignContainer {
  margin: 0.5rem 0;
}

.rowBackgroundOrganizationFundCampaign {
  background-color: var(--bs-white);
  max-height: 120px;
}

.campaignModal {
  max-width: 80vw;
  margin-top: 2vh;
  margin-left: 13vw;
}

.greenregbtnOrganizationFundCampaign {
  margin: 1rem 0 0;
  margin-top: 15px;
  border: 1px solid var(--bs-gray-300);
  box-shadow: 0 2px 2px var(--grey-border-box-color);
  padding: 10px 10px;
  border-radius: 5px;
  background-color: var(--bs-primary);
  width: 100%;
  font-size: 16px;
  color: var(--bs-white);
  outline: none;
  font-weight: 600;
  cursor: pointer;
  transition:
    transform 0.2s,
    box-shadow 0.2s;
  flex: 1;
}

.goalButtonOrganizationFundCampaign {
  border: 1px solid var(--grey-border-box-color) !important;
  color: var(--grey-bg-color-dark) !important;
  width: 75%;
  padding: 10px;
  border-radius: 8px;
  display: block;
  margin: auto;
  box-shadow: 5px 5px 4px 0px rgba(49, 187, 107, 0.12);
}

.redregbtn {
  margin: 1rem 0 0;
  margin-top: 15px;
  border: 1px solid var(--grey-border-box-color);
  box-shadow: 0 2px 2px var(--grey-border-box-color);
  padding: 10px 10px;
  border-radius: 5px;
  width: 100%;
  font-size: 16px;
  color: var(--bs-white);
  outline: none;
  font-weight: 600;
  cursor: pointer;
  transition:
    transform 0.2s,
    box-shadow 0.2s;
  width: 100%;
  flex: 1;
}

.campaignNameInfo {
  font-size: medium;
  cursor: pointer;
}
.campaignNameInfo:hover {
  color: var(--blue-color);
  transform: translateY(-2px);
}

.inputFieldOrganizationFundCampaign {
  background-color: var(--bs-white);
  box-shadow: 0 1px 1px var(--search-button-bg);
}

.dropdownOrganizationFundCampaign {
  background-color: var(--bs-white);
  border: 1px solid var(--grey-border-box-color);
  position: relative;
  display: inline-block;
  color: var(--grey-bg-color-dark);
}

.btnsContainerOrganizationFundCampaign {
  display: flex;
  margin: 2rem 0 2rem 0;
  gap: 0.8rem;
}

.btnsContainerOrganizationFundCampaign .btnsBlockOrganizationFundCampaign {
  display: flex;
  gap: 0.8rem;
}

.btnsContainerOrganizationFundCampaign
  .btnsBlockOrganizationFundCampaign
  div
  button {
  display: flex;
  margin-left: 1rem;
  justify-content: center;
  align-items: center;
}

.btnsContainerOrganizationFundCampaign .inputOrganizationFundCampaign {
  flex: 1;
  position: relative;
}

.btnsContainerOrganizationFundCampaign input {
  outline: 1px solid var(--bs-gray-400);
}

.btnsContainerOrganizationFundCampaign .inputOrganizationFundCampaign button {
  width: 52px;
}

.btnsContainerOrganizationFundCampaign .btnsBlockOrganizationFundCampaign {
  margin: 1.5rem 0 0 0;
  justify-content: space-between;
}

.btnsContainerOrganizationFundCampaign
  .btnsBlockOrganizationFundCampaign
  div
  button {
  margin: 0;
}

.createFundBtn {
  margin-top: 0;
}

.btnsContainerOrganizationFundCampaign .btnsBlockOrganizationFundCampaign {
  display: block;
  margin-top: 1rem;
  margin-right: 0;
}

.btnsContainerOrganizationFundCampaign
  .btnsBlockOrganizationFundCampaign
  div
  button {
  margin-bottom: 1rem;
  margin-right: 0;
  width: 100%;
}

.btnsContainer .input {
  flex: 1;
  position: relative;
  max-width: 60%;
  justify-content: space-between;
}

.btnsContainer input {
  outline: 1px solid var(--bs-gray-400);
}

.list_box {
  height: auto;
  overflow-y: auto;
  width: 100%;
}

.fundName {
  font-weight: 600;
  cursor: pointer;
}

.modalHeader {
  border: none;
  padding-bottom: 0;
}

.label {
  color: var(--bs-emphasis-color);
}

.fundModal {
  max-width: 80vw;
  margin-top: 2vh;
  margin-left: 13vw;
}

.btnsContainer .btnsBlock button {
  margin-left: 1rem;
  display: flex;
  justify-content: center;
  align-items: center;
}

.errorMessage {
  margin-top: 25%;
  display: flex;
  justify-content: center;
  align-items: center;
  flex-direction: column;
}

.tableHeaders {
  background-color: var(--bs-primary-text-emphasis);
  color: var(--bs-white);
  font-size: 1rem;
}

.rowBackgrounds {
  background-color: var(--bs-white);
  max-height: 120px;
  overflow-y: auto; /* Handle content overflow */
}

.subTagsLink {
  color: var(--blue-color);
  font-weight: 500;
  cursor: pointer;
  /* Prevent layout shift */
  &::after {
    display: block;
    content: attr(data-text);
    font-weight: 600;
    height: 0;
    overflow: hidden;
    visibility: hidden;
  }
}

.tagsBreadCrumbs {
  color: var(--bs-gray);
  cursor: pointer;
  /* Prevent layout shift */
  &::after {
    display: block;
    content: attr(data-text);
    font-weight: 600;
    height: 0;
    overflow: hidden;
    visibility: hidden;
  }
}

.tagsBreadCrumbs:hover,
.tagsBreadCrumbs:focus {
  color: var(--blue-color);
  font-weight: 600;
  text-decoration: underline;
}

.subTagsScrollableDiv {
  scrollbar-width: auto;
  scrollbar-color: var(--bs-gray-400) var(--bs-white);
  max-height: calc(100vh - 18rem);
  overflow: auto;
}

#individualRadio,
#requestsRadio,
#groupsRadio,
.toggleBtn:hover {
  color: var(--brand-primary) !important;
}

.toggleBtn:hover {
  color: var(--grey-light) !important;
}

input[type='radio']:checked + label {
  background-color: var(--brand-primary-light) !important;
}

input[type='radio']:checked + label:hover {
  color: var(--black-color) !important;
}

.dropdownToggle {
  margin-bottom: 0;
  display: flex;
}

.dropdownModalToggle {
  width: 50%;
}

.greenregbtn {
  margin-top: 1rem;
  border: 1px solid var(--bs-gray-300);
  box-shadow: 0 2px 2px var(--bs-gray-300);
  padding: 10px 10px;
  border-radius: 5px;
  background-color: var(--bs-primary);
  width: 100%;
  font-size: 16px;
  color: var(--bs-white);
  outline: none;
  font-weight: 600;
  cursor: pointer;
  transition:
    transform 0.2s,
    box-shadow 0.2s;
  width: 100%;
}

.manageBtn {
  margin: 1rem 0 0;
  margin-top: 15px;
  border: 1px solid var(--grey-border-box-color);
  box-shadow: 0 2px 2px var(--grey-border-box-color);
  padding: 10px 10px;
  border-radius: 5px;
  font-size: 16px;
  color: var(--bs-white);
  outline: none;
  font-weight: 600;
  cursor: pointer;
  width: 45%;
  transition:
    transform 0.2s,
    box-shadow 0.2s;
}

.removeFilterIcon {
  cursor: pointer;
}

.searchForm {
  display: inline;
}

.view {
  margin-left: 2%;
  font-weight: 600;
  font-size: 16px;
  color: var(--bs-gray-600);
}

/* header (search, filter, dropdown) */
.btncon .btnsContainer {
  display: flex;
  margin: 0.5rem 0 1.5rem 0;
}

.btncon .btnsContainer .input {
  flex: 1;
  min-width: 18rem;
  position: relative;
}

.btncon .btnsContainer input {
  outline: 1px solid var(--bs-gray-400);
}

.btncon .btnsContainer .input button {
  width: 52px;
}

.noOutline input {
  outline: none;
}

.noOutline input:disabled {
  -webkit-text-fill-color: var(--black-color) !important;
}

.noOutline textarea:disabled {
  color: var(--black-color) !important;
  opacity: 1;
}

.inputFields {
  box-shadow: 0 1px 1px var(--brand-primary);
}

.dropdowns {
  background-color: var(--bs-white);
  border: 1px solid var(--grey-light);
  position: relative;
  display: inline-block;
  color: var(--grey-light);
}

.chipIcon {
  height: 0.9rem !important;
}

.chip {
  height: 1.5rem !important;
}

.active {
  background-color: var(--status-active-bg);
}

.pending {
  background-color: var(--status-pending-bg);
  color: var(--status-pending-text);
  border-color: var(--status-pending-border);
}

/* Modals */
.itemModal {
  max-width: 80vw;
  margin-top: 2vh;
  margin-left: 13vw;
}

.titlemodal {
  color: var(--grey-bg-color-dark);
  font-weight: 600;
  font-size: 32px;
  width: 65%;
  margin-bottom: 0px;
}

.modalCloseBtn {
  width: 40px;
  height: 40px;
  padding: 1rem;
  display: flex;
  justify-content: center;
  align-items: center;
}

.imageContainer {
  display: flex;
  align-items: center;
  justify-content: center;
  margin-right: 0.5rem;
}

.TableImages {
  object-fit: cover;
  width: var(--image-width, 100%);
  height: var(--image-height, auto);
  border-radius: 0;
  margin-right: var(--image-spacing, 8px);
}

.avatarContainer {
  width: 28px;
  height: 26px;
}

/* Modal Table (Groups & Assignments) */
.modalTable {
  max-height: 220px;
  overflow-y: auto;
}

/* * Refortoring css for OrgList */

.btnsContainerOrgList {
  display: flex;
  margin: 2.5rem 0 2.5rem 0;
}

.btnsContainerOrgList .btnsBlockOrgList {
  display: flex;
}

.orgCreationBtn {
  width: 100%;
  border: None;
}

.enableEverythingBtn {
  width: 100%;
  border: None;
}

.pluginStoreBtn {
  width: 100%;
  background-color: var(--bs-white);
  color: var(--brown-color);
  border: 0.5px solid var(--brown-color);
}
.searchButtonOrgList {
  position: absolute;
  z-index: 10;
  bottom: 0;
  inset-inline-end: 0px;
  height: 100%;
  display: flex;
  justify-content: center;
  align-items: center;
}

.pluginStoreBtn:hover,
.pluginStoreBtn:focus {
  background-color: var(--dropdown-hover-color) !important;
  color: var(--brown-color) !important;
  border-color: var(--brown-color) !important;
}

.flexContainer {
  display: flex;
  justify-content: center;
  align-items: center;
  width: 100%;
}

.orText {
  display: block;
  position: absolute;
  top: -0.2rem;
  left: calc(50% - 2.6rem);
  margin: 0 auto;
  padding: 0.5rem 2rem;
  z-index: 100;
  background: var(--bs-white);
  color: var(--bs-secondary);
}

.sampleOrgSection {
  display: grid;
  grid-template-columns: repeat(1, 1fr);
  row-gap: 1em;
  width: 100%;
}

.sampleOrgCreationBtn {
  width: 100%;
  background-color: transparent;
  color: var(--grey-bg-color-dark);
  border-color: var(--grey-bg-color-dark);
  display: flex;
  justify-content: center;
  align-items: center;
}

.sampleHover:hover {
  border-color: var(--gray-white);
  color: var(--gray-white);
}

.sampleModalTitle {
  background-color: var(--bs-primary);
}

.btnsContainerOrgList .btnsBlockOrgList button {
  margin-left: 1rem;
  display: flex;
  justify-content: center;
  align-items: center;
}

.btnsContainerOrgList .inputOrgList {
  flex: 1;
  position: relative;
}

.btnsContainerOrgList input {
  outline: 1px solid var(--bs-gray-400);
}

.btnsContainerOrgList .inputOrgList button {
  width: 52px;
}

.listBoxOrgList {
  display: flex;
  flex-wrap: wrap;
  overflow: unset !important;
}

.listBoxOrgList .itemCardOrgList {
  width: 50%;
}
.notFound {
  flex: 1;
  display: flex;
  justify-content: center;
  align-items: center;
  flex-direction: column;
}

.mainpage {
  display: flex;
  flex-direction: row;
}

.editIcon {
  position: absolute;
  top: 10px;
  left: 20px;
  cursor: pointer;
}

.selectWrapper {
  position: relative;
}

.selectWithChevron {
  appearance: none;
  padding-right: 30px;
}

.selectWrapper::after {
  content: '\25BC';
  position: absolute;
  top: 50%;
  right: 10px;
  transform: translateY(-50%);
  pointer-events: none;
}

.sidebarstickyMemberDetail {
  padding: 0 2rem;
  text-overflow: ellipsis;
  /* overflow-x: hidden; */
}

.sidebarstickyMemberDetail > p {
  margin-top: -10px;
}

.navitem {
  padding-left: 27%;
  padding-top: 12px;
  padding-bottom: 12px;
  cursor: pointer;
}

.searchtitleMemberDetail {
  color: var(--grey-bg-color-dark);
  font-weight: 600;
  font-size: 18px;
  margin-top: 60px;
  margin-bottom: 20px;
  padding-bottom: 5px;
  border-bottom: 3px solid var(--grey-bg-color);
  width: 60%;
}

.contact {
  width: 100%;
}

.sidebarstickyMemberDetail > input {
  text-decoration: none;
  margin-bottom: 50px;
  border-color: var(--grey-border-box-color);
  width: 80%;
  border-radius: 7px;
  padding-top: 5px;
  padding-bottom: 5px;
  padding-right: 10px;
  padding-left: 10px;
  box-shadow: none;
}

.logintitleMemberDetail {
  color: var(--grey-bg-color-dark);
  font-weight: 600;
  font-size: 20px;
  margin-bottom: 30px;
  padding-bottom: 5px;
  border-bottom: 3px solid var(--grey-bg-color);
  width: 30%;
}

.logintitleadmin {
  color: var(--grey-bg-color-dark);
  font-weight: 600;
  font-size: 20px;
  margin-top: 50px;
  margin-bottom: 40px;
  padding-bottom: 5px;
  border-bottom: 3px solid var(--grey-bg-color);
  width: 60%;
}

.cardBodyMemberDetail {
  height: 35vh;
  overflow-y: scroll;
}

.justifyspMemberDetail {
  display: flex;
  flex-direction: row;
  justify-content: space-between;
  align-items: flex-start;
  /* gap : 2px; */
}

.flexclm {
  display: flex;
  flex-direction: column;
}

.btngroup {
  display: flex;
  gap: 2rem;
  margin-bottom: 2rem;
}

.invitebtn {
  border: 1px solid var(--grey-border-box-color);
  box-shadow: 0 2px 2px var(--grey-border-box-color);
  border-radius: 5px;
  font-size: 16px;
  height: 60%;
  color: var(--bs-white);
  outline: none;
  font-weight: 600;
  cursor: pointer;
  transition:
    transform 0.2s,
    box-shadow 0.2s;
  background-color: var(--grey-bg-color);
  margin-right: 13px;
}

.flexdir {
  display: flex;
  flex-direction: row;
  justify-content: space-between;
  border: none;
}

.form_wrapper {
  margin-top: 27px;
  top: 50%;
  left: 50%;
  transform: translate(-50%, -50%);
  position: absolute;
  display: flex;
  flex-direction: column;
  width: 30%;
  padding: 40px 30px;
  background: var(--white-color);
  border-color: var(--grey-border-box-color);
  border-width: 5px;
  border-radius: 10px;
  max-height: 86vh;
  overflow: auto;
}

.form_wrapper form {
  display: flex;
  align-items: left;
  justify-content: left;
  flex-direction: column;
}

.titlemodalMemberDetail {
  color: var(--grey-bg-color-dark);
  font-weight: 600;
  font-size: 20px;
  margin-bottom: 20px;
  padding-bottom: 5px;
  border-bottom: 3px solid var(--grey-bg-color);
  width: 65%;
}

.checkboxdiv > label {
  margin-right: 50px;
}

.checkboxdiv > label > input {
  margin-left: 10px;
}

.orgphoto {
  margin-top: 5px;
}

.orgphoto > input {
  margin-top: 10px;
  cursor: pointer;
  margin-bottom: 5px;
}

.cancel > i {
  margin-top: 5px;
  transform: scale(1.2);
  cursor: pointer;
  color: var(--grey-bg-color-dark);
}

.greenregbtnMemberDetail {
  margin: 1rem 0 0;
  margin-top: 10px;
  border: 1px solid var(--grey-border-box-color);
  box-shadow: 0 2px 2px var(--grey-border-box-color);
  padding: 10px 10px;
  border-radius: 5px;
  background-color: var(--grey-bg-color);
  font-size: 16px;
  color: var(--bs-white);
  outline: none;
  font-weight: 600;
  cursor: pointer;
  transition:
    transform 0.2s,
    box-shadow 0.2s;
}

.whiteregbtn {
  margin: 1rem 0 0;
  margin-right: 2px;
  margin-top: 10px;
  border: 1px solid var(--grey-bg-color);
  padding: 10px 10px;
  border-radius: 5px;
  background-color: var(--bs-white);
  font-size: 16px;
  color: var(--grey-bg-color-dark);
  outline: none;
  font-weight: 600;
  cursor: pointer;
  transition:
    transform 0.2s,
    box-shadow 0.2s;
}

.list_boxMemberDetail {
  height: 70vh;
  overflow-y: auto;
  width: auto;
  padding-right: 50px;
}

.dispflex {
  display: flex;
}

.dispflex > input {
  width: 20%;
  border: none;
  box-shadow: none;
  margin-top: 5px;
}

.checkboxdivMemberDetail {
  display: flex;
}

.checkboxdivMemberDetail > div {
  width: 50%;
}

/* User page */

.memberfontcreatedbtn {
  border-radius: 7px;
  border-color: var(--grey-border-box-color);
  background-color: var(--grey-bg-color);
  color: var(--bs-white);
  box-shadow: none;
  height: 2.5rem;
  width: max-content;
  display: flex;
  justify-content: center;
  align-items: center;
}

.userImage {
  width: 180px;
  height: 180px;
  object-fit: cover;
  border-radius: 8px;
}

.activeBtn {
  width: 100%;
  display: flex;
  color: var(--white-color);
  border: 1px solid var(--black-color);
  background-color: var(--grey-bg-color);
  transition: 0.5s;
}

.activeBtn:hover {
  color: var(--white-color);
  background: var(--dark-emerald-green);
  transition: 0.5s;
}

.inactiveBtn {
  width: 100%;
  display: flex;
  color: var(--grey-bg-color-dark);
  border: 1px solid var(--off-light-green);
  background-color: var(--white-color);
  transition: 0.5s;
}

.inactiveBtn:hover {
  color: var(--white-color);
  background: var(--grey-bg-color);
  transition: 0.5s;
}

.sidebarstickyMemberDetail > button {
  display: flex;
  align-items: center;
  text-align: start;
  padding: 0 1.5rem;
  height: 3.25rem;
  margin: 0 0 1.5rem 0;
  font-weight: bold;
  border-radius: 50px;
}

.bgFill {
  height: 2rem;
  width: 2rem;
  border-radius: 50%;
  margin-right: 1rem;
  display: flex;
  justify-content: center;
  align-items: center;
}

.activeBtn .bgFill {
  background-color: var(--white-color);
}

.activeBtn i {
  color: var(--grey-bg-color-dark);
}

.inactiveBtn .bgFill {
  background-color: var(--grey-bg-color);
}

.inactiveBtn:hover .bgFill {
  background-color: var(--white-color);
}

.inactiveBtn i {
  color: var(--white-color);
}

.inactiveBtn:hover i {
  color: var(--grey-bg-color-dark);
}

.topRadius {
  border-top-left-radius: 16px;
  border-top-right-radius: 16px;
}

.titlenameMemberDetail {
  font-weight: 600;
  font-size: 25px;
  padding: 15px;
  padding-bottom: 0px;
  width: 50%;
}

.toporglocMemberDetail {
  font-size: 16px;
  padding: 15px;
  padding-bottom: 0px;
}

.toporglocMemberDetail span {
  color: var(--grey-bg-color-dark);
}

.inputColor {
  background: var(--input-area-color);
}

.cardHeaderMemberDetail {
  display: flex;
  justify-content: space-between;
  align-items: center;
}

.width60 {
  width: 60%;
}

.maxWidth40 {
  max-width: 40%;
}
.maxWidth50 {
  max-width: 50%;
}

.allRound {
  border-radius: 16px;
}

.WidthFit {
  width: fit-content;
}

.dateboxMemberDetail {
  border-radius: 7px;
  border-color: var(--grey-border-box-color);
  outline: none;
  box-shadow: none;
  padding-top: 2px;
  padding-bottom: 2px;
  padding-right: 5px;
  padding-left: 5px;
  margin-right: 5px;
  margin-left: 5px;
}

.dateboxMemberDetail > div > input {
  padding: 0.5rem 0 0.5rem 0.5rem !important; /* top, right, bottom, left */
  background-color: var(--input-area-color);
  border-radius: var(--bs-border-radius) !important;
  border: none !important;
}

.dateboxMemberDetail > div > div {
  margin-left: 0px !important;
}

.dateboxMemberDetail > div > fieldset {
  border: none !important;
  /* background-color: var(--input-area-color); */
  border-radius: var(--bs-border-radius, 4px) !important;
}

.dateboxMemberDetail > div {
  margin: 0.5rem !important;
  background-color: var(--input-area-color);
}

input::file-selector-button {
  background-color: var(--black-color);
  color: var(--bs-white);
}

.Outline {
  outline: 1px solid var(--bs-gray-400);
}

.tagLink {
  font-weight: 600;
  color: var(--bs-gray-700);
  cursor: pointer;
}

.tagLink:hover {
  font-weight: 800;
  color: var(--blue-color);
  text-decoration: underline;
}

/* For mobile devices  */

.cardBody {
  padding: 1.25rem 1.5rem;
}

.cardBody .iconWrapper {
  position: relative;
  height: 48px;
  width: 48px;
  display: flex;
  justify-content: center;
  align-items: center;
}

.cardBody .iconWrapper .themeOverlay {
  background: var(--bs-primary);
  position: absolute;
  top: 0;
  right: 0;
  bottom: 0;
  left: 0;
  opacity: 0.12;
  border-radius: 50%;
}

.cardBody .textWrapper .primaryText {
  font-size: 24px;
  font-weight: bold;
  display: block;
}

.cardBody .textWrapper .secondaryText {
  font-size: 14px;
  display: block;
  color: var(--bs-secondary, var(--bs-gray-400));
}

/* Loading OrgList CSS */

.itemCardOrgList .loadingWrapper {
  background-color: var(--bs-white);
  margin: 0.5rem;
  height: calc(120px + 2rem);
  padding: 1rem;
  border-radius: 8px;
  outline: 1px solid var(--bs-gray-200, var(--bs-gray-300));
  position: relative;
}

.itemCardOrgList .loadingWrapper .innerContainer {
  display: flex;
}

.itemCardOrgList .loadingWrapper .innerContainer .orgImgContainer {
  width: 120px;
  height: 120px;
  border-radius: 4px;
}

.itemCardOrgList .loadingWrapper .innerContainer .content {
  flex: 1;
  display: flex;
  flex-direction: column;
  margin-left: 1rem;
}

.titlemodaldialog {
  color: var(--grey-bg-color-dark);
  font-size: 20px;
  margin-bottom: 20px;
  padding-bottom: 5px;
}

form label {
  font-weight: bold;
  padding-bottom: 1px;
  font-size: 14px;
  color: var(--grey-bg-color-dark);
}

form > input {
  display: block;
  margin-bottom: 20px;
  border: 1px solid var(--grey-border-box-color);
  box-shadow: 2px 1px var(--grey-border-box-color);
  padding: 10px 20px;
  border-radius: 5px;
  background: none;
  width: 100%;
  transition: all 0.3s ease-in-out;
  -webkit-transition: all 0.3s ease-in-out;
  -moz-transition: all 0.3s ease-in-out;
  -ms-transition: all 0.3s ease-in-out;
  -o-transition: all 0.3s ease-in-out;
}

.itemCardOrgList .loadingWrapper .innerContainer .content h5 {
  height: 24px;
  width: 60%;
  margin-bottom: 0.8rem;
}

.modalbody {
  width: 50px;
}

.pluginStoreBtnContainer {
  display: flex;
  gap: 1rem;
}

.itemCardOrgList .loadingWrapper .innerContainer .content h6[title='Location'] {
  display: block;
  width: 45%;
  height: 18px;
}

.itemCardOrgList .loadingWrapper .innerContainer .content h6 {
  display: block;
  width: 30%;
  height: 16px;
  margin-bottom: 0.8rem;
}

.itemCardOrgList .loadingWrapper .button {
  position: absolute;
  height: 48px;
  width: 92px;
  bottom: 1rem;
  right: 1rem;
  z-index: 1;
}

.login_background {
  min-height: 100vh;
}

.communityLogo {
  object-fit: contain;
}

.row .left_portion {
  display: flex;
  justify-content: center;
  align-items: center;
  flex-direction: column;
  height: 100vh;
}

.selectOrgText input {
  outline: none !important;
}

.row .left_portion .inner .palisadoes_logo {
  width: 600px;
  height: auto;
}

.row .right_portion {
  min-height: 100vh;
  position: relative;
  overflow-y: scroll;
  display: flex;
  flex-direction: column;
  justify-content: center;
  padding: 1rem 2.5rem;
  background: var(--bs-white);
}

.row .right_portion::-webkit-scrollbar {
  width: 8px;
}

.row .right_portion::-webkit-scrollbar-track {
  background: transparent;
}

.row .right_portion::-webkit-scrollbar-thumb {
  background-color: var(--black-shadow-color);
  border-radius: 4px;
}

.row .right_portion .langChangeBtn {
  margin: 0;
  position: absolute;
  top: 1rem;
  left: 1rem;
}

.langChangeBtnStyle {
  width: 7.5rem;
  height: 2.2rem;
  padding: 0;
}

.talawa_logo {
  height: clamp(3rem, 8vw, 5rem);
  width: auto;
  aspect-ratio: 1;
  display: block;
  margin: 1.5rem auto 1rem;
  @media (prefers-reduced-motion: no-preference) {
    -webkit-animation: zoomIn 0.3s ease-in-out;
    animation: zoomIn 0.3s ease-in-out;
  }
}

.row .orText {
  display: block;
  position: absolute;
  top: 0;
  left: calc(50% - 2.6rem);
  margin: 0 auto;
  padding: 0.35rem 2rem;
  z-index: 100;
  background: var(--bs-white);
  color: var(--bs-secondary);
}

.email_button {
  position: absolute;
  z-index: 10;
  bottom: 0;
  right: 0;
  height: 100%;
  display: flex;
  background-color: var(--search-button-bg);
  border-color: var(--search-button-border, var(--black-color));
  justify-content: center;
  align-items: center;
}

.login_btn {
  background-color: var(--search-button-bg);
  border-color: var(--search-button-border, var(--black-color));
  margin-top: 1rem;
  margin-bottom: 1rem;
  width: 100%;
  transition: background-color 0.2s ease;
  cursor: pointer;
}

.reg_btn {
  background-color: var(--dropdown-border-color);
  border-color: var(--dropdown-border-color);
  margin-top: 1rem;
  color: var(--bs-white);
  margin-bottom: 1rem;
  width: 100%;
  transition: background-color 0.2s ease;
  cursor: pointer;
}

.active_tab {
  -webkit-animation: fadeIn 0.3s ease-in-out;
  animation: fadeIn 0.3s ease-in-out;
}

.socialIcons {
  display: flex;
  gap: 16px;
  justify-content: center;
}

.password_checks {
  display: flex;
  justify-content: space-between;
  align-items: flex-start;
  flex-direction: column;
  gap: var(--spacing-md, 1rem);
}

.password_check_element {
  padding: var(--spacing-sm, 0.5rem) 0;
}

.password_check_element_top {
  margin-top: var(--spacing-lg, 1.125rem);
}

.password_check_element_bottom {
  margin-bottom: var(--spacing-lg, 1.25rem);
}

/* * Refortoring css for Leaderboard */

.TableImageSmall {
  object-fit: cover;
  width: var(--table-image-small-size);
  height: var(--table-image-small-size);
  border-radius: 100%;
}

.avatarContainer {
  width: 28px;
  height: 26px;
}

.imageContainer {
  display: flex;
  align-items: center;
  justify-content: center;
  margin-right: 0.5rem;
}
/* CSS Refactor for OrgPost */

.btnsContainerOrgPost {
  display: flex;
  margin: 2.5rem 0 2.5rem 0;
}

.btnsContainerOrgPost .btnsBlockOrgPost {
  display: flex;
}

.btnsContainerOrgPost .btnsBlockOrgPost button {
  margin-left: 1rem;
  display: flex;
  justify-content: center;
  align-items: center;
}

.btnsContainerOrgPost .inputOrgPost {
  flex: 1;
  position: relative;
}

.btnsContainerOrgPost input {
  outline: 1px solid var(--bs-gray-400);
}

.btnsContainerOrgPost .inputOrgPost button {
  width: 52px;
}

.previewOrgPost {
  display: flex;
  position: relative;
  width: 100%;
  margin-top: 10px;
  justify-content: center;
}
.previewOrgPost img {
  width: 400px;
  height: auto;
}
.previewOrgPost video {
  width: 400px;
  height: auto;
}
.mainpagerightOrgPost > hr {
  margin-top: 20px;
  width: 100%;
  margin-left: -15px;
  margin-right: -15px;
  margin-bottom: 20px;
}

.pageWrapper {
  display: flex;
  flex-direction: column;
  align-items: center;
  justify-content: center;
  height: 100vh;
}

.cardTemplate {
  padding: 2rem;
  background-color: var(--white-color);
  border-radius: 0.8rem;
  border: 1px solid var(--bs-gray-200, var(--bs-gray-300));
}

.keyWrapper {
  height: 72px;
  width: 72px;
  transform: rotate(180deg);
  transform-origin: center;
  position: relative;
  overflow: hidden;
  display: flex;
  justify-content: center;
  align-items: center;
  border-radius: 50%;
  margin: 1rem auto;
}

.keyWrapper .themeOverlay {
  position: absolute;
  background-color: var(--bs-primary);
  height: 100%;
  width: 100%;
  opacity: var(--theme-overlay-opacity, 0.15);
}

.keyWrapper .keyLogo {
  height: 42px;
  width: 42px;
  -webkit-animation: zoomIn 0.3s ease-in-out;
  animation: zoomIn 0.3s ease-in-out;
}

.addbtnOrgPost {
  border: 1px solid var(--grey-border-box-color);
  box-shadow: 0 2px 2px var(--grey-border-box-color);
  border-radius: 5px;
  font-size: 16px;
  height: 60%;
  width: 60%;
  color: var(--bs-white);
  outline: none;
  font-weight: 600;
  cursor: pointer;
  transition:
    transform 0.2s,
    box-shadow 0.2s;
}
.postinfo {
  height: 80px;
  margin-bottom: 20px;
}
.closeButtonOrgPost {
  position: absolute;
  top: 0px;
  right: 0px;
  background: transparent;
  cursor: pointer;
  border: none;
  color: var(--grey-bg-color-dark);
  font-weight: 600;
  font-size: 16px;
  padding: 0.5rem;
  border-radius: 4px;
  transition: all 0.2s ease;
  &:hover {
    background-color: var(--bs-gray-100);
    color: var(--bs-danger);
  }
  &:focus-visible {
    outline: 2px solid var(--bs-primary);
    outline-offset: 2px;
  }
  &:active {
    transform: scale(0.95);
  }
}
button[data-testid='createPostBtn'] {
  display: block;
}
.loader,
.loader:after {
  border-radius: 50%;
  width: var(--loader-size);
  height: var(--loader-size);
}
.loader {
  margin: 60px auto;
  margin-top: 35vh !important;
  font-size: 10px;
  position: relative;
  text-indent: -9999em;
  border-top: 1.1em solid var(--white-shadow-color);
  border-right: 1.1em solid var(--white-shadow-color);
  border-bottom: 1.1em solid var(--white-shadow-color);
  border-left: 1.1em solid var(--light-orange);
  -webkit-transform: translateZ(0);
  -ms-transform: translateZ(0);
  transform: translateZ(0);
  -webkit-animation: load8 1.1s infinite linear;
  animation: load8 1.1s infinite linear;
}

.cardItem {
  position: relative;
  display: flex;
  align-items: center;
  border: 1px solid var(--bs-gray-200);
  border-radius: 8px;
  margin-top: 20px;
}

.cardItem .iconWrapper {
  position: relative;
  height: 40px;
  width: 40px;
  display: flex;
  justify-content: center;
  align-items: center;
}

.cardItem .iconWrapper .themeOverlay {
  background: var(--bs-primary);
  position: absolute;
  top: 0;
  right: 0;
  bottom: 0;
  left: 0;
  opacity: 0.12;
  border-radius: 50%;
}

.cardItem .title {
  font-size: 1rem;
  flex: 1;
  overflow: hidden;
  text-overflow: ellipsis;
  white-space: nowrap; /* Fallback for browsers that don't support line-clamp */
  margin-left: 3px;
}
/* Modern browsers - enable line clamping */

.cardItem .location {
  font-size: 0.9rem;
  color: var(--bs-primary);
  overflow: hidden;
  display: -webkit-box;
  -webkit-line-clamp: 1;
  line-clamp: 1;
  -webkit-box-orient: vertical;
}

.cardItem .time {
  font-size: 0.9rem;
  color: var(--bs-secondary);
}

.cardItem .creator {
  font-size: 1rem;
  color: var(--bs-success, var(--green-color));
}
.rightCard {
  display: flex;
  gap: 7px;
  min-width: 170px;
  justify-content: center;
  flex-direction: column;
  margin-left: 10px;
  overflow-x: hidden;
  width: 210px;

  @keyframes zoomIn {
    0% {
      opacity: 0;
      -webkit-transform: scale(0.5);
      transform: scale(0.5);
    }

    100% {
      opacity: 1;
      -webkit-transform: scale(1);
      transform: scale(1);
    }
  }

  /* AddOnEntry.tsx */

  .entrytoggle {
    margin: 24px 24px 0 auto;
    width: fit-content;
  }

  .entryaction {
    margin-left: auto;
    display: flex !important;
    align-items: center;
    background-color: transparent;
    color: var(--grey-light);
  }

  .entryaction .spinner-grow {
    height: 1rem;
    width: 1rem;
    margin-right: 8px;
  }
}

.leftDrawer {
  width: calc(300px + 2rem);
  position: fixed;
  top: 0;
  bottom: 0;
  z-index: 100;
  display: flex;
  flex-direction: column;
  padding: 1rem 1rem 0 1rem;
  background-color: var(--input-area-color);
  transition: 0.5s;
  font-family: var(--bs-leftDrawer-font-family);
}

.activeDrawer {
  width: calc(300px + 2rem);
  position: fixed;
  top: 0;
  left: 0;
  bottom: 0;
  animation: comeToRightBigScreen 0.5s ease-in-out;
}

.inactiveDrawer {
  position: fixed;
  top: 0;
  left: calc(-300px - 2rem);
  bottom: 0;
  animation: goToLeftBigScreen 0.5s ease-in-out;
}

.leftDrawer .talawaLogo {
  width: 100%;
  height: 65px;
}

.leftDrawer .talawaText {
  font-size: 20px;
  text-align: center;
  font-weight: 500;
}

.leftDrawer .titleHeader {
  margin: 2rem 0 1rem 0;
  font-weight: 600;
}

.leftDrawer .optionList button {
  display: flex;
  align-items: center;
  width: 100%;
  text-align: start;
  margin-bottom: 0.8rem;
  border-radius: 16px;
  outline: none;
  border: none;
}

.leftDrawer .optionList button .iconWrapper {
  width: 36px;
}

.leftDrawer .profileContainer {
  border: none;
  width: 100%;
  padding: 2.1rem 0.5rem;
  height: 52px;
  display: flex;
  align-items: center;
  background-color: var(--bs-white);
}

.leftDrawer .profileContainer:focus {
  outline: none;
  background-color: var(--bs-gray-100, var(--white-color));
}

.leftDrawer .imageContainer {
  width: 68px;
}

.leftDrawer .profileContainer img {
  height: 52px;
  width: 52px;
  border-radius: 50%;
}

.leftDrawer .profileContainer .profileText {
  flex: 1;
  text-align: start;
}

.leftDrawer .profileContainer .profileText .primaryText {
  font-size: 1.1rem;
  font-weight: 600;
}

.leftDrawer .profileContainer .profileText .secondaryText {
  font-size: 0.8rem;
  font-weight: 400;
  color: var(--bs-secondary);
  display: block;
  text-transform: capitalize;
}

/* CustomRecurrenceModal.tsx */

.titlemodalCustomRecurrenceModal {
  color: var(--grey-bg-color-dark);
  font-weight: 600;
  font-size: 20px;
  margin-bottom: 20px;
  padding-bottom: 5px;
  border-bottom: 3px solid var(--subtle-blue-grey);
  width: 65%;
}

.recurrenceRuleNumberInput {
  width: 70px;
}

.recurrenceRuleDateBox {
  width: 70%;
}

.recurrenceDayButton {
  width: 33px;
  height: 33px;
  border: 1px solid var(--bs-gray);
  cursor: pointer;
  transition: background-color 0.3s;
  display: inline-flex;
  justify-content: center;
  align-items: center;
  margin-right: 0.5rem;
  border-radius: 50%;
  position: relative;
  outline: none;
}

.recurrenceDayButton:focus-visible {
  outline: 2px solid var(--bs-primary);
  outline-offset: 2px;
}

.recurrenceDayButton:hover {
  background-color: var(--bs-gray);
}

.recurrenceDayButton.selected {
  background-color: var(--bs-primary);
  border-color: var(--bs-primary);
  color: var(--bs-white);
}

.recurrenceDayButton span {
  color: var(--bs-gray);
  padding: 0.25rem;
  text-align: center;
}

.recurrenceDayButton:hover span {
  color: var(--bs-white);
}

.recurrenceDayButton.selected span {
  color: var(--bs-white);
}

.recurrenceRuleSubmitBtn {
  display: block;
  margin-left: auto;
  padding: 7px 15px;
  transition: all 0.2s ease;
  border-radius: 4px;
}

.recurrenceRuleSubmitBtn:hover {
  transform: translateY(-1px);
  box-shadow: 0 2px 4px var(--black-shadow-color);
}

.recurrenceRuleSubmitBtn:focus-visible {
  outline: 2px solid var(--bs-primary);
  outline-offset: 2px;
}

.attendance-modal .borderRightGreen {
  border-right: 1px solid var(--light-dark-green);
}
.attendance-modal .positionedTopRight {
  top: 10px;
  right: 15px;
  z-index: 1;
}
.attendance-modal .topRightCorner {
  position: absolute;
  right: 0;
  top: 0;
  border-bottom-left-radius: 8px;
}
.attendance-modal .bottomRightCorner {
  position: absolute;
  right: 0;
  bottom: 0;
  border-top-left-radius: 12px;
}
.attendance-modal .topLeftCorner {
  position: absolute;
  left: 0;
  top: 0;
  border-bottom-right-radius: 8px;
}
.attendance-modal .largeBoldText {
  font-size: 80px;
  font-weight: 400;
}
.attendance-modal .paddingBottom30 {
  padding-bottom: 30px;
}
.attendance-modal .paddingBottom2Rem {
  padding-bottom: 2rem;
}

/* PostCard.tsx */

.cardStyles {
  width: 100%;
  max-width: 20rem;
  background-color: var(--bs-white);
  padding: 0;
  border: none !important;
  outline: none !important;
}

.cardHeaderPostCard {
  display: flex;
  width: 100%;
  padding-inline: 0;
  padding-block: 0;
  flex-direction: row;
  gap: 0.5rem;
  align-items: center;
  background-color: var(--bs-white);
  border-bottom: 1px solid var(--input-shadow-color);
}

.creator {
  display: flex;
  width: 100%;
  padding-inline: 1rem;
  padding-block: 0;
  flex-direction: row;
  gap: 0.5rem;
  align-items: center;
}
.creator p {
  margin-bottom: 0;
  font-weight: 500;
}
.creator svg {
  width: 1.5rem;
  height: 1.5rem;
}

.customToggle {
  padding: 0;
  background: none;
  border: none;
  margin-right: 1rem;
}
.customToggle svg {
  color: var(--bs-black);
}

.customToggle::after {
  content: none;
}
.customToggle:hover,
.customToggle:focus,
.customToggle:active {
  background: none;
  border: none;
}
.cardBodyPostCard div {
  padding: 0.5rem;
}

.imageContainerPostCard {
  max-width: 100%;
}

.cardTitlePostCard {
  --max-lines: 1;
  display: -webkit-box;
  overflow: hidden;
  -webkit-box-orient: vertical;
  -webkit-line-clamp: var(--max-lines);

  font-size: 1.3rem !important;
  font-weight: 600;
}

.date {
  font-weight: 600;
}

.cardText {
  --max-lines: 2;
  display: -webkit-box;
  overflow: hidden;
  -webkit-box-orient: vertical;
  -webkit-line-clamp: var(--max-lines);
  padding-top: 0;
  font-weight: 300;
  margin-top: 0.7rem !important;
  text-align: left;
}
.viewBtn {
  display: flex;
  justify-content: flex-end;
  margin: 0.5rem;
}
.viewBtn Button {
  padding-inline: 1rem;
}
.cardActions {
  display: flex;
  flex-direction: row;
  align-items: center;
  gap: 1px;
  justify-content: flex-end;
}

.cardActionBtn {
  background-color: rgba(0, 0, 0, 0);
  padding: 0;
  border: none;
  color: var(--black-color);
  transition: all 0.2s ease-in-out;
  border-radius: 4px;
}

.cardActionBtn:hover,
.cardActionBtn:focus-visible {
  background-color: var(--dropdown-hover-color);
  border: none;
  color: var(--black-color) !important;
  outline: 2px solid var(--subtle-blue-grey);
  outline-offset: 2px;
}

.cardActionBtn:active {
  transform: scale(0.95);
  background-color: var(--grey-bg-color);
}

.creatorNameModal {
  display: flex;
  flex-direction: row;
  gap: 5px;
  align-items: center;
  margin-bottom: 10px;
}

.modalActions {
  display: flex;
  flex-direction: row;
  align-items: center;
  gap: 1rem;
  margin: 5px 0px;
}

.textModal {
  margin-top: 10px;
}

.colorPrimary {
  background: var(--blue-light);
  color: var(--bs-white);
  cursor: pointer;
}

.commentContainer {
  overflow: auto;
  max-height: 18rem;
  padding-bottom: 1rem;
}

.modalFooter {
  background-color: var(--bs-white);
  width: 100%;
  padding-block: 0.5rem;
  display: flex;
  flex-direction: column;
  border-top: 1px solid var(--input-shadow-color);
}

.inputArea {
  border: none;
  outline: none;
  background-color: var(--input-area-color);
}

.postImage {
  width: 100%;
  aspect-ratio: 16/9;
  object-fit: cover;
}

/* Events.tsx */

.borderNone {
  border: none;
}

.colorWhite {
  color: var(--bs-white);
}

.backgroundWhite {
  background-color: var(--bs-white);
}

.maxWidth {
  max-width: 800px;
}

.mainContainer {
  margin-top: 2rem;
  width: 100%;
  max-width: 800px;
  flex-grow: 3;
  max-height: 90vh;
  overflow: auto;
  padding: 0 1rem;
}

.selectType {
  border-radius: 10px;
}
.dropdown__item {
  text-overflow: ellipsis;
  overflow: hidden;
  white-space: nowrap;
}

.gap {
  gap: var(--spacing-lg, 1.25rem);
}

.paddingY {
  padding: var(--spacing-xl, 1.875rem) 0;
}

.eventActionsContainer {
  display: flex;
  flex-direction: row;
  gap: 15px;
  flex-wrap: wrap;
}
.datePicker {
  border-radius: 10px;
  height: 2.5rem;
  text-align: center;
  background-color: var(--date-picker-background);
  border: none;
  width: 100%;
}

.modalBodyEvents {
  display: flex;
  flex-direction: column;
  gap: 10px;
}

.switchContainer {
  display: flex;
  align-items: center;
}

.switches {
  display: flex;
  flex-direction: row;
  gap: 20px;
  flex-wrap: wrap;
  margin-top: 20px;
}
.titlemodalEvents {
  color: var(--grey-bg-color-dark);
  font-weight: 600;
  font-size: 20px;
  margin-bottom: 20px;
  padding-bottom: 5px;
  border-bottom: 3px solid var(--subtle-blue-grey);
  width: 65%;
}

.datedivEvents {
  display: flex;
  flex-direction: row;
  margin-bottom: 15px;
}

.dateboxEvents {
  width: 90%;
  border-radius: 7px;
  border-color: var(--grey-border-box-color);
  outline: none;
  box-shadow: none;
  padding-top: 2px;
  padding-bottom: 2px;
  padding-right: 5px;
  padding-left: 5px;
  margin-right: 5px;
  margin-left: 5px;
}

.checkboxdivEvents > label {
  margin-right: 50px;
}
.checkboxdivEvents > label > input {
  margin-left: 10px;
}

.checkboxdivEvents {
  display: flex;
}
.checkboxdivEvents > div {
  width: 50%;
}

.dispflexEvents {
  display: flex;
  align-items: center;
}
.dispflexEvents > input {
  border: none;
  box-shadow: none;
  margin-top: 5px;
}

.blueregbtnEvents {
  margin-top: var(--spacing-lg, 1.25rem);
  border: 1px solid var(--grey-border-box-color);
  box-shadow: 0 2px 2px var(--grey-border-box-color);
  padding: var(--spacing-md, 0.625rem);
  border-radius: 5px;
  background-color: var(--subtle-blue-grey);
  width: 100%;
  font-size: 16px;
  color: var(--bs-white);
  outline: none;
  font-weight: 600;
  cursor: pointer;
  transition: all 0.2s ease-in-out;
  width: 100%;
  &:hover {
    transform: translateY(-1px);
    box-shadow: 0 4px 6px var(--grey-border-box-color);
  }
}

.btnsContainer input {
  outline: 1px solid var(--bs-gray-400);
  background-color: white;
}

.accordionSummary {
  width: 100% !important;
  padding-right: 0.75rem;
  display: flex;
  justify-content: space-between !important;
  align-items: center;
}

.accordionSummary button {
  height: 2.25rem;
  padding-top: 0.35rem;
}

.accordionSummary button:hover {
  background-color: var(
    --accordion-hover-bg,
    rgba(49, 187, 106, 0.3)
  ) !important;
  color: var(--accordion-hover-color, var(--grey-light)) !important;
}

.subContainer span {
  font-size: 0.9rem;
  margin-left: 0.5rem;
  font-weight: lighter;
  color: var(--grey-dark);
}

.chip {
  margin: 0.15rem 0 0 1.25rem;
}

.expand {
  padding-left: 4rem;
  animation: moveLeft 0.9s ease-in-out;
}

.contract {
  padding-left: calc(300px);
  animation: moveRight 0.5s ease-in-out;
}

.collapseSidebarButton {
  position: fixed;
  height: 40px;
  bottom: 0;
  z-index: 9999;
  width: 300px;
  background-color: var(--bs-white);
  color: black;
  border: none;
  border-radius: 0px;
  transition: opacity 0.3s ease;
  /* Add focus styles for keyboard navigation */
  &:focus-visible {
    outline: 2px solid var(--bs-primary);
    outline-offset: 2px;
  }
}

.collapseSidebarButton:hover,
.opendrawer:hover {
  background-color: var(--bs-gray-100);
  color: var(--bs-primary) !important;
}

.containerHeight {
  height: 88vh;
}

.mainContainerChat {
  width: 100%;
  max-width: 800px;
  margin-left: 20px;
  flex-grow: 3;
  max-height: 100%;
  overflow: auto;
  display: flex;
  flex-direction: row;
  border: 1px solid rgb(220, 220, 220);
  margin-top: 15px;
  border-radius: 24px;
  background-color: white;
}

.chatContainer {
  flex-grow: 6;
  display: flex;
  flex-direction: column;
  margin: 20px;
  border: 1px solid rgb(220, 220, 220);
  border-radius: 24px;
  overflow-y: scroll;
  margin-left: 0px;
  scrollbar-width: none;
  -ms-overflow-style: none;
  &::-webkit-scrollbar {
    display: none;
  }
}

.contactContainer {
  flex-grow: 1;
  display: flex;
  flex-direction: column;
  width: 25%;
  overflow-y: scroll;
}

.addChatContainer {
  margin: 0 20px;
  padding: 20px 0px 10px 0px;
  border-bottom: 2px solid black;
}

.contactCardContainer {
  padding: 10px 15px;
  display: flex;
  flex-direction: column;
  gap: 5px;
}

.chatHeadingContainer {
  padding: 10px;
}

.accordion-button:focus {
  box-shadow: none;
}

.accordion-button:not(.collapsed) {
  color: var(--bs-btn-bg);
  background-color: white;
}

.chatType > button {
  padding-bottom: 0;
}

.createChat {
  background-color: white;
  border: none;
}

.opendrawer {
  position: fixed;
  display: flex;
  align-items: center;
  justify-content: center;
  top: 0;
  left: 0;
  width: 40px;
  height: 100vh;
  z-index: 9999;
  background-color: rgba(245, 245, 245);
  border: none;
  border-radius: 0px;
  margin-right: 20px;
  color: black;
}

.opendrawer:hover {
  transition: background-color 0.5s ease;
  background-color: var(--bs-primary);
}
.collapseSidebarButton:hover {
  transition: background-color 0.5s ease;
  background-color: var(--bs-primary);
}

.customToggle {
  padding: 0;
  background: none;
  border: none;
  margin-right: 1rem;
  --bs-btn-active-bg: none;
}
.customToggle svg {
  color: black;
}

.customToggle::after {
  content: none;
}
.customToggle:hover,
.customToggle:focus,
.customToggle:active {
  background: none;
  border: none;
}
.customToggle svg {
  color: black;
}

.accordionBody {
  height: calc(100vh / 2 - 2rem - 60px) !important;
  overflow-y: scroll;
}

.accordionBody::-webkit-scrollbar {
  display: none;
}

.filters {
  padding: 20px 0px 0px 20px;
  display: flex;
  gap: 8px;
}

.filterButton {
  border-radius: 14px;
  padding: 5px 10px;
  background-color: white;
  color: var(--grey-color);
  border: none;
  border: 1px solid var(--grey-color);
}

.selectedBtn,
.filterButton:hover {
  border: 1px solid var(--grey-light);
  background-color: var(--grey-light);
  color: rgb(255, 255, 255);
}

.mainContainerDonate {
  width: 50%;
  flex-grow: 3;
  display: flex;
  flex-direction: column;
  background-color: var(--bg-white);
}

.inputContainer {
  flex: 1;
  position: relative;
}

.input {
  box-shadow: 5px 5px 4px 0px var(--bg-white);
}

.box {
  width: auto;
  background-color: white;
  margin-top: 1rem;
  padding: 20px;
  border: 1px solid var(--input-shadow-color);
  border-radius: 10px;
}

.heading {
  font-size: 1.1rem;
}

.donationInputContainer {
  display: flex;
  flex-direction: row;
  margin-top: 20px;
}

.donateBtn {
  padding-inline: 1rem !important;
}

.dropdow {
  min-width: 6rem;
}

.inputArea {
  border: none;
  outline: none;
  background-color: var(--input-area-color);
}

.maxWidthDonate {
  width: 100%;
}

.donateActions {
  margin-top: 1rem;
  width: 100%;
  display: flex;
  flex-direction: row-reverse;
}

.donationsContainer {
  padding-top: 4rem;
  flex-grow: 1;
  display: flex;
  flex-direction: column;
}

.donationCardsContainer {
  display: flex;
  flex-wrap: wrap;
  gap: 1rem;
  --bs-gutter-x: 0;
}

.colorLight {
  background-color: var(--bs-white);
}

.content {
  padding-top: 10px;
  flex-grow: 1;
}

.modal-dialog {
  display: flex;
  justify-content: center;
  align-items: center;
  min-height: 100vh;
  margin: 0;
}

.modal-content {
  width: 100%;
  max-width: 500px;
}

.modal-body {
  text-align: center;
}

.modal-header,
.modal-footer {
  justify-content: center;
  text-align: center;
}

.confirmation {
  text-align: center;
  margin-top: 30px;
}

.contentOrg {
  height: fit-content;
  min-height: calc(100% - 40px);
}

.containerHeightOrg {
  height: 100vh;
  padding: 1rem 1.5rem 0 calc(300px + 1.5rem);
}

.colorPrimary {
  background: var(--bs-form-valid-border-color);
}

.input {
  margin-right: 10px;
}

.borderBox {
  border: 1px solid var(--input-shadow-color);
}

.borderRounded5 {
  border-radius: 5px;
}

.borderRounded8 {
  border-radius: 8px;
}

.borderRounded24 {
  border-radius: 24px;
}

.topRadiusPeople {
  border-top-left-radius: 24px;
  border-top-right-radius: 24px;
}

.bottomRadius {
  border-bottom-left-radius: 24px;
  border-bottom-right-radius: 24px;
}

.shadow {
  box-shadow: 5px 5px 4px 0px var(--grey-light);
}

.colorGreen {
  color: var(--blue-light);
}

.maxWidthPeople {
  max-width: 600px;
}

.mainContainerPeople {
  width: 50%;
  flex-grow: 3;
}

.contentPeople {
  height: fit-content;
  min-height: calc(100% - 40px);
}

.gap {
  gap: 20px;
}

.greenBorder {
  border: 1px solid var(--blue-light);
}

.semiBold {
  font-weight: 500;
}

.placeholderColor::placeholder {
  color: var(--bs--grey);
}

.btnsContainer {
  display: flex;
  margin: 1.5rem 0;
}

.btnsContainer .input {
  flex: 1;
  min-width: 18rem;
  position: relative;
}

.btnsContainer input {
  outline: 1px solid var(--bs-gray-400);
  background-color: white;
}

.btnsContainer .input button {
  width: 52px;
}

.titleContainer {
  display: flex;
  flex-direction: column;
  gap: 0.1rem;
}

.titleContainer h3 {
  font-size: 1.25rem;
  font-weight: 750;
  color: var(--grey-color);
  margin-top: 0.2rem;
}

.subContainer span {
  font-size: 0.9rem;
  margin-left: 0.5rem;
  font-weight: lighter;
  color: var(--grey-dark);
}

.progress {
  display: flex;
  width: 100%;
  max-width: 45rem;
  display: flex;
  width: 100%;
  max-width: 45rem;
}

/* Consolidated styles */
.progressBar {
  margin: 0 0.75rem;
  width: 100%;
  font-size: 0.9rem;
  height: 1.25rem;
  transition: width 0.3s ease-in-out;
  border-radius: 0.625rem;
}

/* Data Grid Styles */
.tableHeaderPledges {
  background-color: var(--bs-primary);
  color: var(--bs-white);
  font-size: 1rem;
}

.mainContainerPosts {
  width: 50%;
  flex-grow: 3;
  padding: 1rem;
  max-height: 100%;
  overflow-y: auto;
  overflow-x: hidden;
  background-color: var(--bg-white);
}

.containerHeightPosts {
  height: 100vh;
}

.link {
  text-decoration: none !important;
  color: black;
}

.postInputContainer {
  margin-top: 0.5rem;
  margin-bottom: 1rem;
}

.maxWidthPosts {
  width: 100%;
}

.postActionContainer {
  display: flex;
  flex-direction: row;
  justify-content: space-between;
  gap: 10px;
}

.postActionBtn {
  background-color: white;
  border: none;
  color: black;
}

.postActionBtn:hover {
  background-color: ghostwhite;
  border: none;
  color: black;
}

.postInput {
  resize: none;
  border: none;
  outline: none;
  box-shadow: none;
  background-color: white;
  margin-bottom: 10px;
}

.postInput:focus {
  box-shadow: none;
}

.postContainer {
  width: auto;
  background-color: white;
  margin-top: 1rem;
  padding: 1rem;
  border: 1px solid var(--input-shadow-color);
  border-radius: 10px;
}

.pinnedPostsCardsContainer {
  overflow-x: scroll;
  display: flex;
  gap: 1rem;
  --bs-gutter-x: 0;
}

.userImage {
  display: flex;
  width: 50px;
  height: 50px;
  margin-left: 1rem;
  align-items: center;
  justify-content: center;
  overflow: hidden;
  border-radius: 50%;
  position: relative;
  border: 2px solid var(--blue-light);
}

.userImage img {
  position: absolute;
  top: 0;
  left: 0;
  width: 100%;
  scale: 1.5;
}

.startPostBtn {
  width: 100%;
  border-radius: 25px;
  background-color: transparent;
  box-shadow: rgba(0, 0, 0, 0.16) 0px 1px 4px;
  outline: none;
  border: none;
  color: var(--black-color);
  font-weight: 900;
}

.startPostBtn:hover {
  background-color: var(--bs-dark);
  border: 0;
  color: var(--black-color) !important;
}

.icons {
  width: 25px;
}

.icons svg {
  stroke: var(--black-color);
}

.icons.dark {
  cursor: pointer;
  border: none;
  outline: none;
  background-color: transparent;
}

.icons.dark svg {
  stroke: var(--black-color);
}

.iconLabel {
  margin: 0;
  color: var(--black-color);
  font-weight: 900;
}

.uploadLink {
  text-align: center;
  width: min-content;
  padding: 8px 4px;
  border-radius: 4px;
  cursor: pointer;
}

.uploadLink:hover {
  background-color: var(--bs-dark);
}

.modal {
  width: 100dvw;
  margin: 0 auto;
}

.imageInput {
  display: none;
}

.containerHeightSettings {
  padding: 1rem 1.5rem 0 calc(300px + 1.5rem);
  height: 100vh;
}

.cardHeader .cardTitle {
  font-size: 1.2rem;
  font-weight: 600;
}

.scrollableCardBody {
  max-height: min(220px, 50vh);
  overflow-y: auto;
  scroll-behavior: smooth;
}

.cardBody {
  padding: 1.25rem 1rem 1.5rem 1rem;
  display: flex;
  flex-direction: column;
  overflow-y: scroll;
}

.cardLabel {
  font-weight: bold;
  padding-bottom: 1px;
  font-size: 14px;
  color: var(--grey-dark);
  margin-bottom: 10px;
}

.cardControl {
  margin-bottom: 20px;
}

.cardButton {
  width: fit-content;
}

.imgContianer {
  margin: 0 2rem 0 0;
}

.imgContianer img {
  height: 120px;
  width: 120px;
  border-radius: 50%;
}

.profileDetails {
  display: flex;
  flex-direction: column;
  align-items: center;
  justify-content: space-evenly;
}

.pageContainer {
  display: flex;
  flex-direction: column;
  min-height: 100vh;
  padding: 1rem 1.5rem 0 calc(300px + 2rem + 1.5rem);
}

.avatarStyle {
  border-radius: 100%;
}
.profileContainer {
  border: none;
  padding: 2.1rem 0.5rem;
  height: 52px;
  border-radius: 8px 0px 0px 8px;
  display: flex;
  align-items: center;
  background-color: white !important;
  box-shadow:
    0 4px 4px 0 rgba(177, 177, 177, 0.2),
    0 6px 20px 0 rgba(151, 151, 151, 0.19);
}
.profileContainer:focus {
  outline: none;
  background-color: var(--bs-gray-100);
}
.imageContainer {
  width: 56px;
}
.profileContainer .profileText {
  flex: 1;
  text-align: start;
  overflow: hidden;
  margin-right: 4px;
}
.angleDown {
  margin-left: 4px;
}
.profileContainer .profileText .primaryText {
  font-size: 1rem;
  font-weight: 600;
  overflow: hidden;
  display: -webkit-box;
  -webkit-line-clamp: 2; /* number of lines to show */
  -webkit-box-orient: vertical;
  word-wrap: break-word;
  white-space: normal;
}
.profileContainer .profileText .secondaryText {
  font-size: 0.8rem;
  font-weight: 400;
  color: var(--bs-secondary);
  display: block;
  text-transform: capitalize;
}

.profileDropdown {
  background-color: transparent !important;
}
.profileDropdown .dropdown-toggle .btn .btn-normal {
  display: none !important;
  background-color: transparent !important;
}
.dropdownToggle {
  background-image: url(/public/images/svg/angleDown.svg);
  background-repeat: no-repeat;
  background-position: center;
  background-color: azure;
}

.dropdownToggle::after {
  border-top: none !important;
  border-bottom: none !important;
}

.opendrawer:hover {
  transition: background-color 0.5s ease;
  background-color: var(--bs-primary);
}

.chip {
  height: 1.5rem !important;
  margin: 0.15rem 0 0 1.25rem;
}

.progress {
  display: flex;
}
/* CreateDirectChat.tsx */

.modalContent {
  width: 530px;
}

.inputContainer {
  position: relative;
  margin-bottom: 16px;
}

.inputFieldModal {
  padding-right: 40px;
  width: 100%;
  border-radius: 4px;
  border: 1px solid var(--bs-gray-300);
}

.submitBtn {
  position: absolute;
  z-index: 10;
  bottom: 10px;
  right: 0px;
  display: flex;
  justify-content: center;
  align-items: center;
}
.tableContainer {
  height: 400px;
  overflow-y: scroll;
  overflow-x: hidden;
}
@media screen and (max-width: 575.5px) {
  .justifysp {
    padding-left: 55px;
    display: flex;
    justify-content: space-between;
    width: 100%;
  }
}

@media (max-width: 768px) {
  .btnsContainer {
    margin-bottom: 0;
    display: flex;
    flex-direction: column;
  }
}
@media (max-width: 1020px) {
  .btnsContainerOrganizationFundCampaign {
    flex-direction: column;
    margin: 1.5rem 0;
  }

  @media screen and (max-width: 575.5px) {
    .mainpageright {
      width: 98%;
    }
  }
}

/* For mobile devices  */

@media (max-width: 520px) {
  .btnsContainerOrganizationFundCampaign {
    margin-bottom: 0;
  }
}
@media (max-width: 1024px) {
  .pageNotFound h1.head {
    font-size: 200px;
    letter-spacing: 25px;
  }
}

@media (max-width: 768px) {
  .pageNotFound h1.head {
    font-size: 150px;
    letter-spacing: 25px;
  }
}

@media (max-width: 640px) {
  .pageNotFound h1.head {
    font-size: 150px;
    letter-spacing: 0;
  }
}

@media (max-width: 480px) {
  .pageNotFound .brand h3 {
    font-size: 20px;
  }
  .pageNotFound h1.head {
    font-size: 130px;
    letter-spacing: 0;
  }
  .pageNotFound h1.head span:before,
  .pageNotFound h1.head span:after {
    width: 40%;
  }
  .pageNotFound h1.head span:before {
    left: -45%;
  }
  .pageNotFound h1.head span:after {
    right: -45%;
  }
  .pageNotFound p {
    font-size: 18px;
  }
}

@media (max-width: 320px) {
  .pageNotFound .brand h3 {
    font-size: 16px;
  }
  .pageNotFound h1.head {
    font-size: 100px;
    letter-spacing: 0;
  }
  .pageNotFound h1.head span:before,
  .pageNotFound h1.head span:after {
    width: 25%;
  }
  .pageNotFound h1.head span:before {
    left: -30%;
  }
  .pageNotFound h1.head span:after {
    right: -30%;
  }
}
@media (max-width: 520px) {
  .btnsContainer {
    margin-bottom: 0;
  }

  .btn {
    flex-direction: column;
    justify-content: center;
  }
  .btnsContainer .btnsBlock {
    display: block;
    margin-top: 1rem;
    margin-right: 0;
  }

  .btnsContainer .btnsBlock div {
    flex: 1;
  }

  .btnsContainer .btnsBlock div[title='Sort organizations'] {
    margin-right: 0.5rem;
  }

  .btnsContainer .btnsBlock button {
    margin-bottom: 1rem;
    margin-right: 0;
    width: 100%;
  }
}

@media (max-width: 1120px) {
  .contract {
    padding-left: calc(250px + 2rem + 1.5rem);
  }

  .listBox .itemCard {
    width: 100%;
  }
}

@media (max-width: 1020px) {
  .btnsContainer {
    flex-direction: column;
    margin: 1.5rem 0;
  }

  .btnsContainer .btnsBlock {
    margin: 1.5rem 0 0 0;
    justify-content: space-between;
  }

  .btnsContainer .btnsBlock button {
    margin: 0;
  }

  .btnsContainer .btnsBlock div button {
    margin-right: 1.5rem;
  }
}

@keyframes load8 {
  0% {
    transform: rotate(0deg);
  }
  100% {
    transform: rotate(360deg);
  }
}

/* Add vendor prefix only if needed for older browser support */
@-webkit-keyframes load8 {
  0% {
    -webkit-transform: rotate(0deg);
  }
  100% {
    -webkit-transform: rotate(360deg);
  }
}

@media screen and (max-width: 1200px) {
  .justifyspMemberDetail {
    padding-left: 55px;
    display: flex;
    justify-content: space-evenly;
  }

  .mainpageright {
    width: 100%;
  }

  .invitebtn {
    position: relative;
    right: 15px;
  }
}

@-webkit-keyframes load8 {
  0% {
    -webkit-transform: rotate(0deg);
    transform: rotate(0deg);
  }

  100% {
    -webkit-transform: rotate(360deg);
    transform: rotate(360deg);
  }
}

@keyframes load8 {
  0% {
    -webkit-transform: rotate(0deg);
    transform: rotate(0deg);
  }

  100% {
    -webkit-transform: rotate(360deg);
    transform: rotate(360deg);
  }
}

@media only screen and (max-width: 600px) {
  .sidebar {
    position: relative;
    bottom: 18px;
  }

  .invitebtn {
    width: 135px;
    position: relative;
    right: 10px;
  }

  .form_wrapper {
    width: 90%;
  }

  .searchtitleMemberDetail {
    margin-top: 30px;
  }
}

@media only screen and (max-width: 1200px) {
  .userImage {
    width: 100px;
    height: 100px;
  }
}
@media (max-width: 1440px) {
  .contractOrgList {
    padding-left: calc(250px + 2rem + 1.5rem);
  }

  .listBoxOrgList .itemCardOrgList {
    width: 100%;
  }
}

@media (max-width: 1020px) {
  .btnsContainerOrgList {
    flex-direction: column;
    margin: 1.5rem 0;
  }

  .btnsContainerOrgList .btnsBlockOrgList {
    margin: 1.5rem 0 0 0;
    justify-content: space-between;
  }

  .btnsContainerOrgList .btnsBlockOrgList button {
    margin: 0;
  }

  .btnsContainerOrgList .btnsBlockOrgList div button {
    margin-right: 1.5rem;
  }
}

@media (max-width: 520px) {
  .btnsContainerOrgList {
    margin-bottom: 0;
  }

  .btnsContainerOrgList .btnsBlockOrgList {
    display: block;
    margin-top: 1rem;
    margin-right: 0;
  }

  .btnsContainerOrgList .btnsBlockOrgList div {
    flex: 1;
  }

  .btnsContainerOrgList .btnsBlockOrgList div[title='Sort organizations'] {
    margin-right: 0.5rem;
  }

  .btnsContainerOrgList .btnsBlockOrgList button {
    margin-bottom: 1rem;
    margin-right: 0;
    width: 100%;
  }
}
@media (max-width: 600px) {
  .cardBody {
    min-height: 120px;
  }

  .cardBody .iconWrapper {
    position: absolute;
    top: 1rem;
    left: 1rem;
  }

  .cardBody .textWrapper {
    margin-top: calc(0.5rem + 36px);
    text-align: right;
  }

  .cardBody .textWrapper .primaryText {
    font-size: 1.5rem;
  }

  .cardBody .textWrapper .secondaryText {
    font-size: 1rem;
  }
}
@media (max-width: 577px) {
  .row .right_portion {
    padding: 1rem 1rem 0 1rem;
  }
  .row .right_portion .langChangeBtn {
    position: absolute;
    margin: 1rem;
    left: 0;
    top: 0;
  }
  .marginTopForReg {
    margin-top: 4rem !important;
  }
  .row .right_portion .talawa_logo {
    height: 120px;
    margin: 0 auto 2rem auto;
  }
  .socialIcons {
    margin-bottom: 1rem;
  }
}

@media (prefers-reduced-motion: reduce) {
  .talawa_logo {
    animation: none;
  }

  .active_tab {
    animation: none;
  }
}

@-webkit-keyframes zoomIn {
  0% {
    opacity: 0;
    -webkit-transform: scale(0.5);
    transform: scale(0.5);
  }
  100% {
    opacity: 1;
    -webkit-transform: scale(1);
    transform: scale(1);
  }
}

@keyframes zoomIn {
  0% {
    opacity: 0;
    -webkit-transform: scale(0.5);
    transform: scale(0.5);
  }
  100% {
    opacity: 1;
    -webkit-transform: scale(1);
    transform: scale(1);
  }
}

@-webkit-keyframes fadeIn {
  0% {
    opacity: 0;
    -webkit-transform: translateY(2rem);
    transform: translateY(2rem);
  }
  100% {
    opacity: 1;
    -webkit-transform: translateY(0);
    transform: translateY(0);
  }
}

@keyframes fadeIn {
  0% {
    opacity: 0;
    -webkit-transform: translateY(2rem);
    transform: translateY(2rem);
  }
  100% {
    opacity: 1;
    -webkit-transform: translateY(0);
    transform: translateY(0);
  }
}

<<<<<<< HEAD
/* For mobile devices  */
=======
/* LeftDrawer general styles */
.leftDrawer {
  height: 100vh; /* Ensure it spans the full height */
  overflow-y: auto; /* Enable vertical scrolling */
  transition: transform 0.3s ease;
  will-change: transform; /* NEW */
  position: fixed; /* Ensure it's positioned properly */
  padding-bottom: 1rem; /* Prevent last item clipping */
  overscroll-behavior: contain;
  /* Improve scroll performance */
  -webkit-overflow-scrolling: touch;
}

.hideElemByDefault {
  display: none;
}

[data-hidden='true'] {
  visibility: hidden;
}

[data-hidden='false'] {
  visibility: visible;
}

.inactiveDrawer {
  transform: translateX(-100%);
  &[data-hidden='true'] {
    /* Specific styles for inactive drawers if needed */
  }
}

.activeDrawer {
  transform: translateX(0);
  &[data-hidden='false'] {
    /* Specific styles for active drawers if needed */
  }
}

/* Organization Section */
.organizationContainer {
  padding-right: 3rem;
}

.profileContainer {
  display: flex;
  align-items: center;
  justify-content: space-between;
  width: 100%;
  /* Add focus styles for keyboard navigation */
  &:focus-within {
    @extend .reusable-focus-visible; /* Referencing the reusable class from the general section */
  }
}

.bg-danger {
  background-color: var(--delete-button-color);
}

.text-start {
  text-align: start;
}

.text-white {
  color: var(--bs-white);
}

.imageContainer img {
  width: 40px;
  height: 40px;
  border-radius: 50%;
  /* Add alt text styles */
  &[alt] {
    font-size: 0.875rem;
    color: var(--bs-emphasis-color);
  }
}

.profileText {
  margin-left: 1rem;
}

.primaryText {
  font-weight: bold;
  color: var(--bs-emphasis-color, #000);
  @extend .reusable-text-ellipsis; /* Referencing the reusable class from the general section */
}

.secondaryText {
  font-size: 0.9rem;
  color: var(--bs-secondary-text);
  @extend .reusable-text-ellipsis; /* Referencing the reusable class from the general section */
}

/* Dropdown and options list */
.titleHeader {
  font-size: 1.2rem;
  color: var(--bs-secondary);
  line-height: 1.5; /* NEW */
  margin: var(--spacing-md, 1rem) 0; /* NEW */
}

/* Active and inactive buttons */
.activeButton,
.inactiveButton {
  position: relative;
  transition: all 0.2s ease;

  &:active {
    transform: scale(0.98);
  }

  &.focus-visible {
    @extend .reusable-focus-visible; /* Referencing the reusable class from the general section */
  }
}

.activeButton {
  background-color: var(--grey-bg-color);
  color: black;

  &::before {
    @extend .reusable-indicator; /* Referencing the reusable class from the general section */
  }

  &::after {
    @extend .reusable-arrow-indicator; /* Referencing the reusable class from the general section */
  }
}

.activeButton:hover .arrow-indicator {
  transform: translateY(-50%) scale(1.1);
  opacity: 1;
}

.inactiveButton {
  background-color: transparent;
  color: var(--bs-emphasis-color, #000);

  &:hover {
    background-color: var(--grey-bg-color);
  }
}

/* Icon wrapper styles */
.iconWrapper {
  display: flex;
  align-items: center;
  margin-inline-end: 8px;
  margin-inline-start: 0;

  &[aria-label]:not([aria-label='']) {
    position: relative;

    &::after {
      content: attr(aria-label);
      position: absolute;
      inset-inline-start: 100%;
      background: var(--bs-dark);
      color: var(--bs-white);
      padding: 0.25rem 0.5rem;
      border-radius: 4px;
      font-size: 0.875rem;
      opacity: 0;
      visibility: hidden;
      transform: translateX(var(--transform-direction, 8px));
      transition: all 0.2s ease;
    }

    &:hover::after {
      opacity: 1;
      visibility: visible;
      transform: translateX(0);
    }
  }
}

/* CustomRecurrenceModal.tsx */

.titlemodalCustomRecurrenceModal {
  color: var(--grey-bg-color-dark);
  font-weight: 600;
  font-size: 20px;
  margin-bottom: 20px;
  padding-bottom: 5px;
  border-bottom: 3px solid var(--subtle-blue-grey);
  width: 65%;
}

.recurrenceRuleNumberInput {
  width: 70px;
}

.recurrenceRuleDateBox {
  width: 70%;
}
>>>>>>> 5550711d

@media (max-width: 520px) {
  .btnsContainerOrgPost {
    margin-bottom: 0;
  }

  .btnsContainerOrgPost .btnsBlockOrgPost {
    display: block;
    margin-top: 1rem;
    margin-right: 0;
  }

  .btnsContainerOrgPost .btnsBlockOrgPost div {
    flex: 1;
  }

  .btnsContainerOrgPost .btnsBlockOrgPost div[title='Sort organizations'] {
    margin-right: 0.5rem;
  }

  .btnsContainerOrgPost .btnsBlockOrgPost button {
    margin-bottom: 1rem;
    margin-right: 0;
    width: 100%;
  }
}
@media screen and (max-width: 575.5px) {
  .mainpagerightOrgPost {
    width: 98%;
  }
}
@media (max-width: 450px) {
  .itemCardOrgList .loadingWrapper {
    height: unset;
    margin: 0.5rem 0;
    padding: 1.25rem 1.5rem;
  }

  .itemCardOrgList .loadingWrapper .innerContainer {
    flex-direction: column;
  }

  .itemCardOrgList .loadingWrapper .innerContainer .orgImgContainer {
    height: 200px;
    width: 100%;
    margin-bottom: 0.8rem;
  }

  .itemCardOrgList .loadingWrapper .innerContainer .content {
    margin-left: 0;
  }

  .itemCardOrgList .loadingWrapper .button {
    bottom: 0;
    right: 0;
    border-radius: 0.5rem;
    position: relative;
    margin-left: auto;
    display: block;
  }
}
@media (max-width: 1020px) {
  .btnsContainerOrgPost {
    flex-direction: column;
    margin: 1.5rem 0;
  }

  .btnsContainerOrgPost .btnsBlockOrgPost {
    margin: 1.5rem 0 0 0;
    justify-content: space-between;
  }

  .btnsContainerOrgPost .btnsBlockOrgPost button {
    margin: 0;
  }

  .btnsContainerOrgPost .btnsBlockOrgPost div button {
    margin-right: 1.5rem;
  }
}

@media (max-width: 992px) {
  .row .left_portion {
    padding: 0 2rem;
  }
  .row .left_portion .inner .palisadoes_logo {
    width: 100%;
  }
}

@media (max-width: 769px) {
  .row {
    flex-direction: column-reverse;
  }
  .row .right_portion,
  .row .left_portion {
    height: unset;
  }
  .row .right_portion {
    min-height: 100vh;
    overflow-y: unset;
  }
  .row .left_portion .inner {
    display: flex;
    justify-content: center;
  }
  .row .left_portion .inner .palisadoes_logo {
    height: 70px;
    width: unset;
    position: absolute;
    margin: 0.5rem;
    top: 0;
    right: 0;
    z-index: 100;
  }
  .row .left_portion .inner p {
    margin-bottom: 0;
    padding: 1rem;
  }
  .socialIcons {
    margin-bottom: 1rem;
  }
}
@keyframes load8 {
  0% {
    -webkit-transform: rotate(0deg);
    transform: rotate(0deg);
  }
  100% {
    -webkit-transform: rotate(360deg);
    transform: rotate(360deg);
  }
}
.list_box {
  height: 70vh;
  overflow-y: auto;
  width: auto;
}
@media only screen and (max-width: 600px) {
  .form_wrapper {
    width: 90%;
    top: 45%;
  }
}
@-webkit-keyframes zoomIn {
  0% {
    opacity: 0;
    -webkit-transform: scale(0.5);
    transform: scale(0.5);
  }
  100% {
    opacity: 1;
    -webkit-transform: scale(1);
    transform: scale(1);
  }
}

@keyframes zoomIn {
  0% {
    opacity: 0;
    -webkit-transform: scale(0.5);
    transform: scale(0.5);
  }
  100% {
    opacity: 1;
    -webkit-transform: scale(1);
    transform: scale(1);
  }
}

@media (max-width: 1120px) {
  .leftDrawer {
    width: calc(250px + 2rem);
    padding: 1rem 1rem 0 1rem;
  }
}

/* For tablets */
@media (max-width: 820px) {
  .hideElemByDefault {
    display: none;
  }

  .leftDrawer {
    width: 100%;
    left: 0;
    right: 0;
  }

  .inactiveDrawer {
    opacity: 0;
    left: 0;
    z-index: -1;
    animation: closeDrawer 0.4s ease-in-out;
  }

  .activeDrawer {
    display: flex;
    z-index: 100;
    animation: openDrawer 0.6s ease-in-out;
  }

  .logout {
    margin-bottom: 2.5rem !important;
  }
}

@keyframes goToLeftBigScreen {
  from {
    left: 0;
  }

  to {
    opacity: 0.1;
    left: calc(-300px - 2rem);
  }
}

/* Webkit prefix for older browser compatibility */
@-webkit-keyframes goToLeftBigScreen {
  from {
    left: 0;
  }

  to {
    opacity: 0.1;
    left: calc(-300px - 2rem);
  }
}

@keyframes comeToRightBigScreen {
  from {
    opacity: 0.4;
    left: calc(-300px - 2rem);
  }

  to {
    opacity: 1;
    left: 0;
  }
}

/* Webkit prefix for older browser compatibility */
@-webkit-keyframes comeToRightBigScreen {
  from {
    opacity: 0.4;
    left: calc(-300px - 2rem);
  }

  to {
    opacity: 1;
    left: 0;
  }
}

@keyframes closeDrawer {
  from {
    left: 0;
    opacity: 1;
  }

  to {
    left: -1000px;
    opacity: 0;
  }
}

/* Webkit prefix for older browser compatibility */
@-webkit-keyframes closeDrawer {
  from {
    left: 0;
    opacity: 1;
  }

  to {
    left: -1000px;
    opacity: 0;
  }
}

@keyframes openDrawer {
  from {
    opacity: 0;
    left: -1000px;
  }

  to {
    left: 0;
    opacity: 1;
  }
}

/* Webkit prefix for older browser compatibility */
@-webkit-keyframes openDrawer {
  from {
    opacity: 0;
    left: -1000px;
  }
  to {
    left: 0;
    opacity: 1;
  }
}
@supports (-webkit-line-clamp: 1) {
  .cardItem .title,
  .cardItem .location,
  .cardItem .time {
    display: -webkit-box;
    -webkit-line-clamp: 1;
    -webkit-box-orient: vertical;
    white-space: initial;
  }
}
@media (max-width: 1120px) {
  .collapseSidebarButton {
    width: calc(250px);
  }
}

@media (max-height: 650px) {
  .collapseSidebarButton {
    width: 250px;
    height: 20px;
  }
  .opendrawer {
    width: 30px;
  }
}

/* For tablets */
@media (max-width: 820px) {
  .contract,
  .expand {
    animation: none;
  }

  .opendrawer {
    width: 25px;
  }

  .collapseSidebarButton {
    width: 100%;
    left: 0;
    right: 0;
  }
}
@media screen and (max-width: 850px) {
  .mainContainer {
    width: 100%;
  }
}

@media (max-width: 1120px) {
  .collapseSidebarButton {
    width: calc(250px + 2rem);
  }
}

@media (max-height: 650px) {
  .collapseSidebarButton {
    width: 250px;
    height: 20px;
  }
  .opendrawer {
    width: 30px;
  }
}

@media screen and (max-width: 1280px) {
  .imgContianer {
    margin: 1rem auto;
  }
  .profileContainer {
    flex-direction: column;
  }
}

@media screen and (min-width: 992px) and (max-width: 1280px) {
  .profileContainer {
    align-items: center;
    justify-content: center;
  }
}
@media (max-width: 1120px) {
  .contract {
    padding-left: calc(276px + 2rem + 1.5rem);
  }
  .collapseSidebarButton {
    width: calc(250px + 2rem);
  }
}

@media (max-height: 900px) {
  .collapseSidebarButton {
    width: calc(300px + 1rem);
  }
}
@media (max-height: 650px) {
  .pageContainer {
    padding: 1rem 1.5rem 0 calc(270px);
  }
  .collapseSidebarButton {
    width: 250px;
  }
  .opendrawer {
    width: 30px;
  }
}

/* VolunteerViewModal.tsx */

.modalTitle {
  margin: 0;
}

.modalForm {
  padding: 1rem;
}

.formGroup {
  margin-bottom: 1rem;
}

.tableImage {
  width: 40px;
  height: 40px;
  border-radius: 50%;
  margin-right: 8px;
}

.statusGroup {
  display: flex;
  gap: 1rem;
  margin: 0 auto;
  margin-bottom: 0.5rem;
  role: 'status';
}

.statusIcon {
  margin-right: 0.5rem;
}

.acceptedStatus {
  color: var(--bs-primary);
  -webkit-text-fill-color: var(--bs-primary);
  outline: 1px solid currentColor;
  border-radius: 4px;
  padding: 2px 4px;
}

.pendingStatus {
  color: var(--bs-warning);
  -webkit-text-fill-color: var(--bs-warning);
  outline: 1px solid currentColor;
  border-radius: 4px;
  padding: 2px 4px;
}

.hoursField {
  width: 100%;
}

.groupsLabel {
  font-weight: lighter;
  margin-left: 0.5rem;
  margin-bottom: 0;
  font-size: 0.8rem;
  color: var(--bs-secondary);
}

.tableHeader {
  font-weight: bold;
}

.tableRow:last-child td,
.tableRow:last-child th {
  border: 0;
}

/* VolunteerViewModal.tsx */

.modalTitle {
  margin: 0;
}

.modalForm {
  padding: 1rem;
}

.formGroup {
  margin-bottom: 1rem;
}

.tableImage {
  width: 40px;
  height: 40px;
  border-radius: 50%;
  margin-right: 8px;
}

.statusGroup {
  display: flex;
  gap: 1rem;
  margin: 0 auto;
  margin-bottom: 0.5rem;
  role: 'status';
}

.statusIcon {
  margin-right: 0.5rem;
}

.acceptedStatus {
  color: var(--bs-primary);
  -webkit-text-fill-color: var(--bs-primary);
  outline: 1px solid currentColor;
  border-radius: 4px;
  padding: 2px 4px;
}

.pendingStatus {
  color: var(--bs-warning);
  -webkit-text-fill-color: var(--bs-warning);
  outline: 1px solid currentColor;
  border-radius: 4px;
  padding: 2px 4px;
}

.hoursField {
  width: 100%;
}

.groupsLabel {
  font-weight: lighter;
  margin-left: 0.5rem;
  margin-bottom: 0;
  font-size: 0.8rem;
  color: var(--bs-secondary);
}

.tableHeader {
  font-weight: bold;
}

.tableRow:last-child td,
.tableRow:last-child th {
  border: 0;
}<|MERGE_RESOLUTION|>--- conflicted
+++ resolved
@@ -4622,9 +4622,6 @@
   }
 }
 
-<<<<<<< HEAD
-/* For mobile devices  */
-=======
 /* LeftDrawer general styles */
 .leftDrawer {
   height: 100vh; /* Ensure it spans the full height */
@@ -4821,7 +4818,6 @@
 .recurrenceRuleDateBox {
   width: 70%;
 }
->>>>>>> 5550711d
 
 @media (max-width: 520px) {
   .btnsContainerOrgPost {
