:root {
  --brown-color: #555555;
  --dropdown-hover-color: #eff1f7;
  --grey-bg-color: #eaebef;
  --subtle-blue-grey: #7c9beb;
  --subtle-blue-grey-hover: #5f7e91;
  --modal-width: 670px;
  --modal-max-width: 680px;
  --input-shadow-color: #dddddd;
  --delete-button-bg: #f8d6dc;
  --delete-button-color: #ff4d4f;
  --search-button-bg: #a8c7fa;
  --search-button-border: #555555;
  --table-image-size: 50px;
  --table-head-bg: var(
    --bs-primary,
    blue
  ); /* Assuming var(--bs-primary) is defined elsewhere */
  --table-head-color: white;
  --table-header-color: var(--bs-greyish-black, black);
  --table-head-radius: 20px;
  --table-bg-color: #eaebef;
  --tablerow-bg-color: #eff1f7;
  --row-background: var(--bs-white, white);
  --font-size-header: 16px;
}
.fonts {
  color: #707070;
}

.fonts > span {
  font-weight: 600;
}

.cards {
  width: 45%;
  background: #fcfcfc;
  margin: 10px 20px;
  padding: 20px 30px;
  border-radius: 5px;
  border: 1px solid #e8e8e8;
  box-shadow: 0 3px 5px #c9c9c9;
  margin-right: 40px;
  color: #737373;
}
.cards > h2 {
  font-size: 19px;
}
.cards > h3 {
  font-size: 17px;
}
.cards > p {
  font-size: 14px;
  margin-top: -5px;
  margin-bottom: 7px;
}

.sidebar {
  z-index: 0;
  padding-top: 5px;
  margin: 0;
  height: 100%;
}
.sidebar:after {
  background-color: #f7f7f7;
  position: absolute;
  width: 2px;
  height: 600px;
  top: 10px;
  left: 94%;
  display: block;
}
.sidebarsticky {
  padding-left: 45px;
  margin-top: 7px;
}
.sidebarsticky > p {
  margin-top: -10px;
}

.logintitle {
  color: #707070;
  font-weight: 600;
  font-size: 20px;
  margin-bottom: 30px;
  padding-bottom: 5px;
  border-bottom: 3px solid #31bb6b;
  width: 15%;
}
.searchtitle {
  color: #707070;
  font-weight: 600;
  font-size: 18px;
  margin-bottom: 20px;
  padding-bottom: 5px;
  border-bottom: 3px solid #31bb6b;
  width: 60%;
}

.admindetails {
  display: flex;
  justify-content: space-between;
}
.admindetails > p {
  margin-top: -12px;
  margin-right: 30px;
}

.mainpageright > hr {
  margin-top: 20px;
  width: 100%;
  margin-left: -15px;
  margin-right: -15px;
  margin-bottom: 20px;
}
.justifysp {
  display: flex;
  justify-content: space-between;
}
@media screen and (max-width: 575.5px) {
  .justifysp {
    padding-left: 55px;
    display: flex;
    justify-content: space-between;
    width: 100%;
  }
}

.sidebarsticky > input {
  text-decoration: none;
  margin-bottom: 50px;
  border-color: #e8e5e5;
  width: 80%;
  border-radius: 7px;
  padding-top: 5px;
  padding-bottom: 5px;
  padding-right: 10px;
  padding-left: 10px;
  box-shadow: none;
}

.noOutline:is(:hover, :focus, :active, :focus-visible, .show) {
  outline: none !important;
}

.closeButton {
  color: var(--delete-button-color);
  margin-right: 5px;
  background-color: var(--delete-button-bg);
  border: white;
}

.closeButton:hover {
  color: var(--delete-button-bg) !important;
  background-color: var(--delete-button-color) !important;
  border: white;
}

.modalContent {
  width: var(--modal-width);
  max-width: var(--modal-max-width);
}

.subtleBlueGrey {
  color: var(--subtle-blue-grey);
  text-decoration: none;
}

.subtleBlueGrey:hover {
  color: var(--subtle-blue-grey-hover);
  text-decoration: underline;
}

.dropdown {
  background-color: white;
  border: 1px solid var(--brown-color);
  color: var(--brown-color);
  position: relative;
  display: inline-block;
  margin-top: 10px;
  margin-bottom: 10px;
}

.dropdown:is(:hover, :focus, :active, :focus-visible, .show) {
  background-color: transparent !important;
  border: 1px solid var(--brown-color);
  color: var(--brown-color) !important;
}

.dropdownItem {
  background-color: white !important;
  color: var(--brown-color) !important;
  border: none !important;
}

.dropdownItem:hover,
.dropdownItem:focus,
.dropdownItem:active {
  background-color: var(--dropdown-hover-color) !important;
  color: var(--brown-color) !important;
  outline: none !important;
  box-shadow: none !important;
}

.input {
  flex: 1;

  position: relative;
}

.btnsContainer {
  display: flex;
  /* Adjust spacing between items */
  margin: 2.5rem 0;
<<<<<<< HEAD
  align-items: center;
  gap: 10px;
=======
>>>>>>> 371327e1
}

.btnsContainer .btnsBlock {
  display: flex;
}

.btnsContainer .btnsBlock button {
  margin-left: 1rem;
  display: flex;
  justify-content: center;
  align-items: center;
}

.btnsContainer .input {
  flex: 1;
  position: relative;
}

.btnsContainer .input button {
  width: 52px;
}

.deleteButton {
  background-color: var(--delete-button-bg);
  color: var(--delete-button-color);
  border: none;
  padding: 5px 20px;
  display: flex;
  align-items: center;
  margin-top: 20px;
  margin-right: auto;
  margin-left: auto;
  gap: 8px;
}

.actionItemDeleteButton {
  background-color: var(--delete-button-bg);
  color: var(--delete-button-color);
  border: none;
}

.createButton {
  background-color: var(--grey-bg-color) !important;
  color: black !important;
  margin-top: 10px;
  margin-left: 5px;
  border: 1px solid var(--brown-color);
}

.createButton:hover {
  background-color: var(--grey-bg-color) !important;
  color: black !important;
  border: 1px solid var(--brown-color) !important;
}

.visuallyHidden {
  position: absolute;
  width: 1px;
  height: 1px;
  padding: 0;
  margin: -1px;
  overflow: hidden;
  clip: rect(0, 0, 0, 0);
  border: 0;
}

.inputField {
  margin-top: 10px;
  margin-bottom: 10px;
  background-color: white;
  box-shadow: 0 1px 1px var(--input-shadow-color);
}

.inputFieldModal {
  margin-bottom: 10px;
  background-color: white;
  box-shadow: 0 1px 1px var(--input-shadow-color);
}

.inputField > button {
  padding-top: 10px;
  padding-bottom: 10px;
}

.searchButton {
  margin-bottom: 10px;
  background-color: var(--search-button-bg);
  border-color: var(--search-button-border);
  position: absolute;
  z-index: 10;
  bottom: 0;
  right: 0;
  display: flex;
  justify-content: center;
  align-items: center;
}

.addButton {
  margin-bottom: 10px;
  background-color: var(--search-button-bg);
  border-color: var(--grey-bg-color);
  color: #555555;
}

.addButton:hover {
  background-color: #286fe0;
  border-color: var(--search-button-border);
}

.yesButton {
  background-color: var(--search-button-bg);
  border-color: var(--search-button-border);
}

.searchIcon {
  color: var(--brown-color);
}

.infoButton {
  background-color: var(--search-button-bg);
  border-color: var(--search-button-border);
  color: var(--brown-color);
  margin-right: 0.5rem;
  border-radius: 0.25rem;
}

.infoButton:hover {
  background-color: #286fe0;
  border-color: var(--search-button-border);
}

.TableImage {
  object-fit: cover;
  /* margin-top: px !important; */
  margin-right: 5px;
  width: var(--table-image-size) !important;
  height: var(--table-image-size) !important;
  border-radius: 100% !important;
}

.tableHead {
  color: var(--table-head-color);
  border-radius: var(--table-head-radius) !important;
  padding: 20px;
  margin-top: 20px;
}

.rowBackground {
  background-color: var(--row-background);
}

.tableHeader {
  background-color: var(--table-head-bg);
  color: var(--table-header-color);
  font-size: var(--font-size-header);
}

.orgUserTagsScrollableDiv {
  scrollbar-width: auto;
  scrollbar-color: var(--bs-gray-400) var(--bs-white);

  max-height: calc(100vh - 18rem);
  overflow: auto;
  position: sticky;
}

.errorContainer {
  min-height: 100vh;
}

.errorMessage {
  margin-top: 25%;
  display: flex;
  justify-content: center;
  align-items: center;
  flex-direction: column;
}

.errorIcon {
  transform: scale(1.5);
  color: var(--bs-danger);
  margin-bottom: 1rem;
  /* Add error icon for non-color indication */
  &::before {
    content: '⚠️';
    margin-right: 0.5rem;
  }
}

.subTagsLink {
  color: var(--subtle-blue-grey);
  font-weight: 500;
  cursor: pointer;
}

.subTagsLink i {
  visibility: hidden;
}

.subTagsLink:hover,
.subTagsLink:focus {
  color: var(--subtle-blue-grey-hover);
  font-weight: 600;
  text-decoration: underline;
}

.subTagsLink:hover i,
.subTagsLink:focus i {
  visibility: visible;
}

.tagsBreadCrumbs {
  color: var(--bs-gray);
  cursor: pointer;
}

.orgUserTagsScrollableDiv {
  scrollbar-width: auto;
  scrollbar-color: var(--bs-gray-400) var(--bs-white);

  max-height: calc(100vh - 18rem);
  overflow: auto;
  position: sticky;
}

/* .checkboxButton{
  background-color: transparent;
}

.checkboxButton:checked{
  background-color: var(--subtle-blue-grey);
  color:white
} */

input[type='checkbox']:checked + label {
  background-color: var(--subtle-blue-grey) !important;
}

input[type='radio']:checked + label:hover {
  color: black !important;
}

.actionItemsContainer {
  height: 90vh;
}

.actionItemModal {
  max-width: 80vw;
  margin-top: 2vh;
  margin-left: 13vw;
}

.datediv {
  display: flex;
  flex-direction: row;
}

.datebox {
  width: 90%;
  border-radius: 7px;
  outline: none;
  box-shadow: none;
  padding-top: 2px;
  padding-bottom: 2px;
  padding-right: 5px;
  padding-left: 5px;
  margin-right: 5px;
  margin-left: 5px;
}

hr {
  border: none;
  height: 1px;
  background-color: var(--bs-gray-500);
  margin: 1rem;
}

.iconContainer {
  display: flex;
  justify-content: flex-end;
}
.icon {
  margin: 1px;
}

.message {
  margin-top: 25%;
  display: flex;
  justify-content: center;
  align-items: center;
  flex-direction: column;
}

.preview {
  display: flex;
  flex-direction: row;
  font-weight: 900;
  font-size: 16px;
  color: rgb(80, 80, 80);
}

.rankings {
  aspect-ratio: 1;
  border-radius: 50%;
  width: 50px;
}

.toggleGroup {
  width: 50%;
  min-width: 20rem;
  margin: 0.5rem 0rem;
}

.toggleBtn {
  padding: 0rem;
  height: 2rem;
  display: flex;
  justify-content: center;
  align-items: center;
}

.toggleBtn:hover {
  color: var(--bs-primary) !important;
}

@media (max-width: 520px) {
  .btnsContainer {
    margin-bottom: 0;
  }

  .btnsContainer .btnsBlock {
    display: block;
    margin-top: 1rem;
    margin-right: 0;
  }

  .btnsContainer .btnsBlock div {
    flex: 1;
  }

  .btnsContainer .btnsBlock div[title='Sort organizations'] {
    margin-right: 0.5rem;
  }

  .btnsContainer .btnsBlock button {
    margin-bottom: 1rem;
    margin-right: 0;
    width: 100%;
  }
}

@media (max-width: 1120px) {
  .contract {
    padding-left: calc(250px + 2rem + 1.5rem);
  }

  .listBox .itemCard {
    width: 100%;
  }
}

@media (max-width: 1020px) {
  .btnsContainer {
    flex-direction: column;
    margin: 1.5rem 0;
  }

  .btnsContainer .btnsBlock {
    margin: 1.5rem 0 0 0;
    justify-content: space-between;
  }

  .btnsContainer .btnsBlock button {
    margin: 0;
  }

  .btnsContainer .btnsBlock div button {
    margin-right: 1.5rem;
  }
}

@-webkit-keyframes load8 {
  0% {
    -webkit-transform: rotate(0deg);
    transform: rotate(0deg);
  }
  100% {
    -webkit-transform: rotate(360deg);
    transform: rotate(360deg);
  }
}

@keyframes load8 {
  0% {
    -webkit-transform: rotate(0deg);
    transform: rotate(0deg);
  }
  100% {
    -webkit-transform: rotate(360deg);
    transform: rotate(360deg);
  }
}

.btnsContainer .btnsBlock {
  display: flex;
  width: max-content;
}

.btnsContainer .btnsBlock button {
  margin-left: 1rem;
  display: flex;
  justify-content: center;
  align-items: center;
}

.btnsContainer .input {
  flex: 1;
  position: relative;
  max-width: 60%;
  justify-content: space-between;
}

.btnsContainer input {
  outline: 1px solid var(--bs-gray-400);
}

.btnsContainer .input button {
  width: 52px;
}

@media (max-width: 1020px) {
  .btnsContainer {
    flex-direction: column;
    margin: 1.5rem 0;
  }

  .btnsContainer .btnsBlock {
    margin: 1.5rem 0 0 0;
    justify-content: space-between;
  }

  .btnsContainer .btnsBlock button {
    margin: 0;
  }

  .btnsContainer .btnsBlock div button {
    margin-right: 1.5rem;
  }
}

/* For mobile devices  */

@media (max-width: 520px) {
  .btnsContainer {
    margin-bottom: 0;
  }

  .btnsContainer .btnsBlock {
    display: block;
    margin-top: 1rem;
    margin-right: 0;
  }

  .btnsContainer .btnsBlock div {
    flex: 1;
  }

  .btnsContainer .btnsBlock div[title='Sort organizations'] {
    margin-right: 0.5rem;
  }

  .btnsContainer .btnsBlock button {
    margin-bottom: 1rem;
    margin-right: 0;
    width: 100%;
  }
}

.errorMessage {
  margin-top: 25%;
  display: flex;
  justify-content: center;
  align-items: center;
  flex-direction: column;
}

.tableHeader {
  background-color: var(--bs-primary-text-emphasis);
  color: var(--bs-white);
  font-size: 1rem;
}
.rowBackground {
  background-color: var(--bs-white);
  max-height: 120px;
  overflow-y: auto;
}

.subTagsLink {
  color: var(--bs-blue);
  font-weight: 500;
  cursor: pointer;
  /* Prevent layout shift */
  &::after {
    display: block;
    content: attr(data-text);
    font-weight: 600;
    height: 0;
    overflow: hidden;
    visibility: hidden;
  }
}

.subTagsLink i {
  visibility: hidden;
}

.tagsBreadCrumbs {
  color: var(--bs-gray);
  cursor: pointer;
  /* Prevent layout shift */
  &::after {
    display: block;
    content: attr(data-text);
    font-weight: 600;
    height: 0;
    overflow: hidden;
    visibility: hidden;
  }
}

.tagsBreadCrumbs:hover,
.tagsBreadCrumbs:focus {
  color: var(--bs-blue);
  font-weight: 600;
  text-decoration: underline;
}

.subTagsScrollableDiv {
  scrollbar-width: auto;
  scrollbar-color: var(--bs-gray-400) var(--bs-white);

  max-height: calc(100vh - 18rem);
  overflow: auto;
}<|MERGE_RESOLUTION|>--- conflicted
+++ resolved
@@ -212,11 +212,8 @@
   display: flex;
   /* Adjust spacing between items */
   margin: 2.5rem 0;
-<<<<<<< HEAD
   align-items: center;
   gap: 10px;
-=======
->>>>>>> 371327e1
 }
 
 .btnsContainer .btnsBlock {
