--- conflicted
+++ resolved
@@ -5981,7 +5981,6 @@
   max-width: 80vw;
 }
 
-<<<<<<< HEAD
 /* Organisation Settings CSS */
 
 /* Delete Component */
@@ -6107,7 +6106,8 @@
   background-color: var(--blue-search-bg) !important;
   color: var(--bs-gray-700) !important;
   transform: scale(0.98);
-=======
+}
+
 .btnsContainer .input {
   width: 70%;
 }
@@ -6175,5 +6175,4 @@
     margin-right: 0;
     width: 100%;
   }
->>>>>>> 394d0e14
 }