/**
 * CSS Methodology for Common Styles:
 * 
 * This project aims to reduce CSS duplication by merging similar styles across components
 * into reusable global classes. This ensures consistency and simplifies maintenance.
 * 
 * Steps for contributors:
 * 1. Identify duplicate or similar styles in different components (e.g., buttons, modals).
 * 2. Create a global class with a clear, descriptive name (e.g., .addButton, .removeButton).
 * 3. Use the new global class in all components requiring that style.
 * 
 * Naming Convention:
 * - Use lowercase, descriptive names for global classes (e.g., .addButton, .removeButton).
 * - Keep names generic enough for reuse but clear in their purpose.
 * 
 * Example:
 * Instead of component-specific classes like:
 *   `.greenregbtnOrganizationFundCampaign`, `.greenregbtnPledge` (used in two different components for same functionality)
 * Use:
 *   `.addButton` (a single reusable class in the global CSS file that is used for functionalities that add/create tasks)
 *
 * Global Classes:
 *   `.inputField` (for form input fields)
 *   `.searchButton` (for form input field search button)
 *   `.addButton` (for buttons that add/create task)
 *   `.removeButton` (for buttons that remove/delete task)
 *   `.modalHeader` (for header section of any modal)
 *   `.editButton` (for buttons inside table)
 *   `.switch` (for form toggles)
 *   `.regularBtn` (for a simple blue button)
 *   `.tableHeader` (for header section of any table component)
 *   `.subtleBlueGrey` (for blue Text)
 *
 *
 * GLobal Varibles:
 *   --light-blue (for light blue contrast)
 *   --dark-blue (for dark blue contrast)
 */

:root {
  /* Neutral Colors */
  --grey-light: #eaebef;
  --grey-dark: #707070;
  --grey-border: #e8e5e5;
  --input-shadow: #dddddd;

  /* Blue Shades */
  --blue-primary: #0056b3;
  --blue-subtle: #7c9beb;
  --blue-subtle-hover: #5f7e91;
  --blue-search-bg: #a8c7fa;
  --toggle-bg: #1e4e8c;
  --dropdown-hover: #eff1f7;

  /* Red Shades */
  --red-delete-bg: #f8d6dc;
  --red-delete-text: #ff4d4f;

  /* Yellow/Orange Shades */
  --loader-color: #febc59;

  /* Miscellaneous */
  --brown-color: #555555;
  --blue-color: #0000ff;
  --light-blue-color: #286fe0;
  --dimp-white: #b5b5b5;
  --gray-blue: #1e293b;
  --gray-white: #808080;
  --dropdown-hover-color: #eff1f7;
  --grey-bg-color: #eaebef;
  --light-dark-green: #08780b;
  --light-green: #31bb6b;
  --green-color: #21d015;
  --light-more-green: #39a440;
  --off-light-green: #31bb6a60;
  --dark-emerald-green: #23864c;
  --light-neon-green: #afffe8;
  --white-color: #ffffff;
  --off-white-color: #ffffff97;
  --black-color: #000000;
  --black-shadow-color: #00000029;
  --white-shadow-color: #ffffff33;
  --light-dark-gray-color: #505050;
  --light-orange: #febc59;
  --grey-border-box-color: #e8e5e5;
  --subtle-blue-grey: #7c9beb;
  --subtle-blue-grey-hover: #5f7e91;
  --white: #fff;
  --black: black;
  --rating-star-filled: #ff6d75;
  --rating-star-hover: #ff3d47;
  /* Background and Border */
  --table-bg: #eaebef;
  --tablerow-bg: #eff1f7;
  --date-picker-bg: #f2f2f2;
  --table-bg-color: var(--grey-bg-color);
  --tablerow-bg-color: var(--dropdown-hover-color);
  --row-background: var(--bs-white, var(--bs-white));
  --modal-background: rgba(0, 0, 0, 0.7);

  /* Font Sizes */
  --font-size-header: 16px;

  /* Borders and Radius */
  --primary-border-solid: 1px solid var(--dropdown-border-color);
  --table-head-radius: 20px;

  /* Loader Sizes */
  --loader-size: 10em;
  --loader-border-width: 1.1em;

  /* Image Sizes */
  --table-image-size: 50px;
  --table-image-small-size: 25px;

  /* Modal Dimensions */
  --modal-width: 670px;
  --modal-max-width: 680px;

  /* Additional Variables */
  --input-shadow-color: 4px 4px 10px -1px rgb(168, 168, 168, 0.7),
    /* Shadow on bottom-right */ 2px 2px 10px -1px rgba(169, 169, 169, 0.7); /* Lighter shadow on bottom-right */
  --delete-button-bg: #f8d6dc;
  --delete-button-color: #ff4d4f;
  --search-button-bg: #a8c7fa;
  --search-button-border: var(--brown-color);
  --bs-primary: #0056b3;
  --bs-warning: #ffc107;
  --bs-white: #fff;
  --bs-gray-600: #4b5563;
  --bs-gray-400: #9ca3af;
  --bs-gray-300: #d1d5db;
  --toggle-button-bg: #1e4e8c;

  --table-head-bg: var(--blue-subtle, var(--blue-color));
  --table-head-color: var(--bs-white, var(--white-color));

  --table-header-color: var(--bs-white, var(--bs-gray-300));
  --input-area-color: #f1f3f6;
  --date-picker-background: #f2f2f2;
  --grey-bg-color-dark: #707070;
  --dropdown-border-color: #cccccc;
  --primary-border-solid: 1px solid var(--dropdown-border-color);
<<<<<<< HEAD
=======
  --light-blue: #a8c7fa;
  --dark-blue: #1778f2;
  --remove-button-color: #c8102e;
>>>>>>> 82214d97
  --card-shadow: 0 2px 4px rgba(0, 0, 0, 0.1);

  /* breakpoints */
  --breakpoint-mobile: 576px;
  --breakpoint-tablet: 768px;
  --breakpoint-desktop: 1024px;
}

.fonts {
  color: var(--grey-bg-color-dark);
}

.fonts > span {
  font-weight: 600;
}

.cards > h2 {
  font-size: 19px;
}
.cards > h3 {
  font-size: 17px;
}
.cards > p {
  font-size: 14px;
  margin-top: -5px;
  margin-bottom: 7px;
}

.cards:hover {
  filter: brightness(0.8);
}
.cards:hover::before {
  opacity: 0.5;
}

.cards:hover::after {
  opacity: 1;
  mix-blend-mode: normal;
}

.cards:last-child:nth-last-child(odd) {
  grid-column: auto / span 2;
}

.cards:first-child:nth-last-child(even),
.cards:first-child:nth-last-child(even) ~ .box {
  grid-column: auto / span 1;
}

.capacityLabel {
  background-color: var(--bs-primary);
  color: var(--white-color);
  height: 22.19px;
  font-size: 12px;
  font-weight: bolder;
  padding: 0.1rem 0.3rem;
  border-radius: 0.5rem;
  position: relative;
  overflow: hidden;
}

.capacityLabel svg {
  margin-bottom: 3px;
}

.sidebar {
  z-index: 0;
  padding-top: 5px;
  margin: 0;
  height: 100%;
}
.sidebar:after {
  background-color: var(--grey-border-box-color);
  position: absolute;
  width: 2px;
  height: 600px;
  top: 10px;
  left: 94%;
  display: block;
}
.sidebarsticky {
  padding-left: 45px;
  margin-top: 7px;
}
.sidebarsticky > p {
  margin-top: -10px;
}

.logintitle {
  color: var(--grey-bg-color-dark);
  font-weight: 600;
  font-size: 20px;
  margin-bottom: 30px;
  padding-bottom: 5px;
  border-bottom: 3px solid var(--light-green);
  width: 15%;
}

.searchtitle {
  color: var(--grey-bg-color-dark);
  font-weight: 600;
  font-size: 18px;
  margin-bottom: 20px;
  padding-bottom: 5px;
  border-bottom: 3px solid var(--light-green);
  width: 60%;
}

.admindetails {
  display: flex;
  justify-content: space-between;
}

.admindetails > p {
  margin-top: -12px;
  margin-right: 30px;
}

.mainpageright > hr {
  margin-top: 20px;
  width: 100%;
  margin-left: -15px;
  margin-right: -15px;
  margin-bottom: 20px;
}

.justifysp {
  display: flex;
  justify-content: space-between;
}

@media screen and (max-width: 575.5px) {
  .justifysp {
    padding-left: 55px;
    display: flex;
    justify-content: space-between;
    width: 100%;
  }
}

.sidebarsticky > input {
  text-decoration: none;
  margin-bottom: 50px;
  border-color: var(--grey-border-box-color);
  width: 80%;
  border-radius: 7px;
  padding-top: 5px;
  padding-bottom: 5px;
  padding-right: 10px;
  padding-left: 10px;
  box-shadow: none;
}

.noOutline:is(:hover, :focus, :active, :focus-visible, .show) {
  outline: none !important;
}

.modalContent {
  width: var(--modal-width);
  max-width: var(--modal-max-width);
}

.subtleBlueGrey {
  color: var(--subtle-blue-grey);
  text-decoration: none;
}

.subtleBlueGrey:hover {
  color: var(--subtle-blue-grey-hover);
  text-decoration: underline;
}

.dropdown {
  background-color: var(--bs-white) !important;
  border: 1px solid var(--brown-color);
  color: var(--brown-color) !important;
  position: relative;
  display: inline-block;
  /* margin-top: 10px;
  margin-bottom: 10px; */
  /* margin-left:30px; */
}

.dropdown:is(:hover, :focus, :active, :focus-visible, .show) {
  background-color: transparent !important;
  border: 1px solid var(--brown-color);
  color: var(--brown-color) !important;
}

.dropdown:is(:focus, :focus-visible) {
  outline: 2px solid var(--highlight-color, var(--search-button-bg));
}

.dropdownItem {
  background-color: var(--bs-white) !important;
  color: var(--brown-color) !important;
  border: none !important;
}

.dropdownItem:focus,
.dropdownItem:hover {
  outline: 2px solid var(--highlight-color, var(--search-button-bg));
}

.dropdownItem:hover,
.dropdownItem:focus,
.dropdownItem:active {
  background-color: var(
    --dropdown-hover-color,
    var(--grey-border-box-color)
  ) !important;
  color: var(--brown-color) !important;
  outline: none !important;
  box-shadow: 0 0 4px var(--highlight-color, var(--search-button-bg));
}

.input {
  flex: 1;
  position: relative;
}

.btnsContainer {
  display: flex;
  margin: 2.5rem 0;
  align-items: center;
  gap: 10px;
}

.btnsContainer .btnsBlock {
  display: flex;
  width: max-content;
}

.btnsContainerBlockAndUnblock {
  display: flex;
  margin: 2.5rem 0 2.5rem 0;
}

.btnsContainerBlockAndUnblock .btnsBlockBlockAndUnblock {
  display: flex;
}

.btnsContainerBlockAndUnblock .btnsBlockBlockAndUnblock button {
  margin-left: 1rem;
  display: flex;
  justify-content: center;
  align-items: center;
}

.btnsContainerBlockAndUnblock .inputContainerBlockAndUnblock {
  flex: 1;
  position: relative;
}

.btnsContainerBlockAndUnblock .inputBlockAndUnblock {
  width: 70%;
  position: relative;
}

.btnsContainerBlockAndUnblock input {
  outline: 1px solid var(--bs-gray-400);
}

.btnsContainer .input button {
  width: 52px;
}

.deleteButton {
  background-color: var(--delete-button-bg);
  color: var(--delete-button-color);
  border: none;
  padding: 5px 20px;
  display: flex;
  align-items: center;
  margin-top: 20px;
  margin-right: auto;
  margin-left: auto;
  gap: 8px;
}

.actionItemDeleteButton {
  background-color: var(--delete-button-bg);
  color: var(--delete-button-color);
  border: none;
}

.createButton {
  background-color: var(--grey-bg-color) !important;
  color: var(--black-color) !important;
  /* margin-top: 10px; */
  /* margin-left: 5px; */
  border: 1px solid var(--brown-color);
}

.createButton:hover {
  background-color: var(--grey-bg-color) !important;
  color: var(--black-color) !important;
  border: 1px solid var(--brown-color) !important;
}

.visuallyHidden {
  position: absolute;
  width: 1px;
  height: 1px;
  padding: 0;
  margin: -1px;
  overflow: hidden;
  clip: rect(0, 0, 0, 0);
  border: 0;
}

.inputField {
  margin-top: 10px;
  margin-bottom: 10px;
  background-color: var(--bs-white);
  box-shadow: var(--input-shadow-color);
}

.inputFieldModal {
  margin-bottom: 10px;
  background-color: var(--bs-white);
  box-shadow: var(--input-shadow-color);
}

.inputField > button {
  padding-top: 10px;
  padding-bottom: 10px;
}

.searchButton {
  margin-bottom: 10px;
  background-color: var(--search-button-bg);
  border-color: var(--search-button-border);
  position: absolute;
  z-index: 10;
  bottom: 0;
  right: 0;
  display: flex;
  justify-content: center;
  align-items: center;
}

.searchButton:hover {
  background-color: var(--search-button-hover-bg, var(--light-blue-color));
  border-color: var(--search-button-border);
}

.searchButton:active {
  transform: scale(0.95);
}

.addButton {
  margin-bottom: 10px;
<<<<<<< HEAD
  background-color: var(--search-button-bg);
=======
  color: var(--brown-color);
  background-color: var(--light-blue);
>>>>>>> 82214d97
  border-color: var(--grey-bg-color);
}

.addButton:hover {
  background-color: var(--light-blue-color);
  border-color: var(--search-button-border);
}

<<<<<<< HEAD
=======
.removeButton {
  margin-bottom: 10px;
  background-color: var(--delete-button-bg);
  color: var(--remove-button-color);
  margin-right: 10px;
  --bs-btn-border-color: #dc3545;
}

.removeButton:is(:hover, :active, :focus) {
  background-color: var(--delete-button-color) !important;
  border-color: var(--delete-button-color);
  color: white;
}

>>>>>>> 82214d97
.yesButton {
  background-color: var(--search-button-bg);
  border-color: var(--search-button-border);
}

.searchIcon {
  color: var(--brown-color);
}

.infoButton {
  background-color: var(--search-button-bg);
  border-color: var(--search-button-border);
  color: var(--brown-color);
  margin-right: 0.5rem;
  border-radius: 0.25rem;
}

.infoButton:hover {
  background-color: var(--light-blue-color);
  border-color: var(--search-button-border);
}

.TableImage {
  object-fit: cover;
  /* margin-top: px !important; */
  margin-right: 5px;
  width: var(--table-image-size) !important;
  height: var(--table-image-size) !important;
  border-radius: 100% !important;
}

.tableHead {
  color: var(--table-head-color);
  border-radius: var(--table-head-radius) !important;
  padding: 20px;
  margin-top: 20px;
}

.rowBackground {
  background-color: var(--row-background);
  max-height: 120px;
  overflow-y: auto;
}

.tableHeader {
  background-color: var(--grey-bg-color);
  color: var(--black-color);
  font-size: var(--font-size-header);
}

.profileImage {
  display: flex;
  justifycontent: center;
  alignitems: center;
  height: 100%;
  width: 100%;
}

.errorContainer {
  min-height: 100vh;
}

.errorIcon {
  transform: scale(1.5);
  color: var(--bs-danger, var(--delete-button-color));
  margin-bottom: 1rem;
  /* Add error icon for non-color indication */
  &::before {
    content: '⚠️';
    margin-right: 0.5rem;
  }
}

.tag-template-name {
  position: absolute;
  left: 14.91px;
  top: 27.03px;
  width: 58.55px;
  height: 5.67px;
  text-align: center;
  font-family: 'Roboto', sans-serif;
  font-size: 16px;
  letter-spacing: 0;
  line-height: 1;
  color: var(--light-dark-green);
}

.subTagsLink i {
  visibility: hidden;
}

.subTagsLink:hover,
.subTagsLink:focus {
  color: var(--subtle-blue-grey-hover);
  font-weight: 600;
  text-decoration: underline;
}

.subTagsLink:hover i,
.subTagsLink:focus i {
  visibility: visible;
}

.manageTagScrollableDiv {
  scrollbar-width: thin;
  scrollbar-color: var(--bs-gray-400) var(--bs-white);
  max-height: calc(100vh - 18rem);
  overflow: auto;
}

.tagsBreadCrumbs:hover {
  color: var(--blue-color);
  font-weight: 600;
  text-decoration: underline;
}

.orgUserTagsScrollableDiv {
  scrollbar-width: auto;
  scrollbar-color: var(--bs-gray-400) var(--bs-white);

  max-height: calc(100vh - 18rem);
  overflow: auto;
  position: sticky;
}

input[type='checkbox']:checked + label {
  background-color: var(--subtle-blue-grey) !important;
}

input[type='radio']:checked + label:hover {
  color: var(--black-color) !important;
}

.actionItemsContainer {
  height: 90vh;
}

.actionItemModal {
  max-width: 80vw;
  margin-top: 2vh;
  margin-left: 13vw;
}

.datediv {
  display: flex;
  flex-direction: row;
}

.datebox {
  width: 90%;
  border-radius: 7px;
  outline: none;
  box-shadow: none;
  padding-top: 2px;
  padding-bottom: 2px;
  padding-right: 5px;
  padding-left: 5px;
  margin-right: 5px;
  margin-left: 5px;
}

hr {
  border: none;
  height: 1px;
  background-color: var(--bs-gray-500);
  margin: 1rem;
}

.iconContainer {
  display: flex;
  justify-content: flex-end;
}

.icon {
  margin: 1px;
}

.message {
  margin-top: 25%;
  display: flex;
  justify-content: center;
  align-items: center;
  flex-direction: column;
}

.preview {
  display: flex;
  flex-direction: row;
  font-weight: 900;
  font-size: 16px;
  color: var(--light-dark-gray-color);
}

.rankings {
  aspect-ratio: 1;
  border-radius: 50%;
  width: 50px;
}

.toggleGroup {
  width: 50%;
  min-width: 20rem;
  margin: 0.5rem 0rem;
}

.toggleBtn {
  padding: 0rem;
  height: 2rem;
  display: flex;
  justify-content: center;
  align-items: center;
}

.pageNotFound {
  position: relative;
  bottom: 20px;
}

.head {
  border: none;
  /* height: 100vh; */
}

.pageNotFound h3 {
  font-family: 'Roboto', sans-serif;
  font-weight: normal;
  letter-spacing: 1px;
}

.pageNotFound .brand span {
  margin-top: 50px;
  font-size: 40px;
}

.pageNotFound .brand h3 {
  font-weight: 300;
  margin: 10px 0 0 0;
}

.pageNotFound h1.head {
  font-size: 250px;
  font-weight: 900;
  color: var(--light-green);
  letter-spacing: 25px;
  margin: 10px 0 0 0;
}

.pageNotFound h1.head span {
  position: relative;
  display: inline-block;
}
.pageNotFound h1.head span:before,
.pageNotFound h1.head span:after {
  position: absolute;
  top: 50%;
  width: 50%;
  height: 1px;
  background: var(--white);
  content: '';
}
.pageNotFound h1.head span:before {
  left: -55%;
}

.pageNotFound h1.head span:after {
  right: -55%;
}

.pledgeContainer {
  margin: 0.6rem 0;
}

.container {
  min-height: 100vh;
}

.pledgeModal {
  max-width: 80vw;
  margin-top: 2vh;
  margin-left: 13vw;
}

.greenregbtnPledge {
  margin-top: 15px;
  border: 1px solid var(--bs-gray-300);
  box-shadow: 0 2px 2px var(--grey-border-box-color);
  padding: 10px 10px;
  border-radius: 5px;
  background-color: var(--bs-primary);
  width: 100%;
  font-size: 16px;
  color: var(--bs-white);
  outline: none;
  font-weight: 600;
  cursor: pointer;
  transition:
    transform 0.2s,
    box-shadow 0.2s;
}

.btnsContainerPledge {
  display: flex;
  gap: 0.8rem;
  margin: 2.2rem 0 0.8rem 0;
}

.btnsContainerPledge .inputPledge {
  flex: 1;
  min-width: 18rem;
  position: relative;
}

.btnsContainerPledge input {
  outline: 1px solid var(--bs-gray-400);
}

.btnsContainerPledge .inputPledge button {
  width: 52px;
}

.inputFieldPledge {
  background-color: var(--bs-white);
  box-shadow: 0 1px 1px var(--light-green);
}

.dropdownPledge {
  background-color: var(--bs-white);
  border: 1px solid var(--bs-primary);
  position: relative;
  display: inline-block;
  color: var(--bs-primary);
}

.rowBackgroundPledge {
  background-color: var(--bs-white);
  max-height: 120px;
}

.TableImagePledge {
  object-fit: cover;
  width: calc(var(--table-image-size) / 2) !important;
  height: calc(var(--table-image-size) / 2) !important;
  border-radius: 100% !important;
}

.imageContainerPledge {
  display: flex;
  align-items: center;
  justify-content: center;
}

.pledgerContainer {
  display: flex;
  align-items: center;
  justify-content: center;
  margin: 0.1rem 0.25rem;
  gap: 0.25rem;
  padding: 0.25rem 0.45rem;
  border-radius: 0.35rem;
  background-color: var(--bs-primary-rgb, 49, 187, 107, 0.2);
  height: 2.2rem;
  margin-top: 0.75rem;
}

.noOutlinePledge input {
  outline: none;
}

.overviewContainer {
  display: flex;
  gap: 7rem;
  width: 100%;
  justify-content: space-between;
  margin: 1.5rem 0 0 0;
  padding: 1.25rem 2rem;
  background-color: var(--off-white-color);

  box-shadow: var(--black-shadow-color) 0px 1px 4px;
  border-radius: 0.5rem;
}

.titleContainer {
  display: flex;
  flex-direction: column;
  gap: 0.6rem;
}

.titleContainer h3 {
  font-size: 1.75rem;
  font-weight: 750;
  color: var(--light-dark-gray-color);
  margin-top: 0.2rem;
}

.titleContainer span {
  font-size: 0.9rem;
  margin-left: 0.5rem;
  font-weight: lighter;
  color: var(--grey-bg-color-dark);
}

.raisedAmount {
  display: flex;
  justify-content: center;
  align-items: center;
  font-size: 1.25rem;
  font-weight: 750;
  color: var(--light-dark-gray-color);
}

.progressContainer {
  display: flex;
  flex-direction: column;
  gap: 0.5rem;
  flex-grow: 1;
}

.progress {
  margin-top: 0.2rem;
  display: flex;
  flex-direction: column;
  gap: 0.3rem;
}

.endpoints {
  display: flex;
  position: relative;
  font-size: 0.85rem;
}

.start {
  position: absolute;
  top: 0px;
}

.end {
  position: absolute;
  top: 0px;
  right: 0px;
}

.moreContainer {
  display: flex;
  align-items: center;
}

.moreContainer:hover {
  text-decoration: underline;
  cursor: pointer;
}

.popup {
  z-index: 50;
  border-radius: 0.5rem;
  font-family: sans-serif;
  font-weight: 500;
  font-size: 0.875rem;
  margin-top: 0.5rem;
  padding: 0.75rem;
  border: 1px solid #e2e8f0;
  background-color: var(--bs-white);
  color: var(--gray-blue);
  box-shadow: 0 0.5rem 1rem rgb(0 0 0 / 0.15);
  display: flex;
  flex-direction: column;
  gap: 0.5rem;
}

.popupExtra {
  max-height: 15rem;
  overflow-y: auto;
}

.toggleGroupPledge {
  width: 50%;
  min-width: 27.75rem;
  margin: 0.5rem 0rem;
}

.toggleBtnPledge {
  padding: 0rem;
  height: 30px;
  display: flex;
  justify-content: center;
  align-items: center;
}

.toggleBtnPledge:hover {
  color: var(--light-green) !important;
}

.card {
  width: fit-content;
}
.cardContainer {
  width: 300px;
}

.ratingFilled {
  color: var(--rating-star-filled); /* Color for filled stars */
}

.ratingHover {
  color: var(--rating-star-hover); /* Color for star on hover */
}
.cardHeader {
  padding: 1.25rem 1rem 1rem 1rem;
  border-bottom: 1px solid var(--bs-gray-200);
  display: flex;
  justify-content: space-between;
  align-items: center;
}

.cardHeader .cardTitle {
  font-size: 1.5rem;
}

.formLabel {
  font-weight: normal;
  padding-bottom: 0;
  font-size: 1rem;
  color: var(--black-color);
}

.cardBody {
  min-height: 180px;
}

.cardBody .textBox {
  margin: 0 0 3rem 0;
  color: var(--bs-secondary);
}

.socialInput {
  height: 2.5rem;
}

.eventContainer {
  display: flex;
  align-items: start;
}

.eventDetailsBox {
  position: relative;
  box-sizing: border-box;
  background: var(--white-color);
  width: 66%;
  padding: 0.3rem;
  box-shadow: 0 3px 8px rgba(0, 0, 0, 0.1);
  border-radius: 20px;
  margin-bottom: 0;
  margin-top: 20px;
}
.ctacards {
  padding: 20px;
  width: 100%;
  display: flex;
  background-color: var(--white-color);
  margin: 0 4px;
  justify-content: space-between;
  box-shadow: 0 3px 8px var(--black-shadow-color);
  align-items: center;
  border-radius: 20px;
}
.ctacards span {
  color: var(--dimp-white);
  font-size: small;
}

.justifyspOrganizationEvents {
  /* display: flex; */
  justify-content: space-between;
  margin-top: 20px;
}

.titlemodalOrganizationEvents {
  color: var(--grey-bg-color-dark);
  font-weight: 600;
  font-size: 20px;
  margin-bottom: 20px;
  padding-bottom: 5px;
  border-bottom: 3px solid var(--table-bg-color);
  width: 65%;
}

.closeButtonOrganizationEvents {
  color: var(--delete-button-color);
  margin-right: 5px;
  background-color: var(--delete-button-bg);
  border: var(--white-color);
}

.closeButtonOrganizationEvents:hover {
  color: var(--delete-button-bg) !important;
  background-color: var(--delete-button-color) !important;
  border: var(--white-color);
}

.datedivOrganizationEvents {
  display: flex;
  flex-direction: row;
  margin-bottom: 15px;
}

.dateboxOrganizationEvents {
  width: 90%;
  border-radius: 7px;
  border-color: var(--grey-border-box-color);
  outline: none;
  box-shadow: none;
  padding: 2px 5px;
  margin-right: 5px;
  margin-left: 5px;
}

.dispflexOrganizationEvents {
  display: flex;
  align-items: center;
  justify-content: space-between;
}

.dispflexOrganizationEvents > input {
  border: none;
  box-shadow: none;
  margin-top: 5px;
}

.checkboxdiv {
  display: flex;
  margin-bottom: 5px;
}

.checkboxdiv > div {
  width: 50%;
}

.createButtonOrganizationEvents {
  background-color: var(--search-button-bg) !important;
  color: var(--black-color) !important;
  margin: 15px 0 0;
  padding: 10px 10px;
  border-radius: 5px;
  font-size: 16px;
  outline: none;
  font-weight: 600;
  cursor: pointer;
  transition:
    transform 0.2s,
    box-shadow 0.2s;
  width: 100%;
  border: 1px solid var(--search-button-border);
}

.createButtonOrganizationEvents:hover {
  background-color: var(--bs-primary) !important;
  color: var(--white-color) !important;
  border: 1px solid var(--search-button-border) !important;
}

.time {
  display: flex;
  justify-content: space-between;
  padding: 15px;
  padding-bottom: 0px;
  width: 33%;

  box-sizing: border-box;
  background: var(--white-color);
  box-shadow: 0 3px 8px rgba(0, 0, 0, 0.1);
  border-radius: 20px;
  margin-bottom: 0;
  margin-top: 20px;
  margin-left: 10px;
}

.startTime,
.endTime {
  display: flex;
  font-size: 20px;
}

.to {
  padding-right: 10px;
}

.startDate,
.endDate {
  color: var(--gray-white);
  font-size: 14px;
}

.titlename {
  font-weight: 600;
  font-size: 25px;
  padding: 15px;
  padding-bottom: 0px;
  width: 50%;
  overflow: hidden;
  text-overflow: ellipsis;
  white-space: nowrap;
}

.description {
  color: var(--gray-white);
  font-weight: 300;
  font-size: 14px;
  word-wrap: break-word;
  padding: 15px;
  padding-bottom: 0px;
}

.toporgloc {
  font-size: 16px;
  padding: 0.5rem;
}

.toporgloc span {
  color: var(--gray-white);
}

.eventAgendaItemContainer h2 {
  margin: 0.6rem 0;
}

@media (max-width: 768px) {
  .btnsContainer {
    margin-bottom: 0;
    display: flex;
    flex-direction: column;
  }

  .createAgendaItemButton {
    position: absolute;
    top: 1rem;
    right: 2rem;
  }
}

.customcell {
  background-color: var(--light-green) !important;
  color: var(--bs-white) !important;
  font-size: medium !important;
  font-weight: 500 !important;
  padding-top: 10px !important;
  padding-bottom: 10px !important;
}

.eventsAttended,
.membername {
  color: var(--black-color);
}
.actionBtn {
  background-color: var(--white-color) !important;
}
.actionBtn:hover,
.actionBtn:focus,
.actionBtn:active {
  color: var(--light-more-green) !important;
}

.table-body > .table-row {
  background-color: var(--white-color) !important;
}

.table-body > .table-row:nth-child(2n) {
  background: var(--light-neon-green) !important;
}

.organizationFundCampaignContainer {
  margin: 0.5rem 0;
}

.rowBackgroundOrganizationFundCampaign {
  background-color: var(--bs-white);
  max-height: 120px;
}

.campaignModal {
  max-width: 80vw;
  margin-top: 2vh;
  margin-left: 13vw;
}

.greenregbtnOrganizationFundCampaign {
  margin: 1rem 0 0;
  margin-top: 15px;
  border: 1px solid var(--bs-gray-300);
  box-shadow: 0 2px 2px var(--grey-border-box-color);
  padding: 10px 10px;
  border-radius: 5px;
  background-color: var(--bs-primary);
  width: 100%;
  font-size: 16px;
  color: var(--bs-white);
  outline: none;
  font-weight: 600;
  cursor: pointer;
  transition:
    transform 0.2s,
    box-shadow 0.2s;
  flex: 1;
}

.goalButtonOrganizationFundCampaign {
  border: 1px solid var(--grey-border-box-color) !important;
  color: var(--grey-bg-color-dark) !important;
  width: 75%;
  padding: 10px;
  border-radius: 8px;
  display: block;
  margin: auto;
  box-shadow: 5px 5px 4px 0px rgba(49, 187, 107, 0.12);
}

.redregbtn {
  margin: 1rem 0 0;
  margin-top: 15px;
  border: 1px solid var(--grey-border-box-color);
  box-shadow: 0 2px 2px var(--grey-border-box-color);
  padding: 10px 10px;
  border-radius: 5px;
  width: 100%;
  font-size: 16px;
  color: var(--bs-white);
  outline: none;
  font-weight: 600;
  cursor: pointer;
  transition:
    transform 0.2s,
    box-shadow 0.2s;
  width: 100%;
  flex: 1;
}

.campaignNameInfo {
  font-size: medium;
  cursor: pointer;
}
.campaignNameInfo:hover {
  color: var(--blue-color);
  transform: translateY(-2px);
}

.inputFieldOrganizationFundCampaign {
  background-color: var(--bs-white);
  box-shadow: 0 1px 1px var(--search-button-bg);
}

.dropdownOrganizationFundCampaign {
  background-color: var(--bs-white);
  border: 1px solid var(--grey-border-box-color);
  position: relative;
  display: inline-block;
  color: var(--grey-bg-color-dark);
}

.btnsContainerOrganizationFundCampaign {
  display: flex;
  margin: 2rem 0 2rem 0;
  gap: 0.8rem;
}

.btnsContainerOrganizationFundCampaign .btnsBlockOrganizationFundCampaign {
  display: flex;
  gap: 0.8rem;
}

.btnsContainerOrganizationFundCampaign
  .btnsBlockOrganizationFundCampaign
  div
  button {
  display: flex;
  margin-left: 1rem;
  justify-content: center;
  align-items: center;
}

.btnsContainerOrganizationFundCampaign .inputOrganizationFundCampaign {
  flex: 1;
  position: relative;
}

.btnsContainerOrganizationFundCampaign input {
  outline: 1px solid var(--bs-gray-400);
}

.btnsContainerOrganizationFundCampaign .inputOrganizationFundCampaign button {
  width: 52px;
}

@media (max-width: 1020px) {
  .btnsContainerOrganizationFundCampaign {
    flex-direction: column;
    margin: 1.5rem 0;
  }

  .btnsContainerOrganizationFundCampaign .btnsBlockOrganizationFundCampaign {
    margin: 1.5rem 0 0 0;
    justify-content: space-between;
  }

  .btnsContainerOrganizationFundCampaign
    .btnsBlockOrganizationFundCampaign
    div
    button {
    margin: 0;
  }

  .createFundBtn {
    margin-top: 0;
  }
}

@media screen and (max-width: 575.5px) {
  .mainpageright {
    width: 98%;
  }
}

/* For mobile devices  */

@media (max-width: 520px) {
  .btnsContainerOrganizationFundCampaign {
    margin-bottom: 0;
  }

  .btnsContainerOrganizationFundCampaign .btnsBlockOrganizationFundCampaign {
    display: block;
    margin-top: 1rem;
    margin-right: 0;
  }

  .btnsContainerOrganizationFundCampaign
    .btnsBlockOrganizationFundCampaign
    div
    button {
    margin-bottom: 1rem;
    margin-right: 0;
    width: 100%;
  }
}

@media (max-width: 1024px) {
  .pageNotFound h1.head {
    font-size: 200px;
    letter-spacing: 25px;
  }
}

@media (max-width: 768px) {
  .pageNotFound h1.head {
    font-size: 150px;
    letter-spacing: 25px;
  }
}

@media (max-width: 640px) {
  .pageNotFound h1.head {
    font-size: 150px;
    letter-spacing: 0;
  }
}

@media (max-width: 480px) {
  .pageNotFound .brand h3 {
    font-size: 20px;
  }
  .pageNotFound h1.head {
    font-size: 130px;
    letter-spacing: 0;
  }
  .pageNotFound h1.head span:before,
  .pageNotFound h1.head span:after {
    width: 40%;
  }
  .pageNotFound h1.head span:before {
    left: -45%;
  }
  .pageNotFound h1.head span:after {
    right: -45%;
  }
  .pageNotFound p {
    font-size: 18px;
  }
}

@media (max-width: 320px) {
  .pageNotFound .brand h3 {
    font-size: 16px;
  }
  .pageNotFound h1.head {
    font-size: 100px;
    letter-spacing: 0;
  }
  .pageNotFound h1.head span:before,
  .pageNotFound h1.head span:after {
    width: 25%;
  }
  .pageNotFound h1.head span:before {
    left: -30%;
  }
  .pageNotFound h1.head span:after {
    right: -30%;
  }
}
@media (max-width: 520px) {
  .btnsContainer {
    margin-bottom: 0;
  }

  .btn {
    flex-direction: column;
    justify-content: center;
  }

  .btnsContainer .btnsBlock {
    display: block;
    margin-top: 1rem;
    margin-right: 0;
  }

  .btnsContainer .btnsBlock div {
    flex: 1;
  }

  .btnsContainer .btnsBlock div[title='Sort organizations'] {
    margin-right: 0.5rem;
  }

  .btnsContainer .btnsBlock button {
    margin-bottom: 1rem;
    margin-right: 0;
    width: 100%;
  }
}

@media (max-width: 1120px) {
  .contract {
    padding-left: calc(250px + 2rem + 1.5rem);
  }

  .listBox .itemCard {
    width: 100%;
  }
}

@media (max-width: 1020px) {
  .btnsContainer {
    flex-direction: column;
    margin: 1.5rem 0;
  }

  .btn {
    flex-direction: column;
    justify-content: center;
  }

  .btnsContainer > div {
    width: 100% !important;
    max-width: 100% !important;
    box-sizing: border-box;
  }

  .btnsContainer .btnsBlock {
    display: block;
    margin: 1.5rem 0 0 0;
    justify-content: space-between;
  }

  .btnsContainer .btnsBlock button {
    margin-bottom: 1rem;
    margin-right: 0;
    width: 100%;
  }

  .btnsContainer .btnsBlock div button {
    margin-right: 1.5rem;
  }
}

@-webkit-keyframes load8 {
  0% {
    -webkit-transform: rotate(0deg);
    transform: rotate(0deg);
  }
  100% {
    -webkit-transform: rotate(360deg);
    transform: rotate(360deg);
  }
}

@keyframes load8 {
  0% {
    -webkit-transform: rotate(0deg);
    transform: rotate(0deg);
  }
  100% {
    -webkit-transform: rotate(360deg);
    transform: rotate(360deg);
  }
}
.btnsContainer .input {
  flex: 1;
  position: relative;
  max-width: 60%;
  justify-content: space-between;
}

.btnsContainer input {
  outline: 1px solid var(--bs-gray-400);
}

.list_box {
  height: auto;
  overflow-y: auto;
  width: 100%;
}

.fundName {
  font-weight: 600;
  cursor: pointer;
}

.modalHeader {
  border: none;
  padding-bottom: 0;
}

.label {
  color: var(--bs-emphasis-color);
}

.fundModal {
  max-width: 80vw;
  margin-top: 2vh;
  margin-left: 13vw;
}

.btnsContainer .btnsBlock button {
  margin-left: 1rem;
  display: flex;
  justify-content: center;
  align-items: center;
  box-shadow: var(--input-shadow-color);
}

@media (max-width: 1020px) {
  .btnsContainer .btnsBlock button {
    margin-left: 0;
  }
}

.errorMessage {
  margin-top: 25%;
  display: flex;
  justify-content: center;
  align-items: center;
  flex-direction: column;
}

.tableHeaders {
  background-color: var(--bs-primary-text-emphasis);
  color: var(--bs-white);
  font-size: 1rem;
}

.rowBackgrounds {
  background-color: var(--bs-white);
  max-height: 120px;
  overflow-y: auto; /* Handle content overflow */
}

.subTagsLink {
  color: var(--blue-color);
  font-weight: 500;
  cursor: pointer;
  /* Prevent layout shift */
  &::after {
    display: block;
    content: attr(data-text);
    font-weight: 600;
    height: 0;
    overflow: hidden;
    visibility: hidden;
  }
}

.tagsBreadCrumbs {
  color: var(--bs-gray);
  cursor: pointer;
  /* Prevent layout shift */
  &::after {
    display: block;
    content: attr(data-text);
    font-weight: 600;
    height: 0;
    overflow: hidden;
    visibility: hidden;
  }
}

.tagsBreadCrumbs:hover,
.tagsBreadCrumbs:focus {
  color: var(--blue-color);
  font-weight: 600;
  text-decoration: underline;
}

.subTagsScrollableDiv {
  scrollbar-width: auto;
  scrollbar-color: var(--bs-gray-400) var(--bs-white);
  max-height: calc(100vh - 18rem);
  overflow: auto;
}

#individualRadio,
#requestsRadio,
#groupsRadio,
.toggleBtn:hover {
  color: var(--brand-primary) !important;
}

.toggleBtn:hover {
  color: var(--light-green) !important;
}

input[type='radio']:checked + label {
  background-color: var(--brand-primary-light) !important;
}

input[type='radio']:checked + label:hover {
  color: var(--black-color) !important;
}

.dropdownToggle {
  margin-bottom: 0;
  display: flex;
}

.dropdownModalToggle {
  width: 50%;
}

.greenregbtn {
  margin-top: 1rem;
  border: 1px solid var(--bs-gray-300);
  box-shadow: 0 2px 2px var(--bs-gray-300);
  padding: 10px 10px;
  border-radius: 5px;
  background-color: var(--bs-primary);
  width: 100%;
  font-size: 16px;
  color: var(--bs-white);
  outline: none;
  font-weight: 600;
  cursor: pointer;
  transition:
    transform 0.2s,
    box-shadow 0.2s;
  width: 100%;
}

.manageBtn {
  margin: 1rem 0 0;
  margin-top: 15px;
  border: 1px solid var(--grey-border-box-color);
  box-shadow: 0 2px 2px var(--grey-border-box-color);
  padding: 10px 10px;
  border-radius: 5px;
  font-size: 16px;
  color: var(--bs-white);
  outline: none;
  font-weight: 600;
  cursor: pointer;
  width: 45%;
  transition:
    transform 0.2s,
    box-shadow 0.2s;
}

.removeFilterIcon {
  cursor: pointer;
}

.searchForm {
  display: inline;
}

.view {
  margin-left: 2%;
  font-weight: 600;
  font-size: 16px;
  color: var(--bs-gray-600);
}

/* header (search, filter, dropdown) */
.btncon .btnsContainer {
  display: flex;
  margin: 0.5rem 0 1.5rem 0;
}

.btncon .btnsContainer .input {
  flex: 1;
  min-width: 18rem;
  position: relative;
}

.btncon .btnsContainer input {
  outline: 1px solid var(--bs-gray-400);
}

.btncon .btnsContainer .input button {
  width: 52px;
}

.noOutline input {
  outline: none;
}

.noOutline input:disabled {
  -webkit-text-fill-color: var(--black-color) !important;
}

.noOutline textarea:disabled {
  color: var(--black-color) !important;
  opacity: 1;
}

.inputFields {
  box-shadow: 0 1px 1px var(--brand-primary);
}

.chipIcon {
  height: 0.9rem !important;
}

.chip {
  height: 1.5rem !important;
}

.active {
  background-color: var(--status-active-bg);
}

.pending {
  background-color: var(--status-pending-bg);
  color: var(--status-pending-text);
  border-color: var(--status-pending-border);
}

/* Modals */
.itemModal {
  max-width: 80vw;
  margin-top: 2vh;
  margin-left: 13vw;
}

.titlemodal {
  color: var(--grey-bg-color-dark);
  font-weight: 600;
  font-size: 32px;
  width: 65%;
  margin-bottom: 0px;
}

.modalCloseBtn {
  width: 40px;
  height: 40px;
  padding: 1rem;
  display: flex;
  justify-content: center;
  align-items: center;
}

.imageContainer {
  display: flex;
  align-items: center;
  justify-content: center;
  margin-right: 0.5rem;
}

.TableImages {
  object-fit: cover;
  width: var(--image-width, 100%);
  height: var(--image-height, auto);
  border-radius: 0;
  margin-right: var(--image-spacing, 8px);
}

.avatarContainer {
  width: 28px;
  height: 26px;
}

/* Modal Table (Groups & Assignments) */
.modalTable {
  max-height: 220px;
  overflow-y: auto;
}

/* * Refortoring css for OrgList */

.btnsContainerOrgList {
  display: flex;
  margin: 2.5rem 0 2.5rem 0;
}

.btnsContainerOrgList .btnsBlockOrgList {
  display: flex;
}

.orgCreationBtn {
  width: 100%;
  border: None;
}

.enableEverythingBtn {
  width: 100%;
  border: None;
}

.pluginStoreBtn {
  width: 100%;
  background-color: var(--bs-white);
  color: var(--brown-color);
  border: 0.5px solid var(--brown-color);
}
.searchButtonOrgList {
  position: absolute;
  z-index: 10;
  bottom: 0;
  inset-inline-end: 0px;
  height: 100%;
  display: flex;
  justify-content: center;
  align-items: center;
}

.pluginStoreBtn:hover,
.pluginStoreBtn:focus {
  background-color: var(--dropdown-hover-color) !important;
  color: var(--brown-color) !important;
  border-color: var(--brown-color) !important;
}

.flexContainer {
  display: flex;
  justify-content: center;
  align-items: center;
  width: 100%;
}

.orText {
  display: block;
  position: absolute;
  top: -0.2rem;
  left: calc(50% - 2.6rem);
  margin: 0 auto;
  padding: 0.5rem 2rem;
  z-index: 100;
  background: var(--bs-white);
  color: var(--bs-secondary);
}

.sampleOrgSection {
  display: grid;
  grid-template-columns: repeat(1, 1fr);
  row-gap: 1em;
  width: 100%;
}

.sampleOrgCreationBtn {
  width: 100%;
  background-color: transparent;
  color: var(--grey-bg-color-dark);
  border-color: var(--grey-bg-color-dark);
  display: flex;
  justify-content: center;
  align-items: center;
}

.sampleHover:hover {
  border-color: var(--gray-white);
  color: var(--gray-white);
}

.sampleModalTitle {
  background-color: var(--bs-primary);
}

.btnsContainerOrgList .btnsBlockOrgList button {
  margin-left: 1rem;
  display: flex;
  justify-content: center;
  align-items: center;
}

.btnsContainerOrgList .inputOrgList {
  flex: 1;
  position: relative;
}

.btnsContainerOrgList input {
  outline: 1px solid var(--bs-gray-400);
}

.btnsContainerOrgList .inputOrgList button {
  width: 52px;
}

.listBoxOrgList {
  display: flex;
  flex-wrap: wrap;
  overflow: unset !important;
}

.listBoxOrgList .itemCardOrgList {
  width: 50%;
}
.notFound {
  flex: 1;
  display: flex;
  justify-content: center;
  align-items: center;
  flex-direction: column;
}

.mainpage {
  display: flex;
  flex-direction: row;
}

.editIcon {
  position: absolute;
  top: 10px;
  left: 20px;
  cursor: pointer;
}

.selectWrapper {
  position: relative;
}

.selectWithChevron {
  appearance: none;
  padding-right: 30px;
}

.selectWrapper::after {
  content: '\25BC';
  position: absolute;
  top: 50%;
  right: 10px;
  transform: translateY(-50%);
  pointer-events: none;
}

.sidebarstickyMemberDetail {
  padding: 0 2rem;
  text-overflow: ellipsis;
  /* overflow-x: hidden; */
}

.sidebarstickyMemberDetail > p {
  margin-top: -10px;
}

.navitem {
  padding-left: 27%;
  padding-top: 12px;
  padding-bottom: 12px;
  cursor: pointer;
}

.searchtitleMemberDetail {
  color: var(--grey-bg-color-dark);
  font-weight: 600;
  font-size: 18px;
  margin-top: 60px;
  margin-bottom: 20px;
  padding-bottom: 5px;
  border-bottom: 3px solid var(--grey-bg-color);
  width: 60%;
}

.contact {
  width: 100%;
}

.sidebarstickyMemberDetail > input {
  text-decoration: none;
  margin-bottom: 50px;
  border-color: var(--grey-border-box-color);
  width: 80%;
  border-radius: 7px;
  padding-top: 5px;
  padding-bottom: 5px;
  padding-right: 10px;
  padding-left: 10px;
  box-shadow: none;
}

.logintitleMemberDetail {
  color: var(--grey-bg-color-dark);
  font-weight: 600;
  font-size: 20px;
  margin-bottom: 30px;
  padding-bottom: 5px;
  border-bottom: 3px solid var(--grey-bg-color);
  width: 30%;
}

.logintitleadmin {
  color: var(--grey-bg-color-dark);
  font-weight: 600;
  font-size: 20px;
  margin-top: 50px;
  margin-bottom: 40px;
  padding-bottom: 5px;
  border-bottom: 3px solid var(--grey-bg-color);
  width: 60%;
}

.cardBodyMemberDetail {
  height: 35vh;
  overflow-y: scroll;
}

.justifyspMemberDetail {
  display: flex;
  flex-direction: row;
  justify-content: space-between;
  align-items: flex-start;
  /* gap : 2px; */
}

.flexclm {
  display: flex;
  flex-direction: column;
}

.btngroup {
  display: flex;
  gap: 2rem;
  margin-bottom: 2rem;
}

@media screen and (max-width: 1200px) {
  .justifyspMemberDetail {
    padding-left: 55px;
    display: flex;
    justify-content: space-evenly;
  }

  .mainpageright {
    width: 100%;
  }

  .invitebtn {
    position: relative;
    right: 15px;
  }
}

.invitebtn {
  border: 1px solid var(--grey-border-box-color);
  box-shadow: 0 2px 2px var(--grey-border-box-color);
  border-radius: 5px;
  font-size: 16px;
  height: 60%;
  color: var(--bs-white);
  outline: none;
  font-weight: 600;
  cursor: pointer;
  transition:
    transform 0.2s,
    box-shadow 0.2s;
  background-color: var(--grey-bg-color);
  margin-right: 13px;
}

.flexdir {
  display: flex;
  flex-direction: row;
  justify-content: space-between;
  border: none;
}

.form_wrapper {
  margin-top: 27px;
  top: 50%;
  left: 50%;
  transform: translate(-50%, -50%);
  position: absolute;
  display: flex;
  flex-direction: column;
  width: 30%;
  padding: 40px 30px;
  background: var(--white-color);
  border-color: var(--grey-border-box-color);
  border-width: 5px;
  border-radius: 10px;
  max-height: 86vh;
  overflow: auto;
}

.form_wrapper form {
  display: flex;
  align-items: left;
  justify-content: left;
  flex-direction: column;
}

.titlemodalMemberDetail {
  color: var(--grey-bg-color-dark);
  font-weight: 600;
  font-size: 20px;
  margin-bottom: 20px;
  padding-bottom: 5px;
  border-bottom: 3px solid var(--grey-bg-color);
  width: 65%;
}

.checkboxdiv > label {
  margin-right: 50px;
}

.checkboxdiv > label > input {
  margin-left: 10px;
}

.orgphoto {
  margin-top: 5px;
}

.orgphoto > input {
  margin-top: 10px;
  cursor: pointer;
  margin-bottom: 5px;
}

.cancel > i {
  margin-top: 5px;
  transform: scale(1.2);
  cursor: pointer;
  color: var(--grey-bg-color-dark);
}

.greenregbtnMemberDetail {
  margin: 1rem 0 0;
  margin-top: 10px;
  border: 1px solid var(--grey-border-box-color);
  box-shadow: 0 2px 2px var(--grey-border-box-color);
  padding: 10px 10px;
  border-radius: 5px;
  background-color: var(--grey-bg-color);
  font-size: 16px;
  color: var(--bs-white);
  outline: none;
  font-weight: 600;
  cursor: pointer;
  transition:
    transform 0.2s,
    box-shadow 0.2s;
}

.whiteregbtn {
  margin: 1rem 0 0;
  margin-right: 2px;
  margin-top: 10px;
  border: 1px solid var(--grey-bg-color);
  padding: 10px 10px;
  border-radius: 5px;
  background-color: var(--bs-white);
  font-size: 16px;
  color: var(--grey-bg-color-dark);
  outline: none;
  font-weight: 600;
  cursor: pointer;
  transition:
    transform 0.2s,
    box-shadow 0.2s;
}

@-webkit-keyframes load8 {
  0% {
    -webkit-transform: rotate(0deg);
    transform: rotate(0deg);
  }

  100% {
    -webkit-transform: rotate(360deg);
    transform: rotate(360deg);
  }
}

@keyframes load8 {
  0% {
    -webkit-transform: rotate(0deg);
    transform: rotate(0deg);
  }

  100% {
    -webkit-transform: rotate(360deg);
    transform: rotate(360deg);
  }
}

.list_boxMemberDetail {
  height: 70vh;
  overflow-y: auto;
  width: auto;
  padding-right: 50px;
}

.dispflex {
  display: flex;
}

.dispflex > input {
  width: 20%;
  border: none;
  box-shadow: none;
  margin-top: 5px;
}

.checkboxdivMemberDetail {
  display: flex;
}

.checkboxdivMemberDetail > div {
  width: 50%;
}

@media only screen and (max-width: 600px) {
  .sidebar {
    position: relative;
    bottom: 18px;
  }

  .invitebtn {
    width: 135px;
    position: relative;
    right: 10px;
  }

  .form_wrapper {
    width: 90%;
  }

  .searchtitleMemberDetail {
    margin-top: 30px;
  }
}

/* User page */

.memberfontcreatedbtn {
  border-radius: 7px;
  border-color: var(--grey-border-box-color);
  background-color: var(--grey-bg-color);
  color: var(--bs-white);
  box-shadow: none;
  height: 2.5rem;
  width: max-content;
  display: flex;
  justify-content: center;
  align-items: center;
}

.userImage {
  width: 180px;
  height: 180px;
  object-fit: cover;
  border-radius: 8px;
}

@media only screen and (max-width: 1200px) {
  .userImage {
    width: 100px;
    height: 100px;
  }
}

.activeBtn {
  width: 100%;
  display: flex;
  color: var(--white-color);
  border: 1px solid var(--black-color);
  background-color: var(--grey-bg-color);
  transition: 0.5s;
}

.activeBtn:hover {
  color: var(--white-color);
  background: var(--dark-emerald-green);
  transition: 0.5s;
}

.inactiveBtn {
  width: 100%;
  display: flex;
  color: var(--grey-bg-color-dark);
  border: 1px solid var(--off-light-green);
  background-color: var(--white-color);
  transition: 0.5s;
}

.inactiveBtn:hover {
  color: var(--white-color);
  background: var(--grey-bg-color);
  transition: 0.5s;
}

.sidebarstickyMemberDetail > button {
  display: flex;
  align-items: center;
  text-align: start;
  padding: 0 1.5rem;
  height: 3.25rem;
  margin: 0 0 1.5rem 0;
  font-weight: bold;
  border-radius: 50px;
}

.bgFill {
  height: 2rem;
  width: 2rem;
  border-radius: 50%;
  margin-right: 1rem;
  display: flex;
  justify-content: center;
  align-items: center;
}

.activeBtn .bgFill {
  background-color: var(--white-color);
}

.activeBtn i {
  color: var(--grey-bg-color-dark);
}

.inactiveBtn .bgFill {
  background-color: var(--grey-bg-color);
}

.inactiveBtn:hover .bgFill {
  background-color: var(--white-color);
}

.inactiveBtn i {
  color: var(--white-color);
}

.inactiveBtn:hover i {
  color: var(--grey-bg-color-dark);
}

.topRadius {
  border-top-left-radius: 16px;
  border-top-right-radius: 16px;
}

.titlenameMemberDetail {
  font-weight: 600;
  font-size: 25px;
  padding: 15px;
  padding-bottom: 0px;
  width: 50%;
}

.toporglocMemberDetail {
  font-size: 16px;
  padding: 15px;
  padding-bottom: 0px;
}

.toporglocMemberDetail span {
  color: var(--grey-bg-color-dark);
}

.inputColor {
  background: var(--input-area-color);
}

.cardHeaderMemberDetail {
  display: flex;
  justify-content: space-between;
  align-items: center;
}

.width60 {
  width: 60%;
}

.maxWidth40 {
  max-width: 40%;
}
.maxWidth50 {
  max-width: 50%;
}

.allRound {
  border-radius: 16px;
}

.WidthFit {
  width: fit-content;
}

.dateboxMemberDetail {
  border-radius: 7px;
  border-color: var(--grey-border-box-color);
  outline: none;
  box-shadow: none;
  padding-top: 2px;
  padding-bottom: 2px;
  padding-right: 5px;
  padding-left: 5px;
  margin-right: 5px;
  margin-left: 5px;
}

.dateboxMemberDetail > div > input {
  padding: 0.5rem 0 0.5rem 0.5rem !important; /* top, right, bottom, left */
  background-color: var(--input-area-color);
  border-radius: var(--bs-border-radius) !important;
  border: none !important;
}

.dateboxMemberDetail > div > div {
  margin-left: 0px !important;
}

.dateboxMemberDetail > div > fieldset {
  border: none !important;
  /* background-color: var(--input-area-color); */
  border-radius: var(--bs-border-radius, 4px) !important;
}

.dateboxMemberDetail > div {
  margin: 0.5rem !important;
  background-color: var(--input-area-color);
}

input::file-selector-button {
  background-color: var(--black-color);
  color: var(--bs-white);
}

.Outline {
  outline: 1px solid var(--bs-gray-400);
}

.tagLink {
  font-weight: 600;
  color: var(--bs-gray-700);
  cursor: pointer;
}

.tagLink:hover {
  font-weight: 800;
  color: var(--blue-color);
  text-decoration: underline;
}

@media (max-width: 1440px) {
  .contractOrgList {
    padding-left: calc(250px + 2rem + 1.5rem);
  }

  .listBoxOrgList .itemCardOrgList {
    width: 100%;
  }
}

@media (max-width: 1020px) {
  .btnsContainerOrgList {
    flex-direction: column;
    margin: 1.5rem 0;
  }

  .btnsContainerOrgList .btnsBlockOrgList {
    margin: 1.5rem 0 0 0;
    justify-content: space-between;
  }

  .btnsContainerOrgList .btnsBlockOrgList button {
    margin: 0;
  }

  .btnsContainerOrgList .btnsBlockOrgList div button {
    margin-right: 1.5rem;
  }
}

/* For mobile devices  */

@media (max-width: 520px) {
  .btnsContainerOrgList {
    margin-bottom: 0;
  }

  .btnsContainerOrgList .btnsBlockOrgList {
    display: block;
    margin-top: 1rem;
    margin-right: 0;
  }

  .btnsContainerOrgList .btnsBlockOrgList div {
    flex: 1;
  }

  .btnsContainerOrgList .btnsBlockOrgList div[title='Sort organizations'] {
    margin-right: 0.5rem;
  }

  .btnsContainerOrgList .btnsBlockOrgList button {
    margin-bottom: 1rem;
    margin-right: 0;
    width: 100%;
  }
}
@media (max-width: 600px) {
  .cardBody {
    min-height: 120px;
  }

  .cardBody .iconWrapper {
    position: absolute;
    top: 1rem;
    left: 1rem;
  }

  .cardBody .textWrapper {
    margin-top: calc(0.5rem + 36px);
    text-align: right;
  }

  .cardBody .textWrapper .primaryText {
    font-size: 1.5rem;
  }

  .cardBody .textWrapper .secondaryText {
    font-size: 1rem;
  }
}

.cardBody {
  padding: 1.25rem 1.5rem;
}

.cardBody .iconWrapper {
  position: relative;
  height: 48px;
  width: 48px;
  display: flex;
  justify-content: center;
  align-items: center;
}

.cardBody .iconWrapper .themeOverlay {
  background: var(--bs-primary);
  position: absolute;
  top: 0;
  right: 0;
  bottom: 0;
  left: 0;
  opacity: 0.12;
  border-radius: 50%;
}

.cardBody .textWrapper .primaryText {
  font-size: 24px;
  font-weight: bold;
  display: block;
}

.cardBody .textWrapper .secondaryText {
  font-size: 14px;
  display: block;
  color: var(--bs-secondary, var(--bs-gray-400));
}

/* Loading OrgList CSS */

.itemCardOrgList .loadingWrapper {
  background-color: var(--bs-white);
  margin: 0.5rem;
  height: calc(120px + 2rem);
  padding: 1rem;
  border-radius: 8px;
  outline: 1px solid var(--bs-gray-200, var(--bs-gray-300));
  position: relative;
}

.itemCardOrgList .loadingWrapper .innerContainer {
  display: flex;
}

.itemCardOrgList .loadingWrapper .innerContainer .orgImgContainer {
  width: 120px;
  height: 120px;
  border-radius: 4px;
}

.itemCardOrgList .loadingWrapper .innerContainer .content {
  flex: 1;
  display: flex;
  flex-direction: column;
  margin-left: 1rem;
}

.titlemodaldialog {
  color: var(--grey-bg-color-dark);
  font-size: 20px;
  margin-bottom: 20px;
  padding-bottom: 5px;
}

form label {
  font-weight: bold;
  padding-bottom: 1px;
  font-size: 14px;
  color: var(--grey-bg-color-dark);
}

form > input {
  display: block;
  margin-bottom: 20px;
  border: 1px solid var(--grey-border-box-color);
  box-shadow: 2px 1px var(--grey-border-box-color);
  padding: 10px 20px;
  border-radius: 5px;
  background: none;
  width: 100%;
  transition: all 0.3s ease-in-out;
  -webkit-transition: all 0.3s ease-in-out;
  -moz-transition: all 0.3s ease-in-out;
  -ms-transition: all 0.3s ease-in-out;
  -o-transition: all 0.3s ease-in-out;
}

.itemCardOrgList .loadingWrapper .innerContainer .content h5 {
  height: 24px;
  width: 60%;
  margin-bottom: 0.8rem;
}

.modalbody {
  width: 50px;
}

.pluginStoreBtnContainer {
  display: flex;
  gap: 1rem;
}

.itemCardOrgList .loadingWrapper .innerContainer .content h6[title='Location'] {
  display: block;
  width: 45%;
  height: 18px;
}

.itemCardOrgList .loadingWrapper .innerContainer .content h6 {
  display: block;
  width: 30%;
  height: 16px;
  margin-bottom: 0.8rem;
}

.itemCardOrgList .loadingWrapper .button {
  position: absolute;
  height: 48px;
  width: 92px;
  bottom: 1rem;
  right: 1rem;
  z-index: 1;
}

.login_background {
  min-height: 100vh;
}

.communityLogo {
  object-fit: contain;
}

.row .left_portion {
  display: flex;
  justify-content: center;
  align-items: center;
  flex-direction: column;
  height: 100vh;
}

.selectOrgText input {
  outline: none !important;
}

.row .left_portion .inner .palisadoes_logo {
  width: 600px;
  height: auto;
}

.row .right_portion {
  min-height: 100vh;
  position: relative;
  overflow-y: scroll;
  display: flex;
  flex-direction: column;
  justify-content: center;
  padding: 1rem 2.5rem;
  background: var(--bs-white);
}

.row .right_portion::-webkit-scrollbar {
  width: 8px;
}

.row .right_portion::-webkit-scrollbar-track {
  background: transparent;
}

.row .right_portion::-webkit-scrollbar-thumb {
  background-color: var(--black-shadow-color);
  border-radius: 4px;
}

.row .right_portion .langChangeBtn {
  margin: 0;
  position: absolute;
  top: 1rem;
  left: 1rem;
}

.langChangeBtnStyle {
  width: 7.5rem;
  height: 2.2rem;
  padding: 0;
}

.talawa_logo {
  height: clamp(3rem, 8vw, 5rem);
  width: auto;
  aspect-ratio: 1;
  display: block;
  margin: 1.5rem auto 1rem;
  @media (prefers-reduced-motion: no-preference) {
    -webkit-animation: zoomIn 0.3s ease-in-out;
    animation: zoomIn 0.3s ease-in-out;
  }
}

.row .orText {
  display: block;
  position: absolute;
  top: 0;
  left: calc(50% - 2.6rem);
  margin: 0 auto;
  padding: 0.35rem 2rem;
  z-index: 100;
  background: var(--bs-white);
  color: var(--bs-secondary);
}

.email_button {
  position: absolute;
  z-index: 10;
  bottom: 0;
  right: 0;
  height: 100%;
  display: flex;
  background-color: var(--search-button-bg);
  border-color: var(--search-button-border, var(--black-color));
  justify-content: center;
  align-items: center;
}

.login_btn {
  background-color: var(--search-button-bg);
  border-color: var(--search-button-border, var(--black-color));
  margin-top: 1rem;
  margin-bottom: 1rem;
  width: 100%;
  transition: background-color 0.2s ease;
  cursor: pointer;
}

.reg_btn {
  background-color: var(--dropdown-border-color);
  border-color: var(--dropdown-border-color);
  margin-top: 1rem;
  color: var(--bs-white);
  margin-bottom: 1rem;
  width: 100%;
  transition: background-color 0.2s ease;
  cursor: pointer;
}

.active_tab {
  -webkit-animation: fadeIn 0.3s ease-in-out;
  animation: fadeIn 0.3s ease-in-out;
}

.socialIcons {
  display: flex;
  gap: 16px;
  justify-content: center;
}

.password_checks {
  display: flex;
  justify-content: space-between;
  align-items: flex-start;
  flex-direction: column;
  gap: var(--spacing-md, 1rem);
}

.password_check_element {
  padding: var(--spacing-sm, 0.5rem) 0;
}

.password_check_element_top {
  margin-top: var(--spacing-lg, 1.125rem);
}

.password_check_element_bottom {
  margin-bottom: var(--spacing-lg, 1.25rem);
}

@media (max-width: 450px) {
  .itemCardOrgList .loadingWrapper {
    height: unset;
    margin: 0.5rem 0;
    padding: 1.25rem 1.5rem;
  }

  .itemCardOrgList .loadingWrapper .innerContainer {
    flex-direction: column;
  }

  .itemCardOrgList .loadingWrapper .innerContainer .orgImgContainer {
    height: 200px;
    width: 100%;
    margin-bottom: 0.8rem;
  }

  .itemCardOrgList .loadingWrapper .innerContainer .content {
    margin-left: 0;
  }

  .itemCardOrgList .loadingWrapper .button {
    bottom: 0;
    right: 0;
    border-radius: 0.5rem;
    position: relative;
    margin-left: auto;
    display: block;
  }
}

/* * Refortoring css for Leaderboard */

.TableImageSmall {
  object-fit: cover;
  width: var(--table-image-small-size);
  height: var(--table-image-small-size);
  border-radius: 100%;
}

.avatarContainer {
  width: 28px;
  height: 26px;
}

.imageContainer {
  display: flex;
  align-items: center;
  justify-content: center;
  margin-right: 0.5rem;
}
/* CSS Refactor for OrgPost */

.btnsContainerOrgPost {
  display: flex;
  margin: 2.5rem 0 2.5rem 0;
}

.btnsContainerOrgPost .btnsBlockOrgPost {
  display: flex;
}

.btnsContainerOrgPost .btnsBlockOrgPost button {
  margin-left: 1rem;
  display: flex;
  justify-content: center;
  align-items: center;
}

.btnsContainerOrgPost .inputOrgPost {
  flex: 1;
  position: relative;
}

.btnsContainerOrgPost input {
  outline: 1px solid var(--bs-gray-400);
}

.btnsContainerOrgPost .inputOrgPost button {
  width: 52px;
}

.previewOrgPost {
  display: flex;
  position: relative;
  width: 100%;
  margin-top: 10px;
  justify-content: center;
}
.previewOrgPost img {
  width: 400px;
  height: auto;
}
.previewOrgPost video {
  width: 400px;
  height: auto;
}
.mainpagerightOrgPost > hr {
  margin-top: 20px;
  width: 100%;
  margin-left: -15px;
  margin-right: -15px;
  margin-bottom: 20px;
}

.pageWrapper {
  display: flex;
  flex-direction: column;
  align-items: center;
  justify-content: center;
  height: 100vh;
}

.cardTemplate {
  padding: 2rem;
  background-color: var(--white-color);
  border-radius: 0.8rem;
  border: 1px solid var(--bs-gray-200, var(--bs-gray-300));
}

.keyWrapper {
  height: 72px;
  width: 72px;
  transform: rotate(180deg);
  transform-origin: center;
  position: relative;
  overflow: hidden;
  display: flex;
  justify-content: center;
  align-items: center;
  border-radius: 50%;
  margin: 1rem auto;
}

.keyWrapper .themeOverlay {
  position: absolute;
  background-color: var(--bs-primary);
  height: 100%;
  width: 100%;
  opacity: var(--theme-overlay-opacity, 0.15);
}

.keyWrapper .keyLogo {
  height: 42px;
  width: 42px;
  -webkit-animation: zoomIn 0.3s ease-in-out;
  animation: zoomIn 0.3s ease-in-out;
}

@media (max-width: 1020px) {
  .btnsContainerOrgPost {
    flex-direction: column;
    margin: 1.5rem 0;
  }

  .btnsContainerOrgPost .btnsBlockOrgPost {
    margin: 1.5rem 0 0 0;
    justify-content: space-between;
  }

  .btnsContainerOrgPost .btnsBlockOrgPost button {
    margin: 0;
  }

  .btnsContainerOrgPost .btnsBlockOrgPost div button {
    margin-right: 1.5rem;
  }
}

@media (max-width: 992px) {
  .row .left_portion {
    padding: 0 2rem;
  }
  .row .left_portion .inner .palisadoes_logo {
    width: 100%;
  }
}

@media (max-width: 769px) {
  .row {
    flex-direction: column-reverse;
  }
  .row .right_portion,
  .row .left_portion {
    height: unset;
  }
  .row .right_portion {
    min-height: 100vh;
    overflow-y: unset;
  }
  .row .left_portion .inner {
    display: flex;
    justify-content: center;
  }
  .row .left_portion .inner .palisadoes_logo {
    height: 70px;
    width: unset;
    position: absolute;
    margin: 0.5rem;
    top: 0;
    right: 0;
    z-index: 100;
  }
  .row .left_portion .inner p {
    margin-bottom: 0;
    padding: 1rem;
  }
  .socialIcons {
    margin-bottom: 1rem;
  }
}

@media (max-width: 577px) {
  .row .right_portion {
    padding: 1rem 1rem 0 1rem;
  }
  .row .right_portion .langChangeBtn {
    position: absolute;
    margin: 1rem;
    left: 0;
    top: 0;
  }
  .marginTopForReg {
    margin-top: 4rem !important;
  }
  .row .right_portion .talawa_logo {
    height: 120px;
    margin: 0 auto 2rem auto;
  }
  .socialIcons {
    margin-bottom: 1rem;
  }
}

@media (prefers-reduced-motion: reduce) {
  .talawa_logo {
    animation: none;
  }

  .active_tab {
    animation: none;
  }
}

@-webkit-keyframes zoomIn {
  0% {
    opacity: 0;
    -webkit-transform: scale(0.5);
    transform: scale(0.5);
  }
  100% {
    opacity: 1;
    -webkit-transform: scale(1);
    transform: scale(1);
  }
}

@keyframes zoomIn {
  0% {
    opacity: 0;
    -webkit-transform: scale(0.5);
    transform: scale(0.5);
  }
  100% {
    opacity: 1;
    -webkit-transform: scale(1);
    transform: scale(1);
  }
}

@-webkit-keyframes fadeIn {
  0% {
    opacity: 0;
    -webkit-transform: translateY(2rem);
    transform: translateY(2rem);
  }
  100% {
    opacity: 1;
    -webkit-transform: translateY(0);
    transform: translateY(0);
  }
}

@keyframes fadeIn {
  0% {
    opacity: 0;
    -webkit-transform: translateY(2rem);
    transform: translateY(2rem);
  }
  100% {
    opacity: 1;
    -webkit-transform: translateY(0);
    transform: translateY(0);
  }
}

/* For mobile devices  */

@media (max-width: 520px) {
  .btnsContainerOrgPost {
    margin-bottom: 0;
  }

  .btnsContainerOrgPost .btnsBlockOrgPost {
    display: block;
    margin-top: 1rem;
    margin-right: 0;
  }

  .btnsContainerOrgPost .btnsBlockOrgPost div {
    flex: 1;
  }

  .btnsContainerOrgPost .btnsBlockOrgPost div[title='Sort organizations'] {
    margin-right: 0.5rem;
  }

  .btnsContainerOrgPost .btnsBlockOrgPost button {
    margin-bottom: 1rem;
    margin-right: 0;
    width: 100%;
  }
}
@media screen and (max-width: 575.5px) {
  .mainpagerightOrgPost {
    width: 98%;
  }
}
.addbtnOrgPost {
  border: 1px solid var(--grey-border-box-color);
  box-shadow: 0 2px 2px var(--grey-border-box-color);
  border-radius: 5px;
  font-size: 16px;
  height: 60%;
  width: 60%;
  color: var(--bs-white);
  outline: none;
  font-weight: 600;
  cursor: pointer;
  transition:
    transform 0.2s,
    box-shadow 0.2s;
}
.postinfo {
  height: 80px;
  margin-bottom: 20px;
}
.closeButtonOrgPost {
  position: absolute;
  top: 0px;
  right: 0px;
  background: transparent;
  transform: scale(1.2);
  cursor: pointer;
  border: none;
  color: var(--grey-bg-color-dark);
  font-weight: 600;
  font-size: 16px;
}
button[data-testid='createPostBtn'] {
  display: block;
}
.loader,
.loader:after {
  border-radius: 50%;
  width: var(--loader-size);
  height: var(--loader-size);
}
.loader {
  margin: 60px auto;
  margin-top: 35vh !important;
  font-size: 10px;
  position: relative;
  text-indent: -9999em;
  border-top: 1.1em solid var(--white-shadow-color);
  border-right: 1.1em solid var(--white-shadow-color);
  border-bottom: 1.1em solid var(--white-shadow-color);
  border-left: 1.1em solid var(--light-orange);
  -webkit-transform: translateZ(0);
  -ms-transform: translateZ(0);
  transform: translateZ(0);
  -webkit-animation: load8 1.1s infinite linear;
  animation: load8 1.1s infinite linear;
}
@keyframes load8 {
  0% {
    -webkit-transform: rotate(0deg);
    transform: rotate(0deg);
  }
  100% {
    -webkit-transform: rotate(360deg);
    transform: rotate(360deg);
  }
}
.list_box {
  height: 70vh;
  overflow-y: auto;
  width: auto;
}
@media only screen and (max-width: 600px) {
  .form_wrapper {
    width: 90%;
    top: 45%;
  }
}
.cardItem {
  position: relative;
  display: flex;
  align-items: center;
  border: 1px solid var(--bs-gray-200);
  border-radius: 8px;
  margin-top: 20px;
}
@-webkit-keyframes zoomIn {
  0% {
    opacity: 0;
    -webkit-transform: scale(0.5);
    transform: scale(0.5);
  }
  100% {
    opacity: 1;
    -webkit-transform: scale(1);
    transform: scale(1);
  }
}

@keyframes zoomIn {
  0% {
    opacity: 0;
    -webkit-transform: scale(0.5);
    transform: scale(0.5);
  }
  100% {
    opacity: 1;
    -webkit-transform: scale(1);
    transform: scale(1);
  }
}

.cardItem .iconWrapper {
  position: relative;
  height: 40px;
  width: 40px;
  display: flex;
  justify-content: center;
  align-items: center;
}

.cardItem .iconWrapper .themeOverlay {
  background: var(--bs-primary);
  position: absolute;
  top: 0;
  right: 0;
  bottom: 0;
  left: 0;
  opacity: 0.12;
  border-radius: 50%;
}

.iconWrapper:active .icon {
  fill: var(--white-color);
}

.cardItem .title {
  font-size: 1rem;
  flex: 1;
  overflow: hidden;
  text-overflow: ellipsis;
  white-space: nowrap; /* Fallback for browsers that don't support line-clamp */
  margin-left: 3px;
}
/* Modern browsers - enable line clamping */
@supports (-webkit-line-clamp: 1) {
  .cardItem .title,
  .cardItem .location,
  .cardItem .time {
    display: -webkit-box;
    -webkit-line-clamp: 1;
    -webkit-box-orient: vertical;
    white-space: initial;
  }
}
.cardItem .location {
  font-size: 0.9rem;
  color: var(--bs-primary);
  overflow: hidden;
  display: -webkit-box;
  -webkit-line-clamp: 1;
  line-clamp: 1;
  -webkit-box-orient: vertical;
}

.cardItem .time {
  font-size: 0.9rem;
  color: var(--bs-secondary);
}

.cardItem .creator {
  font-size: 1rem;
  color: var(--bs-success, var(--green-color));
}
.rightCard {
  display: flex;
  gap: 7px;
  min-width: 170px;
  justify-content: center;
  flex-direction: column;
  margin-left: 10px;
  overflow-x: hidden;
  width: 210px;

  @keyframes zoomIn {
    0% {
      opacity: 0;
      -webkit-transform: scale(0.5);
      transform: scale(0.5);
    }

    100% {
      opacity: 1;
      -webkit-transform: scale(1);
      transform: scale(1);
    }
  }

  /* AddOnEntry.tsx */

  .entrytoggle {
    margin: 24px 24px 0 auto;
    width: fit-content;
  }

  .entryaction {
    margin-left: auto;
    display: flex !important;
    align-items: center;
    background-color: transparent;
    color: var(--light-green);
  }

  .entryaction .spinner-grow {
    height: 1rem;
    width: 1rem;
    margin-right: 8px;
  }
}

.leftDrawer {
  width: calc(300px + 2rem);
  position: fixed;
  top: 0;
  bottom: 0;
  z-index: 100;
  display: flex;
  flex-direction: column;
  padding: 1rem 1rem 0 1rem;
  background-color: var(--input-area-color);
  transition: 0.5s;
  font-family: var(--bs-leftDrawer-font-family);
}

.activeDrawer {
  width: calc(300px + 2rem);
  position: fixed;
  top: 0;
  left: 0;
  bottom: 0;
  animation: comeToRightBigScreen 0.5s ease-in-out;
}

.inactiveDrawer {
  position: fixed;
  top: 0;
  left: calc(-300px - 2rem);
  bottom: 0;
  animation: goToLeftBigScreen 0.5s ease-in-out;
}

.leftDrawer .talawaLogo {
  width: 100%;
  height: 65px;
}

.leftDrawer .talawaText {
  font-size: 20px;
  text-align: center;
  font-weight: 500;
}

.leftDrawer .titleHeader {
  margin: 2rem 0 1rem 0;
  font-weight: 600;
}

.leftDrawer .optionList button {
  display: flex;
  align-items: center;
  width: 100%;
  text-align: start;
  margin-bottom: 0.8rem;
  border-radius: 16px;
  outline: none;
  border: none;
}

.leftDrawer .optionList button .iconWrapper {
  width: 36px;
}

.leftDrawer .profileContainer {
  border: none;
  width: 100%;
  padding: 2.1rem 0.5rem;
  height: 52px;
  display: flex;
  align-items: center;
  background-color: var(--bs-white);
}

.leftDrawer .profileContainer:focus {
  outline: none;
  background-color: var(--bs-gray-100, var(--white-color));
}

.leftDrawer .imageContainer {
  width: 68px;
}

.leftDrawer .profileContainer img {
  height: 52px;
  width: 52px;
  border-radius: 50%;
}

.leftDrawer .profileContainer .profileText {
  flex: 1;
  text-align: start;
}

.leftDrawer .profileContainer .profileText .primaryText {
  font-size: 1.1rem;
  font-weight: 600;
}

.leftDrawer .profileContainer .profileText .secondaryText {
  font-size: 0.8rem;
  font-weight: 400;
  color: var(--bs-secondary);
  display: block;
  text-transform: capitalize;
}

@media (max-width: 1120px) {
  .leftDrawer {
    width: calc(250px + 2rem);
    padding: 1rem 1rem 0 1rem;
  }
}

/* For tablets */
@media (max-width: 820px) {
  .hideElemByDefault {
    display: none;
  }

  .leftDrawer {
    width: 100%;
    left: 0;
    right: 0;
  }

  .inactiveDrawer {
    opacity: 0;
    left: 0;
    z-index: -1;
    animation: closeDrawer 0.4s ease-in-out;
  }

  .activeDrawer {
    display: flex;
    z-index: 100;
    animation: openDrawer 0.6s ease-in-out;
  }

  .logout {
    margin-bottom: 2.5rem !important;
  }
}

@keyframes goToLeftBigScreen {
  from {
    left: 0;
  }

  to {
    opacity: 0.1;
    left: calc(-300px - 2rem);
  }
}

/* Webkit prefix for older browser compatibility */
@-webkit-keyframes goToLeftBigScreen {
  from {
    left: 0;
  }

  to {
    opacity: 0.1;
    left: calc(-300px - 2rem);
  }
}

@keyframes comeToRightBigScreen {
  from {
    opacity: 0.4;
    left: calc(-300px - 2rem);
  }

  to {
    opacity: 1;
    left: 0;
  }
}

/* Webkit prefix for older browser compatibility */
@-webkit-keyframes comeToRightBigScreen {
  from {
    opacity: 0.4;
    left: calc(-300px - 2rem);
  }

  to {
    opacity: 1;
    left: 0;
  }
}

@keyframes closeDrawer {
  from {
    left: 0;
    opacity: 1;
  }

  to {
    left: -1000px;
    opacity: 0;
  }
}

/* Webkit prefix for older browser compatibility */
@-webkit-keyframes closeDrawer {
  from {
    left: 0;
    opacity: 1;
  }

  to {
    left: -1000px;
    opacity: 0;
  }
}

@keyframes openDrawer {
  from {
    opacity: 0;
    left: -1000px;
  }

  to {
    left: 0;
    opacity: 1;
  }
}

/* Webkit prefix for older browser compatibility */
@-webkit-keyframes openDrawer {
  from {
    opacity: 0;
    left: -1000px;
  }
  to {
    left: 0;
    opacity: 1;
  }
}

/* LeftDrawer general styles */
.leftDrawer {
  height: 100vh; /* Ensure it spans the full height */
  overflow-y: auto; /* Enable vertical scrolling */
  transition: transform 0.3s ease;
  will-change: transform; /* NEW */
  position: fixed; /* Ensure it's positioned properly */
  padding-bottom: 1rem; /* Prevent last item clipping */
  overscroll-behavior: contain;
  /* Improve scroll performance */
  -webkit-overflow-scrolling: touch;
}

.hideElemByDefault {
  display: none;
}

[data-hidden='true'] {
  visibility: hidden;
}

[data-hidden='false'] {
  visibility: visible;
}

.inactiveDrawer {
  transform: translateX(-100%);
  &[data-hidden='true'] {
    /* Specific styles for inactive drawers if needed */
  }
}

.activeDrawer {
  transform: translateX(0);
  &[data-hidden='false'] {
    /* Specific styles for active drawers if needed */
  }
}

/* Organization Section */
.organizationContainer {
  padding-right: 3rem;
}

.profileContainer {
  display: flex;
  align-items: center;
  justify-content: space-between;
  width: 100%;
  /* Add focus styles for keyboard navigation */
  &:focus-within {
    @extend .reusable-focus-visible; /* Referencing the reusable class from the general section */
  }
}

.bg-danger {
  background-color: var(--delete-button-color);
}

.text-start {
  text-align: start;
}

.text-white {
  color: var(--bs-white);
}

.imageContainer img {
  width: 40px;
  height: 40px;
  border-radius: 50%;
  /* Add alt text styles */
  &[alt] {
    font-size: 0.875rem;
    color: var(--bs-emphasis-color);
  }
}

.profileText {
  margin-left: 1rem;
}

.primaryText {
  font-weight: bold;
  color: var(--bs-emphasis-color, var(--black-color));
  @extend .reusable-text-ellipsis; /* Referencing the reusable class from the general section */
}

.secondaryText {
  font-size: 0.9rem;
  color: var(--bs-secondary-text);
  @extend .reusable-text-ellipsis; /* Referencing the reusable class from the general section */
}

/* Dropdown and options list */
.titleHeader {
  font-size: 1.2rem;
  color: var(--bs-secondary);
  line-height: 1.5; /* NEW */
  margin: var(--spacing-md, 1rem) 0; /* NEW */
}

/* Active and inactive buttons */
.activeButton,
.inactiveButton {
  position: relative;
  transition: all 0.2s ease;

  &:active {
    transform: scale(0.98);
  }

  &.focus-visible {
    @extend .reusable-focus-visible; /* Referencing the reusable class from the general section */
  }
}

.activeButton {
  background-color: var(--grey-bg-color);
  color: black;

  &::before {
    @extend .reusable-indicator; /* Referencing the reusable class from the general section */
  }

  &::after {
    @extend .reusable-arrow-indicator; /* Referencing the reusable class from the general section */
  }
}

.activeButton:hover .arrow-indicator {
  transform: translateY(-50%) scale(1.1);
  opacity: 1;
}

.inactiveButton {
  background-color: transparent;
  color: var(--bs-emphasis-color, var(--black-color));

  &:hover {
    background-color: var(--grey-bg-color);
  }
}

/* Icon wrapper styles */
.iconWrapper {
  display: flex;
  align-items: center;
  margin-inline-end: 8px;
  margin-inline-start: 0;

  &[aria-label]:not([aria-label='']) {
    position: relative;

    &::after {
      content: attr(aria-label);
      position: absolute;
      inset-inline-start: 100%;
      background: var(--bs-dark);
      color: var(--bs-white);
      padding: 0.25rem 0.5rem;
      border-radius: 4px;
      font-size: 0.875rem;
      opacity: 0;
      visibility: hidden;
      transform: translateX(var(--transform-direction, 8px));
      transition: all 0.2s ease;
    }

    &:hover::after {
      opacity: 1;
      visibility: visible;
      transform: translateX(0);
    }
  }
}

/* CustomRecurrenceModal.tsx */

.titlemodalCustomRecurrenceModal {
  color: var(--grey-bg-color-dark);
  font-weight: 600;
  font-size: 20px;
  margin-bottom: 20px;
  padding-bottom: 5px;
  border-bottom: 3px solid var(--subtle-blue-grey);
  width: 65%;
}

.recurrenceRuleNumberInput {
  width: 70px;
}

.recurrenceRuleDateBox {
  width: 70%;
}

.recurrenceDayButton {
  width: 33px;
  height: 33px;
  border: 1px solid var(--bs-gray);
  cursor: pointer;
  transition: background-color 0.3s;
  display: inline-flex;
  justify-content: center;
  align-items: center;
  margin-right: 0.5rem;
  border-radius: 50%;
  position: relative;
  outline: none;
}

.recurrenceDayButton:focus-visible {
  outline: 2px solid var(--bs-primary);
  outline-offset: 2px;
}

.recurrenceDayButton:hover {
  background-color: var(--bs-gray);
}

.recurrenceDayButton.selected {
  background-color: var(--bs-primary);
  border-color: var(--bs-primary);
  color: var(--bs-white);
}

.recurrenceDayButton span {
  color: var(--bs-gray);
  padding: 0.25rem;
  text-align: center;
}

.recurrenceDayButton:hover span {
  color: var(--bs-white);
}

.recurrenceDayButton.selected span {
  color: var(--bs-white);
}

.recurrenceRuleSubmitBtn {
  display: block;
  margin-left: auto;
  padding: 7px 15px;
  transition: all 0.2s ease;
  border-radius: 4px;
}

.recurrenceRuleSubmitBtn:hover {
  transform: translateY(-1px);
  box-shadow: 0 2px 4px var(--black-shadow-color);
}

.recurrenceRuleSubmitBtn:focus-visible {
  outline: 2px solid var(--bs-primary);
  outline-offset: 2px;
}

.attendance-modal .borderRightGreen {
  border-right: 1px solid var(--light-dark-green);
}
.attendance-modal .positionedTopRight {
  top: 10px;
  right: 15px;
  z-index: 1;
}
.attendance-modal .topRightCorner {
  position: absolute;
  right: 0;
  top: 0;
  border-bottom-left-radius: 8px;
}
.attendance-modal .bottomRightCorner {
  position: absolute;
  right: 0;
  bottom: 0;
  border-top-left-radius: 12px;
}
.attendance-modal .topLeftCorner {
  position: absolute;
  left: 0;
  top: 0;
  border-bottom-right-radius: 8px;
}
.attendance-modal .largeBoldText {
  font-size: 80px;
  font-weight: 400;
}
.attendance-modal .paddingBottom30 {
  padding-bottom: 30px;
}
.attendance-modal .paddingBottom2Rem {
  padding-bottom: 2rem;
}

/* PostCard.tsx */

.cardStyles {
  width: 100%;
  max-width: 20rem;
  background-color: var(--bs-white);
  padding: 0;
  border: none !important;
  outline: none !important;
}

.cardHeaderPostCard {
  display: flex;
  width: 100%;
  padding-inline: 0;
  padding-block: 0;
  flex-direction: row;
  gap: 0.5rem;
  align-items: center;
  background-color: var(--bs-white);
  border-bottom: 1px solid var(--input-shadow);
}

.creator {
  display: flex;
  width: 100%;
  padding-inline: 1rem;
  padding-block: 0;
  flex-direction: row;
  gap: 0.5rem;
  align-items: center;
}
.creator p {
  margin-bottom: 0;
  font-weight: 500;
}
.creator svg {
  width: 1.5rem;
  height: 1.5rem;
}

.customToggle {
  padding: 0;
  background: none;
  border: none;
  margin-right: 1rem;
}
.customToggle svg {
  color: var(--bs-black);
}

.customToggle::after {
  content: none;
}
.customToggle:hover,
.customToggle:focus,
.customToggle:active {
  background: none;
  border: none;
}
.cardBodyPostCard div {
  padding: 0.5rem;
}

.imageContainerPostCard {
  max-width: 100%;
}

.cardTitlePostCard {
  --max-lines: 1;
  display: -webkit-box;
  overflow: hidden;
  -webkit-box-orient: vertical;
  -webkit-line-clamp: var(--max-lines);

  font-size: 1.3rem !important;
  font-weight: 600;
}

.date {
  font-weight: 600;
}

.cardText {
  --max-lines: 2;
  display: -webkit-box;
  overflow: hidden;
  -webkit-box-orient: vertical;
  -webkit-line-clamp: var(--max-lines);
  padding-top: 0;
  font-weight: 300;
  margin-top: 0.7rem !important;
  text-align: left;
}
.viewBtn {
  display: flex;
  justify-content: flex-end;
  margin: 0.5rem;
}
.viewBtn Button {
  padding-inline: 1rem;
}
.cardActions {
  display: flex;
  flex-direction: row;
  align-items: center;
  gap: 1px;
  justify-content: flex-end;
}

.cardActionBtn {
  background-color: rgba(0, 0, 0, 0);
  padding: 0;
  border: none;
  color: var(--black-color);
  transition: all 0.2s ease-in-out;
  border-radius: 4px;
}

.cardActionBtn:hover,
.cardActionBtn:focus-visible {
  background-color: var(--dropdown-hover-color);
  border: none;
  color: var(--black-color) !important;
  outline: 2px solid var(--subtle-blue-grey);
  outline-offset: 2px;
}

.cardActionBtn:active {
  transform: scale(0.95);
  background-color: var(--grey-bg-color);
}

.creatorNameModal {
  display: flex;
  flex-direction: row;
  gap: 5px;
  align-items: center;
  margin-bottom: 10px;
}

.modalActions {
  display: flex;
  flex-direction: row;
  align-items: center;
  gap: 1rem;
  margin: 5px 0px;
}

.textModal {
  margin-top: 10px;
}

.colorPrimary {
  background: var(--subtle-blue-grey);
  color: var(--bs-white);
  cursor: pointer;
}

.commentContainer {
  overflow: auto;
  max-height: 18rem;
  padding-bottom: 1rem;
}

.modalFooter {
  background-color: var(--bs-white);
  width: 100%;
  padding-block: 0.5rem;
  display: flex;
  flex-direction: column;
  border-top: 1px solid var(--input-shadow-color);
}

.inputArea {
  border: none;
  outline: none;
  background-color: var(--input-area-color);
}

.postImage {
  width: 100%;
  aspect-ratio: 16/9;
  object-fit: cover;
}

/* Events.tsx */

.borderNone {
  border: none;
}

.colorWhite {
  color: var(--bs-white);
}

.backgroundWhite {
  background-color: var(--bs-white);
}

.maxWidth {
  max-width: 800px;
}

.mainContainer {
  margin-top: 2rem;
  width: 100%;
  max-width: 800px;
  flex-grow: 3;
  max-height: 90vh;
  overflow: auto;
  padding: 0 1rem;
}

.selectType {
  border-radius: 10px;
}
.dropdown__item {
  text-overflow: ellipsis;
  overflow: hidden;
  white-space: nowrap;
}

.gap {
  gap: var(--spacing-lg, 1.25rem);
}

.paddingY {
  padding: var(--spacing-xl, 1.875rem) 0;
}

.eventActionsContainer {
  display: flex;
  flex-direction: row;
  gap: 15px;
  flex-wrap: wrap;
}
.datePicker {
  border-radius: 10px;
  height: 2.5rem;
  text-align: center;
  background-color: var(--date-picker-background);
  border: none;
  width: 100%;
}

.modalBodyEvents {
  display: flex;
  flex-direction: column;
  gap: 10px;
}

.switchContainer {
  display: flex;
  align-items: center;
}

.switches {
  display: flex;
  flex-direction: row;
  gap: 20px;
  flex-wrap: wrap;
  margin-top: 20px;
}
.titlemodalEvents {
  color: var(--grey-bg-color-dark);
  font-weight: 600;
  font-size: 20px;
  margin-bottom: 20px;
  padding-bottom: 5px;
  border-bottom: 3px solid var(--subtle-blue-grey);
  width: 65%;
}

.datedivEvents {
  display: flex;
  flex-direction: row;
  margin-bottom: 15px;
}

.dateboxEvents {
  width: 90%;
  border-radius: 7px;
  border-color: var(--grey-border-box-color);
  outline: none;
  box-shadow: none;
  padding-top: 2px;
  padding-bottom: 2px;
  padding-right: 5px;
  padding-left: 5px;
  margin-right: 5px;
  margin-left: 5px;
}

.checkboxdivEvents > label {
  margin-right: 50px;
}
.checkboxdivEvents > label > input {
  margin-left: 10px;
}

.checkboxdivEvents {
  display: flex;
}
.checkboxdivEvents > div {
  width: 50%;
}

.dispflexEvents {
  display: flex;
  align-items: center;
}
.dispflexEvents > input {
  border: none;
  box-shadow: none;
  margin-top: 5px;
}

.blueregbtnEvents {
  margin-top: var(--spacing-lg, 1.25rem);
  border: 1px solid var(--grey-border-box-color);
  box-shadow: 0 2px 2px var(--grey-border-box-color);
  padding: var(--spacing-md, 0.625rem);
  border-radius: 5px;
  background-color: var(--subtle-blue-grey);
  width: 100%;
  font-size: 16px;
  color: var(--bs-white);
  outline: none;
  font-weight: 600;
  cursor: pointer;
  transition: all 0.2s ease-in-out;
  width: 100%;
  &:hover {
    transform: translateY(-1px);
    box-shadow: 0 4px 6px var(--grey-border-box-color);
  }
}

/* CreateDirectChat.tsx */

.modalContent {
  width: 530px;
}

.inputContainer {
  position: relative;
  margin-bottom: 16px;
}

.inputFieldModal {
  padding-right: 40px;
  width: 100%;
  border-radius: 4px;
  border: 1px solid var(--bs-gray-300);
}

.submitBtn {
  position: absolute;
  z-index: 10;
  bottom: 10px;
  right: 0px;
  display: flex;
  justify-content: center;
  align-items: center;
}
.tableContainer {
  height: 400px;
  overflow-y: scroll;
  overflow-x: hidden;
}

/* VolunteerViewModal.tsx */

.modalTitle {
  margin: 0;
}

.modalForm {
  padding: 1rem;
}

.formGroup {
  margin-bottom: 1rem;
}

.tableImage {
  width: 40px;
  height: 40px;
  border-radius: 50%;
  margin-right: 8px;
}

.statusGroup {
  display: flex;
  gap: 1rem;
  margin: 0 auto;
  margin-bottom: 0.5rem;
  role: 'status';
}

.statusIcon {
  margin-right: 0.5rem;
}

.acceptedStatus {
  color: var(--bs-primary);
  -webkit-text-fill-color: var(--bs-primary);
  outline: 1px solid currentColor;
  border-radius: 4px;
  padding: 2px 4px;
}

.pendingStatus {
  color: var(--bs-warning);
  -webkit-text-fill-color: var(--bs-warning);
  outline: 1px solid currentColor;
  border-radius: 4px;
  padding: 2px 4px;
}

.hoursField {
  width: 100%;
}

.groupsLabel {
  font-weight: lighter;
  margin-left: 0.5rem;
  margin-bottom: 0;
  font-size: 0.8rem;
  color: var(--bs-secondary);
}

.tableHeader {
  font-weight: bold;
}

.tableRow:last-child td,
.tableRow:last-child th {
  border: 0;
}

/* UpdateSession.tsx */

.updateTimeoutCard {
  width: 700px;
  background: var(--white-color);
  border: none;
  border-radius: 16px;
  filter: drop-shadow(0px 4px 15.3px rgba(0, 0, 0, 0.08));
  padding: 20px;
}

.updateTimeoutCardHeader {
  background: none;
  padding: 16px;
  border-bottom: none;
}

.updateTimeoutCardTitle {
  font-family: 'Lato', sans-serif;
  font-weight: 600;
  font-size: 24px;
  color: var(--black-color);
}

.updateTimeoutCardBody {
  padding: 20px;
}

.updateTimeoutCurrent {
  font-family: 'Lato', sans-serif;
  font-weight: 400;
  font-size: 16px;
  color: var(--black-color);
  margin-bottom: 20px;
}

.updateTimeoutLabel {
  font-family: 'Lato', sans-serif;
  font-weight: 400;
  font-size: 16px;
  color: var(--black-color);
  margin-bottom: 10px;
}

.updateTimeoutLabelsContainer {
  display: flex;
  flex-direction: column;
  align-items: start;
}

.updateTimeoutValue {
  color: var(--light-more-green);
  font-weight: bold;
}

.updateTimeoutSliderLabels {
  display: flex;
  justify-content: space-between;
  font-size: 0.9rem;
  color: var(--grey-dark);
}

.updateTimeoutButtonContainer {
  display: flex;
  justify-content: right;
  margin-top: 20px;
}

.updateTimeoutButton {
  width: 112px;
  height: 36px;
  background: var(--light-green);
  border-radius: 6px;
  font-family: 'Lato', sans-serif;
  font-weight: 500;
  font-size: 16px;
  color: var(--white-color);
  display: flex;
  align-items: center;
  justify-content: center;
  border: none;
  box-shadow: none;
}

.updateTimeoutButton:hover {
  background-color: var(--light-more-green);
  border-color: var(--light-more-green);
  box-shadow: none;
}

.updateTimeoutButton:active {
  transform: scale(0.98);
}

/* UserListCard.tsx */

.memberlist {
  margin-top: -1px;
}

.memberimg {
  width: 12.5rem;
  height: 6.25rem;
  border-radius: 7px;
  margin-left: 20px;
}

.singledetails {
  display: flex;
  flex-direction: row;
  justify-content: space-between;
}

.singledetails p {
  margin-bottom: -5px;
}

.singledetails_data_left {
  margin-top: 10px;
  margin-left: 10px;
  color: var(--grey-dark);
}

.singledetails_data_right {
  justify-content: right;
  margin-top: 10px;
  text-align: right;
  color: var(--grey-dark);
}

.membername {
  font-size: 16px;
}

.memberfont {
  margin-top: 3px;
}

.memberfont > span {
  width: 80%;
}

.memberfontcreated {
  margin-top: 18px;
}

.memberfontcreatedbtnUserListCard {
  margin-top: 33px;
  border-radius: 7px;
  border-color: var(--light-green);
  background-color: var(--light-green);
  color: var(--white-color);
  padding-right: 10px;
  padding-left: 10px;
  justify-content: flex-end;
  float: right;
  text-align: right;
  box-shadow: none;
}

@media only screen and (max-width: var(--breakpoint-mobile)) {
  .singledetails {
    margin-left: 20px;
  }

  .memberimg {
    margin: auto;
  }

  .singledetails_data_right {
    margin-right: -52px;
  }

  .singledetails_data_left {
    margin-left: 0px;
  }
}

/* UserPasswordUpdate.tsx */

.userupdatediv {
  border: 1px solid var(--grey-border);
  box-shadow: 2px 1px var(--grey-border);
  padding: 25px 16px;
  border-radius: 5px;
  background: var(--white-color);
}

.dispflexUserPasswordUpdate {
  display: flex;
  justify-content: flex-start;
  margin: 0 auto;
}

.dispbtnflex {
  width: 90%;
  display: flex;
  margin: 20px 30% 0 30%;
}

.dispflexUserPasswordUpdate > div {
  width: 50%;
  margin-right: 50px;
}

.whitebtn {
  margin: 1rem 0 0;
  margin-top: 10px;
  border: 1px solid var(--grey-border);
  box-shadow: 0 2px 2px var(--grey-border);
  padding: 10px 20px;
  border-radius: 5px;
  background: none;
  width: 20%;
  font-size: 16px;
  color: var(--light-green);
  outline: none;
  font-weight: 600;
  cursor: pointer;
  float: left;
  transition:
    transform 0.2s,
    box-shadow 0.2s;
}

/* VenueModal.tsx */

.previewVenueModal {
  display: flex;
  position: relative;
  width: 100%;
  overflow: hidden; /* Ensures content doesn't overflow the card */
  justify-content: center;
  border: 1px solid #ccc;
}

.previewVenueModal img {
  width: 400px;
  height: auto;
  object-fit: cover; /* Ensures the image stays within the boundaries */
}

.closeButtonP {
  position: absolute;
  top: 0px;
  right: 0px;
  width: 32px; /* Make the button circular */
  height: 32px; /* Make the button circular */
  background: transparent;
  transform: scale(1.2);
  cursor: pointer;
  border-radius: 50%;
  border: none;
  color: var(--grey-dark);
  font-weight: 600;
  font-size: 16px;
  transition:
    background-color 0.3s,
    transform 0.3s;
}

.closeButtonP:hover {
  transform: scale(1.1); /* Slightly enlarge on hover */
  box-shadow: 0 4px 6px rgba(0, 0, 0, 0.2); /* Add a shadow on hover */
}

/* YearlyEventCalender.tsx */

.calendar__weekdays {
  display: grid;
  grid-template-columns: repeat(7, 1fr);
  background-color: var(--grey-dark);
  height: 60px;
}

.calendar__days {
  display: grid;
  grid-template-columns: repeat(7, minmax(0, 1fr));
  grid-template-rows: repeat(6, 1fr);
}

.day__outside {
  color: var(--grey-dark) !important;
}

.day__selected {
  background-color: var(--blue-primary);
  color: var(--grey-dark);
}

.day__today {
  background-color: var(--light-neon-green);
  font-weight: 700;
  text-decoration: underline;
  color: var(--light-green);
}

.yearlyCalender {
  background-color: var(--white-color);
  box-sizing: border-box;
}

.closebtnYearlyEventCalender {
  padding: 10px;
}

.yearlyCalendarHeader {
  display: flex;
  flex-direction: row;
}

.yearlyCalendarHeader > div {
  font-weight: 600;
  font-size: 2rem;
  padding: 0 10px;
  color: var(--grey-dark);
}

.cardYearlyEventCalender {
  padding: 16px;
  text-align: center;
  height: 21rem;
}

.cardHeaderYearlyEventCalender {
  text-align: left;
}

.rowYearlyEventCalender {
  margin: 1px -5px;
}

.rowYearlyEventCalender:after {
  content: '';
  display: table;
  clear: both;
  margin: 0 -5px;
  content: '';
  display: table;
  clear: both;
}

.weekday__yearly {
  display: flex;
  justify-content: center;
  align-items: center;
  background-color: var(--white-color);
  font-weight: 600;
}

.columnYearlyEventCalender {
  float: left;
  width: 25%;
  padding: 10px;
}

.btn__more {
  border: 0px;
  font-size: 14px;
  background-color: initial;
  font-weight: 600;
  transition: all 200ms;
  position: relative;
  display: block;
  margin: -9px;
  margin-top: -28px;
}

.btn__more:hover {
  color: var(--light-green);
}

.expand_event_list {
  display: block;
}

.expand_list_container {
  width: 200px;
  max-height: 250px;
  z-index: 10;
  position: absolute;
  left: auto;
  right: auto;
  overflow: auto;
  padding: 10px 4px 0px 4px;
  background-color: var(--grey-bg-color);
  border: 1px solid var(--grey-border);
  border-radius: 5px;
  margin: 5px;
}

@media only screen and (max-width: var(--breakpoint-tablet)) {
  .event_list {
    display: none;
  }

  .expand_list_container {
    width: 150px;
    padding: 4px 4px 0px 4px;
  }
}

@media only screen and (max-width: var(--breakpoint-mobile)) {
  .btn__more {
    font-size: 12px;
  }

  .columnYearlyEventCalender {
    float: left;
    width: 100%;
    padding: 10px;
  }
}

/* AgendaItems */

.titlemodalAgendaItems {
  color: var(--bs-gray-600);
  font-weight: 600;
  font-size: 20px;
  margin-bottom: 20px;
  padding-bottom: 5px;
  border-bottom: 3px solid var(--bs-primary);
  width: 65%;
}

.agendaItemsOptionsButton {
  width: 24px;
  height: 24px;
}

.agendaItemModal {
  max-width: 80vw;
  margin-top: 2vh;
  margin-left: 13vw;
}

.greenregbtnAgendaItems {
  margin: 1rem 0 0;
  margin-top: 15px;
  border: 1px solid var(--bs-gray-300);
  box-shadow: 0 2px 2px var(--bs-gray-300);
  padding: 10px 10px;
  border-radius: 5px;
  background-color: var(--bs-primary);
  width: 100%;
  font-size: 16px;
  color: var(--bs-white);
  outline: none;
  font-weight: 600;
  cursor: pointer;
  transition:
    transform 0.2s,
    box-shadow 0.2s;
  width: 100%;
}

.previewFile {
  display: flex;
  flex-direction: column;
  align-items: center;
  width: 100%;
  margin-top: 10px;
}

.previewFile img,
.previewFile video {
  width: 100%;
  max-width: 400px;
  height: auto;
  margin-bottom: 10px;
}

.attachmentPreview {
  position: relative;
  width: 100%;
}

.closeButtonFile {
  position: absolute;
  top: 10px;
  right: 10px;
  background: transparent;
  transform: scale(1.2);
  cursor: pointer;
  border: none;
  color: var(--grey-dark);
  font-weight: 600;
  font-size: 16px;
  cursor: pointer;
}

.categoryContainer {
  display: flex;
  flex-wrap: wrap;
  gap: 10px;
  justify-content: center;
}

.categoryChip {
  display: inline-flex;
  align-items: center;
  background-color: var(--grey-bg-color);
  border-radius: 16px;
  padding: 0 12px;
  font-size: 14px;
  height: 32px;
  margin: 5px;
}

.urlListItem {
  display: flex;
  align-items: center;
  justify-content: space-between;
  padding: 5px 0;
}

.urlIcon {
  margin-right: 10px;
}

.deleteButtonAgendaItems {
  margin-left: auto;
  padding: 2px 5px;
}

.urlListItem a {
  text-decoration: none;
  color: inherit;
}

.urlListItem a:hover {
  text-decoration: underline;
}

.agendaItemRow {
  border: 1px solid var(--grey-border);
  border-radius: 4px;
  transition: box-shadow 0.2s ease;
  background-color: var(--white-color);
}

.agendaItemRow:hover {
  background-color: var(--white-color);
}

.dragging {
  box-shadow: 0 4px 8px var(--grey-border-box-color);
  z-index: 1000;
  background-color: var(--grey-bg-color);
}

.droppable {
  background-color: var(--grey-bg-color);
}

.droppableDraggingOver {
  background-color: var(--grey-bg-color);
}

.tableHeadAgendaItems {
  background-color: var(--light-green) !important;
  color: var(--white);
  border-radius: 20px 20px 0px 0px !important;
  padding: 20px;
}

@media (max-width: 768px) {
  .agendaItemModal {
    margin: 10vh auto;
    max-width: 90%;
  }

  .titlemodalAgendaItems {
    width: 90%;
  }

  .greenregbtnAgendaItems {
    width: 90%;
  }
}

@media (max-width: 576px) {
  .agendaItemModal {
    margin: 5vh auto;
    max-width: 95%;
  }

  .titlemodalAgendaItems {
    width: 100%;
  }

  .greenregbtnAgendaItems {
    width: 100%;
  }
}

/* AddOnStore.tsx */

.containerAddOnStore {
  display: flex;
  flex-direction: column;
  background: var(--white);
  margin: 2px;
  padding: 10px;
  border-radius: 20px;
}

.colAddOnStore {
  display: flex;
  align-items: center;
  justify-content: space-between;
}

.inputAddOnStore {
  display: flex;
  position: relative;
  width: 560px;
}

.cardGridItem {
  width: 38vw;
}

.justifyspAddOnStore {
  display: grid;
  width: 100%;
  justify-content: space-between;
  align-items: baseline;
  grid-template-rows: auto;
  grid-template-columns: repeat(2, 1fr);
  grid-gap: 0.8rem 0.4rem;
}

@media screen and (max-width: 600px) {
  .cardGridItem {
    width: 100%;
  }
  .justifyspAddOnStore {
    grid-template-columns: 1fr;
    justify-content: center;
    align-items: start;
  }
}

/* Advertisements.tsx */

.containerAdvertisements {
  background-color: var(--white);
  border-radius: 20px;
}

.justifyspAdvertisements {
  display: grid;
  width: 100%;
  margin-top: 30px;
}

.colAdvertisements {
  display: flex;
  align-items: center;
  justify-content: space-between;
  padding: 10px;
}

.inputAdvertisements {
  display: flex;
  position: relative;
  width: 560px;
}

.listBoxAdvertisements {
  display: grid;
  width: 100%;
  grid-template-rows: auto;
  grid-template-columns: repeat(6, 1fr);
  grid-gap: 0.8rem 0.4rem;
}

/* AdvertisementRegister.tsx */

.modalbtn {
  margin-top: 1rem;
  display: flex !important;
  margin-left: auto;
  align-items: center;
}

.modalbtn i,
.button i {
  height: min-content;
  margin-right: 4px;
}

.previewAdvertisementRegister {
  display: flex;
  position: relative;
  width: 100%;
  margin-top: 10px;
  overflow: hidden; /* Ensures content doesn't overflow the card */
  justify-content: center;
  border: 1px solid #ccc;
}

.previewAdvertisementRegister img {
  width: 400px;
  height: auto;
  object-fit: cover; /* Ensures the image stays within the boundaries */
}

.previewAdvertisementRegister video {
  width: 400px;
  height: auto;
}

.closeButtonAdvertisementRegister {
  position: absolute;
  top: 0px;
  right: 0px;
  width: 32px; /* Make the button circular */
  height: 32px; /* Make the button circular */
  background: transparent;
  transform: scale(1.2);
  cursor: pointer;
  border-radius: 50%;
  border: none;
  color: var(--grey-dark);
  font-weight: 600;
  font-size: 16px;
  transition:
    background-color 0.3s,
    transform 0.3s;
}

.closeButtonAdvertisementRegister:hover {
  transform: scale(1.1); /* Slightly enlarge on hover */
  box-shadow: 0 4px 6px rgba(0, 0, 0, 0.2); /* Add a shadow on hover */
}

.buttonAdvertisementRegister {
  min-width: 102px;
}

.editHeader {
  background-color: var(--light-green);
  color: var(--white-color);
}

.link_check {
  display: flex;
  justify-content: center;
  align-items: flex-start;
}

/* EventCalendar.tsx */

.calendar {
  font-family: sans-serif;
  font-size: 1.2rem;
  margin-bottom: 20px;
  background: var(--grey-bg-color);
  border-radius: 10px;
  padding: 5px;
}

.calendar__header {
  display: flex;
  align-items: center;
  margin: 2rem 10px 0px 10px;
}

.calendar__header_month {
  margin: 0.5rem;
  color: var(--grey-dark);
  font-weight: 800;
  font-size: 55px;
  display: flex;
  gap: 23px;
  flex-direction: row;
}

.calendar__header_month div {
  font-weight: 400;
  color: var(--black-color);
  font-family: Outfit;
}

.buttonEventCalendar {
  border-radius: 100px;
  color: var(--bs-gray-600);
  background-color: var(--black-shadow-color);
  font-weight: bold;
  border: 0px;
  font-size: 20px;
}

.calendar__weekdays {
  display: grid;
  grid-template-columns: repeat(7, 1fr);
  background-color: var(--black-color);
  font-family: Outfit;
  height: 60px;
}

.calendar__scroll {
  height: 80vh;
  padding: 10px;
}

.weekday {
  display: flex;
  justify-content: center;
  align-items: center;
  background-color: var(--white);
  font-weight: 600;
}

.calendar__days {
  display: grid;
  grid-template-columns: repeat(7, minmax(0, 1fr));
  grid-template-rows: repeat(6, 1fr);
}

.calendar_hour_text_container {
  display: flex;
  flex-direction: row;
  align-items: flex-end;
  border-right: 1px solid var(--grey-border);
  width: 40px;
}

.calendar_timezone_text {
  top: -10px;
  left: -11px;
  position: relative;
  color: var(--grey-dark);
  font-size: 9px;
}

.calendar_hour_block {
  display: flex;
  flex-direction: row;
  border-bottom: 1px solid var(--grey-border);
  position: relative;
  height: 50px;
  border-bottom-right-radius: 5px;
}

.btn__more {
  border: 0px;
  font-size: 14px;
  background-color: initial;
  color: var(--gray-blue);
  font-weight: 600;
  transition: all 200ms;
  position: relative;
  display: block;
  margin: 2px;
}

.btn__more:hover {
  color: var(--grey-dark);
}

.event_list_parent {
  position: relative;
  width: 100%;
}

.event_list_parent_current {
  background-color: var(--grey-bg-color);
  position: relative;
  width: 100%;
}

.dummyWidth {
  width: 1px;
}

.day {
  background-color: var(--white);
  padding-left: 0.3rem;
  padding-right: 0.3rem;
  border-radius: 10px;
  margin: 5px;
  background-color: var(--white);
  border: 1px solid var(--grey-border);
  color: var(--grey-dark);
  font-weight: 600;
  height: 9rem;
  position: relative;
}

.day_weekends {
  background-color: var(--black-shadow-color);
}

.day__outside {
  background-color: var(--white);
  color: var(--grey-dark);
}

.day__selected {
  background-color: var(--blue-primary);
  color: var(--grey-dark);
}

.day__today {
  background-color: var(--grey-bg-color);
  font-weight: 700;
  text-decoration: underline;
  color: var(--light-green);
}

.day__events {
  background-color: var(--white);
}

.expand_event_list {
  display: block;
}

.event_list_hour {
  display: flex;
  flex-direction: row;
}

.expand_list_container {
  width: 200px;
  max-height: 250px;
  z-index: 10;
  position: absolute;
  left: auto;
  right: auto;
  overflow: auto;
  padding: 10px 4px 0px 4px;
  background-color: var(--black-shadow-color);
  border: 1px solid var(--grey-border);
  border-radius: 5px;
  margin: 5px;
}

.holidays_card {
  background-color: var(--black-shadow-color);
}

.events_card {
  background-color: var(--white);
}

.holidayText {
  font-size: 14px;
  color: var(--grey-dark);
}

.eventsLegend {
  display: flex;
  align-items: center;
  gap: 8px;
}

.list_container {
  padding: 5px;
  width: fit-content;
  display: flex;
  align-items: center;
  gap: 8px;
}

.holidayIndicator {
  background-color: var(--grey-bg-color-dark);
}

.organizationIndicator {
  background-color: var(--gray-blue);
}

.legendText {
  font-size: 14px;
  color: var(--grey-dark);
}

.card_list {
  list-style: none;
  padding: 0;
  margin: 0;
}

.card_list_item {
  display: flex;
  align-items: center;
  margin-bottom: 10px;
  font-size: 14px;
  color: var(--grey-bg-color-dark);
}

.holiday_date {
  font-weight: 500;
  margin-right: 10px;
  color: var(--burnt-orange);
}

.calendar_infocards {
  display: flex;
  flex-direction: row;
  justify-content: space-between;
  align-items: flex-start;
  gap: 20px;
  padding: 20px;
  background-color: var(--grey-bg-color);
}

.holidays_card,
.events_card {
  flex: 1;
  padding: 20px;
  border-radius: 10px;
  box-shadow: var(--card-shadow);
}

.holidays_card {
  background-color: var(--white);
}

.events_card {
  background-color: var(--white-color);
}

.legend {
  display: flex;
  flex-direction: column;
  gap: 12px;
}

.card_list_item:hover {
  background-color: var(--grey-bg-color-dark);
  transition: background-color 0.2s ease;
}

.card_list_item:focus-visible {
  background-color: var(--grey-bg-color-dark);
  transition: background-color 0.2s ease;
}

@media only screen and (max-width: var(--breakpoint-mobile)) {
  .btn__more {
    font-size: 12px;
  }
}

@media only screen and (max-width: var(--breakpoint-tablet)) {
  .holidayIndicator,
  .organizationIndicator {
    width: 16px;
    height: 10px;
  }

  .expand_list_container {
    width: 150px;
    padding: 4px 4px 0px 4px;
  }
}

/* EventHeader.tsx */

.calendarEventHeader {
  width: 100%;
  margin-bottom: 20px;
  background: var(--grey-bg-color);
  border-radius: 10px;
  padding: 5px;
}

.flex_grow {
  flex-grow: 0.5;
}

.space {
  flex: 1;
  display: flex;
  align-items: center;
  justify-content: space-around;
}

.createButtonEventHeader {
  background-color: var(--grey-bg-color);
  color: var(--black-color);
  width: 130px;
  margin-left: 5px;
  border: 1px solid var(--brown-color);
}

.createButtonEventHeader:hover {
  background-color: var(--grey-bg-color);
  color: var(--black-color);
  border: 1px solid var(--brown-color);
}

.selectTypeEventHeader {
  border-radius: 10px;
  margin-left: 5px;
}

@media (max-width: 520px) {
  .calendar__header {
    display: flex;
    flex-direction: column;
    align-items: stretch;
    gap: 10px;
  }

  .space {
    display: block !important;
    text-align: center;
  }

  .space > * {
    width: 100%;
    margin-bottom: 10px;
  }

  /* .input {
    width: 100%; 
  }

  .createButton {
    margin: 0 auto;
    width: 100%; 
  } */
}

/* EventListCardModals.tsx */

.dispflexEventListCardModals {
  display: flex;
  cursor: pointer;
  justify-content: space-between;
  margin: 10px 5px 5px 0px;
}

.eventtitle {
  margin-bottom: 0px;
  text-overflow: ellipsis;
  overflow: hidden;
  white-space: nowrap;
}

.checkboxdivEventListCardModals > div label {
  margin-right: 50px;
}

.checkboxdivEventListCardModals > label > input {
  margin-left: 10px;
}

.dispflexEventListCardModals > input {
  width: 20%;
  border: none;
  box-shadow: none;
  margin-top: 5px;
}

.checkboxContainer {
  display: flex;
  justify-content: space-between;
}

.checkboxdivEventListCardModals {
  display: flex;
  flex-direction: column;
}

.previewEventListCardModals {
  display: flex;
  flex-direction: row;
  font-weight: 700;
  font-size: 16px;
  color: var(--black-color);
  margin: 0;
}

@media only screen and (max-width: 600px) {
  .checkboxContainer {
    flex-direction: column;
  }

  .datediv {
    flex-direction: column;
  }

  .datediv > div {
    width: 100%;
    margin-left: 0;
    margin-bottom: 10px;
  }

  .datediv > div p {
    margin-bottom: 5px;
  }
}

.customButton {
  width: 90%;
  margin: 0 auto;
}

/* EventListCard.tsx */

.cardsEventListCard {
  width: 100%;
  background: var(--subtle-blue-grey) !important;
  padding: 2px 3px;
  border-radius: 5px;
  border: 1px solid var(--grey-border);
  box-shadow: 0 3px 2px var(--grey-border-box-color);
  color: var(--grey-dark);
  box-sizing: border-box;
  position: relative;
  overflow: hidden;
  transition: all 0.3s;
  margin-bottom: 5px;
}

.cardsEventListCard h2 {
  font-size: 15px;
  color: var(--grey-dark);
  font-weight: 500;
}

.cardsEventListCard > h3 {
  font-size: 17px;
}

.cardsEventListCard > p {
  font-size: 14px;
  margin-top: 0px;
  margin-bottom: 7px;
}

.cardsEventListCard a {
  color: var(--white-color);
  font-weight: 600;
}

.cardsEventListCard a:hover {
  color: var(--black-color);
}

.cardsEventListCard:last-child:nth-last-child(odd) {
  grid-column: auto / span 2;
}

.cardsEventListCard:first-child:nth-last-child(even),
.cardsEventListCard:first-child:nth-last-child(even) ~ .box {
  grid-column: auto / span 1;
}

.dispflexEventListCard {
  display: flex;
  cursor: pointer;
  justify-content: space-between;
  margin: 10px 5px 5px 0px;
}

.dispflexEventListCard > input {
  width: 20%;
  border: none;
  box-shadow: none;
  margin-top: 5px;
}

/* OrgPostCard.tsx */

.cardOrgPostCard {
  width: 100%;
  height: 20rem;
  margin-bottom: 2rem;
}

.cardsOrgPostCard h2 {
  font-size: 20px;
}

.cardsOrgPostCard > h3 {
  font-size: 17px;
}

.cardOrgPostCard {
  width: 100%;
  height: 20rem;
  margin-bottom: 2rem;
}

.cardsOrgPostCard:hover {
  filter: brightness(0.8);
}

.cardsOrgPostCard:hover::before {
  opacity: 0.5;
}

.postimageOrgPostCard {
  border-radius: 0px;
  width: 100%;
  height: 12rem;
  max-width: 100%;
  max-height: 12rem;
  object-fit: cover;
  position: relative;
  color: var(--black-color);
}

.previewOrgPostCard {
  display: flex;
  position: relative;
  width: 100%;
  margin-top: 10px;
  justify-content: center;
}

.previewOrgPostCard img {
  width: 400px;
  height: auto;
}

.previewOrgPostCard video {
  width: 400px;
  height: auto;
}

.nopostimage {
  border-radius: 0px;
  width: 100%;
  height: 12rem;
  max-height: 12rem;
  object-fit: cover;
  position: relative;
}

.menuModal {
  position: fixed;
  top: 0;
  left: 0;
  width: 100%;
  height: 100%;
  display: flex;
  align-items: center;
  justify-content: center;
  background-color: var(--black-shadow-color);
  z-index: 100;
}

.modalOrgPostCard {
  position: fixed;
  top: 0;
  left: 0;
  width: 100%;
  height: 100%;
  display: flex;
  align-items: center;
  justify-content: center;
  background-color: var(--modal-background);
  z-index: 100;
}

.modalContentOrgPostCard {
  display: flex;
  align-items: center;
  justify-content: center;
  background-color: var(--white);
  padding: 20px;
  max-width: 800px;
  max-height: 600px;
  overflow: auto;
}

.modalImage {
  flex: 1;
  margin-right: 20px;
  width: 25rem;
  height: 15rem;
}

.modalImage img,
.modalImage video {
  border-radius: 0px;
  width: 100%;
  height: 25rem;
  max-width: 25rem;
  max-height: 15rem;
  object-fit: cover;
  position: relative;
}

.modalInfo {
  flex: 1;
}

.titleOrgPostCard {
  font-size: 16px;
  color: var(--black-color);
  font-weight: 600;
}

.textOrgPostCard {
  font-size: 13px;
  color: var(--black-color);
  font-weight: 300;
}

.author {
  color: var(--grey-dark);
  font-weight: 100;
  font-size: 13px;
}

.closeButtonOrgPostCard {
  position: relative;
  bottom: 5rem;
  right: 10px;
  padding: 4px;
  background-color: var(--red-delete-bg);
  color: var(--white-color);
  border: none;
  cursor: pointer;
}

.closeButtonP {
  position: absolute;
  top: 0px;
  right: 0px;
  background: transparent;
  transform: scale(1.2);
  cursor: pointer;
  border: none;
  color: var(--grey-dark);
  font-weight: 600;
  font-size: 16px;
  cursor: pointer;
}

.cardsOrgPostCard:hover::after {
  opacity: 1;
  mix-blend-mode: normal;
}

.cardsOrgPostCard > p {
  font-size: 14px;
  margin-top: 0px;
  margin-bottom: 7px;
}

.cardsOrgPostCard a {
  color: var(--grey-dark);
  font-weight: 600;
}

.cardsOrgPostCard a:hover {
  color: var(--black-color);
}

.infodiv {
  margin-bottom: 7px;
  width: 15rem;
  text-align: justify;
  word-wrap: break-word;
}

.infodiv > p {
  margin: 0;
}

.cardsOrgPostCard:last-child:nth-last-child(odd) {
  grid-column: auto / span 2;
}

.cardsOrgPostCard:first-child:nth-last-child(even),
.cardsOrgPostCard:first-child:nth-last-child(even) ~ .box {
  grid-column: auto / span 1;
}

.toggleClickBtn {
  color: var(--light-green);
  cursor: pointer;
  border: none;
  font-size: 12px;
  background-color: var(--white-color);
}

.toggleClickBtnNone {
  display: none;
}

.menuContent {
  display: flex;
  align-items: center;
  justify-content: center;
  background-color: var(--white-color);
  padding-top: 20px;
  max-width: 700px;
  max-height: 500px;
  overflow: hidden;
  position: relative;
}

.menuOptions {
  list-style-type: none;
  padding: 0;
  margin: 0;
}

.menuOptions li {
  padding: 10px;
  border-bottom: 1px solid var(--grey-border);
  padding-left: 100px;
  padding-right: 100px;
  cursor: pointer;
}

.moreOptionsButton {
  position: relative;
  bottom: 5rem;
  right: 10px;
  padding: 2px;
  background-color: transparent;
  color: var(--black-color);
  border: none;
  cursor: pointer;
}

.list {
  color: var(--red-delete-text);
  cursor: pointer;
}

/* OrgActionItemCategories.tsx */

.iconOrgActionItemCategories {
  transform: scale(1.5);
  color: var(--bs-danger);
  margin-bottom: 1rem;
}

.btnsContainerOrgActionItemCategories {
  display: flex;
  margin: 0.5rem 0 1.5rem 0;
}

.btnsContainerOrgActionItemCategories .input {
  flex: 1;
  min-width: 18rem;
  position: relative;
}

.btnsContainerOrgActionItemCategories input {
  outline: 1px solid var(--bs-gray-400);
}

.btnsContainerOrgActionItemCategories .input button {
  width: 52px;
}

/* CategoryModal.tsx */

.createModal {
  margin-top: 20vh;
  margin-left: 13vw;
  max-width: 80vw;
}

.btnsContainer .input {
  width: 70%;
}

.btnsContainer .inputContainer button {
  width: 52px;
}

.largeBtnsWrapper {
  display: flex;
}

.listBox {
  width: 100%;
  flex: 1;
}

@media (max-width: 1020px) {
  .btnsContainer {
    flex-direction: column;
    margin: 1.5rem 0;
  }

  .btnsContainer .input {
    width: 100%;
  }

  .btnsContainer .btnsBlock {
    margin: 1.5rem 0 0 0;
    justify-content: space-between;
  }

  .btnsContainer .btnsBlock button {
    margin: 0;
  }

  .btnsContainer .btnsBlock div button {
    margin-right: 1.5rem;
  }
}

/* For mobile devices  */

@media (max-width: 520px) {
  .btnsContainer {
    margin-bottom: 0;
  }

  .btnsContainer .btnsBlock {
    display: block;
    margin-top: 1rem;
    margin-right: 0;
  }

  .largeBtnsWrapper {
    flex-direction: column;
  }

  .btnsContainer .btnsBlock div {
    flex: 1;
  }

  .btnsContainer .btnsBlock button {
    margin-bottom: 1rem;
    margin-right: 0;
    width: 100%;
  }
}

/* Holiday card */
.holidayCard {
  color: var(--black-color);
  background-color: rgba(0, 0, 0, 0.15);
  font-size: 10px;
  font-weight: 400;
  display: flex;
  padding: 8px 4px;
  border-radius: 5px;
  margin-bottom: 4px;
  text-overflow: ellipsis;
  overflow: hidden;
  white-space: nowrap;
}

/* event calender */
.card_title {
  font-size: 20px;
  margin-bottom: 10px;
  font-weight: bold;
  color: var(--black-color);
}<|MERGE_RESOLUTION|>--- conflicted
+++ resolved
@@ -141,12 +141,9 @@
   --grey-bg-color-dark: #707070;
   --dropdown-border-color: #cccccc;
   --primary-border-solid: 1px solid var(--dropdown-border-color);
-<<<<<<< HEAD
-=======
   --light-blue: #a8c7fa;
   --dark-blue: #1778f2;
   --remove-button-color: #c8102e;
->>>>>>> 82214d97
   --card-shadow: 0 2px 4px rgba(0, 0, 0, 0.1);
 
   /* breakpoints */
@@ -500,12 +497,8 @@
 
 .addButton {
   margin-bottom: 10px;
-<<<<<<< HEAD
+  color: var(--brown-color);
   background-color: var(--search-button-bg);
-=======
-  color: var(--brown-color);
-  background-color: var(--light-blue);
->>>>>>> 82214d97
   border-color: var(--grey-bg-color);
 }
 
@@ -514,8 +507,6 @@
   border-color: var(--search-button-border);
 }
 
-<<<<<<< HEAD
-=======
 .removeButton {
   margin-bottom: 10px;
   background-color: var(--delete-button-bg);
@@ -530,7 +521,6 @@
   color: white;
 }
 
->>>>>>> 82214d97
 .yesButton {
   background-color: var(--search-button-bg);
   border-color: var(--search-button-border);
