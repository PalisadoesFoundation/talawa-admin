--- conflicted
+++ resolved
@@ -786,6 +786,10 @@
   .listBox .itemCard {
     width: 100%;
   }
+  
+  .row .left_portion .inner .palisadoes_logo {
+    width: 100%;
+  }
 }
 
 @media (max-width: 1020px) {
@@ -812,44 +816,9 @@
   }
 }
 
-<<<<<<< HEAD
 @media (max-width: 992px) {
   .row .left_portion {
     padding: 0 2rem;
-=======
-@media (max-width: 520px) {
-  .btnsContainer {
-    margin-bottom: 0;
-  }
-
-  .btnsContainer .btnsBlock {
-    display: block;
-    margin-top: 1rem;
-  }
-
-  .btnsContainer .btnsBlock div {
-    flex: 1;
-  }
-
-  .btnsContainer .btnsBlock div[title='Sort organizations'] {
-    margin-right: 0.5rem;
-  }
-
-  .btnsContainer .btnsBlock button {
-    margin-bottom: 1rem;
-    margin-right: 0;
-    width: 100%;
-  }
-}
-
-@media (max-width: 1120px) {
-  .contract {
-    padding-left: calc(250px + 2rem + 1.5rem);
->>>>>>> f4aafd76
-  }
-
-  .row .left_portion .inner .palisadoes_logo {
-    width: 100%;
   }
 }
 
@@ -918,6 +887,31 @@
     margin-bottom: 1rem;
   }
 }
+   
+@media (max-width: 520px) {
+  .btnsContainer {
+    margin-bottom: 0;
+  }
+
+  .btnsContainer .btnsBlock {
+    display: block;
+    margin-top: 1rem;
+  }
+
+  .btnsContainer .btnsBlock div {
+    flex: 1;
+  }
+
+  .btnsContainer .btnsBlock div[title='Sort organizations'] {
+    margin-right: 0.5rem;
+  }
+
+  .btnsContainer .btnsBlock button {
+    margin-bottom: 1rem;
+    margin-right: 0;
+    width: 100%;
+  }
+}
 
 @media (prefers-reduced-motion: reduce) {
   .talawa_logo {
