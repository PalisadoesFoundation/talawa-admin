.chatType {
  --bs-accordion-btn-bg: white;
  --bs-accordion-active-bg: white;
  --bs-accordion-active-color: black;
  --bs-accordion-btn-focus-box-shadow: none;
  --bs-accordion-border-width: 0px;
}

.noOutline input {
  outline: none;
}

.noOutline:is(:hover, :focus, :active, :focus-visible, .show) {
  outline: none !important;
}

.closeButton {
  color: var(--delete-button-color);
  margin-right: 5px;
  background-color: var(--delete-button-bg);
  border: white;
}

.closeButton:hover {
  color: var(--delete-button-bg) !important;
  background-color: var(--delete-button-color) !important;
  border: white;
}

.modalContent {
  width: var(--modal-width);
  max-width: var(--modal-max-width);
}

.subtleBlueGrey {
  color: var(--subtle-blue-grey);
  text-decoration: none;
}

.subtleBlueGrey:hover {
  color: var(--subtle-blue-grey-hover);
  text-decoration: underline;
}

.dropdown {
  background-color: white;
  border: 1px solid var(--dropdown-border-color);
  color: var(--dropdown-text-color);
  position: relative;
  display: inline-block;
  margin-top: 10px;
  margin-bottom: 10px;
}

.dropdown:is(:hover, :focus, :active, :focus-visible, .show) {
  background-color: transparent !important;
  border: 1px solid var(--dropdown-border-color);
  color: var(--dropdown-text-color) !important;
}

.dropdownItem {
  background-color: white !important;
  color: var(--dropdown-text-color) !important;
  border: none !important;
}

.dropdownItem:hover,
.dropdownItem:focus,
.dropdownItem:active {
  background-color: var(--dropdown-hover-color) !important;
  color: var(--dropdown-text-color) !important;
  outline: none !important;
  box-shadow: none !important;
}

.input {
  flex: 3;
  position: relative;
}

.btnsContainer {
  display: flex;
  margin: 2.5rem 0;
  align-items: center;
  gap: 10px;
  /* Adjust spacing between items */
  margin: 2.5rem 0;
}

.btnsContainer .btnsBlock {
  display: flex;
}

.btnsContainer .btnsBlock button {
  margin-left: 1rem;
  display: flex;
  justify-content: center;
  align-items: center;
}

.btnsContainer .input {
  flex: 1;
  position: relative;
}

.btnsContainer .input button {
  width: 52px;
}

.inputField {
  margin-top: 10px;
  margin-bottom: 10px;

  background-color: white;
  box-shadow: 0 1px 1px var(--input-shadow-color);
}

.btnsContainerBlockAndUnblock {
  display: flex;
  margin: 2.5rem 0 2.5rem 0;
}

.btnsContainerBlockAndUnblock .btnsBlockBlockAndUnblock {
  display: flex;
}

.btnsContainerBlockAndUnblock .btnsBlockBlockAndUnblock button {
  margin-left: 1rem;
  display: flex;
  justify-content: center;
  align-items: center;
}

.btnsContainerBlockAndUnblock .inputContainerBlockAndUnblock {
  flex: 1;
  position: relative;
}

.btnsContainerBlockAndUnblock .inputBlockAndUnblock {
  width: 70%;
  position: relative;
}

.btnsContainerBlockAndUnblock input {
  outline: 1px solid var(--bs-gray-400);
}

.btnsContainerBlockAndUnblock .inputContainerBlockAndUnblock button {
  width: 52px;
}

.largeBtnsWrapper {
  display: flex;
}

.deleteButton {
  background-color: var(--delete-button-bg);
  color: var(--delete-button-color);
  border: none;
  padding: 5px 20px;
  display: flex;
  align-items: center;
  margin-top: 20px;
  margin-right: auto;
  margin-left: auto;
  gap: 8px;
}

.actionItemDeleteButton {
  background-color: var(--delete-button-bg);
  color: var(--delete-button-color);
  border: none;
}

.createButton {
  background-color: var(--grey-bg-color) !important;
  color: black !important;
  margin-top: 10px;
  margin-left: 5px;
  border: 1px solid var(--dropdown-border-color);
}

.createButton:hover {
  background-color: var(--grey-bg-color) !important;
  color: black !important;
  border: 1px solid var(--dropdown-border-color) !important;
}

.visuallyHidden {
  position: absolute;
  width: 1px;
  height: 1px;
  padding: 0;
  margin: -1px;
  overflow: hidden;
  clip: rect(0, 0, 0, 0);
  border: 0;
}

.inputFieldModal {
  margin-bottom: 10px;
  background-color: white;
  box-shadow: 0 1px 1px var(--input-shadow-color);
}

.inputField > button {
  padding-top: 10px;
  padding-bottom: 10px;
}

.searchButton {
  margin-bottom: 10px;
  background-color: var(--search-button-bg);
  border-color: var(--search-button-border);
  position: absolute;
  z-index: 10;
  bottom: 0;
  right: 0;
  display: flex;
  justify-content: center;
  align-items: center;
}

.searchButton:hover {
  background-color: var(--search-button-bg);
  border-color: var(--search-button-border);
}

.search {
  position: absolute;
  z-index: 10;
  background-color: var(--search-button-bg);
  border-color: var(--search-button-border);
  bottom: 0;
  right: 0;
  height: 100%;
  display: flex;
  justify-content: center;
  align-items: center;
}

.editButton {
  background-color: var(--search-button-bg);
  border-color: var(--search-button-border);
  color: #555555;
  margin-left: 2;
}

.addButton {
  margin-bottom: 10px;
  background-color: var(--search-button-bg);
  border-color: var(--grey-bg-color);
  color: #555555;
}

.addButton:hover {
  background-color: #286fe0;
  border-color: var(--search-button-border);
  /* color: #555555; */
}

.modalbtn {
  margin-top: 1rem;
  display: flex !important;
  margin-left: auto;
  align-items: center;
  background-color: var(--grey-bg-color) !important;
  color: black !important;
  border: 1px solid var(--dropdown-border-color) !important;
}

.yesButton {
  background-color: var(--search-button-bg);
  border-color: var(--search-button-border);
}

.mainpageright {
  color: var(--dropdown-text-color);
}

.infoButton {
  background-color: var(--search-button-bg);
  border-color: var(--search-button-border);
  color: var(--dropdown-text-color);
  margin-right: 0.5rem;
  border-radius: 0.25rem;
}

.infoButton:hover {
  background-color: #286fe0;
  border-color: var(--search-button-border);
}

.TableImage {
  object-fit: cover;
  /* margin-top: px !important; */
  margin-right: 5px;
  width: var(--table-image-size) !important;
  height: var(--table-image-size) !important;
  border-radius: 100% !important;
}

.tableHead {
  color: var(--table-head-color);
  border-radius: var(--table-head-radius) !important;
  padding: 20px;
  margin-top: 20px;
}

.mainpageright > hr {
  margin-top: 10px;
  width: 100%;
  margin-left: -15px;
  margin-right: -15px;
  margin-bottom: 20px;
}

.rowBackground {
  background-color: var(--row-background);
}

.tableHeader {
  background-color: var(--table-head-bg);
  color: var(--table-header-color);
  font-size: var(--font-size-header);
}

.orgUserTagsScrollableDiv {
  scrollbar-width: auto;
  scrollbar-color: var(--bs-gray-400) var(--bs-white);

  max-height: calc(100vh - 18rem);
  overflow: auto;
  position: sticky;
}

.errorContainer {
  min-height: 100vh;
}

.errorMessage {
  margin-top: 25%;
  display: flex;
  justify-content: center;
  align-items: center;
  flex-direction: column;
}

.errorIcon {
  transform: scale(1.5);
  color: var(--bs-danger);
  margin-bottom: 1rem;
}

.subTagsLink {
  color: var(--subtle-blue-grey);
  font-weight: 500;
  cursor: pointer;
}

.subTagsLink i {
  visibility: hidden;
}

.subTagsLink:hover {
  color: var(--subtle-blue-grey-hover);
  font-weight: 600;
  text-decoration: underline;
}

.subTagsLink:hover i {
  visibility: visible;
}

.tagsBreadCrumbs {
  color: var(--bs-gray);
  cursor: pointer;
}

.orgUserTagsScrollableDiv {
  scrollbar-width: auto;
  scrollbar-color: var(--bs-gray-400) var(--bs-white);

  max-height: calc(100vh - 18rem);
  overflow: auto;
  position: sticky;
}

input[type='checkbox']:checked + label {
  background-color: var(--subtle-blue-grey) !important;
}

input[type='radio']:checked + label:hover {
  color: black !important;
}

.actionItemsContainer {
  height: 90vh;
}

.actionItemModal {
  max-width: 80vw;
  margin-top: 2vh;
  margin-left: 13vw;
}

.datebox {
  width: 90%;
  border-radius: 7px;
  outline: none;
  box-shadow: none;
  padding-top: 2px;
  padding-bottom: 2px;
  padding-right: 5px;
  padding-left: 5px;
  margin-right: 5px;
  margin-left: 5px;
}

hr {
  border: none;
  height: 1px;
  background-color: var(--bs-gray-500);
  margin: 1rem;
}

.iconContainer {
  display: flex;
  justify-content: flex-end;
}

.icon {
  margin: 1px;
}

.message {
  margin-top: 25%;
  display: flex;
  justify-content: center;
  align-items: center;
  flex-direction: column;
}

.preview {
  display: flex;
  flex-direction: row;
  font-weight: 900;
  font-size: 16px;
  color: rgb(80, 80, 80);
}

.rankings {
  aspect-ratio: 1;
  border-radius: 50%;
  width: 50px;
}

.toggleGroup {
  width: 50%;
  min-width: 20rem;
  margin: 0.5rem 0rem;
}

.toggleBtn {
  padding: 0rem;
  height: 2rem;
  display: flex;
  justify-content: center;
  align-items: center;
}

.toggleBtn:hover {
  color: var(--bs-primary) !important;
}

.custom_table {
  border-radius: 20px;
  background-color: var(--grey-bg-color);
}

.custom_table tbody tr {
  background-color: var(--dropdown-hover-color);
}

.custom_table tbody tr:hover {
  background-color: var(--grey-bg-color);
  box-shadow: 0 0 0 1px rgba(0, 0, 0, 0.1);
}

.custom_table tbody tr:focus-within {
  outline: 2px solid #000;
  outline-offset: -2px;
}

.custom_table tbody td:focus {
  outline: 2px solid #000;
  outline-offset: -2px;
}

@media (max-width: 520px) {
  .btnsContainer {
    margin-bottom: 0;
  }

  .btnsContainer .btnsBlock {
    display: block;
    margin-top: 1rem;
    margin-right: 0;
  }

  .btnsContainer .btnsBlock div {
    flex: 1;
  }

  .btnsContainer .btnsBlock div[title='Sort organizations'] {
    margin-right: 0.5rem;
  }

  .btnsContainer .btnsBlock button {
    margin-bottom: 1rem;
    margin-right: 0;
    width: 100%;
  }
}

.listBox {
  width: 100%;
  flex: 1;
}

.listTable {
  width: 100%;
  box-sizing: border-box;
  background: #ffffff;
  border: 1px solid #0000001f;
  border-radius: 24px;
}

.listBox .customTable {
  margin-bottom: 0%;
}

.requestsTable thead th {
  font-size: 20px;
  font-weight: 400;
  line-height: 24px;
  letter-spacing: 0em;
  text-align: left;
  color: #000000;
  border-bottom: 1px solid #dddddd;
  padding: 1.5rem;
}

.notFound {
  flex: 1;
  display: flex;
  justify-content: center;
  align-items: center;
  flex-direction: column;
}

@media (max-width: 1020px) {
  .btnsContainer {
    flex-direction: column;
    margin: 1.5rem 0;
  }

  .btnsContainer .input {
    width: 100%;
  }

  .btnsContainer .btnsBlock {
    margin: 1.5rem 0 0 0;
    justify-content: space-between;
  }

  .btnsContainer .btnsBlock button {
    margin: 0;
  }

  .btnsContainer .btnsBlock div button {
    margin-right: 1.5rem;
  }
}

@media (max-width: 1120px) {
  .contract {
    padding-left: calc(250px + 2rem + 1.5rem);
  }

  .listBox .itemCard {
    width: 100%;
  }
}

@-webkit-keyframes load8 {
  0% {
    -webkit-transform: rotate(0deg);
    transform: rotate(0deg);
  }

  100% {
    -webkit-transform: rotate(360deg);
    transform: rotate(360deg);
  }
}

@keyframes load8 {
  0% {
    -webkit-transform: rotate(0deg);
    transform: rotate(0deg);
  }

  100% {
    -webkit-transform: rotate(360deg);
    transform: rotate(360deg);
  }
}

.btnsContainers {
  display: flex;
  margin: 1.5rem 0;
}

.btnsContainers .input {
  flex: 1;
  min-width: 18rem;
  position: relative;
}

.btnsContainers input {
  outline: 1px solid var(--bs-gray-400);
  background-color: white;
}

.btnsContainers .input button {
  width: 52px;
}

.accordionSummary {
  width: 100% !important;
  padding-right: 0.75rem;
  display: flex;
  justify-content: space-between !important;
  align-items: center;
}

.accordionSummary button {
  height: 2.25rem;
  padding-top: 0.35rem;
}

.accordionSummary button:hover {
  background-color: #31bb6a50 !important;
  color: #31bb6b !important;
}

.titleContainer {
  display: flex;
  flex-direction: column;
  gap: 0.1rem;
}

.titleContainer h3 {
  font-size: 1.25rem;
  font-weight: 750;
  color: #5e5e5e;
  margin-top: 0.2rem;
}

.subContainer span {
  font-size: 0.9rem;
  margin-left: 0.5rem;
  font-weight: lighter;
  color: #707070;
}

.chipIcon {
  height: 0.9rem !important;
}

.chip {
  height: 1.5rem !important;
  margin: 0.15rem 0 0 1.25rem;
}

.active {
  background-color: #31bb6a50 !important;
}

.pending {
  background-color: #ffd76950 !important;
  color: #bb952bd0 !important;
  border-color: #bb952bd0 !important;
}

.progress {
  display: flex;
  width: 45rem;
}

.pledgeModal {
  max-width: 80vw;
  margin-top: 2vh;
  margin-left: 13vw;
}

.modalCloseBtn {
  width: 40px;
  height: 40px;
  padding: 1rem;
  display: flex;
  justify-content: center;
  align-items: center;
}

.greenregbtn {
  margin: 1rem 0 0;
  margin-top: 15px;
  border: 1px solid #e8e5e5;
  box-shadow: 0 2px 2px #e8e5e5;
  padding: 10px 10px;
  border-radius: 5px;
  background-color: #31bb6b;
  width: 100%;
  font-size: 16px;
  color: white;
  outline: none;
  font-weight: 600;
  cursor: pointer;
  transition:
    transform 0.2s,
    box-shadow 0.2s;
  width: 100%;
}

.containerHeight {
  padding: 1rem 1.5rem 0 calc(300px);
  height: 100vh;
}

.expand {
  padding-left: 4rem;
  animation: moveLeft 0.9s ease-in-out;
}

.contract {
  padding-left: calc(300px);
  animation: moveRight 0.5s ease-in-out;
}

.collapseSidebarButton {
  position: fixed;
  height: 40px;
  bottom: 0;
  z-index: 9999;
  width: 300px;
  background-color: rgba(245, 245, 245, 0.7);
  color: black;
  border: none;
  border-radius: 0px;
}

.collapseSidebarButton:hover,
.opendrawer:hover {
  opacity: 1;
  color: black !important;
}

.mainContainer {
  width: 50%;
  margin-left: 20px;
  flex-grow: 3;
  max-height: 100%;
  overflow-y: auto;
  overflow-x: hidden;
  display: flex;
  flex-direction: row;
  border: 1px solid rgb(220, 220, 220);
  margin-top: 15px;
  border-radius: 24px;
  background-color: white;
}

.chatContainer {
  flex-grow: 6;
  display: flex;
  flex-direction: column;
  margin: 20px;
  border: 1px solid rgb(220, 220, 220);
  border-radius: 24px;
  overflow-y: scroll;
  margin-left: 0px;
}

.chatContainer::-webkit-scrollbar {
  display: none;
}

.contactContainer {
  flex-grow: 1;
  display: flex;
  flex-direction: column;
  width: 25%;
  overflow-y: scroll;
}

.addChatContainer {
  margin: 0 20px;
  padding: 20px 0px 10px 0px;
  border-bottom: 2px solid black;
}

.contactCardContainer {
  padding: 10px 15px;
  display: flex;
  flex-direction: column;
  gap: 5px;
}

.chatHeadingContainer {
  padding: 10px;
}

.borderNone {
  border: none;
}

.accordion-button:focus {
  box-shadow: none;
}

.accordion-button:not(.collapsed) {
  color: #212529;
  background-color: white;
}

.chatType > button {
  padding-bottom: 0;
}

.createChat {
  background-color: white;
  border: none;
}

.opendrawer {
  position: fixed;
  display: flex;
  align-items: center;
  justify-content: center;
  top: 0;
  left: 0;
  width: 40px;
  height: 100vh;
  z-index: 9999;
  background-color: rgba(245, 245, 245);
  border: none;
  border-radius: 0px;
  margin-right: 20px;
  color: black;
}

.opendrawer:hover {
  transition: background-color 0.5s ease;
  background-color: var(--bs-primary);
}
.collapseSidebarButton:hover {
  transition: background-color 0.5s ease;
  background-color: var(--bs-primary);
}

.customToggle {
  padding: 0;
  background: none;
  border: none;
  margin-right: 1rem;
  --bs-btn-active-bg: none;
}

.customToggle svg {
  color: black;
}

.customToggle::after {
  content: none;
}
.customToggle:hover,
.customToggle:focus,
.customToggle:active {
  background: none;
  border: none;
}

@media (max-width: 1120px) {
  .collapseSidebarButton {
    width: calc(250px);
  }
}

@media (max-width: 820px) {
  .containerHeight {
    height: 100vh;
    padding: 2rem;
  }

  .contract,
  .expand {
    animation: none;
  }

  .opendrawer {
    width: 25px;
  }

  .collapseSidebarButton {
    width: 100%;
    left: 0;
    right: 0;
  }
}

.accordionBody {
  height: calc(100vh / 2 - 2rem - 60px) !important;
  overflow-y: scroll;
}

.accordionBody::-webkit-scrollbar {
  display: none;
}

.mainContainerDonate {
  width: 50%;
  flex-grow: 3;
  display: flex;
  flex-direction: column;
  background-color: #f2f7ff;
}

.inputContainer {
  flex: 1;
  position: relative;
}

.inputForDonate {
  position: relative;
  box-shadow: 5px 5px 4px 0px #31bb6b1f;
}

.box {
  width: auto;
  /* height: 200px; */
  background-color: white;
  margin-top: 1rem;
  padding: 20px;
  border: 1px solid #dddddd;
  border-radius: 10px;
}

.heading {
  font-size: 1.1rem;
}

.donationInputContainer {
  display: flex;
  flex-direction: row;
  margin-top: 20px;
}

.donateBtn {
  padding-inline: 1rem !important;
}

.dropdown {
  min-width: 6rem;
}

.inputArea {
  border: none;
  outline: none;
  background-color: #f1f3f6;
}

.maxWidth {
  width: 100%;
}

.donateActions {
  margin-top: 1rem;
  width: 100%;
  display: flex;
  flex-direction: row-reverse;
}

.donationsContainer {
  padding-top: 4rem;
  flex-grow: 1;
  display: flex;
  flex-direction: column;
}

.donationCardsContainer {
  display: flex;
  flex-wrap: wrap;
  gap: 1rem;
  --bs-gutter-x: 0;
}

.colorLight {
  background-color: #f5f5f5;
}

.content {
  padding-top: 10px;
  flex-grow: 1;
}

.colorWhite {
  color: white;
}

.backgroundWhite {
  background-color: white;
}

.selectType {
  border-radius: 10px;
}

.dropdown__item {
  text-overflow: ellipsis;
  overflow: hidden;
  white-space: nowrap;
}

.gap {
  gap: 20px;
}

.paddingY {
  padding: 30px 0px;
}

.colorPrimary {
  background: #31bb6b;
  color: white;
}

.eventActionsContainer {
  display: flex;
  flex-direction: row;
  gap: 15px;
}

.datePicker {
  border-radius: 10px;
  height: 40px;
  text-align: center;
  background-color: #f2f2f2;
  border: none;
  width: 100%;
}

.modalBody {
  display: flex;
  flex-direction: column;
  gap: 10px;
}

.switchContainer {
  display: flex;
  align-items: center;
}

.switches {
  display: flex;
  flex-direction: row;
  gap: 20px;
  flex-wrap: wrap;
  margin-top: 20px;
}

.titlemodal {
  color: #707070;
  font-weight: 600;
  font-size: 20px;
  margin-bottom: 20px;
  padding-bottom: 5px;
  border-bottom: 3px solid #31bb6b;
  width: 65%;
}

.datediv {
  display: flex;
  flex-direction: row;
  margin-bottom: 15px;
}

.checkboxdiv > label {
  margin-right: 50px;
}
.checkboxdiv > label > input {
  margin-left: 10px;
}

.checkboxdiv {
  display: flex;
}

.checkboxdiv > div {
  width: 50%;
}

.dispflex {
  display: flex;
  align-items: center;
}

.dispflex > input {
  border: none;
  box-shadow: none;
  margin-top: 5px;
}

.contents {
  height: fit-content;
  min-height: calc(100% - 40px);
}

@media screen and (max-width: 850px) {
  .mainContainer {
    width: 100%;
  }
}

.borderBox {
  border: 1px solid #dddddd;
}

.borderRounded5 {
  border-radius: 5px;
}

.borderRounded8 {
  border-radius: 8px;
}

.borderRounded24 {
  border-radius: 24px;
}

.topRadius {
  border-top-left-radius: 24px;
  border-top-right-radius: 24px;
}

.bottomRadius {
  border-bottom-left-radius: 24px;
  border-bottom-right-radius: 24px;
}

.shadow {
  box-shadow: 5px 5px 4px 0px #31bb6b1f;
}

.colorGreen {
  color: #31bb6b;
}

.content {
  height: fit-content;
  min-height: calc(100% - 40px);
}

.greenBorder {
  border: 1px solid #31bb6b;
}

.semiBold {
  font-weight: 500;
}

.placeholderColor::placeholder {
  color: #737373;
}

.btnsContainer input {
  outline: 1px solid var(--bs-gray-400);
  background-color: white;
}

.container {
  min-height: 100vh;
}

.rowBackground {
  background-color: var(--bs-white);
  max-height: 120px;
}

.avatarContainer {
  width: 28px;
  height: 26px;
}

.imageContainer {
  display: flex;
  align-items: center;
  justify-content: center;
}

.pledgerContainer {
  display: flex;
  align-items: center;
  justify-content: center;
  margin: 0.1rem 0.25rem;
  gap: 0.25rem;
  padding: 0.25rem 0.45rem;
  border-radius: 0.35rem;
  background-color: #31bb6b33;
  height: 2.2rem;
  margin-top: 0.75rem;
}

.progressBar {
  margin: 0rem 0.75rem;
  width: 100%;
  font-size: 0.7rem;
  height: 1.55rem;
}

.popup {
  z-index: 50;
  border-radius: 0.5rem;
  font-family: sans-serif;
  font-weight: 500;
  font-size: 0.875rem;
  margin-top: 0.5rem;
  padding: 0.75rem;
  border: 1px solid #e2e8f0;
  background-color: white;
  color: #1e293b;
  box-shadow: 0 0.5rem 1rem rgb(0 0 0 / 0.15);
  display: flex;
  flex-direction: column;
  gap: 0.5rem;
}

.popupExtra {
  max-height: 15rem;
  overflow-y: auto;
}

.moreContainer {
  display: flex;
  align-items: center;
}

.moreContainer:hover {
  text-decoration: underline;
  cursor: pointer;
}

.link {
  text-decoration: none !important;
  color: black;
}

.postInputContainer {
  margin-top: 0.5rem;
  margin-bottom: 1rem;
}

.postActionContainer {
  display: flex;
  flex-direction: row;
  justify-content: space-between;
  gap: 10px;
}

.postActionBtn {
  background-color: white;
  border: none;
  color: black;
}

.postActionBtn:hover {
  background-color: ghostwhite;
  border: none;
  color: black;
}

.postInput {
  resize: none;
  border: none;
  outline: none;
  box-shadow: none;
  background-color: white;
  margin-bottom: 10px;
}

.postInput:focus {
  box-shadow: none;
}

.postContainer {
  width: auto;
  background-color: white;
  margin-top: 1rem;
  padding: 1rem;
  border: 1px solid #dddddd;
  border-radius: 10px;
}

.pinnedPostsCardsContainer {
  overflow-x: scroll;
  display: flex;
  gap: 1rem;
  --bs-gutter-x: 0;
}

.userImage {
  display: flex;
  width: 50px;
  height: 50px;
  margin-left: 1rem;
  align-items: center;
  justify-content: center;
  overflow: hidden;
  border-radius: 50%;
  position: relative;
  border: 2px solid #31bb6b;
}

.userImage img {
  position: absolute;
  top: 0;
  left: 0;
  width: 100%;
  scale: 1.5;
}

.startPostBtn {
  width: 100%;
  border-radius: 25px;
  background-color: transparent;
  box-shadow: rgba(0, 0, 0, 0.16) 0px 1px 4px;
  outline: none;
  border: none;
  color: #000;
  font-weight: 900;
}

.startPostBtn:hover {
  background-color: #00000010;
  border: 0;
  color: #000 !important;
}

.icons {
  width: 25px;
}

.icons svg {
  stroke: #000;
}

.icons.dark {
  cursor: pointer;
  border: none;
  outline: none;
  background-color: transparent;
}

.icons.dark svg {
  stroke: #000;
}

.iconLabel {
  margin: 0;
  color: #000;
  font-weight: 900;
}

.uploadLink {
  text-align: center;
  width: min-content;
  padding: 8px 4px;
  border-radius: 4px;
  cursor: pointer;
}

.uploadLink:hover {
  background-color: #00000010;
}

.modal {
  width: 100dvw;
  margin: 0 auto;
}

.imageInput {
  display: none;
}

.mainContainer {
  flex-grow: 3;
  max-height: 100%;
  overflow: auto;
}

.cardHeader .cardTitle {
  font-size: 1.2rem;
  font-weight: 600;
}
.scrollableCardBody {
  max-height: min(220px, 50vh);
  overflow-y: auto;
  scroll-behavior: smooth;
}

.cardHeader {
  padding: 1.25rem 1rem 1rem 1rem;
  border-bottom: 1px solid var(--bs-gray-200);
  display: flex;
  justify-content: space-between;
  align-items: center;
}

.cardBody {
  padding: 1.25rem 1rem 1.5rem 1rem;
  display: flex;
  flex-direction: column;
  overflow-y: scroll;
}

.cardLabel {
  font-weight: bold;
  padding-bottom: 1px;
  font-size: 14px;
  color: #707070;
  margin-bottom: 10px;
}

.cardControl {
  margin-bottom: 20px;
}

.cardButton {
  width: fit-content;
}

.imgContianer {
  margin: 0 2rem 0 0;
}

.imgContianer img {
  height: 120px;
  width: 120px;
  border-radius: 50%;
}

.profileDetails {
  display: flex;
<<<<<<< HEAD
=======
}

.orgCreationBtn {
  width: 100%;
  border: None;
}

.enableEverythingBtn {
  width: 100%;
  border: None;
}

.pluginStoreBtn {
  width: 100%;
  background-color: white;
  color: var(--brown-color);
  border: 0.5px solid var(--brown-color);
}
.searchButtonOrgList {
  position: absolute;
  z-index: 10;
  bottom: 0;
  inset-inline-end: 0px;
  height: 100%;
  display: flex;
  justify-content: center;
  align-items: center;
}

.pluginStoreBtn:hover,
.pluginStoreBtn:focus {
  background-color: var(--dropdown-hover-color) !important;
  color: var(--brown-color) !important;
  border-color: var(--brown-color) !important;
}

.flexContainer {
  display: flex;
  justify-content: center;
  align-items: center;
  width: 100%;
}

.orText {
  display: block;
  position: absolute;
  top: -0.2rem;
  left: calc(50% - 2.6rem);
  margin: 0 auto;
  padding: 0.5rem 2rem;
  z-index: 100;
  background: var(--bs-white);
  color: var(--bs-secondary);
}

.sampleOrgSection {
  display: grid;
  grid-template-columns: repeat(1, 1fr);
  row-gap: 1em;
  width: 100%;
}

.sampleOrgCreationBtn {
  width: 100%;
  background-color: transparent;
  color: #707070;
  border-color: #707070;
  display: flex;
  justify-content: center;
  align-items: center;
}

.sampleHover:hover {
  border-color: grey;
  color: grey;
}

.sampleModalTitle {
  background-color: var(--bs-primary);
}

.btnsContainerOrgList .btnsBlockOrgList button {
  margin-left: 1rem;
  display: flex;
  justify-content: center;
  align-items: center;
}

.btnsContainerOrgList .inputOrgList {
  flex: 1;
  position: relative;
}

.btnsContainerOrgList input {
  outline: 1px solid var(--bs-gray-400);
}

.btnsContainerOrgList .inputOrgList button {
  width: 52px;
}

.listBoxOrgList {
  display: flex;
  flex-wrap: wrap;
  overflow: unset !important;
}

.listBoxOrgList .itemCardOrgList {
  width: 50%;
}
.notFound {
  flex: 1;
  display: flex;
  justify-content: center;
  align-items: center;
  flex-direction: column;
}

.mainpage {
  display: flex;
  flex-direction: row;
}

.editIcon {
  position: absolute;
  top: 10px;
  left: 20px;
  cursor: pointer;
}

.selectWrapper {
  position: relative;
}

.selectWithChevron {
  appearance: none;
  padding-right: 30px;
}

.selectWrapper::after {
  content: '\25BC';
  position: absolute;
  top: 50%;
  right: 10px;
  transform: translateY(-50%);
  pointer-events: none;
}

.sidebarstickyMemberDetail {
  padding: 0 2rem;
  text-overflow: ellipsis;
  /* overflow-x: hidden; */
}

.sidebarstickyMemberDetail > p {
  margin-top: -10px;
}

.navitem {
  padding-left: 27%;
  padding-top: 12px;
  padding-bottom: 12px;
  cursor: pointer;
}

.searchtitleMemberDetail {
  color: #707070;
  font-weight: 600;
  font-size: 18px;
  margin-top: 60px;
  margin-bottom: 20px;
  padding-bottom: 5px;
  border-bottom: 3px solid #eaebef;
  width: 60%;
}

.contact {
  width: 100%;
}

.sidebarstickyMemberDetail > input {
  text-decoration: none;
  margin-bottom: 50px;
  border-color: #e8e5e5;
  width: 80%;
  border-radius: 7px;
  padding-top: 5px;
  padding-bottom: 5px;
  padding-right: 10px;
  padding-left: 10px;
  box-shadow: none;
}

.logintitleMemberDetail {
  color: #707070;
  font-weight: 600;
  font-size: 20px;
  margin-bottom: 30px;
  padding-bottom: 5px;
  border-bottom: 3px solid #eaebef;
  width: 30%;
}

.logintitleadmin {
  color: #707070;
  font-weight: 600;
  font-size: 20px;
  margin-top: 50px;
  margin-bottom: 40px;
  padding-bottom: 5px;
  border-bottom: 3px solid #eaebef;
  width: 60%;
}

.cardBodyMemberDetail {
  height: 35vh;
  overflow-y: scroll;
}

.justifyspMemberDetail {
  display: flex;
  flex-direction: row;
  justify-content: space-between;
  align-items: flex-start;
  /* gap : 2px; */
}

.flexclm {
  display: flex;
  flex-direction: column;
}

.btngroup {
  display: flex;
  gap: 2rem;
  margin-bottom: 2rem;
}

@media screen and (max-width: 1200px) {
  .justifyspMemberDetail {
    padding-left: 55px;
    display: flex;
    justify-content: space-evenly;
  }

  .mainpageright {
    width: 100%;
  }

  .invitebtn {
    position: relative;
    right: 15px;
  }
}

.invitebtn {
  border: 1px solid #e8e5e5;
  box-shadow: 0 2px 2px #e8e5e5;
  border-radius: 5px;
  font-size: 16px;
  height: 60%;
  color: white;
  outline: none;
  font-weight: 600;
  cursor: pointer;
  transition:
    transform 0.2s,
    box-shadow 0.2s;
  background-color: #eaebef;
  margin-right: 13px;
}

.flexdir {
  display: flex;
  flex-direction: row;
  justify-content: space-between;
  border: none;
}

.form_wrapper {
  margin-top: 27px;
  top: 50%;
  left: 50%;
  transform: translate(-50%, -50%);
  position: absolute;
  display: flex;
  flex-direction: column;
  width: 30%;
  padding: 40px 30px;
  background: #ffffff;
  border-color: #e8e5e5;
  border-width: 5px;
  border-radius: 10px;
  max-height: 86vh;
  overflow: auto;
}

.form_wrapper form {
  display: flex;
  align-items: left;
  justify-content: left;
  flex-direction: column;
}

.titlemodalMemberDetail {
  color: #707070;
  font-weight: 600;
  font-size: 20px;
  margin-bottom: 20px;
  padding-bottom: 5px;
  border-bottom: 3px solid #eaebef;
  width: 65%;
}

.checkboxdiv > label {
  margin-right: 50px;
}

.checkboxdiv > label > input {
  margin-left: 10px;
}

.orgphoto {
  margin-top: 5px;
}

.orgphoto > input {
  margin-top: 10px;
  cursor: pointer;
  margin-bottom: 5px;
}

.cancel > i {
  margin-top: 5px;
  transform: scale(1.2);
  cursor: pointer;
  color: #707070;
}

.greenregbtnMemberDetail {
  margin: 1rem 0 0;
  margin-top: 10px;
  border: 1px solid #e8e5e5;
  box-shadow: 0 2px 2px #e8e5e5;
  padding: 10px 10px;
  border-radius: 5px;
  background-color: #eaebef;
  font-size: 16px;
  color: white;
  outline: none;
  font-weight: 600;
  cursor: pointer;
  transition:
    transform 0.2s,
    box-shadow 0.2s;
}

.whiteregbtn {
  margin: 1rem 0 0;
  margin-right: 2px;
  margin-top: 10px;
  border: 1px solid #eaebef;
  padding: 10px 10px;
  border-radius: 5px;
  background-color: white;
  font-size: 16px;
  color: #707070;
  outline: none;
  font-weight: 600;
  cursor: pointer;
  transition:
    transform 0.2s,
    box-shadow 0.2s;
}

@-webkit-keyframes load8 {
  0% {
    -webkit-transform: rotate(0deg);
    transform: rotate(0deg);
  }

  100% {
    -webkit-transform: rotate(360deg);
    transform: rotate(360deg);
  }
}

@keyframes load8 {
  0% {
    -webkit-transform: rotate(0deg);
    transform: rotate(0deg);
  }

  100% {
    -webkit-transform: rotate(360deg);
    transform: rotate(360deg);
  }
}

.list_boxMemberDetail {
  height: 70vh;
  overflow-y: auto;
  width: auto;
  padding-right: 50px;
}

.dispflex {
  display: flex;
}

.dispflex > input {
  width: 20%;
  border: none;
  box-shadow: none;
  margin-top: 5px;
}

.checkboxdivMemberDetail {
  display: flex;
}

.checkboxdivMemberDetail > div {
  width: 50%;
}

@media only screen and (max-width: 600px) {
  .sidebar {
    position: relative;
    bottom: 18px;
  }

  .invitebtn {
    width: 135px;
    position: relative;
    right: 10px;
  }

  .form_wrapper {
    width: 90%;
  }

  .searchtitleMemberDetail {
    margin-top: 30px;
  }
}

/* User page */

.memberfontcreatedbtn {
  border-radius: 7px;
  border-color: #e8e5e5;
  background-color: #eaebef;
  color: white;
  box-shadow: none;
  height: 2.5rem;
  width: max-content;
  display: flex;
  justify-content: center;
  align-items: center;
}

.userImage {
  width: 180px;
  height: 180px;
  object-fit: cover;
  border-radius: 8px;
}

@media only screen and (max-width: 1200px) {
  .userImage {
    width: 100px;
    height: 100px;
  }
}

.activeBtn {
  width: 100%;
  display: flex;
  color: #fff;
  border: 1px solid #000;
  background-color: #eaebef;
  transition: 0.5s;
}

.activeBtn:hover {
  color: #fff;
  background: #23864c;
  transition: 0.5s;
}

.inactiveBtn {
  width: 100%;
  display: flex;
  color: #707070;
  border: 1px solid #31bb6a60;
  background-color: #fff;
  transition: 0.5s;
}

.inactiveBtn:hover {
  color: #fff;
  background: #eaebef;
  transition: 0.5s;
}

.sidebarstickyMemberDetail > button {
  display: flex;
  align-items: center;
  text-align: start;
  padding: 0 1.5rem;
  height: 3.25rem;
  margin: 0 0 1.5rem 0;
  font-weight: bold;
  border-radius: 50px;
}

.bgFill {
  height: 2rem;
  width: 2rem;
  border-radius: 50%;
  margin-right: 1rem;
  display: flex;
  justify-content: center;
  align-items: center;
}

.activeBtn .bgFill {
  background-color: #fff;
}

.activeBtn i {
  color: #707070;
}

.inactiveBtn .bgFill {
  background-color: #eaebef;
}

.inactiveBtn:hover .bgFill {
  background-color: #fff;
}

.inactiveBtn i {
  color: #fff;
}

.inactiveBtn:hover i {
  color: #707070;
}

.topRadius {
  border-top-left-radius: 16px;
  border-top-right-radius: 16px;
}

.titlenameMemberDetail {
  font-weight: 600;
  font-size: 25px;
  padding: 15px;
  padding-bottom: 0px;
  width: 50%;
}

.toporglocMemberDetail {
  font-size: 16px;
  padding: 15px;
  padding-bottom: 0px;
}

.toporglocMemberDetail span {
  color: #737373;
}

.inputColor {
  background: #f1f3f6;
}

.cardHeaderMemberDetail {
  display: flex;
  justify-content: space-between;
  align-items: center;
}

.width60 {
  width: 60%;
}

.maxWidth40 {
  max-width: 40%;
}
.maxWidth50 {
  max-width: 50%;
}

.allRound {
  border-radius: 16px;
}

.WidthFit {
  width: fit-content;
}

.dateboxMemberDetail {
  border-radius: 7px;
  border-color: #e8e5e5;
  outline: none;
  box-shadow: none;
  padding-top: 2px;
  padding-bottom: 2px;
  padding-right: 5px;
  padding-left: 5px;
  margin-right: 5px;
  margin-left: 5px;
}

.dateboxMemberDetail > div > input {
  padding: 0.5rem 0 0.5rem 0.5rem !important; /* top, right, bottom, left */
  background-color: #f1f3f6;
  border-radius: var(--bs-border-radius) !important;
  border: none !important;
}

.dateboxMemberDetail > div > div {
  margin-left: 0px !important;
}

.dateboxMemberDetail > div > fieldset {
  border: none !important;
  /* background-color: #f1f3f6; */
  border-radius: var(--bs-border-radius) !important;
}

.dateboxMemberDetail > div {
  margin: 0.5rem !important;
  background-color: #f1f3f6;
}

input::file-selector-button {
  background-color: black;
  color: white;
}

.Outline {
  outline: 1px solid var(--bs-gray-400);
}

.tagLink {
  font-weight: 600;
  color: var(--bs-gray-700);
  cursor: pointer;
}

.tagLink:hover {
  font-weight: 800;
  color: var(--bs-blue);
  text-decoration: underline;
}

@media (max-width: 1440px) {
  .contractOrgList {
    padding-left: calc(250px + 2rem + 1.5rem);
  }

  .listBoxOrgList .itemCardOrgList {
    width: 100%;
  }
}

@media (max-width: 1020px) {
  .btnsContainerOrgList {
    flex-direction: column;
    margin: 1.5rem 0;
  }

  .btnsContainerOrgList .btnsBlockOrgList {
    margin: 1.5rem 0 0 0;
    justify-content: space-between;
  }

  .btnsContainerOrgList .btnsBlockOrgList button {
    margin: 0;
  }

  .btnsContainerOrgList .btnsBlockOrgList div button {
    margin-right: 1.5rem;
  }
}

/* For mobile devices  */

@media (max-width: 520px) {
  .btnsContainerOrgList {
    margin-bottom: 0;
  }

  .btnsContainerOrgList .btnsBlockOrgList {
    display: block;
    margin-top: 1rem;
    margin-right: 0;
  }

  .btnsContainerOrgList .btnsBlockOrgList div {
    flex: 1;
  }

  .btnsContainerOrgList .btnsBlockOrgList div[title='Sort organizations'] {
    margin-right: 0.5rem;
  }

  .btnsContainerOrgList .btnsBlockOrgList button {
    margin-bottom: 1rem;
    margin-right: 0;
    width: 100%;
  }
}
@media (max-width: 600px) {
  .cardBody {
    min-height: 120px;
  }

  .cardBody .iconWrapper {
    position: absolute;
    top: 1rem;
    left: 1rem;
  }

  .cardBody .textWrapper {
    margin-top: calc(0.5rem + 36px);
    text-align: right;
  }

  .cardBody .textWrapper .primaryText {
    font-size: 1.5rem;
  }

  .cardBody .textWrapper .secondaryText {
    font-size: 1rem;
  }
}

.cardBody {
  padding: 1.25rem 1.5rem;
}

.cardBody .iconWrapper {
  position: relative;
  height: 48px;
  width: 48px;
  display: flex;
  justify-content: center;
  align-items: center;
}

.cardBody .iconWrapper .themeOverlay {
  background: var(--bs-primary);
  position: absolute;
  top: 0;
  right: 0;
  bottom: 0;
  left: 0;
  opacity: 0.12;
  border-radius: 50%;
}

.cardBody .textWrapper .primaryText {
  font-size: 24px;
  font-weight: bold;
  display: block;
}

.cardBody .textWrapper .secondaryText {
  font-size: 14px;
  display: block;
  color: var(--bs-secondary);
}

/* Loading OrgList CSS */

.itemCardOrgList .loadingWrapper {
  background-color: var(--bs-white);
  margin: 0.5rem;
  height: calc(120px + 2rem);
  padding: 1rem;
  border-radius: 8px;
  outline: 1px solid var(--bs-gray-200);
  position: relative;
}

.itemCardOrgList .loadingWrapper .innerContainer {
  display: flex;
}

.itemCardOrgList .loadingWrapper .innerContainer .orgImgContainer {
  width: 120px;
  height: 120px;
  border-radius: 4px;
}

.itemCardOrgList .loadingWrapper .innerContainer .content {
  flex: 1;
  display: flex;
  flex-direction: column;
  margin-left: 1rem;
}

.titlemodaldialog {
  color: #707070;
  font-size: 20px;
  margin-bottom: 20px;
  padding-bottom: 5px;
}

form label {
  font-weight: bold;
  padding-bottom: 1px;
  font-size: 14px;
  color: #707070;
}

form > input {
  display: block;
  margin-bottom: 20px;
  border: 1px solid #e8e5e5;
  box-shadow: 2px 1px #e8e5e5;
  padding: 10px 20px;
  border-radius: 5px;
  background: none;
  width: 100%;
  transition: all 0.3s ease-in-out;
  -webkit-transition: all 0.3s ease-in-out;
  -moz-transition: all 0.3s ease-in-out;
  -ms-transition: all 0.3s ease-in-out;
  -o-transition: all 0.3s ease-in-out;
}

.itemCardOrgList .loadingWrapper .innerContainer .content h5 {
  height: 24px;
  width: 60%;
  margin-bottom: 0.8rem;
}

.modalbody {
  width: 50px;
}

.pluginStoreBtnContainer {
  display: flex;
  gap: 1rem;
}

.itemCardOrgList .loadingWrapper .innerContainer .content h6[title='Location'] {
  display: block;
  width: 45%;
  height: 18px;
}

.itemCardOrgList .loadingWrapper .innerContainer .content h6 {
  display: block;
  width: 30%;
  height: 16px;
  margin-bottom: 0.8rem;
}

.itemCardOrgList .loadingWrapper .button {
  position: absolute;
  height: 48px;
  width: 92px;
  bottom: 1rem;
  right: 1rem;
  z-index: 1;
}

.login_background {
  min-height: 100vh;
}

.communityLogo {
  object-fit: contain;
}

.row .left_portion {
  display: flex;
  justify-content: center;
  align-items: center;
  flex-direction: column;
  height: 100vh;
}

.selectOrgText input {
  outline: none !important;
}

.row .left_portion .inner .palisadoes_logo {
  width: 600px;
  height: auto;
}

.row .right_portion {
  min-height: 100vh;
  position: relative;
  overflow-y: scroll;
  display: flex;
  flex-direction: column;
  justify-content: center;
  padding: 1rem 2.5rem;
  background: var(--bs-white);
}

.row .right_portion::-webkit-scrollbar {
  width: 8px;
}

.row .right_portion::-webkit-scrollbar-track {
  background: transparent;
}

.row .right_portion::-webkit-scrollbar-thumb {
  background-color: rgba(0, 0, 0, 0.2);
  border-radius: 4px;
}

.row .right_portion .langChangeBtn {
  margin: 0;
  position: absolute;
  top: 1rem;
  left: 1rem;
}

.langChangeBtnStyle {
  width: 7.5rem;
  height: 2.2rem;
  padding: 0;
}

.talawa_logo {
  height: clamp(3rem, 8vw, 5rem);
  width: auto;
  aspect-ratio: 1;
  display: block;
  margin: 1.5rem auto 1rem;
  @media (prefers-reduced-motion: no-preference) {
    -webkit-animation: zoomIn 0.3s ease-in-out;
    animation: zoomIn 0.3s ease-in-out;
  }
}

.row .orText {
  display: block;
  position: absolute;
  top: 0;
  left: calc(50% - 2.6rem);
  margin: 0 auto;
  padding: 0.35rem 2rem;
  z-index: 100;
  background: var(--bs-white);
  color: var(--bs-secondary);
}

.email_button {
  position: absolute;
  z-index: 10;
  bottom: 0;
  right: 0;
  height: 100%;
  display: flex;
  background-color: var(--search-button-bg);
  border-color: var(--search-button-border);
  justify-content: center;
  align-items: center;
}

.login_btn {
  background-color: var(--search-button-bg);
  border-color: var(--search-button-border);
  margin-top: 1rem;
  margin-bottom: 1rem;
  width: 100%;
  transition: background-color 0.2s ease;
  cursor: pointer;
}

.reg_btn {
  background-color: var(--dropdown-border-color);
  border-color: var(--dropdown-border-color);
  margin-top: 1rem;
  color: white;
  margin-bottom: 1rem;
  width: 100%;
  transition: background-color 0.2s ease;
  cursor: pointer;
}

.active_tab {
  -webkit-animation: fadeIn 0.3s ease-in-out;
  animation: fadeIn 0.3s ease-in-out;
}

.socialIcons {
  display: flex;
  gap: 16px;
  justify-content: center;
}

.password_checks {
  display: flex;
  justify-content: space-between;
  align-items: flex-start;
>>>>>>> 83ee2e03
  flex-direction: column;
  align-items: center;
  justify-content: space-evenly;
}

@media screen and (max-width: 1280px) and (min-width: 992px) {
  .imgContianer {
    margin: 1rem auto;
  }
  .profileContainer {
    flex-direction: column;
  }
}

@media screen and (max-width: 992px) {
  .profileContainer {
    align-items: center;
    justify-content: center;
  }
}

@media screen and (max-width: 420px) {
  .imgContianer {
    margin: 1rem auto;
  }
  .profileContainer {
    flex-direction: column;
  }
}

.pageContainer {
  display: flex;
  flex-direction: column;
  min-height: 100vh;
  padding: 1rem 1.5rem 0 calc(300px + 2rem + 1.5rem);
}

.avatarStyle {
  border-radius: 100%;
}
.profileContainer {
  border: none;
  padding: 2.1rem 0.5rem;
  height: 52px;
  border-radius: 8px 0px 0px 8px;
  display: flex;
  align-items: center;
  background-color: white !important;
  box-shadow:
    0 4px 4px 0 rgba(177, 177, 177, 0.2),
    0 6px 20px 0 rgba(151, 151, 151, 0.19);
}
.profileContainer:focus {
  outline: none;
  background-color: var(--bs-gray-100);
}
.imageContainer {
  width: 56px;
}
.profileContainer .profileText {
  flex: 1;
  text-align: start;
  overflow: hidden;
  margin-right: 4px;
}
.angleDown {
  margin-left: 4px;
}
.profileContainer .profileText .primaryText {
  font-size: 1rem;
  font-weight: 600;
  overflow: hidden;
  display: -webkit-box;
  -webkit-line-clamp: 2;
  line-clamp: 2;
  -webkit-box-orient: vertical;
  word-wrap: break-word;
  white-space: normal;
}

.profileContainer .profileText .secondaryText {
  font-size: 0.8rem;
  font-weight: 400;
  color: var(--bs-secondary);
  display: block;
  text-transform: capitalize;
}

.profileDropdown {
  background-color: transparent !important;
}
.profileDropdown .dropdown-toggle .btn .btn-normal {
  display: none !important;
  background-color: transparent !important;
}
.dropdownToggle {
  background-image: url(/public/images/svg/angleDown.svg);
  background-repeat: no-repeat;
  background-position: center;
  background-color: azure;
}

.dropdownToggle::after {
  border-top: none !important;
  border-bottom: none !important;
}

@media (max-height: 900px) {
  .collapseSidebarButton {
    width: calc(300px + 1rem);
  }
}
<<<<<<< HEAD
@media (max-height: 650px) {
  .pageContainer {
    padding: 1rem 1.5rem 0 calc(270px);
=======
.cardItem {
  position: relative;
  display: flex;
  align-items: center;
  border: 1px solid var(--bs-gray-200);
  border-radius: 8px;
  margin-top: 20px;
}
@-webkit-keyframes zoomIn {
  0% {
    opacity: 0;
    -webkit-transform: scale(0.5);
    transform: scale(0.5);
  }
  100% {
    opacity: 1;
    -webkit-transform: scale(1);
    transform: scale(1);
>>>>>>> 83ee2e03
  }
  .collapseSidebarButton {
    width: 250px;
  }
<<<<<<< HEAD
  .opendrawer {
    width: 30px;
  }
=======
  100% {
    opacity: 1;
    -webkit-transform: scale(1);
    transform: scale(1);
  }
}

.cardItem .iconWrapper {
  position: relative;
  height: 40px;
  width: 40px;
  display: flex;
  justify-content: center;
  align-items: center;
}

.cardItem .iconWrapper .themeOverlay {
  background: var(--bs-primary);
  position: absolute;
  top: 0;
  right: 0;
  bottom: 0;
  left: 0;
  opacity: 0.12;
  border-radius: 50%;
}

.cardItem .title {
  font-size: 1rem;
  flex: 1;
  overflow: hidden;
  text-overflow: ellipsis;
  white-space: nowrap; /* Fallback for browsers that don't support line-clamp */
  margin-left: 3px;
}
/* Modern browsers - enable line clamping */
@supports (-webkit-line-clamp: 1) {
  .cardItem .title,
  .cardItem .location,
  .cardItem .time {
    display: -webkit-box;
    -webkit-line-clamp: 1;
    -webkit-box-orient: vertical;
    white-space: initial;
  }
}
.cardItem .location {
  font-size: 0.9rem;
  color: var(--bs-primary);
  overflow: hidden;
  display: -webkit-box;
  -webkit-line-clamp: 1;
  line-clamp: 1;
  -webkit-box-orient: vertical;
}

.cardItem .time {
  font-size: 0.9rem;
  color: var(--bs-secondary);
}

.cardItem .creator {
  font-size: 1rem;
  color: var(--bs-success, #21d015);
}
.rightCard {
  display: flex;
  gap: 7px;
  min-width: 170px;
  justify-content: center;
  flex-direction: column;
  margin-left: 10px;
  overflow-x: hidden;
  width: 210px;

  @keyframes zoomIn {
    0% {
      opacity: 0;
      -webkit-transform: scale(0.5);
      transform: scale(0.5);
    }

    100% {
      opacity: 1;
      -webkit-transform: scale(1);
      transform: scale(1);
    }
  }

  /* AddOnEntry.tsx */

  .entrytoggle {
    margin: 24px 24px 0 auto;
    width: fit-content;
  }

  .entryaction {
    margin-left: auto;
    display: flex !important;
    align-items: center;
    background-color: transparent;
    color: #31bb6b;
  }

  .entryaction .spinner-grow {
    height: 1rem;
    width: 1rem;
    margin-right: 8px;
  }
>>>>>>> 83ee2e03
}<|MERGE_RESOLUTION|>--- conflicted
+++ resolved
@@ -1462,8 +1462,6 @@
 
 .profileDetails {
   display: flex;
-<<<<<<< HEAD
-=======
 }
 
 .orgCreationBtn {
@@ -2471,7 +2469,6 @@
   display: flex;
   justify-content: space-between;
   align-items: flex-start;
->>>>>>> 83ee2e03
   flex-direction: column;
   align-items: center;
   justify-content: space-evenly;
@@ -2584,11 +2581,7 @@
     width: calc(300px + 1rem);
   }
 }
-<<<<<<< HEAD
-@media (max-height: 650px) {
-  .pageContainer {
-    padding: 1rem 1.5rem 0 calc(270px);
-=======
+
 .cardItem {
   position: relative;
   display: flex;
@@ -2607,16 +2600,15 @@
     opacity: 1;
     -webkit-transform: scale(1);
     transform: scale(1);
->>>>>>> 83ee2e03
   }
   .collapseSidebarButton {
     width: 250px;
   }
-<<<<<<< HEAD
-  .opendrawer {
-    width: 30px;
-  }
-=======
+
+    .opendrawer {
+      width: 30px;
+    }
+  }
   100% {
     opacity: 1;
     -webkit-transform: scale(1);
@@ -2726,5 +2718,4 @@
     width: 1rem;
     margin-right: 8px;
   }
->>>>>>> 83ee2e03
 }