--- conflicted
+++ resolved
@@ -101,7 +101,6 @@
   --editImgBtn: #959595;
   --editChatNameContainer-input: rgb(171, 171, 171);
   --rating-star-hover: #ff3d47;
-<<<<<<< HEAD
   --icon-cancel: rgb(197, 42, 42);
   --icon-check: rgb(42, 197, 42);
   --groupMemberList-p-color: #959595;
@@ -110,7 +109,6 @@
   --editImgBtn-border: #959595;
   --editImgBtn: #959595;
   --editChatNameContainer-input: rgb(171, 171, 171);
-=======
 
   --input-text-color: #737373;
   --info-button-text: var(--davys-grey);
@@ -120,7 +118,6 @@
   --checkbox-bg: var(--dark-blue);
   --checkbox-border: var(--dark-blue);
 
->>>>>>> c5f3c32a
   /* Background and Border */
   --table-bg: #eaebef;
   --profile-bg: #f6f8fc;
@@ -7426,7 +7423,33 @@
   justify-content: center;
 }
 
-<<<<<<< HEAD
+/* Loader.tsx */
+.spinner_wrapper {
+  height: 100vh;
+  width: 100%;
+  display: flex;
+  justify-content: center;
+  align-items: center;
+}
+
+.spinnerXl {
+  width: 6rem;
+  height: 6rem;
+  border-width: 0.5rem;
+}
+
+.spinnerLg {
+  height: 4rem;
+  width: 4rem;
+  border-width: 0.3rem;
+}
+
+.spinnerSm {
+  height: 2rem;
+  width: 2rem;
+  border-width: 0.2rem;
+}
+
 /* GroupChatDetails */
 
 .groupInfo {
@@ -7482,8 +7505,6 @@
   left: 40px;
 }
 
-=======
->>>>>>> c5f3c32a
 /* Loader.tsx */
 .spinner_wrapper {
   height: 100vh;
@@ -7493,7 +7514,6 @@
   align-items: center;
 }
 
-<<<<<<< HEAD
 .memberList {
   max-height: 300px;
   overflow: scroll;
@@ -7580,22 +7600,4 @@
   display: flex;
   gap: 10px;
   align-items: center;
-=======
-.spinnerXl {
-  width: 6rem;
-  height: 6rem;
-  border-width: 0.5rem;
-}
-
-.spinnerLg {
-  height: 4rem;
-  width: 4rem;
-  border-width: 0.3rem;
-}
-
-.spinnerSm {
-  height: 2rem;
-  width: 2rem;
-  border-width: 0.2rem;
->>>>>>> c5f3c32a
 }