:root {
  --brown-color: #555555;
  --dropdown-hover-color: #eff1f7;
  --grey-bg-color: #eaebef;
  --subtle-blue-grey: #7c9beb;
  --subtle-blue-grey-hover: #5f7e91;
  --modal-width: 670px;
  --modal-max-width: 680px;
  --input-shadow-color: #dddddd;
  --delete-button-bg: #f8d6dc;
  --delete-button-color: #ff4d4f;
  --search-button-bg: #a8c7fa;
  --search-button-border: #555555;
  --table-image-size: 50px;
  --table-image-small-size: 25px;
  --bs-primary: #0056b3;
  --bs-white: #fff;
  --table-head-bg: var(--bs-primary, blue);
  --table-head-bg: var(
    --bs-primary,
    blue --loader-size: 10em; --loader-border-width: 1.1em; --loader-color:
      #febc59;
  ); /* Assuming var(--bs-primary) is defined elsewhere */

  --table-head-color: white;
  --table-header-color: var(--bs-greyish-black, black);
  --table-head-radius: 20px;
  --table-bg-color: #eaebef;
  --tablerow-bg-color: #eff1f7;
  --row-background: var(--bs-white, white);
  --font-size-header: 16px;
}
.fonts {
  color: #707070;
}

.fonts > span {
  font-weight: 600;
}

.cards {
  width: 45%;
  background: #fcfcfc;
  margin: 10px 20px;
  padding: 20px 30px;
  border-radius: 5px;
  border: 1px solid #e8e8e8;
  box-shadow: 0 3px 5px #c9c9c9;
  margin-right: 40px;
  color: #737373;
}
.cards > h2 {
  font-size: 19px;
}
.cards > h3 {
  font-size: 17px;
}
.cards > p {
  font-size: 14px;
  margin-top: -5px;
  margin-bottom: 7px;
}

.sidebar {
  z-index: 0;
  padding-top: 5px;
  margin: 0;
  height: 100%;
}
.sidebar:after {
  background-color: #f7f7f7;
  position: absolute;
  width: 2px;
  height: 600px;
  top: 10px;
  left: 94%;
  display: block;
}
.sidebarsticky {
  padding-left: 45px;
  margin-top: 7px;
}
.sidebarsticky > p {
  margin-top: -10px;
}

.logintitle {
  color: #707070;
  font-weight: 600;
  font-size: 20px;
  margin-bottom: 30px;
  padding-bottom: 5px;
  border-bottom: 3px solid #31bb6b;
  width: 15%;
}

.searchtitle {
  color: #707070;
  font-weight: 600;
  font-size: 18px;
  margin-bottom: 20px;
  padding-bottom: 5px;
  border-bottom: 3px solid #31bb6b;
  width: 60%;
}

.admindetails {
  display: flex;
  justify-content: space-between;
}

.admindetails > p {
  margin-top: -12px;
  margin-right: 30px;
}

.mainpageright > hr {
  margin-top: 20px;
  width: 100%;
  margin-left: -15px;
  margin-right: -15px;
  margin-bottom: 20px;
}

.justifysp {
  display: flex;
  justify-content: space-between;
}

@media screen and (max-width: 575.5px) {
  .justifysp {
    padding-left: 55px;
    display: flex;
    justify-content: space-between;
    width: 100%;
  }
}

.sidebarsticky > input {
  text-decoration: none;
  margin-bottom: 50px;
  border-color: #e8e5e5;
  width: 80%;
  border-radius: 7px;
  padding-top: 5px;
  padding-bottom: 5px;
  padding-right: 10px;
  padding-left: 10px;
  box-shadow: none;
}

.noOutline:is(:hover, :focus, :active, :focus-visible, .show) {
  outline: none !important;
}

.closeButton {
  margin-bottom: 10px;
  color: var(--delete-button-color);
  margin-right: 5px;
  background-color: var(--delete-button-bg);
  border: white;
}

.closeButton:hover {
  color: var(--delete-button-bg) !important;
  background-color: var(--delete-button-color) !important;
  border: white;
}

.modalContent {
  width: var(--modal-width);
  max-width: var(--modal-max-width);
}

.subtleBlueGrey {
  color: var(--subtle-blue-grey);
  text-decoration: none;
}

.subtleBlueGrey:hover {
  color: var(--subtle-blue-grey-hover);
  text-decoration: underline;
}

.dropdown {
  background-color: white;
  border: 1px solid var(--brown-color);
  color: var(--brown-color);
  position: relative;
  display: inline-block;
  margin-top: 10px;
  margin-bottom: 10px;
}

.dropdown:is(:hover, :focus, :active, :focus-visible, .show) {
  background-color: transparent !important;
  border: 1px solid var(--brown-color);
  color: var(--brown-color) !important;
}

.dropdownItem {
  background-color: white !important;
  color: var(--brown-color) !important;
  border: none !important;
}

.dropdownItem:hover,
.dropdownItem:focus,
.dropdownItem:active {
  background-color: var(--dropdown-hover-color) !important;
  color: var(--brown-color) !important;
  outline: none !important;
  box-shadow: none !important;
}

.input {
  flex: 1;
  position: relative;
}

.btnsContainer {
  display: flex;
  margin: 2.5rem 0;
  align-items: center;
  gap: 10px;
}

.btnsContainer .btnsBlock {
  display: flex;
  width: max-content;
}

.btnsContainerBlockAndUnblock {
  display: flex;
  margin: 2.5rem 0 2.5rem 0;
}

.btnsContainerBlockAndUnblock .btnsBlockBlockAndUnblock {
  display: flex;
}

.btnsContainerBlockAndUnblock .btnsBlockBlockAndUnblock button {
  margin-left: 1rem;
  display: flex;
  justify-content: center;
  align-items: center;
}

.btnsContainerBlockAndUnblock .inputContainerBlockAndUnblock {
  flex: 1;
  position: relative;
}

.btnsContainerBlockAndUnblock .inputBlockAndUnblock {
  width: 70%;
  position: relative;
}

.btnsContainerBlockAndUnblock input {
  outline: 1px solid var(--bs-gray-400);
}

.btnsContainer .input button {
  width: 52px;
}

.deleteButton {
  background-color: var(--delete-button-bg);
  color: var(--delete-button-color);
  border: none;
  padding: 5px 20px;
  display: flex;
  align-items: center;
  margin-top: 20px;
  margin-right: auto;
  margin-left: auto;
  gap: 8px;
}

.actionItemDeleteButton {
  background-color: var(--delete-button-bg);
  color: var(--delete-button-color);
  border: none;
}

.createButton {
  background-color: var(--grey-bg-color) !important;
  color: black !important;
  margin-top: 10px;
  margin-left: 5px;
  border: 1px solid var(--brown-color);
}

.createButton:hover {
  background-color: var(--grey-bg-color) !important;
  color: black !important;
  border: 1px solid var(--brown-color) !important;
}

.visuallyHidden {
  position: absolute;
  width: 1px;
  height: 1px;
  padding: 0;
  margin: -1px;
  overflow: hidden;
  clip: rect(0, 0, 0, 0);
  border: 0;
}

.inputField {
  margin-top: 10px;
  margin-bottom: 10px;
  background-color: white;
  box-shadow: 0 1px 1px var(--input-shadow-color);
}

.inputFieldModal {
  margin-bottom: 10px;
  background-color: white;
  box-shadow: 0 1px 1px var(--input-shadow-color);
}

.inputField > button {
  padding-top: 10px;
  padding-bottom: 10px;
}

.searchButton {
  margin-bottom: 10px;
  background-color: var(--search-button-bg);
  border-color: var(--search-button-border);
  position: absolute;
  z-index: 10;
  bottom: 0;
  right: 0;
  display: flex;
  justify-content: center;
  align-items: center;
}

.addButton {
  margin-bottom: 10px;
  background-color: var(--search-button-bg);
  border-color: var(--grey-bg-color);
  color: #555555;
}

.addButton:hover {
  background-color: #286fe0;
  border-color: var(--search-button-border);
}

.yesButton {
  background-color: var(--search-button-bg);
  border-color: var(--search-button-border);
}

.searchIcon {
  color: var(--brown-color);
}

.infoButton {
  background-color: var(--search-button-bg);
  border-color: var(--search-button-border);
  color: var(--brown-color);
  margin-right: 0.5rem;
  border-radius: 0.25rem;
}

.infoButton:hover {
  background-color: #286fe0;
  border-color: var(--search-button-border);
}

.TableImage {
  object-fit: cover;
  /* margin-top: px !important; */
  margin-right: 5px;
  width: var(--table-image-size) !important;
  height: var(--table-image-size) !important;
  border-radius: 100% !important;
}

.tableHead {
  color: var(--table-head-color);
  border-radius: var(--table-head-radius) !important;
  padding: 20px;
  margin-top: 20px;
}

.rowBackground {
  background-color: var(--row-background);
  max-height: 120px;
  overflow-y: auto;
}

.tableHeader {
  background-color: var(--table-head-bg);
  color: var(--table-header-color);
  font-size: var(--font-size-header);
}

.errorContainer {
  min-height: 100vh;
}

.errorIcon {
  transform: scale(1.5);
  color: var(--bs-danger);
  margin-bottom: 1rem;
  /* Add error icon for non-color indication */
  &::before {
    content: '⚠️';
    margin-right: 0.5rem;
  }
}

.subTagsLink i {
  visibility: hidden;
}

.subTagsLink:hover,
.subTagsLink:focus {
  color: var(--subtle-blue-grey-hover);
  font-weight: 600;
  text-decoration: underline;
}

.subTagsLink:hover i,
.subTagsLink:focus i {
  visibility: visible;
}

.manageTagScrollableDiv {
  scrollbar-width: thin;
  scrollbar-color: var(--bs-gray-400) var(--bs-white);
  max-height: calc(100vh - 18rem);
  overflow: auto;
}

.tagsBreadCrumbs:hover {
  color: var(--bs-blue);
  font-weight: 600;
  text-decoration: underline;
}

.orgUserTagsScrollableDiv {
  scrollbar-width: auto;
  scrollbar-color: var(--bs-gray-400) var(--bs-white);

  max-height: calc(100vh - 18rem);
  overflow: auto;
  position: sticky;
}

input[type='checkbox']:checked + label {
  background-color: var(--subtle-blue-grey) !important;
}

input[type='radio']:checked + label:hover {
  color: black !important;
}

.actionItemsContainer {
  height: 90vh;
}

.actionItemModal {
  max-width: 80vw;
  margin-top: 2vh;
  margin-left: 13vw;
}

.datediv {
  display: flex;
  flex-direction: row;
}

.datebox {
  width: 90%;
  border-radius: 7px;
  outline: none;
  box-shadow: none;
  padding-top: 2px;
  padding-bottom: 2px;
  padding-right: 5px;
  padding-left: 5px;
  margin-right: 5px;
  margin-left: 5px;
}

hr {
  border: none;
  height: 1px;
  background-color: var(--bs-gray-500);
  margin: 1rem;
}

.iconContainer {
  display: flex;
  justify-content: flex-end;
}

.icon {
  margin: 1px;
}

.message {
  margin-top: 25%;
  display: flex;
  justify-content: center;
  align-items: center;
  flex-direction: column;
}

.preview {
  display: flex;
  flex-direction: row;
  font-weight: 900;
  font-size: 16px;
  color: rgb(80, 80, 80);
}

.rankings {
  aspect-ratio: 1;
  border-radius: 50%;
  width: 50px;
}

.toggleGroup {
  width: 50%;
  min-width: 20rem;
  margin: 0.5rem 0rem;
}

.toggleBtn {
  padding: 0rem;
  height: 2rem;
  display: flex;
  justify-content: center;
  align-items: center;
}

.pageNotFound {
  position: relative;
  bottom: 20px;
}

.pageNotFound h3 {
  font-family: 'Roboto', sans-serif;
  font-weight: normal;
  letter-spacing: 1px;
}

.pageNotFound .brand span {
  margin-top: 50px;
  font-size: 40px;
}

.pageNotFound .brand h3 {
  font-weight: 300;
  margin: 10px 0 0 0;
}

.pageNotFound h1.head {
  font-size: 250px;
  font-weight: 900;
  color: #31bb6b;
  letter-spacing: 25px;
  margin: 10px 0 0 0;
}

.pageNotFound h1.head span {
  position: relative;
  display: inline-block;
}
.pageNotFound h1.head span:before,
.pageNotFound h1.head span:after {
  position: absolute;
  top: 50%;
  width: 50%;
  height: 1px;
  background: #fff;
  content: '';
}
.pageNotFound h1.head span:before {
  left: -55%;
}

.pageNotFound h1.head span:after {
  right: -55%;
}

.pledgeContainer {
  margin: 0.6rem 0;
}

.container {
  min-height: 100vh;
}

.pledgeModal {
  max-width: 80vw;
  margin-top: 2vh;
  margin-left: 13vw;
}

.greenregbtnPledge {
  margin-top: 15px;
  border: 1px solid var(--bs-gray-300);
  box-shadow: 0 2px 2px #e8e5e5;
  padding: 10px 10px;
  border-radius: 5px;
  background-color: var(--bs-primary);
  width: 100%;
  font-size: 16px;
  color: var(--bs-white);
  outline: none;
  font-weight: 600;
  cursor: pointer;
  transition:
    transform 0.2s,
    box-shadow 0.2s;
}

.btnsContainerPledge {
  display: flex;
  gap: 0.8rem;
  margin: 2.2rem 0 0.8rem 0;
}

.btnsContainerPledge .inputPledge {
  flex: 1;
  min-width: 18rem;
  position: relative;
}

.btnsContainerPledge input {
  outline: 1px solid var(--bs-gray-400);
}

.btnsContainerPledge .inputPledge button {
  width: 52px;
}

.inputFieldPledge {
  background-color: white;
  box-shadow: 0 1px 1px #31bb6b;
}

.dropdownPledge {
  background-color: white;
  border: 1px solid var(--bs-primary);
  position: relative;
  display: inline-block;
  color: var(--bs-primary);
}

.rowBackgroundPledge {
  background-color: var(--bs-white);
  max-height: 120px;
}

.TableImagePledge {
  object-fit: cover;
  width: calc(var(--table-image-size) / 2) !important;
  height: calc(var(--table-image-size) / 2) !important;
  border-radius: 100% !important;
}

.imageContainerPledge {
  display: flex;
  align-items: center;
  justify-content: center;
}

.pledgerContainer {
  display: flex;
  align-items: center;
  justify-content: center;
  margin: 0.1rem 0.25rem;
  gap: 0.25rem;
  padding: 0.25rem 0.45rem;
  border-radius: 0.35rem;
  background-color: var(--bs-primary-rgb, 49, 187, 107, 0.2);
  height: 2.2rem;
  margin-top: 0.75rem;
}

.noOutlinePledge input {
  outline: none;
}

.overviewContainer {
  display: flex;
  gap: 7rem;
  width: 100%;
  justify-content: space-between;
  margin: 1.5rem 0 0 0;
  padding: 1.25rem 2rem;
  background-color: rgba(255, 255, 255, 0.591);

  box-shadow: rgba(0, 0, 0, 0.16) 0px 1px 4px;
  border-radius: 0.5rem;
}

.titleContainer {
  display: flex;
  flex-direction: column;
  gap: 0.6rem;
}

.titleContainer h3 {
  font-size: 1.75rem;
  font-weight: 750;
  color: #5e5e5e;
  margin-top: 0.2rem;
}

.titleContainer span {
  font-size: 0.9rem;
  margin-left: 0.5rem;
  font-weight: lighter;
  color: #707070;
}

.raisedAmount {
  display: flex;
  justify-content: center;
  align-items: center;
  font-size: 1.25rem;
  font-weight: 750;
  color: #5e5e5e;
}

.progressContainer {
  display: flex;
  flex-direction: column;
  gap: 0.5rem;
  flex-grow: 1;
}

.progress {
  margin-top: 0.2rem;
  display: flex;
  flex-direction: column;
  gap: 0.3rem;
}

.endpoints {
  display: flex;
  position: relative;
  font-size: 0.85rem;
}

.start {
  position: absolute;
  top: 0px;
}

.end {
  position: absolute;
  top: 0px;
  right: 0px;
}

.moreContainer {
  display: flex;
  align-items: center;
}

.moreContainer:hover {
  text-decoration: underline;
  cursor: pointer;
}

.popup {
  z-index: 50;
  border-radius: 0.5rem;
  font-family: sans-serif;
  font-weight: 500;
  font-size: 0.875rem;
  margin-top: 0.5rem;
  padding: 0.75rem;
  border: 1px solid #e2e8f0;
  background-color: white;
  color: #1e293b;
  box-shadow: 0 0.5rem 1rem rgb(0 0 0 / 0.15);
  display: flex;
  flex-direction: column;
  gap: 0.5rem;
}

.popupExtra {
  max-height: 15rem;
  overflow-y: auto;
}

.toggleGroupPledge {
  width: 50%;
  min-width: 27.75rem;
  margin: 0.5rem 0rem;
}

.toggleBtnPledge {
  padding: 0rem;
  height: 30px;
  display: flex;
  justify-content: center;
  align-items: center;
}

.toggleBtnPledge:hover {
  color: #31bb6b !important;
}

.card {
  width: fit-content;
}

.cardHeader {
  padding: 1.25rem 1rem 1rem 1rem;
  border-bottom: 1px solid var(--bs-gray-200);
  display: flex;
  justify-content: space-between;
  align-items: center;
}

.cardHeader .cardTitle {
  font-size: 1.5rem;
}

.formLabel {
  font-weight: normal;
  padding-bottom: 0;
  font-size: 1rem;
  color: black;
}

.cardBody {
  min-height: 180px;
}

.cardBody .textBox {
  margin: 0 0 3rem 0;
  color: var(--bs-secondary);
}

.socialInput {
  height: 2.5rem;
}

.eventContainer {
  display: flex;
  align-items: start;
}

.eventDetailsBox {
  position: relative;
  box-sizing: border-box;
  background: #ffffff;
  width: 66%;
  padding: 0.3rem;
  box-shadow: 0 3px 8px rgba(0, 0, 0, 0.1);
  border-radius: 20px;
  margin-bottom: 0;
  margin-top: 20px;
}
.ctacards {
  padding: 20px;
  width: 100%;
  display: flex;
  background-color: #ffffff;
  margin: 0 4px;
  justify-content: space-between;
  box-shadow: 0 3px 8px rgba(0, 0, 0, 0.1);
  align-items: center;
  border-radius: 20px;
}
.ctacards span {
  color: rgb(181, 181, 181);
  font-size: small;
}

.time {
  display: flex;
  justify-content: space-between;
  padding: 15px;
  padding-bottom: 0px;
  width: 33%;

  box-sizing: border-box;
  background: #ffffff;
  box-shadow: 0 3px 8px rgba(0, 0, 0, 0.1);
  border-radius: 20px;
  margin-bottom: 0;
  margin-top: 20px;
  margin-left: 10px;
}

.startTime,
.endTime {
  display: flex;
  font-size: 20px;
}

.to {
  padding-right: 10px;
}

.startDate,
.endDate {
  color: #808080;
  font-size: 14px;
}

.titlename {
  font-weight: 600;
  font-size: 25px;
  padding: 15px;
  padding-bottom: 0px;
  width: 50%;
  overflow: hidden;
  text-overflow: ellipsis;
  white-space: nowrap;
}

.description {
  color: #737373;
  font-weight: 300;
  font-size: 14px;
  word-wrap: break-word;
  padding: 15px;
  padding-bottom: 0px;
}

.toporgloc {
  font-size: 16px;
  padding: 0.5rem;
}

.toporgloc span {
  color: #737373;
}

.eventAgendaItemContainer h2 {
  margin: 0.6rem 0;
}

@media (max-width: 768px) {
  .btnsContainer {
    margin-bottom: 0;
    display: flex;
    flex-direction: column;
  }

  .createAgendaItemButton {
    position: absolute;
    top: 1rem;
    right: 2rem;
  }
}

.customcell {
  background-color: #31bb6b !important;
  color: white !important;
  font-size: medium !important;
  font-weight: 500 !important;
  padding-top: 10px !important;
  padding-bottom: 10px !important;
}

.eventsAttended,
.membername {
  color: blue;
}
.actionBtn {
  background-color: #ffffff !important;
}
.actionBtn:hover,
.actionBtn:focus,
.actionBtn:active {
  color: #39a440 !important;
}

.table-body > .table-row {
  background-color: #fff !important;
}

.table-body > .table-row:nth-child(2n) {
  background: #afffe8 !important;
}

@media (max-width: 1024px) {
  .pageNotFound h1.head {
    font-size: 200px;
    letter-spacing: 25px;
  }
}

@media (max-width: 768px) {
  .pageNotFound h1.head {
    font-size: 150px;
    letter-spacing: 25px;
  }
}

@media (max-width: 640px) {
  .pageNotFound h1.head {
    font-size: 150px;
    letter-spacing: 0;
  }
}

@media (max-width: 480px) {
  .pageNotFound .brand h3 {
    font-size: 20px;
  }
  .pageNotFound h1.head {
    font-size: 130px;
    letter-spacing: 0;
  }
  .pageNotFound h1.head span:before,
  .pageNotFound h1.head span:after {
    width: 40%;
  }
  .pageNotFound h1.head span:before {
    left: -45%;
  }
  .pageNotFound h1.head span:after {
    right: -45%;
  }
  .pageNotFound p {
    font-size: 18px;
  }
}

@media (max-width: 320px) {
  .pageNotFound .brand h3 {
    font-size: 16px;
  }
  .pageNotFound h1.head {
    font-size: 100px;
    letter-spacing: 0;
  }
  .pageNotFound h1.head span:before,
  .pageNotFound h1.head span:after {
    width: 25%;
  }
  .pageNotFound h1.head span:before {
    left: -30%;
  }
  .pageNotFound h1.head span:after {
    right: -30%;
  }
}
@media (max-width: 520px) {
  .btnsContainer {
    margin-bottom: 0;
  }

  .btn {
    flex-direction: column;
    justify-content: center;
  }
  .btnsContainer .btnsBlock {
    display: block;
    margin-top: 1rem;
    margin-right: 0;
  }

  .btnsContainer .btnsBlock div {
    flex: 1;
  }

  .btnsContainer .btnsBlock div[title='Sort organizations'] {
    margin-right: 0.5rem;
  }

  .btnsContainer .btnsBlock button {
    margin-bottom: 1rem;
    margin-right: 0;
    width: 100%;
  }
}

@media (max-width: 1120px) {
  .contract {
    padding-left: calc(250px + 2rem + 1.5rem);
  }

  .listBox .itemCard {
    width: 100%;
  }
}

@media (max-width: 1020px) {
  .btnsContainer {
    flex-direction: column;
    margin: 1.5rem 0;
  }

  .btnsContainer .btnsBlock {
    margin: 1.5rem 0 0 0;
    justify-content: space-between;
  }

  .btnsContainer .btnsBlock button {
    margin: 0;
  }

  .btnsContainer .btnsBlock div button {
    margin-right: 1.5rem;
  }
}

@-webkit-keyframes load8 {
  0% {
    -webkit-transform: rotate(0deg);
    transform: rotate(0deg);
  }
  100% {
    -webkit-transform: rotate(360deg);
    transform: rotate(360deg);
  }
}

@keyframes load8 {
  0% {
    -webkit-transform: rotate(0deg);
    transform: rotate(0deg);
  }
  100% {
    -webkit-transform: rotate(360deg);
    transform: rotate(360deg);
  }
}
.btnsContainer .input {
  flex: 1;
  position: relative;
  max-width: 60%;
  justify-content: space-between;
}

.btnsContainer input {
  outline: 1px solid var(--bs-gray-400);
}

.list_box {
  height: auto;
  overflow-y: auto;
  width: 100%;
}

.fundName {
  font-weight: 600;
  cursor: pointer;
}

.modalHeader {
  border: none;
  padding-bottom: 0;
}

.label {
  color: var(--bs-emphasis-color);
}

.fundModal {
  max-width: 80vw;
  margin-top: 2vh;
  margin-left: 13vw;
}

.btnsContainer .btnsBlock button {
  margin-left: 1rem;
  display: flex;
  justify-content: center;
  align-items: center;
}

.errorMessage {
  margin-top: 25%;
  display: flex;
  justify-content: center;
  align-items: center;
  flex-direction: column;
}

.tableHeaders {
  background-color: var(--bs-primary-text-emphasis);
  color: var(--bs-white);
  font-size: 1rem;
}

.rowBackgrounds {
  background-color: var(--bs-white);
  max-height: 120px;
  overflow-y: auto; /* Handle content overflow */
}

.subTagsLink {
  color: var(--bs-blue);
  font-weight: 500;
  cursor: pointer;
  /* Prevent layout shift */
  &::after {
    display: block;
    content: attr(data-text);
    font-weight: 600;
    height: 0;
    overflow: hidden;
    visibility: hidden;
  }
}

.tagsBreadCrumbs {
  color: var(--bs-gray);
  cursor: pointer;
  /* Prevent layout shift */
  &::after {
    display: block;
    content: attr(data-text);
    font-weight: 600;
    height: 0;
    overflow: hidden;
    visibility: hidden;
  }
}

.tagsBreadCrumbs:hover,
.tagsBreadCrumbs:focus {
  color: var(--bs-blue);
  font-weight: 600;
  text-decoration: underline;
}

.subTagsScrollableDiv {
  scrollbar-width: auto;
  scrollbar-color: var(--bs-gray-400) var(--bs-white);
  max-height: calc(100vh - 18rem);
  overflow: auto;
}

#individualRadio,
#requestsRadio,
#groupsRadio,
.toggleBtn:hover {
  color: var(--brand-primary) !important;
}

.toggleBtn:hover {
  color: #31bb6b !important;
}

input[type='radio']:checked + label {
  background-color: var(--brand-primary-light) !important;
}

input[type='radio']:checked + label:hover {
  color: black !important;
}

.dropdownToggle {
  margin-bottom: 0;
  display: flex;
}

.dropdownModalToggle {
  width: 50%;
}

.greenregbtn {
  margin-top: 1rem;
  border: 1px solid var(--bs-gray-300);
  box-shadow: 0 2px 2px var(--bs-gray-300);
  padding: 10px 10px;
  border-radius: 5px;
  background-color: var(--bs-primary);
  width: 100%;
  font-size: 16px;
  color: var(--bs-white);
  outline: none;
  font-weight: 600;
  cursor: pointer;
  transition:
    transform 0.2s,
    box-shadow 0.2s;
  width: 100%;
}

.manageBtn {
  margin: 1rem 0 0;
  margin-top: 15px;
  border: 1px solid #e8e5e5;
  box-shadow: 0 2px 2px #e8e5e5;
  padding: 10px 10px;
  border-radius: 5px;
  font-size: 16px;
  color: white;
  outline: none;
  font-weight: 600;
  cursor: pointer;
  width: 45%;
  transition:
    transform 0.2s,
    box-shadow 0.2s;
}

.removeFilterIcon {
  cursor: pointer;
}

.searchForm {
  display: inline;
}

.view {
  margin-left: 2%;
  font-weight: 600;
  font-size: 16px;
  color: var(--bs-gray-600);
}

/* header (search, filter, dropdown) */
.btncon .btnsContainer {
  display: flex;
  margin: 0.5rem 0 1.5rem 0;
}

.btncon .btnsContainer .input {
  flex: 1;
  min-width: 18rem;
  position: relative;
}

.btncon .btnsContainer input {
  outline: 1px solid var(--bs-gray-400);
}

.btncon .btnsContainer .input button {
  width: 52px;
}

.noOutline input {
  outline: none;
}

.noOutline input:disabled {
  -webkit-text-fill-color: black !important;
}

.noOutline textarea:disabled {
  color: var(--bs-black) !important;
  opacity: 1;
}

.inputFields {
  box-shadow: 0 1px 1px var(--brand-primary);
}

.dropdowns {
  background-color: white;
  border: 1px solid #31bb6b;
  position: relative;
  display: inline-block;
  color: #31bb6b;
}

.chipIcon {
  height: 0.9rem !important;
}

.chip {
  height: 1.5rem !important;
}

.active {
  background-color: var(--status-active-bg);
}

.pending {
  background-color: var(--status-pending-bg);
  color: var(--status-pending-text);
  border-color: var(--status-pending-border);
}

/* Modals */
.itemModal {
  max-width: 80vw;
  margin-top: 2vh;
  margin-left: 13vw;
}

.titlemodal {
  color: #707070;
  font-weight: 600;
  font-size: 32px;
  width: 65%;
  margin-bottom: 0px;
}

.modalCloseBtn {
  width: 40px;
  height: 40px;
  padding: 1rem;
  display: flex;
  justify-content: center;
  align-items: center;
}

.imageContainer {
  display: flex;
  align-items: center;
  justify-content: center;
  margin-right: 0.5rem;
}

.TableImages {
  object-fit: cover;
  width: var(--image-width, 100%);
  height: var(--image-height, auto);
  border-radius: 0;
  margin-right: var(--image-spacing, 8px);
}

.avatarContainer {
  width: 28px;
  height: 26px;
}

/* Modal Table (Groups & Assignments) */
.modalTable {
  max-height: 220px;
  overflow-y: auto;
}

/* * Refortoring css for OrgList */

.btnsContainerOrgList {
  display: flex;
  margin: 2.5rem 0 2.5rem 0;
}

.btnsContainerOrgList .btnsBlockOrgList {
  display: flex;
}

.orgCreationBtn {
  width: 100%;
  border: None;
}

.enableEverythingBtn {
  width: 100%;
  border: None;
}

.pluginStoreBtn {
  width: 100%;
  background-color: white;
  color: var(--brown-color);
  border: 0.5px solid var(--brown-color);
}
.searchButtonOrgList {
  position: absolute;
  z-index: 10;
  bottom: 0;
  inset-inline-end: 0px;
  height: 100%;
  display: flex;
  justify-content: center;
  align-items: center;
}

.pluginStoreBtn:hover,
.pluginStoreBtn:focus {
  background-color: var(--dropdown-hover-color) !important;
  color: var(--brown-color) !important;
  border-color: var(--brown-color) !important;
}

.flexContainer {
  display: flex;
  justify-content: center;
  align-items: center;
  width: 100%;
}

.orText {
  display: block;
  position: absolute;
  top: -0.2rem;
  left: calc(50% - 2.6rem);
  margin: 0 auto;
  padding: 0.5rem 2rem;
  z-index: 100;
  background: var(--bs-white);
  color: var(--bs-secondary);
}

.sampleOrgSection {
  display: grid;
  grid-template-columns: repeat(1, 1fr);
  row-gap: 1em;
  width: 100%;
}

.sampleOrgCreationBtn {
  width: 100%;
  background-color: transparent;
  color: #707070;
  border-color: #707070;
  display: flex;
  justify-content: center;
  align-items: center;
}

.sampleHover:hover {
  border-color: grey;
  color: grey;
}

.sampleModalTitle {
  background-color: var(--bs-primary);
}

.btnsContainerOrgList .btnsBlockOrgList button {
  margin-left: 1rem;
  display: flex;
  justify-content: center;
  align-items: center;
}

.btnsContainerOrgList .inputOrgList {
  flex: 1;
  position: relative;
}

.btnsContainerOrgList input {
  outline: 1px solid var(--bs-gray-400);
}

.btnsContainerOrgList .inputOrgList button {
  width: 52px;
}

.listBoxOrgList {
  display: flex;
  flex-wrap: wrap;
  overflow: unset !important;
}

.listBoxOrgList .itemCardOrgList {
  width: 50%;
}

.notFound {
  flex: 1;
  display: flex;
  justify-content: center;
  align-items: center;
  flex-direction: column;
}

@media (max-width: 1440px) {
  .contractOrgList {
    padding-left: calc(250px + 2rem + 1.5rem);
  }

  .listBoxOrgList .itemCardOrgList {
    width: 100%;
  }
}

@media (max-width: 1020px) {
  .btnsContainerOrgList {
    flex-direction: column;
    margin: 1.5rem 0;
  }

  .btnsContainerOrgList .btnsBlockOrgList {
    margin: 1.5rem 0 0 0;
    justify-content: space-between;
  }

  .btnsContainerOrgList .btnsBlockOrgList button {
    margin: 0;
  }

  .btnsContainerOrgList .btnsBlockOrgList div button {
    margin-right: 1.5rem;
  }
}

/* For mobile devices  */

@media (max-width: 520px) {
  .btnsContainerOrgList {
    margin-bottom: 0;
  }

  .btnsContainerOrgList .btnsBlockOrgList {
    display: block;
    margin-top: 1rem;
    margin-right: 0;
  }

  .btnsContainerOrgList .btnsBlockOrgList div {
    flex: 1;
  }

  .btnsContainerOrgList .btnsBlockOrgList div[title='Sort organizations'] {
    margin-right: 0.5rem;
  }

  .btnsContainerOrgList .btnsBlockOrgList button {
    margin-bottom: 1rem;
    margin-right: 0;
    width: 100%;
  }
}
@media (max-width: 600px) {
  .cardBody {
    min-height: 120px;
  }

  .cardBody .iconWrapper {
    position: absolute;
    top: 1rem;
    left: 1rem;
  }

  .cardBody .textWrapper {
    margin-top: calc(0.5rem + 36px);
    text-align: right;
  }

  .cardBody .textWrapper .primaryText {
    font-size: 1.5rem;
  }

  .cardBody .textWrapper .secondaryText {
    font-size: 1rem;
  }
}

.cardBody {
  padding: 1.25rem 1.5rem;
}

.cardBody .iconWrapper {
  position: relative;
  height: 48px;
  width: 48px;
  display: flex;
  justify-content: center;
  align-items: center;
}

.cardBody .iconWrapper .themeOverlay {
  background: var(--bs-primary);
  position: absolute;
  top: 0;
  right: 0;
  bottom: 0;
  left: 0;
  opacity: 0.12;
  border-radius: 50%;
}

.cardBody .textWrapper .primaryText {
  font-size: 24px;
  font-weight: bold;
  display: block;
}

.cardBody .textWrapper .secondaryText {
  font-size: 14px;
  display: block;
  color: var(--bs-secondary);
}

/* Loading OrgList CSS */

.itemCardOrgList .loadingWrapper {
  background-color: var(--bs-white);
  margin: 0.5rem;
  height: calc(120px + 2rem);
  padding: 1rem;
  border-radius: 8px;
  outline: 1px solid var(--bs-gray-200);
  position: relative;
}

.itemCardOrgList .loadingWrapper .innerContainer {
  display: flex;
}

.itemCardOrgList .loadingWrapper .innerContainer .orgImgContainer {
  width: 120px;
  height: 120px;
  border-radius: 4px;
}

.itemCardOrgList .loadingWrapper .innerContainer .content {
  flex: 1;
  display: flex;
  flex-direction: column;
  margin-left: 1rem;
}

.titlemodaldialog {
  color: #707070;
  font-size: 20px;
  margin-bottom: 20px;
  padding-bottom: 5px;
}

form label {
  font-weight: bold;
  padding-bottom: 1px;
  font-size: 14px;
  color: #707070;
}

form > input {
  display: block;
  margin-bottom: 20px;
  border: 1px solid #e8e5e5;
  box-shadow: 2px 1px #e8e5e5;
  padding: 10px 20px;
  border-radius: 5px;
  background: none;
  width: 100%;
  transition: all 0.3s ease-in-out;
  -webkit-transition: all 0.3s ease-in-out;
  -moz-transition: all 0.3s ease-in-out;
  -ms-transition: all 0.3s ease-in-out;
  -o-transition: all 0.3s ease-in-out;
}

.itemCardOrgList .loadingWrapper .innerContainer .content h5 {
  height: 24px;
  width: 60%;
  margin-bottom: 0.8rem;
}

.modalbody {
  width: 50px;
}

.pluginStoreBtnContainer {
  display: flex;
  gap: 1rem;
}

.itemCardOrgList .loadingWrapper .innerContainer .content h6[title='Location'] {
  display: block;
  width: 45%;
  height: 18px;
}

.itemCardOrgList .loadingWrapper .innerContainer .content h6 {
  display: block;
  width: 30%;
  height: 16px;
  margin-bottom: 0.8rem;
}

.itemCardOrgList .loadingWrapper .button {
  position: absolute;
  height: 48px;
  width: 92px;
  bottom: 1rem;
  right: 1rem;
  z-index: 1;
}

.login_background {
  min-height: 100vh;
}

.communityLogo {
  object-fit: contain;
}

.row .left_portion {
  display: flex;
  justify-content: center;
  align-items: center;
  flex-direction: column;
  height: 100vh;
}

.selectOrgText input {
  outline: none !important;
}

.row .left_portion .inner .palisadoes_logo {
  width: 600px;
  height: auto;
}

.row .right_portion {
  min-height: 100vh;
  position: relative;
  overflow-y: scroll;
  display: flex;
  flex-direction: column;
  justify-content: center;
  padding: 1rem 2.5rem;
  background: var(--bs-white);
}

.row .right_portion::-webkit-scrollbar {
  width: 8px;
}

.row .right_portion::-webkit-scrollbar-track {
  background: transparent;
}

.row .right_portion::-webkit-scrollbar-thumb {
  background-color: rgba(0, 0, 0, 0.2);
  border-radius: 4px;
}

.row .right_portion .langChangeBtn {
  margin: 0;
  position: absolute;
  top: 1rem;
  left: 1rem;
}

.langChangeBtnStyle {
  width: 7.5rem;
  height: 2.2rem;
  padding: 0;
}

.talawa_logo {
  height: clamp(3rem, 8vw, 5rem);
  width: auto;
  aspect-ratio: 1;
  display: block;
  margin: 1.5rem auto 1rem;
  @media (prefers-reduced-motion: no-preference) {
    -webkit-animation: zoomIn 0.3s ease-in-out;
    animation: zoomIn 0.3s ease-in-out;
  }
}

.row .orText {
  display: block;
  position: absolute;
  top: 0;
  left: calc(50% - 2.6rem);
  margin: 0 auto;
  padding: 0.35rem 2rem;
  z-index: 100;
  background: var(--bs-white);
  color: var(--bs-secondary);
}

.email_button {
  position: absolute;
  z-index: 10;
  bottom: 0;
  right: 0;
  height: 100%;
  display: flex;
  background-color: var(--search-button-bg);
  border-color: var(--search-button-border);
  justify-content: center;
  align-items: center;
}

.login_btn {
  background-color: var(--search-button-bg);
  border-color: var(--search-button-border);
  margin-top: 1rem;
  margin-bottom: 1rem;
  width: 100%;
  transition: background-color 0.2s ease;
  cursor: pointer;
}

.reg_btn {
  background-color: var(--dropdown-border-color);
  border-color: var(--dropdown-border-color);
  margin-top: 1rem;
  color: white;
  margin-bottom: 1rem;
  width: 100%;
  transition: background-color 0.2s ease;
  cursor: pointer;
}

.active_tab {
  -webkit-animation: fadeIn 0.3s ease-in-out;
  animation: fadeIn 0.3s ease-in-out;
}

.socialIcons {
  display: flex;
  gap: 16px;
  justify-content: center;
}

.password_checks {
  display: flex;
  justify-content: space-between;
  align-items: flex-start;
  flex-direction: column;
  gap: var(--spacing-md, 1rem);
}

.password_check_element {
  padding: var(--spacing-sm, 0.5rem) 0;
}

.password_check_element_top {
  margin-top: var(--spacing-lg, 1.125rem);
}

.password_check_element_bottom {
  margin-bottom: var(--spacing-lg, 1.25rem);
}

@media (max-width: 450px) {
  .itemCardOrgList .loadingWrapper {
    height: unset;
    margin: 0.5rem 0;
    padding: 1.25rem 1.5rem;
  }

  .itemCardOrgList .loadingWrapper .innerContainer {
    flex-direction: column;
  }

  .itemCardOrgList .loadingWrapper .innerContainer .orgImgContainer {
    height: 200px;
    width: 100%;
    margin-bottom: 0.8rem;
  }

  .itemCardOrgList .loadingWrapper .innerContainer .content {
    margin-left: 0;
  }

  .itemCardOrgList .loadingWrapper .button {
    bottom: 0;
    right: 0;
    border-radius: 0.5rem;
    position: relative;
    margin-left: auto;
    display: block;
  }
}

/* * Refortoring css for Leaderboard */

.TableImageSmall {
  object-fit: cover;
  width: var(--table-image-small-size);
  height: var(--table-image-small-size);
  border-radius: 100%;
}

.avatarContainer {
  width: 28px;
  height: 26px;
}

.imageContainer {
  display: flex;
  align-items: center;
  justify-content: center;
  margin-right: 0.5rem;
}
/* CSS Refactor for OrgPost */

.btnsContainerOrgPost {
  display: flex;
  margin: 2.5rem 0 2.5rem 0;
}

.btnsContainerOrgPost .btnsBlockOrgPost {
  display: flex;
}

.btnsContainerOrgPost .btnsBlockOrgPost button {
  margin-left: 1rem;
  display: flex;
  justify-content: center;
  align-items: center;
}

.btnsContainerOrgPost .inputOrgPost {
  flex: 1;
  position: relative;
}

.btnsContainerOrgPost input {
  outline: 1px solid var(--bs-gray-400);
}

.btnsContainerOrgPost .inputOrgPost button {
  width: 52px;
}

.previewOrgPost {
  display: flex;
  position: relative;
  width: 100%;
  margin-top: 10px;
  justify-content: center;
}
.previewOrgPost img {
  width: 400px;
  height: auto;
}
.previewOrgPost video {
  width: 400px;
  height: auto;
}
.mainpagerightOrgPost > hr {
  margin-top: 20px;
  width: 100%;
  margin-left: -15px;
  margin-right: -15px;
  margin-bottom: 20px;
}

.pageWrapper {
  display: flex;
  flex-direction: column;
  align-items: center;
  justify-content: center;
  height: 100vh;
}

.cardTemplate {
  padding: 2rem;
  background-color: #fff;
  border-radius: 0.8rem;
  border: 1px solid var(--bs-gray-200);
}

.keyWrapper {
  height: 72px;
  width: 72px;
  transform: rotate(180deg);
  transform-origin: center;
  position: relative;
  overflow: hidden;
  display: flex;
  justify-content: center;
  align-items: center;
  border-radius: 50%;
  margin: 1rem auto;
}

.keyWrapper .themeOverlay {
  position: absolute;
  background-color: var(--bs-primary);
  height: 100%;
  width: 100%;
  opacity: var(--theme-overlay-opacity, 0.15);
}

.keyWrapper .keyLogo {
  height: 42px;
  width: 42px;
  -webkit-animation: zoomIn 0.3s ease-in-out;
  animation: zoomIn 0.3s ease-in-out;
}

@media (max-width: 1020px) {
  .btnsContainerOrgPost {
    flex-direction: column;
    margin: 1.5rem 0;
  }

  .btnsContainerOrgPost .btnsBlockOrgPost {
    margin: 1.5rem 0 0 0;
    justify-content: space-between;
  }

  .btnsContainerOrgPost .btnsBlockOrgPost button {
    margin: 0;
  }

  .btnsContainerOrgPost .btnsBlockOrgPost div button {
    margin-right: 1.5rem;
  }
}

@media (max-width: 992px) {
  .row .left_portion {
    padding: 0 2rem;
  }
  .row .left_portion .inner .palisadoes_logo {
    width: 100%;
  }
}

@media (max-width: 769px) {
  .row {
    flex-direction: column-reverse;
  }
  .row .right_portion,
  .row .left_portion {
    height: unset;
  }
  .row .right_portion {
    min-height: 100vh;
    overflow-y: unset;
  }
  .row .left_portion .inner {
    display: flex;
    justify-content: center;
  }
  .row .left_portion .inner .palisadoes_logo {
    height: 70px;
    width: unset;
    position: absolute;
    margin: 0.5rem;
    top: 0;
    right: 0;
    z-index: 100;
  }
  .row .left_portion .inner p {
    margin-bottom: 0;
    padding: 1rem;
  }
  .socialIcons {
    margin-bottom: 1rem;
  }
}

@media (max-width: 577px) {
  .row .right_portion {
    padding: 1rem 1rem 0 1rem;
  }
  .row .right_portion .langChangeBtn {
    position: absolute;
    margin: 1rem;
    left: 0;
    top: 0;
  }
  .marginTopForReg {
    margin-top: 4rem !important;
  }
  .row .right_portion .talawa_logo {
    height: 120px;
    margin: 0 auto 2rem auto;
  }
  .socialIcons {
    margin-bottom: 1rem;
  }
}

@media (prefers-reduced-motion: reduce) {
  .talawa_logo {
    animation: none;
  }

  .active_tab {
    animation: none;
  }
}

@-webkit-keyframes zoomIn {
  0% {
    opacity: 0;
    -webkit-transform: scale(0.5);
    transform: scale(0.5);
  }
  100% {
    opacity: 1;
    -webkit-transform: scale(1);
    transform: scale(1);
  }
}

@keyframes zoomIn {
  0% {
    opacity: 0;
    -webkit-transform: scale(0.5);
    transform: scale(0.5);
  }
  100% {
    opacity: 1;
    -webkit-transform: scale(1);
    transform: scale(1);
  }
}

@-webkit-keyframes fadeIn {
  0% {
    opacity: 0;
    -webkit-transform: translateY(2rem);
    transform: translateY(2rem);
  }
  100% {
    opacity: 1;
    -webkit-transform: translateY(0);
    transform: translateY(0);
  }
}

@keyframes fadeIn {
  0% {
    opacity: 0;
    -webkit-transform: translateY(2rem);
    transform: translateY(2rem);
  }
  100% {
    opacity: 1;
    -webkit-transform: translateY(0);
    transform: translateY(0);
  }
}

/* For mobile devices  */

@media (max-width: 520px) {
  .btnsContainerOrgPost {
    margin-bottom: 0;
  }

  .btnsContainerOrgPost .btnsBlockOrgPost {
    display: block;
    margin-top: 1rem;
    margin-right: 0;
  }

  .btnsContainerOrgPost .btnsBlockOrgPost div {
    flex: 1;
  }

  .btnsContainerOrgPost .btnsBlockOrgPost div[title='Sort organizations'] {
    margin-right: 0.5rem;
  }

  .btnsContainerOrgPost .btnsBlockOrgPost button {
    margin-bottom: 1rem;
    margin-right: 0;
    width: 100%;
  }
}
@media screen and (max-width: 575.5px) {
  .mainpagerightOrgPost {
    width: 98%;
  }
}
.addbtnOrgPost {
  border: 1px solid #e8e5e5;
  box-shadow: 0 2px 2px #e8e5e5;
  border-radius: 5px;
  font-size: 16px;
  height: 60%;
  width: 60%;
  color: white;
  outline: none;
  font-weight: 600;
  cursor: pointer;
  transition:
    transform 0.2s,
    box-shadow 0.2s;
}
.postinfo {
  height: 80px;
  margin-bottom: 20px;
}
.closeButtonOrgPost {
  position: absolute;
  top: 0px;
  right: 0px;
  background: transparent;
  transform: scale(1.2);
  cursor: pointer;
  border: none;
  color: #707070;
  font-weight: 600;
  font-size: 16px;
}
button[data-testid='createPostBtn'] {
  display: block;
}
.loader,
.loader:after {
  border-radius: 50%;
  width: var(--loader-size);
  height: var(--loader-size);
}
.loader {
  margin: 60px auto;
  margin-top: 35vh !important;
  font-size: 10px;
  position: relative;
  text-indent: -9999em;
  border-top: 1.1em solid rgba(255, 255, 255, 0.2);
  border-right: 1.1em solid rgba(255, 255, 255, 0.2);
  border-bottom: 1.1em solid rgba(255, 255, 255, 0.2);
  border-left: 1.1em solid #febc59;
  -webkit-transform: translateZ(0);
  -ms-transform: translateZ(0);
  transform: translateZ(0);
  -webkit-animation: load8 1.1s infinite linear;
  animation: load8 1.1s infinite linear;
}
@keyframes load8 {
  0% {
    -webkit-transform: rotate(0deg);
    transform: rotate(0deg);
  }
  100% {
    -webkit-transform: rotate(360deg);
    transform: rotate(360deg);
  }
}
.list_box {
  height: 70vh;
  overflow-y: auto;
  width: auto;
}
@media only screen and (max-width: 600px) {
  .form_wrapper {
    width: 90%;
    top: 45%;
  }
}

<<<<<<< HEAD
.cardItem {
  position: relative;
  display: flex;
  align-items: center;
  border: 1px solid var(--bs-gray-200);
  border-radius: 8px;
  margin-top: 20px;
}

.cardItem .iconWrapper {
  position: relative;
  height: 40px;
  width: 40px;
  display: flex;
  justify-content: center;
  align-items: center;
}

.cardItem .iconWrapper .themeOverlay {
  background: var(--bs-primary);
  position: absolute;
  top: 0;
  right: 0;
  bottom: 0;
  left: 0;
  opacity: 0.12;
  border-radius: 50%;
}

.cardItem .title {
  font-size: 1rem;
  flex: 1;
  overflow: hidden;
  display: -webkit-box;
  -webkit-line-clamp: 1;
  line-clamp: 1;
  -webkit-box-orient: vertical;
  margin-left: 3px;
}

.cardItem .location {
  font-size: 0.9rem;
  color: var(--bs-primary);
  overflow: hidden;
  display: -webkit-box;
  -webkit-line-clamp: 1;
  line-clamp: 1;
  -webkit-box-orient: vertical;
}

.cardItem .time {
  font-size: 0.9rem;
  color: var(--bs-secondary);
}

.cardItem .creator {
  font-size: 1rem;
  color: rgb(33, 208, 21);
}

.rightCard {
  display: flex;
  gap: 7px;
  min-width: 170px;
  justify-content: center;
  flex-direction: column;
  margin-left: 10px;
  overflow-x: hidden;
  width: 210px;
=======
@-webkit-keyframes zoomIn {
  0% {
    opacity: 0;
    -webkit-transform: scale(0.5);
    transform: scale(0.5);
  }

  100% {
    opacity: 1;
    -webkit-transform: scale(1);
    transform: scale(1);
  }
}

@keyframes zoomIn {
  0% {
    opacity: 0;
    -webkit-transform: scale(0.5);
    transform: scale(0.5);
  }

  100% {
    opacity: 1;
    -webkit-transform: scale(1);
    transform: scale(1);
  }
>>>>>>> 1475df08
}<|MERGE_RESOLUTION|>--- conflicted
+++ resolved
@@ -2334,8 +2334,6 @@
     top: 45%;
   }
 }
-
-<<<<<<< HEAD
 .cardItem {
   position: relative;
   display: flex;
@@ -2405,7 +2403,6 @@
   margin-left: 10px;
   overflow-x: hidden;
   width: 210px;
-=======
 @-webkit-keyframes zoomIn {
   0% {
     opacity: 0;
@@ -2432,5 +2429,4 @@
     -webkit-transform: scale(1);
     transform: scale(1);
   }
->>>>>>> 1475df08
 }