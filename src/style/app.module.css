/**
 * CSS Methodology for Common Styles:
 *
 * This project aims to reduce CSS duplication by merging similar styles across components
 * into reusable global classes. This ensures consistency and simplifies maintenance.
 *
 * Steps for contributors:
 * 1. Identify duplicate or similar styles in different components (e.g., buttons, modals).
 * 2. Create a global class with a clear, descriptive name (e.g., .addButton, .removeButton).
 * 3. Use the new global class in all components requiring that style.
 *
 * Naming Convention:
 * - Use lowercase, descriptive names for global classes (e.g., .addButton, .removeButton).
 * - Keep names generic enough for reuse but clear in their purpose.
 *
 * Example:
 * Instead of component-specific classes like:
 *   `.greenregbtnOrganizationFundCampaign`, `.greenregbtnPledge` (used in two different components for same functionality)
 * Use:
 *   `.addButton` (a single reusable class in the global CSS file that is used for functionalities that add/create tasks)
 *
 * Global Classes:
 *   `.inputField` (for form input fields)
 *   `.searchButton` (for form input field search button)
 *   `.addButton` (for buttons that add/create task)
 *   `.removeButton` (for buttons that remove/delete task)
 *   `.modalHeader` (for header section of any modal)
 *   `.editButton` (for buttons inside table)
 *   `.switch` (for form toggles)
 *   `.regularBtn` (for a simple blue button)
 *   `.tableHeader` (for header section of any table component)
 *   `.subtleBlueGrey` (for blue Text)
 *   `.activeTab` (for tabs which are active)
 *   `.inActiveTave` (for tabs which are not selected)
 *
 */

:root {
  /* Neutral Colors */
  --grey-light: #eaebef;
  --grey-dark: #707070;
  --border-color: #e8e5e5;
  --input-shadow: #dddddd;

  /* Blue Shades */
  --blue-primary: #0056b3;
  --blue-subtle: #7c9beb;
  --blue-subtle-hover: #5f7e91;
  --blue-search-bg: #a8c7fa;
  --toggle-bg: #1e4e8c;
  --dropdown-hover: #eff1f7;

  /* Red Shades */
  --red-delete-bg: #f8d6dc;
  --red-delete-text: #ff4d4f;
  --current-hour-indicator-color: #ff0000;

  /* Yellow/Orange Shades */
  --loader-color: #febc59;

  /* Miscellaneous */
  --davys-grey: #555555;
  --blue-color: #0000ff;
  --light-blue-color: #286fe0;
  --dimp-white: #b5b5b5;
  --background-primary: #808080;
  --dropdown-hover-color: #eff1f7;
  --grey-bg-color: #eaebef;
  --light-dark-green: #08780b;
  --light-green: #31bb6b;
  --green-color: #21d015;
  --light-more-green: #39a440;
  --off-light-green: #31bb6a60;
  --dark-emerald-green: #23864c;
  --light-neon-green: #afffe8;
  --primary-bg-color: #ffffff;
  --off-white-color: #ffffff97;
  --black-color: #000000;
  --black-shadow-color: #00000029;
  --white-shadow-color: #ffffff33;
  --warning-text-color: #febc59;
  --grey-border-box-color: #e8e5e5;
  --subtle-blue-grey: #7c9beb;
  --subtle-blue-grey-hover: #5f7e91;
  --search-bar-icon-blue: #a8c7fa;
  --holidays-card-background-color: #e0e9ff;
  --holidays-card-date-color: #3771c8;
  --events-card-background-color: #eaebef;
  --organization-indicator-color: #a8c7fa;
  --white: #fff;
  --primary-text-color: black;
  --rating-star-filled: #ff6d75;
  --rating-star-hover: #ff3d47;

  --input-text-color: #737373;
  --info-button-text: var(--davys-grey);
  --close-button-text: var(--remove-button-color);
  --close-button-bg: var(--primary-bg-color);
  --checkbox-focus-border: var(--bs-gray-300);
  --checkbox-bg: var(--dark-blue);
  --checkbox-border: var(--dark-blue);

  /* Background and Border */
  --table-bg: #eaebef;
  --profile-bg: #f6f8fc;
  --screen-bg: #f2f7ff;
  --tablerow-bg: #eff1f7;
  --date-picker-bg: #f2f2f2;
  --table-bg-color: var(--grey-bg-color);
  --tablerow-bg-color: #ffffff;
  --row-background: var(--bs-white, var(--bs-white));
  --modal-background: rgba(0, 0, 0, 0.7);
  --create-button-bg-color: #fcfcfc;

  --sort-bg: #fcfcfc;
  --sidebar-option-bg: #eaebef;
  --sidebar-icon-stroke-active: #000000;
  --sidebar-icon-stroke-inactive: #808080;
  --sidebar-option-text-active: #000000;
  --sidebar-option-text-inactive: #808080;
  --forgot-password-fill: #555555;
  --input-field-border: var(--dimp-white);
  --input-field-bg: #fff;
  --input-field-shadow: var(--black-shadow-color);
  --search-button-shadow: #0000001a;
  --people-card-header-bg: #eaebef;
  --people-card-header-border: #e8e5e5;
  --people-role-border: #dee2e6;
  --shadow: #d9d9d9;
  --placeholder-color: #737373;
  --people-card-container-border: #eaebef;
  --people-card-container-bg: #fff;
  --background-color: #fff;
  --dropdown-shadow: #0000004c;
  --dropdown-color: #555555;
  --user-sidebar-org-option-bg: #eaebef;
  --user-sidebar-org-item-bg: #eaebef;
  --user-sidebar-org-bg: #ffffff;
  --sign-out-bg: #d3e3fd;
  --dropdown-toggle-bg: azure;
  --loader-border: #ffffff33;
  --loader-border-left: #febc59;

  --dropdown-button-bg: #555555;
  --dropdown-button-fill: #555555;
  --dropdown-border-color: #555555;
  --dropdown-font-color: #555555;
  --dropdownItem-focus-bg: #e0e9ff;

  /* Font Sizes */
  --font-size-header: 16px;

  /* Borders and Radius */
  --primary-border-solid: 1px solid var(--dropdown-border-color);
  --table-head-radius: 20px;

  /* Loader Sizes */
  --loader-size: 10em;
  --loader-border-width: 1.1em;

  /* Image Sizes */
  --table-image-size: 50px;
  --table-image-small-size: 25px;

  /* Modal Dimensions */
  --modal-width: 670px;
  --modal-max-width: 680px;
  /* Hover style */
  --hover-shadow: 0 1px 3px 0 rgba(168, 199, 250, 1),
    0 4px 8px 3px rgba(60, 64, 67, 0.15);

  /* Additional Variables */
  --primary-theme-color: #1778f2;
  --input-shadow-color: #dddddd;
  --delete-button-bg: #f8d6dc;
  --delete-button-color: #ff4d4f;
  --search-button-bg: #a8c7fa;
  --search-button-border: #555555;
  --search-outline: #555555;
  --search-button-fill: #555555;
  --createorgdropdown-button-bg: #eaebef;
  --createorgdropdown-button-border: #555555;
  --langChange-button-bg: #a8c7fa;
  --langChange-button-text: #1778f2;
  --login-button-fill: #555555;
  --login-button-bg: #a8c7fa;
  --register-button-bg: #eaebef;
  --buttonList-bg: #a8c7fa;
  --leftDrawer-option-hover-focus-bg: #eaebef;
  --leftDrawer-option-text: black;
  --leftDrawer-bg: #fff;
  --collapse-Sidebar-Button-fill: black;
  --joined-button-color: #555555;
  --joined-button-bg: #a8c7fa;
  --org-desc-color: #4b5563;
  --orgCard-bg: #fff;
  --orgCard-outline: #e9ecef;
  --orgCard-Image-bg: #e9ecef;
  --profileContainer-focus-bg: #f8f9fa;
  --organization-bg: #a8c7fa;
  --organization-color: #555555;
  --LoginToggle-button-color: #555555;
  --LoginToggle-button-bg: #eaebef;
  --LoginToggle-button-active: #a8c7fa;
  --bs-primary: #0056b3;
  --bs-warning: #ffc107;
  --bs-white: #fff;
  --bs-gray-600: #4b5563;
  --bs-gray-500: #9e9e9e;
  --bs-gray-400: #9ca3af;
  --bs-gray-300: #d1d5db;
  --toggle-button-bg: #1e4e8c;
  --table-head-bg: #eaebef;
  --table-head-color: var(--bs-white, var(--primary-bg-color));
  --table-header-color: #000000;
  --input-area-color: #f1f3f6;
  --date-picker-background: #f2f2f2;
  --grey-bg-color-dark: #707070;
  --dropdown-border-color: #cccccc;
  --primary-border-solid: 1px solid var(--dropdown-border-color);
  --disabled-btn: #e7f0fe;
  --light-blue: #a8c7fa;
  --dark-blue: #1778f2;
  --remove-button-color: #c8102e;
  --grey-text: #808080;
  --light-grey-text: #dddddd;
  --dropdown-item-bg: #fff;
  --dropdown-item-text: #000000;
  --action-button-text: #555555;
  --eventManagement-button-text: #808080;
  --eventManagement-button-border: #dddddd;
  --eventManagement-button-bg: #ffffff;
  --create_button-text: #555555;
  --create-button-border: #dddddd;
  --card-shadow: 0 2px 4px rgba(0, 0, 0, 0.1);
  --sortBtn-bg: #fcfcfc;

  --dorpdownItem-hover-shadow: 2.5px 2.5px 2.5px rgba(0, 0, 0, 0.3);

  --drop-shadow: 0px 4px 4px rgba(0, 0, 0, 0.25);

  --groupMemberList-p-color: #959595;
  --editImgBtn-color: white;
  --editImgBtn-border: #959595;
  --editImgBtn: #959595;
  --editChatNameContainer-input: rgb(171, 171, 171);
  --icon-cancel: rgb(197, 42, 42);
  --icon-check: rgb(42, 197, 42);

  /* breakpoints */
  --breakpoint-mobile: 576px;
  --breakpoint-tablet: 768px;
  --breakpoint-desktop: 1024px;

  --dark-grey: #555555;
  --dropdown-font: var(--dark-grey);
  --addButton-font: var(--dark-grey);
  --addButton-bg: #eaebef;
  --regularBtn-font: var(--dark-grey);
  --searchIcon-color: var(--dark-grey);
  --infoButton-font: var(--dark-grey);
  --editButton-font: var(--dark-grey);
  --pluginStore-color: var(--dark-grey);

  --dropdown-border: var(--dark-grey);
  --createButton-border: var(--dark-grey);
  --pluginStoreBtn-border: var(--dark-grey);

  --outlineBtn-bg: var(--white);
  --outlineBtn-hover-bg: var(--dark-blue);
  --outlineBtn-color: var(--light-blue);
  --outlineBtn-border: var(--light-blue);
  --outlineBtn-disabled: var(--bs-gray-500);

  --slider-bg: var(--dark-blue);

  --regularBtn-hover-bg: #286fe0;

  --activeTab-bg: var(--grey-light);
  --activeTab-color: var(--grey-text);
  --activeTab-hover-bg: var(--grey-dark);
  --activeTab-hover-color: var(--white);

  --inActiveTab-bg: var(--off-white-color);
  --inActiveTab-color: var(--grey-text);
  --inActiveTab-hover-bg: var(--grey-light);
  --inActiveTab-hover-color: var(--grey-text);
  --inActiveTab-hover-border: var(--grey-dark);

  --greenregbtn-border: var(--bs-gray-300);
  --greenregbtn-box-shadow: var(--bs-gray-300);
  --greenregbtn-bg: var(--bs-primary);
  --greenregbtn-color: var(--bs-white);

  --manageBtn-border: var(--grey-border-box-color);
  --manageBtn-box-shadow: var(--grey-border-box-color);
  /* --manageBtn-bg: var(--bs-primary); */
  --manageBtn-color: var(--bs-white);

  --view-color: var(--bs-gray-600);

  --btncon-input: var(--bs-gray-400);

  --noOutline-input-disabled: var(--black-color);

  --noOutline-textarea-disabled: var(--black-color);

  --active-color: var(--light-blue);
  --active-border-color: var(--light-blue);

  --pending-color: #ffc21a;
  --pending-border-color: #ffc21a;
  --active-bg: var(--white);
  --pending-bg: var(--white);

  --userImageUserPost: var(--light-blue);

  --startPostBtn-boxshadow: #00000029;
  --startPostBtn-bg: #ffffff00;
  --startPostBtn-color: #000;
  --startPostBtn-hover-bg: #00000010;
  --startPostBtn-hover-color: #000;
  --checkboxButton-checked-bg: var(--dark-blue);
  --checkboxButton-checked-color: var(--dark-blue);

  --titlemodal-color: var(--grey-bg-color-dark);

  --opendrawer-hover: var(--bs-primary);

  --collapseSidebarButton-hover: var(--bs-primary);

  --orgImgContainer-bg: var(--bs-gray-200);

  --address-h6-color: var(--bs-gray-600);

  --colorlight-bg: #f5f5f5;

  --mainContainer50: #f2f7ff;

  --postActionBtn-bg: var(--white);
  --postActionBtn-hover-bg: #f8f8ff;

  --postContainer-bg: var(--white);
  --postContainer-border: #dddddd;

  --icons-svg: #000;
  --icons-dark-svg: #000;
  --iconlabel-color: #000;

  --uploadlink-hover: #00000010;

  --cardHeaderPromotedPost-color: var(--light-blue);

  --bluetext: var(--light-blue);

  --box-bg: var(--white);
  --box-border: #dddddd;

  --mainContainerDonateCard-bg: var(--white);
  --mainContainerDonateCard-border: #dddddd;

  --pluginStoreBtn-bg: var(--bs-white);

  --updateTimeoutValue-color: var(--dark-blue);

  --leftDrawer-profile-bg: var(--white);

  --createButtonEventHeader-bg: var(--grey-bg-color);
  --createButtonEventHeader-color: var(--dark-grey);
  --createButtonEventHeader-border: var(--dark-grey);
  --createButtonEventHeader-hover-color: var(--black-color);
  --createButtonEventHeader-boxshadow: rgba(0, 0, 0, 0.3);
}

.fonts {
  color: var(--grey-bg-color-dark);
}

.fonts > span {
  font-weight: 600;
}

.cards > h2 {
  font-size: 19px;
}
.cards > h3 {
  font-size: 17px;
}
.cards > p {
  font-size: 14px;
  margin-top: -5px;
  margin-bottom: 7px;
}

.cards:hover {
  filter: brightness(0.8);
}
.cards:hover::before {
  opacity: 0.5;
}

.cards:hover::after {
  opacity: 1;
  mix-blend-mode: normal;
}

.cards:last-child:nth-last-child(odd) {
  grid-column: auto / span 2;
}

.cards:first-child:nth-last-child(even),
.cards:first-child:nth-last-child(even) ~ .box {
  grid-column: auto / span 1;
}

.capacityLabel {
  background-color: var(--bs-primary);
  color: var(--primary-bg-color);
  height: 22.19px;
  font-size: 12px;
  font-weight: bolder;
  padding: 0.1rem 0.3rem;
  border-radius: 0.5rem;
  position: relative;
  overflow: hidden;
}

.capacityLabel svg {
  margin-bottom: 3px;
}

.currentHourIndicator_container {
  position: relative;
  display: flex;
  flex-direction: row;
  top: -8px;
  left: -9px;
}

.currentHourIndicator_round {
  background-color: var(--current-hour-indicator-color);
  border-radius: 100%;
  width: 15px;
  height: 15px;
}

.currentHourIndicator_line {
  width: 100%;
  height: 1px;
  background-color: var(--current-hour-indicator-color);
  margin: auto;
}

.sidebar {
  z-index: 0;
  padding-top: 5px;
  margin: 0;
  height: 100%;
}
.sidebar:after {
  background-color: var(--grey-border-box-color);
  position: absolute;
  width: 2px;
  height: 600px;
  top: 10px;
  left: 94%;
  display: block;
}
.sidebarsticky {
  padding-left: 45px;
  margin-top: 7px;
}
.sidebarsticky > p {
  margin-top: -10px;
}

.logintitle {
  color: var(--grey-bg-color-dark);
  font-weight: 600;
  font-size: 20px;
  margin-bottom: 30px;
  padding-bottom: 5px;
  border-bottom: 3px solid var(--light-blue);
  width: 15%;
}

.searchtitle {
  color: var(--grey-bg-color-dark);
  font-weight: 600;
  font-size: 18px;
  margin-bottom: 20px;
  padding-bottom: 5px;
  border-bottom: 3px solid var(--light-blue);
  width: 60%;
}

.admindetails {
  display: flex;
  justify-content: space-between;
}

.admindetails > p {
  margin-top: -12px;
  margin-right: 30px;
}

.mainpageright > hr {
  margin-top: 20px;
  width: 100%;
  margin-left: -15px;
  margin-right: -15px;
  margin-bottom: 20px;
}

.justifysp {
  display: flex;
  justify-content: space-between;
}

@media screen and (max-width: 575.5px) {
  .justifysp {
    padding-left: 55px;
    display: flex;
    justify-content: space-between;
    width: 100%;
  }
}

.sidebarsticky > input {
  text-decoration: none;
  margin-bottom: 50px;
  border-color: var(--grey-border-box-color);
  width: 80%;
  border-radius: 7px;
  padding-top: 5px;
  padding-bottom: 5px;
  padding-right: 10px;
  padding-left: 10px;
  box-shadow: none;
}

.noOutline:is(:hover, :focus, :active, :focus-visible, .show) {
  outline: none !important;
}

.modalContent {
  width: var(--modal-width);
  max-width: var(--modal-max-width);
}

.subtleBlueGrey {
  color: var(--subtle-blue-grey);
  text-decoration: none;
}

.subtleBlueGrey:hover {
  color: var(--subtle-blue-grey-hover);
  text-decoration: underline;
}

.closeButton {
  color: var(--close-button-text);
  border: none;
  background-color: var(--close-button-bg);
}

.dropdown {
  background-color: var(--sortBtn-bg) !important;
  min-width: 150px;
  border: 1px solid var(--dropdown-border-color);
  color: var(--dropdown-font-color) !important;
  position: relative;
  display: inline-block;
  /* margin-top: 10px;
  margin-bottom: 10px; */
}

.dropdown:is(
    :hover,
    :focus,
    :active,
    :focus-visible,
    .show,
    :disabled,
    :checked
  ) {
  box-shadow: 2.5px 2.5px 2.5px var(--dropdown-shadow);
  border: 1px solid var(--dropdown-border) !important;
  color: var(--dropdown-font) !important;
}

.dropdown:is(:focus, :focus-visible) {
  outline: 2px solid var(--highlight-color, var(--search-button-bg));
  border: 1px solid var(--dropdown-border);
}

.dropdown:not(:focus) {
  /* background-color: var(--bs-white);
  border: 1px solid var(--brown-color);
  color: var(--brown-color) !important; */
}

/* .dropdown:disabled {
  background-color: transparent !important;
  border: 1px solid var(--brown-color);
  color: var(--brown-color) !important;
} */

.dropdownItem {
  background-color: var(--dropdown-item-bg) !important;
  color: var(--dropdown-item-text) !important;
  border: none !important;
  box-shadow: var(--dorpdownItem-hover-shadow);
}

.dropdownItem:focus,
.dropdownItem:hover {
  outline: 2px solid var(--highlight-color, var(--search-button-bg));
}

.dropdownItem:hover,
.dropdownItem:focus,
.dropdownItem:active {
  background-color: var(
    --dropdown-hover-color,
    var(--grey-border-box-color)
  ) !important;
  color: var(--dropdown-font) !important;
  outline: none !important;
}

.input {
  flex: 1;
  position: relative;
  margin-right: 80px;
  width: 425px;
}

.input:active {
  box-shadow: 2.5px 2.5px 2.5px rgba(0, 0, 0, 0.3) !important;
  background-color: var(--create-button-bg-color);
  border-color: var(--input-shadow) !important;
  color: var(--input-text-color);
}

.input:focus {
  box-shadow: 2.5px 2.5px 2.5px rgba(0, 0, 0, 0.3) !important;
  border-color: var(--input-shadow) !important;
}

.eventCreatebtn {
  display: flex;
  flex-direction: row;
  gap: 10px;
}

.btnsContainer {
  display: flex;
  margin: 2.5rem 0;
  align-items: center;
  gap: 10px;
}

.btnsContainer .btnsBlock {
  display: flex;
  width: max-content;
}

.btnsContainerBlockAndUnblock {
  display: flex;
  margin: 2.5rem 0 2.5rem 0;
}

.btnsContainerBlockAndUnblock .btnsBlockBlockAndUnblock {
  display: flex;
}

.btnsContainerBlockAndUnblock .btnsBlockBlockAndUnblock button {
  margin-left: 1rem;
  display: flex;
  justify-content: center;
  align-items: center;
}

.btnsContainerBlockAndUnblock .inputContainerBlockAndUnblock {
  flex: 1;
  position: relative;
}

.btnsContainerBlockAndUnblock .inputBlockAndUnblock {
  width: 70%;
  position: relative;
}

.btnsContainerBlockAndUnblock input {
  outline: 1px solid var(--bs-gray-400);
}

.btnsContainer .input button {
  width: 52px;
}

.deleteButton {
  background-color: var(--delete-button-bg);
  color: var(--delete-button-color);
  border: none;
  padding: 5px 20px;
  display: flex;
  align-items: center;
  margin-top: 20px;
  margin-right: auto;
  margin-left: auto;
  gap: 8px;
}

.deleteButton:is(:hover, :active) {
  background-color: var(--delete-button-color) !important;
  color: white;
}

.actionItemDeleteButton {
  background-color: var(--delete-button-bg) !important;
  color: var(--delete-button-color) !important;
}

.actionItemDeleteButton:hover {
  box-shadow: var(--drop-shadow);
}

.actionsButton {
  background-color: var(--search-button-bg);
  color: var(--action-button-text);
  border: 1px solid var(--search-button-bg) !important;
}

.actionsButton:hover {
  box-shadow: 2.5px 2.5px 2.5px rgba(0, 0, 0, 0.3);
  background-color: var(--search-button-bg) !important;
  color: var(--brown-color) !important;
  border: 1px solid var(--search-button-bg) !important;
}

.eventManagementBtn {
  color: var(--eventManagement-button-text);
  background-color: var(--eventManagement-button-bg) !important;
  border-color: var(--eventManagement-button-border) !important;
}

.eventManagementBtn:hover {
  color: var(--eventManagement-button-text) !important;
  border-color: var(--eventManagement-button-border);
}

.eventManagementSelectedBtn {
  color: var(--action-button-text);
  background-color: var(--sidebar-option-bg) !important;
  border: 1px solid var(--eventManagement-button-text) !important;
}

.eventManagementSelectedBtn:hover {
  color: var(--action-button-text) !important;
  border: 1px solid var(--eventManagement-button-text);
}

.createButton {
  background-color: var(--create-button-bg-color) !important;
  color: var(--create_button-text) !important;
  /* margin-top: 10px; */
  /* margin-left: 5px; */
  border: 1px solid var(--createButton-border) !important;
}

.createButton:hover {
  box-shadow: var(--dorpdownItem-hover-shadow);
  background-color: var(--create-button-bg-color) !important;
  color: var(--create_button-text) !important;
  border: 1px solid var(--create-button-border) !important;
}

.createButton:active {
  color: var(--eventManagement-button-text) !important;
  background-color: var(--table-bg) !important;
  border: 1px solid var(--eventManagement-button-text) !important;
}

.visuallyHidden {
  position: absolute;
  width: 1px;
  height: 1px;
  padding: 0;
  margin: -1px;
  overflow: hidden;
  clip: rect(0, 0, 0, 0);
  border: 0;
}

.inputField {
  margin-top: 10px;
  margin-bottom: 10px;
  background-color: var(--eventManagement-button-bg);
  border: 1px solid var(--input-shadow);
}

.inputField:focus {
  border: 0.1px solid var(--input-field-border) !important;
  background-color: var(--input-field-bg) !important;
  box-shadow: var(--drop-shadow);
  outline: none;
  transition: box-shadow 0.2s ease;
}

.inputFieldModal {
  margin-bottom: 10px;
  background-color: var(--bs-white);
  box-shadow: 0 1px 1px var(--input-shadow-color);
}

.inputField > button {
  padding-top: 10px;
  padding-bottom: 10px;
}

.searchButton {
  --bs-btn-active-color: var(--search-button-bg);
  --bs-btn-active-bg: var(--search-button-bg);
  --bs-btn-active-border-color: var(--search-button-bg);
  margin-bottom: 10px;
  background-color: var(--search-button-bg) !important;
  border-color: var(--search-button-bg) !important;
  color: var(--action-button-text);
  position: absolute;
  z-index: 10;
  bottom: 0;
  right: 0;
  display: flex;
  justify-content: center;
  align-items: center;
  transition:
    box-shadow 0.2s ease,
    transform 0.2s ease;
}

.searchButton:hover {
  background-color: var(--search-button-bg);
  border-color: var(--search-button-bg);
  box-shadow: var(--hover-shadow);
  color: var(--davys-grey) !important;
}

.searchButton:active {
  transform: scale(0.95);
  background-color: var(--search-button-bg) !important;
  border-color: transparent !important;
}

.addButton {
  margin-bottom: 10px;
  color: var(--addButton-font);
  background-color: var(--light-blue);
  border-color: var(--addButton-bg);
  --bs-btn-focus-box-shadow: none;
}

.addButton:is(:hover, :active, :focus-visible) {
  background-color: var(--dark-blue) !important;
  border-color: var(--search-button-border);
}

.addButton:disabled {
  margin-bottom: 10px;
  background-color: var(--disabled-btn);
  border-color: var(--addButton-bg);
}

.outlineBtn {
  margin-bottom: 10px;
  background-color: var(--outlineBtn-bg);
  color: var(--outlineBtn-color);
  border-color: var(--outlineBtn-border);
}

.outlineBtn:is(:hover, :active) {
  margin-bottom: 10px;
  background-color: var(--outlineBtn-hover-bg) !important;
  color: var(--outlineBtn-bg) !important;
  border-color: var(--outlineBtn-hover-bg);
}

.outlineBtn:disabled {
  margin-bottom: 10px;
  background-color: var(--outlineBtn-bg);
  color: var(--outlineBtn-disabled);
  border-color: var(--outlineBtn-disabled);
}

.slider .MuiSlider-track {
  background-color: var(--slider-bg) !important;
}

.removeButton {
  margin-bottom: 10px;
  background-color: var(--delete-button-bg);
  color: var(--remove-button-color);
  margin-right: 10px;
  --bs-btn-border-color: #dc3545;
}

.removeButton:is(:hover, :active, :focus) {
  background-color: var(--delete-button-color) !important;
  border-color: var(--delete-button-color);
  color: white;
}

.yesButton {
  background-color: var(--search-button-bg);
  border-color: var(--search-button-border);
}

.regularBtn {
  background-color: var(--search-button-bg);
  border-color: var(--search-button-border);
}

.regularBtn:is(:hover, :active) {
  background-color: var(--regularBtn-hover-bg) !important;
  color: var(--regularBtn-font);
  border-color: var(--search-button-border) !important;
}

.activeTab {
  background-color: var(--activeTab-bg);
  color: var(--activeTab-color);
  border-color: var(--activeTab-color);
  align-items: center;
  position: relative;
  outline: none;
}

.activeTab:focus-visible {
  outline: 2px solid var(--activeTab-color);
  outline-offset: 2px;
}

.activeTab:is(:hover, :focus, :active) {
  background-color: var(--activeTab-hover-bg) !important;
  color: var(--activeTab-hover-color);
  border-color: var(--activeTab-hover-bg) !important;
  align-items: center;
}

.inActiveTab {
  background-color: var(--inActiveTab-bg);
  color: var(--inActiveTab-color);
  border-color: var(--inActiveTab-color);
  align-items: center;
  position: relative;
  outline: none;
}

.inActiveTab:focus-visible {
  outline: 2px solid var(--inActiveTab-color);
  outline-offset: 2px;
}

.inActiveTab:is(:hover, :focus, :active) {
  background-color: var(--inActiveTab-hover-bg) !important;
  color: var(--inActiveTab-hover-color);
  border-color: var(--inActiveTab-hover-border) !important;
  align-items: center;
}

.searchIcon {
  color: var(--searchIcon-color);
}

.infoButton {
  background-color: var(--search-button-bg) !important;
  border-color: var(--search-button-border);
  color: var(--infoButton-font);
  margin-right: 0.5rem;
  border-radius: 0.25rem;
}

.infoButton:hover {
  background-color: var(--light-blue-color);
  border-color: var(--search-button-border);
  color: var(--info-button-text) !important;
  box-shadow: var(--drop-shadow);
}

.TableImage {
  object-fit: cover;
  /* margin-top: px !important; */
  margin-right: 5px;
  width: var(--table-image-size) !important;
  height: var(--table-image-size) !important;
  border-radius: 100% !important;
}

.tableHead {
  color: var(--table-head-color);
  border-radius: var(--table-head-radius) !important;
  padding: 20px;
  margin-top: 20px;
}

.rowBackground {
  background-color: var(--eventManagement-button-bg);
  color: var(--dropdown-item-text);
  max-height: 120px;
  overflow-y: auto;
}

.scrollContainer {
  height: 100px;
  overflow-y: auto;
  margin-bottom: 1rem;
}

.memberBadge {
  display: flex;
  align-items: center;
  padding: 5px 10px;
  border-radius: 12px;
  box-shadow: 0 1px 3px var(--bs-gray-400);
  max-width: calc(100% - 2rem);
}

.loadingDiv {
  min-height: 300px;
  display: flex;
  justify-content: center;
  align-items: center;
}

.tagBadge {
  display: flex;
  align-items: center;
  padding: 5px 10px;
  border-radius: 12px;
  box-shadow: 0 1px 3px var(--bs-gray-400);
  max-width: calc(100% - 2rem);
}

.tableHeader {
  background-color: var(--table-head-bg);
  color: var(--table-header-color);
  font-size: var(--font-size-header);
}

.editButton {
  background-color: var(--light-blue);
  color: var(--editButton-font);
  border-color: var(--grey-bg-color);
  --bs-btn-active-bg: var(--dark-blue);
  --bs-btn-active-border-color: var(--grey-bg-color);
}

.editButton:is(:hover, :active) {
  background-color: var(--dark-blue);
  border-color: var(--search-button-border);
  box-shadow: none;
}

.errorContainer {
  min-height: 100vh;
}

.errorIcon {
  transform: scale(1.5);
  color: var(--bs-danger, var(--delete-button-color));
  margin-bottom: 1rem;
  /* Add error icon for non-color indication */
  &::before {
    content: '⚠️';
    margin-right: 0.5rem;
  }
}

.tag-template-name {
  position: absolute;
  left: 14.91px;
  top: 27.03px;
  width: 58.55px;
  height: 5.67px;
  text-align: center;
  font-family: 'Roboto', sans-serif;
  font-size: 16px;
  letter-spacing: 0;
  line-height: 1;
  color: var(--light-dark-green);
}

.subTagsLink i {
  visibility: hidden;
}

.subTagsLink:hover,
.subTagsLink:focus {
  color: var(--subtle-blue-grey-hover);
  font-weight: 600;
  text-decoration: underline;
}

.subTagsLink:hover i,
.subTagsLink:focus i {
  visibility: visible;
}

.manageTagScrollableDiv {
  scrollbar-width: thin;
  scrollbar-color: var(--bs-gray-400) var(--bs-white);
  max-height: calc(100vh - 18rem);
  overflow: auto;
  margin-top: 20px !important;
}

.tagsBreadCrumbs:hover {
  color: var(--blue-color);
  font-weight: 600;
  text-decoration: underline;
}

.orgUserTagsScrollableDiv {
  scrollbar-width: auto;
  scrollbar-color: var(--bs-gray-400) var(--bs-white);

  max-height: calc(100vh - 18rem);
  overflow: auto;
  position: sticky;
}

input[type='checkbox']:checked + label {
  background-color: var(--subtle-blue-grey) !important;
}

input[type='radio']:checked + label:hover {
  color: var(--table-header-color) !important;
}

.actionItemsContainer {
  height: 90vh;
}

.actionItemModal {
  max-width: 80vw;
  margin-top: 2vh;
  margin-left: 13vw;
}

.datediv {
  display: flex;
  flex-direction: row;
}

.datebox {
  width: 90%;
  border-radius: 7px;
  outline: none;
  box-shadow: none;
  padding-top: 2px;
  padding-bottom: 2px;
  padding-right: 5px;
  padding-left: 5px;
  margin-right: 5px;
  margin-left: 5px;
}

hr {
  border: none;
  height: 1px;
  background-color: var(--bs-gray-500);
  margin: 1rem;
}

.iconContainer {
  display: flex;
  justify-content: flex-end;
}

.icon {
  margin: 1px;
}

.message {
  margin-top: 25%;
  display: flex;
  justify-content: center;
  align-items: center;
  flex-direction: column;
}

.preview {
  display: flex;
  flex-direction: row;
  font-weight: 900;
  font-size: 16px;
  color: var(--davys-grey);
}

.rankings {
  aspect-ratio: 1;
  border-radius: 50%;
  width: 50px;
}

.toggleGroup {
  width: 50%;
  min-width: 20rem;
  margin: 0.5rem 0rem;
}

.toggleBtn {
  padding: 0rem;
  height: 2rem;
  display: flex;
  justify-content: center;
  align-items: center;
  background-color: var(--create-button-bg-color) !important;
  color: var(--eventManagement-button-text) !important;
  border: 1px solid var(--create-button-border) !important;
}

.switch input {
  /* box-shadow: 0 0 0.1rem 0.2rem var(--light-blue); */
  --bs-form-switch-bg: transparent;
}

.switch input:checked {
  background-color: var(--dark-blue);
  border-color: var(--dark-blue);
  box-shadow: 0 0 0.1rem 0.2rem var(--light-blue);
}

.pageNotFound {
  position: relative;
  bottom: 20px;
}

.pageNotFound h3 {
  font-family: 'Roboto', sans-serif;
  font-weight: normal;
  letter-spacing: 1px;
}

.pageNotFound .brand span {
  margin-top: 50px;
  font-size: 40px;
}

.pageNotFound .brand h3 {
  font-weight: 300;
  margin: 10px 0 0 0;
}

.pageNotFound h1.head {
  font-size: 250px;
  font-weight: 900;
  color: var(--light-blue);
  letter-spacing: 25px;
  margin: 10px 0 0 0;
}

.pageNotFound h1.head span {
  position: relative;
  display: inline-block;
}
.pageNotFound h1.head span:before,
.pageNotFound h1.head span:after {
  position: absolute;
  top: 50%;
  width: 50%;
  height: 1px;
  background: var(--white);
  content: '';
}
.pageNotFound h1.head span:before {
  left: -55%;
}

.pageNotFound h1.head span:after {
  right: -55%;
}

.pledgeContainer {
  margin: 0.6rem 0;
}

.container {
  min-height: 100vh;
}

.pledgeModal {
  max-width: 80vw;
  margin-top: 2vh;
  margin-left: 13vw;
}

.greenregbtnPledge {
  margin-top: 15px;
  border: 1px solid var(--bs-gray-300);
  border-color: var(--grey-bg-color);
  box-shadow: 0 2px 2px var(--grey-border-box-color);
  padding: 10px 10px;
  border-radius: 5px;
  background-color: var(--search-button-bg);
  width: 100%;
  font-size: 16px;
  color: var(--bs-white);
  outline: none;
  font-weight: 600;
  cursor: pointer;
  transition:
    transform 0.2s,
    box-shadow 0.2s;
}

.btnsContainerPledge {
  display: flex;
  gap: 0.8rem;
  margin: 2.2rem 0 0.8rem 0;
}

.btnsContainerPledge .inputPledge {
  flex: 1;
  min-width: 18rem;
  position: relative;
}

.btnsContainerPledge input {
  outline: 1px solid var(--bs-gray-400);
}

.btnsContainerPledge .inputPledge button {
  width: 52px;
}

.inputFieldPledge {
  background-color: var(--bs-white);
  box-shadow: 0 1px 1px var(--light-blue);
}

.dropdownPledge {
  background-color: var(--bs-white);
  border: 1px solid var(--bs-primary);
  position: relative;
  display: inline-block;
  color: var(--bs-primary);
}

.rowBackgroundPledge {
  background-color: var(--bs-white);
  max-height: 120px;
}

.TableImagePledge {
  object-fit: cover;
  width: calc(var(--table-image-size) / 2) !important;
  height: calc(var(--table-image-size) / 2) !important;
  border-radius: 100% !important;
}

.imageContainerPledge {
  display: flex;
  align-items: center;
  justify-content: center;
}

.pledgerContainer {
  display: flex;
  align-items: center;
  justify-content: center;
  margin: 0.1rem 0.25rem;
  gap: 0.25rem;
  padding: 0.25rem 0.45rem;
  border-radius: 0.35rem;
  background-color: var(--bs-primary-rgb, 49, 187, 107, 0.2);
  height: 2.2rem;
  margin-top: 0.75rem;
}

.noOutlinePledge input {
  outline: none;
}

.overviewContainer {
  display: flex;
  gap: 7rem;
  width: 100%;
  justify-content: space-between;
  margin: 1.5rem 0 0 0;
  padding: 1.25rem 2rem;
  background-color: var(--off-white-color);

  box-shadow: var(--black-shadow-color) 0px 1px 4px;
  border-radius: 0.5rem;
}

.titleContainer {
  display: flex;
  flex-direction: column;
  gap: 0.6rem;
}

.titleContainer h3 {
  font-size: 1.75rem;
  font-weight: 750;
  color: var(--davys-grey);
  margin-top: 0.2rem;
}

.titleContainer span {
  font-size: 0.9rem;
  margin-left: 0.5rem;
  font-weight: lighter;
  color: var(--grey-bg-color-dark);
}

.titleContainerVolunteer {
  display: flex;
  flex-direction: column;
  gap: 0.1rem;
}

.titleContainerVolunteer h3 {
  font-size: 1.25rem;
  font-weight: 750;
  color: #5e5e5e;
  margin-top: 0.2rem;
}

.raisedAmount {
  display: flex;
  justify-content: center;
  align-items: center;
  font-size: 1.25rem;
  font-weight: 750;
  color: var(--davys-grey);
}

.progressContainer {
  display: flex;
  flex-direction: column;
  gap: 0.5rem;
  flex-grow: 1;
}

.progress {
  margin-top: 0.2rem;
  display: flex;
  flex-direction: column;
  gap: 0.3rem;
}

/* .progressBar .bg-info {
  background-color: #286fe0 !important;
} */

.progressBar {
  margin: 0rem 0.75rem;
  width: 100%;
  font-size: 0.9rem;
  height: 1.25rem;
}

.progressAccordion {
  display: flex;
  width: 45rem;
}

.progressBarAccordion {
  margin: 0rem 0.75rem;
  width: 100%;
  font-size: 0.9rem;
  height: 1.25rem;
}

.endpoints {
  display: flex;
  position: relative;
  font-size: 0.85rem;
}

.start {
  position: absolute;
  top: 0px;
}

.end {
  position: absolute;
  top: 0px;
  right: 0px;
}

.moreContainer {
  display: flex;
  align-items: center;
}

.moreContainer:hover {
  text-decoration: underline;
  cursor: pointer;
}

.popup {
  z-index: 50;
  border-radius: 0.5rem;
  font-family: sans-serif;
  font-weight: 500;
  font-size: 0.875rem;
  margin-top: 0.5rem;
  padding: 0.75rem;
  border: 1px solid #e2e8f0;
  background-color: var(--bs-white);
  color: var(--black);
  box-shadow: 0 0.5rem 1rem rgb(0 0 0 / 0.15);
  display: flex;
  flex-direction: column;
  gap: 0.5rem;
}

.popupExtra {
  max-height: 15rem;
  overflow-y: auto;
}

.toggleGroupPledge {
  width: 50%;
  min-width: 27.75rem;
  margin: 0.5rem 0rem;
}

.toggleBtnPledge {
  padding: 0rem;
  height: 30px;
  display: flex;
  justify-content: center;
  align-items: center;
  border-color: var(--grey-border-box-color);
}

.toggleBtnPledge:is(:focus, :active, :checked) + label {
  color: black !important;
  border-color: black !important;
}

.toggleBtnPledge:not(:checked) + label {
  color: var(--subtle-blue-grey-hover) !important;
}

.toggleBtnPledge:is(:hover) + label {
  color: var(--light-blue) !important;
}

.card {
  width: fit-content;
}
.cardContainer {
  width: 300px;
}

.ratingFilled {
  color: var(--rating-star-filled); /* Color for filled stars */
}

.ratingHover {
  color: var(--rating-star-hover); /* Color for star on hover */
}
.cardHeader {
  padding: 1.25rem 1rem 1rem 1rem;
  border-bottom: 1px solid var(--bs-gray-200);
  display: flex;
  justify-content: space-between;
  align-items: center;
}

.cardHeader .cardTitle {
  font-size: 1.5rem;
}

.formLabel {
  font-weight: normal;
  padding-bottom: 0;
  font-size: 1rem;
  color: var(--black-color);
}

.cardBody {
  min-height: 180px;
}

.cardBody .textBox {
  margin: 0 0 3rem 0;
  color: var(--bs-secondary);
}

.socialInput {
  height: 2.5rem;
}

.eventContainer {
  display: flex;
  align-items: start;
}

.eventDetailsBox {
  position: relative;
  box-sizing: border-box;
  background: var(--primary-bg-color);
  width: 66%;
  padding: 0.3rem;
  border: 1px solid var(--create-button-border);
  border-radius: 8px;
  margin-bottom: 0;
  margin-top: 20px;
}
.ctacards {
  padding: 20px;
  width: 100%;
  display: flex;
  background-color: var(--primary-bg-color);
  margin: 0 4px;
  justify-content: space-between;
  align-items: center;
  border: 1px solid var(--create-button-border);
  border-radius: 8px;
}
.ctacards span {
  color: var(--dimp-white);
  font-size: small;
}

.justifyspOrganizationEvents {
  /* display: flex; */
  justify-content: space-between;
  margin-top: 20px;
}

.titlemodalOrganizationEvents {
  color: var(--grey-bg-color-dark);
  font-weight: 600;
  font-size: 20px;
  margin-bottom: 20px;
  padding-bottom: 5px;
  border-bottom: 3px solid var(--table-bg-color);
  width: 65%;
}

.closeButtonOrganizationEvents {
  color: var(--delete-button-color);
  margin-right: 5px;
  background-color: var(--delete-button-bg);
  border: var(--primary-bg-color);
}

.closeButtonOrganizationEvents:hover {
  color: var(--delete-button-bg) !important;
  background-color: var(--delete-button-color) !important;
  border: var(--primary-bg-color);
}

.datedivOrganizationEvents {
  display: flex;
  flex-direction: row;
  margin-bottom: 15px;
}

.dateboxOrganizationEvents {
  width: 90%;
  border-radius: 7px;
  border-color: var(--grey-border-box-color);
  outline: none;
  box-shadow: none;
  padding: 2px 5px;
  margin-right: 5px;
  margin-left: 5px;
}

.dispflexOrganizationEvents {
  display: flex;
  align-items: center;
  justify-content: space-between;
}

.dispflexOrganizationEvents > input {
  border: none;
  box-shadow: none;
  margin-top: 5px;
}

.checkboxdiv {
  display: flex;
  margin-bottom: 5px;
}

.checkboxdiv > div {
  width: 50%;
}

.createButtonOrganizationEvents {
  background-color: var(--search-button-bg) !important;
  color: var(--black-color) !important;
  margin: 15px 0 0;
  padding: 10px 10px;
  border-radius: 5px;
  font-size: 16px;
  outline: none;
  font-weight: 600;
  cursor: pointer;
  transition:
    transform 0.2s,
    box-shadow 0.2s;
  width: 100%;
  border: 1px solid var(--search-button-border);
}

.createButtonOrganizationEvents:hover {
  background-color: var(--bs-primary) !important;
  color: var(--primary-bg-color) !important;
  border: 1px solid var(--search-button-border) !important;
}

.time {
  display: flex;
  justify-content: space-between;
  padding: 15px;
  padding-bottom: 0px;
  width: 33%;
  border: 1px solid var(--input-shadow);
  box-sizing: border-box;
  background: var(--primary-bg-color);
  box-shadow: 0 3px 8px rgba(0, 0, 0, 0.1);
  border-radius: 20px;
  background: var(--white-color);
  border-radius: 8px;
  margin-bottom: 0;
  margin-top: 20px;
  margin-left: 10px;
}

.startTime,
.endTime {
  display: flex;
  font-size: 20px;
}

.to {
  padding-right: 10px;
}

.startDate,
.endDate {
  color: var(--background-primary);
  font-size: 14px;
}

.titlename {
  font-weight: 600;
  font-size: 25px;
  padding: 15px;
  padding-bottom: 0px;
  width: 50%;
  overflow: hidden;
  text-overflow: ellipsis;
  white-space: nowrap;
}

.description {
  color: var(--background-primary);
  font-weight: 300;
  font-size: 14px;
  word-wrap: break-word;
  padding: 15px;
  padding-bottom: 0px;
}

.toporgloc {
  font-size: 16px;
  padding: 0.5rem;
}

.toporgloc span {
  color: var(--background-primary);
}

.eventAgendaItemContainer h2 {
  margin: 0.6rem 0;
}

@media (max-width: 768px) {
  .btnsContainer {
    margin-bottom: 0;
    display: flex;
    flex-direction: column;
  }

  .createAgendaItemButton {
    position: absolute;
    top: 1rem;
    right: 2rem;
  }
}

.customcell {
  background-color: var(--sidebar-option-bg) !important;
  color: var(--table-header-color) !important;
  font-size: medium !important;
  font-weight: 500 !important;
  padding-top: 15px !important;
  padding-bottom: 15px !important;
}

.eventsAttended,
.membername {
  color: var(--blue-color);
}
.actionBtn {
  background-color: var(--primary-bg-color) !important;
}
.actionBtn:hover,
.actionBtn:focus,
.actionBtn:active {
  color: var(--light-more-green) !important;
}

.table-body > .table-row {
  background-color: var(--primary-bg-color) !important;
}

.table-body > .table-row:nth-child(2n) {
  background: var(--light-blue) !important;
}

.organizationFundCampaignContainer {
  margin: 0.5rem 0;
}

.rowBackgroundOrganizationFundCampaign {
  background-color: var(--bs-white);
  max-height: 120px;
}

.campaignModal {
  max-width: 80vw;
  margin-top: 2vh;
  margin-left: 13vw;
}

.greenregbtnOrganizationFundCampaign {
  margin: 1rem 0 0;
  margin-top: 15px;
  /* border: 1px solid var(--search-button-bg); */
  border-color: var(--grey-bg-color);
  box-shadow: 0 2px 2px var(--grey-border-box-color);
  padding: 10px 10px;
  border-radius: 5px;
  background-color: var(--search-button-bg);
  width: 100%;
  font-size: 16px;
  color: var(--bs-white);
  outline: none;
  font-weight: 600;
  cursor: pointer;
  transition:
    transform 0.2s,
    box-shadow 0.2s;
  flex: 1;
}

.greenregbtnOrganizationFundCampaign:hover {
  background-color: #286fe0;
  border-color: var(--grey-bg-color);
}

.goalButtonOrganizationFundCampaign {
  border: 1px solid var(--grey-border-box-color) !important;
  color: var(--grey-bg-color-dark) !important;
  width: 75%;
  padding: 10px;
  border-radius: 8px;
  display: block;
  margin: auto;
  box-shadow: 5px 5px 4px 0px rgba(49, 187, 107, 0.12);
}

.redregbtn {
  margin: 1rem 0 0;
  margin-top: 15px;
  border: 1px solid var(--grey-border-box-color);
  box-shadow: 0 2px 2px var(--grey-border-box-color);
  padding: 10px 10px;
  border-radius: 5px;
  width: 100%;
  font-size: 16px;
  color: var(--bs-white);
  outline: none;
  font-weight: 600;
  cursor: pointer;
  transition:
    transform 0.2s,
    box-shadow 0.2s;
  width: 100%;
  flex: 1;
}

.campaignNameInfo {
  font-size: medium;
  cursor: pointer;
}
.campaignNameInfo:hover {
  color: var(--blue-color);
  transform: translateY(-2px);
}

.inputFieldOrganizationFundCampaign {
  background-color: var(--bs-white);
  box-shadow: 0 1px 1px var(--search-button-bg);
}

.dropdownOrganizationFundCampaign {
  background-color: var(--bs-white);
  border: 1px solid var(--grey-border-box-color);
  position: relative;
  display: inline-block;
  color: var(--grey-bg-color-dark);
}

.btnsContainerOrganizationFundCampaign {
  display: flex;
  margin: 2rem 0 2rem 0;
  gap: 0.8rem;
}

.btnsContainerOrganizationFundCampaign .btnsBlockOrganizationFundCampaign {
  display: flex;
  gap: 0.8rem;
}

.btnsContainerOrganizationFundCampaign
  .btnsBlockOrganizationFundCampaign
  div
  button {
  display: flex;
  margin-left: 1rem;
  justify-content: center;
  align-items: center;
}

.btnsContainerOrganizationFundCampaign .inputOrganizationFundCampaign {
  flex: 1;
  position: relative;
}

.btnsContainerOrganizationFundCampaign input {
  outline: 1px solid var(--bs-gray-400);
}

.btnsContainerOrganizationFundCampaign .inputOrganizationFundCampaign button {
  width: 52px;
}

@media (max-width: 1020px) {
  .btnsContainerOrganizationFundCampaign {
    flex-direction: column;
    margin: 1.5rem 0;
  }

  .btnsContainerOrganizationFundCampaign .btnsBlockOrganizationFundCampaign {
    margin: 1.5rem 0 0 0;
    justify-content: space-between;
  }

  .btnsContainerOrganizationFundCampaign
    .btnsBlockOrganizationFundCampaign
    div
    button {
    margin: 0;
  }

  .createFundBtn {
    margin-top: 0;
  }
}

@media screen and (max-width: 575.5px) {
  .mainpageright {
    width: 98%;
  }
}

/* For mobile devices  */

@media (max-width: 520px) {
  .btnsContainerOrganizationFundCampaign {
    margin-bottom: 0;
  }

  .btnsContainerOrganizationFundCampaign .btnsBlockOrganizationFundCampaign {
    display: block;
    margin-top: 1rem;
    margin-right: 0;
  }

  .btnsContainerOrganizationFundCampaign
    .btnsBlockOrganizationFundCampaign
    div
    button {
    margin-bottom: 1rem;
    margin-right: 0;
    width: 100%;
  }
}

@media (max-width: 1024px) {
  .pageNotFound h1.head {
    font-size: 200px;
    letter-spacing: 25px;
  }
}

@media (max-width: 768px) {
  .pageNotFound h1.head {
    font-size: 150px;
    letter-spacing: 25px;
  }
}

@media (max-width: 640px) {
  .pageNotFound h1.head {
    font-size: 150px;
    letter-spacing: 0;
  }
}

@media (max-width: 480px) {
  .pageNotFound .brand h3 {
    font-size: 20px;
  }
  .pageNotFound h1.head {
    font-size: 130px;
    letter-spacing: 0;
  }
  .pageNotFound h1.head span:before,
  .pageNotFound h1.head span:after {
    width: 40%;
  }
  .pageNotFound h1.head span:before {
    left: -45%;
  }
  .pageNotFound h1.head span:after {
    right: -45%;
  }
  .pageNotFound p {
    font-size: 18px;
  }
}

@media (max-width: 320px) {
  .pageNotFound .brand h3 {
    font-size: 16px;
  }
  .pageNotFound h1.head {
    font-size: 100px;
    letter-spacing: 0;
  }
  .pageNotFound h1.head span:before,
  .pageNotFound h1.head span:after {
    width: 25%;
  }
  .pageNotFound h1.head span:before {
    left: -30%;
  }
  .pageNotFound h1.head span:after {
    right: -30%;
  }
}
@media (max-width: 520px) {
  .btnsContainer {
    margin-bottom: 0;
  }

  .btn {
    flex-direction: column;
    justify-content: center;
  }

  .btnsContainer .btnsBlock {
    display: block;
    margin-top: 1rem;
    margin-right: 0;
  }

  .btnsContainer .btnsBlock div {
    flex: 1;
  }

  .btnsContainer .btnsBlock div[title='Sort organizations'] {
    margin-right: 0.5rem;
  }

  .btnsContainer .btnsBlock button {
    margin-bottom: 1rem;
    margin-right: 0;
    width: 100%;
  }
}

@media (max-width: 1120px) {
  .contract {
    padding-left: calc(250px + 2rem + 1.5rem);
  }

  .listBox .itemCard {
    width: 100%;
  }

  .collapseSidebarButton {
    width: calc(250px + 2rem);
  }
}

@media (max-width: 1020px) {
  .btnsContainer {
    flex-direction: column;
    margin: 1.5rem 0;
  }

  .btn {
    flex-direction: column;
    justify-content: center;
  }

  .btnsContainer > div {
    width: 100% !important;
    max-width: 100% !important;
    box-sizing: border-box;
  }

  .btnsContainer .btnsBlock {
    display: block;
    margin: 1.5rem 0 0 0;
    justify-content: space-between;
  }

  .btnsContainer .btnsBlock button {
    margin-bottom: 1rem;
    margin-right: 0;
    width: 100%;
  }

  .btnsContainer .btnsBlock div button {
    margin-right: 1.5rem;
  }
}

@-webkit-keyframes load8 {
  0% {
    -webkit-transform: rotate(0deg);
    transform: rotate(0deg);
  }
  100% {
    -webkit-transform: rotate(360deg);
    transform: rotate(360deg);
  }
}

@keyframes load8 {
  0% {
    -webkit-transform: rotate(0deg);
    transform: rotate(0deg);
  }
  100% {
    -webkit-transform: rotate(360deg);
    transform: rotate(360deg);
  }
}
.btnsContainer .input {
  flex: 1;
  position: relative;
  max-width: 60%;
  justify-content: space-between;
}

.btnsContainer input {
  outline: 1px solid var(--bs-gray-400);
}

.list_box {
  height: auto;
  overflow-y: auto;
  width: 100%;
}

.fundName {
  font-weight: 600;
  cursor: pointer;
}

.modalHeader {
  border: none;
  padding-bottom: 0;
  background-color: var(--primary-bg-color) !important;
  padding: 1rem 1rem;
  color: #000000;
}

.modalHeader div {
  color: #000000 !important;
}

.label {
  color: var(--bs-emphasis-color);
}

.fundModal {
  max-width: 80vw;
  margin-top: 2vh;
  margin-left: 13vw;
}

.btnsContainer .btnsBlock button {
  margin-left: 1rem;
  display: flex;
  justify-content: center;
  align-items: center;
}

@media (max-width: 1020px) {
  .btnsContainer .btnsBlock button {
    margin-left: 0;
  }
}

.errorMessage {
  margin-top: 25%;
  display: flex;
  justify-content: center;
  align-items: center;
  flex-direction: column;
}

.tableHeaders {
  background-color: var(--bs-primary-text-emphasis);
  color: var(--bs-white);
  font-size: 1rem;
}

.rowBackgrounds {
  background-color: var(--bs-white);
  max-height: 120px;
  overflow-y: auto; /* Handle content overflow */
}

.noBorderRow td {
  border: none !important;
}

.subTagsLink {
  color: var(--blue-color);
  font-weight: 500;
  cursor: pointer;
  /* Prevent layout shift */
  &::after {
    display: block;
    content: attr(data-text);
    font-weight: 600;
    height: 0;
    overflow: hidden;
    visibility: hidden;
  }
}

.tagsBreadCrumbs {
  color: var(--bs-gray);
  cursor: pointer;
  /* Prevent layout shift */
  &::after {
    display: block;
    content: attr(data-text);
    font-weight: 600;
    height: 0;
    overflow: hidden;
    visibility: hidden;
  }
}

.tagsBreadCrumbs:hover,
.tagsBreadCrumbs:focus {
  color: var(--blue-color);
  font-weight: 600;
  text-decoration: underline;
}

.subTagsScrollableDiv {
  scrollbar-width: auto;
  scrollbar-color: var(--bs-gray-400) var(--bs-white);
  max-height: calc(100vh - 18rem);
  overflow: auto;
}

#individualRadio,
#requestsRadio,
#groupsRadio,
.toggleBtn:hover {
  color: var(--brand-primary) !important;
}

.toggleBtn:hover {
  color: var(--dropdown-font-color) !important;
  border: 1px solid var(--create-button-border) !important;
}

input[type='radio']:checked + label {
  color: var(--table-header-color) !important;
  background-color: var(--table-bg-color) !important;
}

input[type='radio']:checked + label:hover {
  color: var(--table-header-color) !important;
}

.dropdownToggle {
  margin-bottom: 0;
  display: flex;
}

.dropdownModalToggle {
  width: 50%;
}

.greenregbtn {
  margin-top: 1rem;
  border: 1px solid var(--greenregbtn-border);
  box-shadow: 0 2px 2px var(--greenregbtn-box-shadow);
  padding: 10px 10px;
  border-radius: 5px;
  background-color: var(--greenregbtn-bg);
  width: 100%;
  font-size: 16px;
  color: var(--greenregbtn-color);
  outline: none;
  font-weight: 600;
  cursor: pointer;
  transition:
    transform 0.2s,
    box-shadow 0.2s;
  width: 100%;
}

.manageBtn {
  margin: 1rem 0 0;
  margin-top: 15px;
  border: 1px solid var(--manageBtn-border);
  box-shadow: 0 2px 2px var(--manageBtn-box-shadow);
  padding: 10px 10px;
  border-radius: 5px;
  font-size: 16px;
  color: var(--manageBtn-color);
  outline: none;
  font-weight: 600;
  cursor: pointer;
  width: 45%;
  transition:
    transform 0.2s,
    box-shadow 0.2s;
}

.removeFilterIcon {
  cursor: pointer;
}

.searchForm {
  display: inline;
}

.view {
  margin-left: 2%;
  font-weight: 600;
  font-size: 16px;
  color: var(--view-color);
}

/* header (search, filter, dropdown) */
.btncon .btnsContainer {
  display: flex;
  margin: 0.5rem 0 1.5rem 0;
}

.btncon .btnsContainer .input {
  flex: 1;
  min-width: 18rem;
  position: relative;
}

.btncon .btnsContainer input {
  outline: 1px solid var(--btncon-input);
}

.btncon .btnsContainer .input button {
  width: 52px;
}

.noOutline input {
  outline: none;
}

.noOutline input:disabled {
  -webkit-text-fill-color: var(--noOutline-input-disables) !important;
}

.noOutline textarea:disabled {
  color: var(--noOutline-textarea-disables) !important;
  opacity: 1;
}

.inputFields {
  background-color: var(--eventManagement-button-bg);
  border: 1px solid var(--create-button-border);
  color: var(--eventManagement-button-bg);
  box-shadow: 0 1px 1px var(--brand-primary);
  width: 375px;
  padding-right: 40px; /* Make room for the button */
  border-radius: 8px; /* Match the image's rounded corners */
}

.inputFields:focus {
  background-color: var(--eventManagement-button-bg) !important;
  border: 1px solid var(--create-button-border) !important;
  box-shadow: var(--dorpdownItem-hover-shadow);
}

.chipIcon {
  height: 0.9rem !important;
}

.chip {
  height: 1.5rem !important;
  margin: 0.15rem 0 0 1.25rem;
}

.active {
  background-color: var(--status-active-bg) !important;
  color: var(--active-color) !important;
  border-color: var(--active-border-color) !important;
}

.pending {
  background-color: var(--status-pending-bg) !important;
  color: var(--pending-color) !important;
  border-color: var(--pending-border-color) !important;
}

.checkboxButton input:checked {
  background-color: var(--checkboxButton-checked-bg);
  border-color: var(--checkboxButton-checked-color);
}

.checkboxButton input:hover {
  box-shadow: var(--drop-shadow);
}

.checkboxButton input:focus {
  border-color: var(--checkbox-focus-border);
  outline: none;
  box-shadow: none;
}

/* Modals */
.itemModal {
  max-width: 80vw;
  margin-top: 2vh;
  margin-left: 13vw;
}

.titlemodal {
  color: var(--titlemodal-color);
  font-weight: 600;
  font-size: 32px;
  width: 65%;
  margin-bottom: 0px;
}

.modalCloseBtn {
  width: 40px;
  height: 40px;
  padding: 1rem;
  display: flex;
  justify-content: center;
  align-items: center;
}

.imageContainer {
  display: flex;
  align-items: center;
  justify-content: center;
  margin-right: 0.5rem;
}

.TableImages {
  object-fit: cover;
  width: var(--image-width, 100%);
  height: var(--image-height, auto);
  border-radius: 0;
  margin-right: var(--image-spacing, 8px);
}

.avatarContainer {
  width: 28px;
  height: 26px;
}

.notJoined {
  height: 300px;
  display: flex;
  justify-content: center;
  align-items: center;
}

/* Modal Table (Groups & Assignments) */
.modalTable {
  max-height: 220px;
  overflow-y: auto;
}

.modalTable img[alt='creator'] {
  height: 24px;
  width: 24px;
  object-fit: contain;
  border-radius: 12px;
  margin-right: 0.4rem;
}

.modalTable img[alt='orgImage'] {
  height: 28px;
  width: 28px;
  object-fit: contain;
  border-radius: 4px;
  margin-right: 0.4rem;
}

.mainContainerUser {
  max-height: 100%;
  overflow: auto;
}

.content {
  height: fit-content;
  min-height: calc(100% - 40px);
}

.containerHeight {
  height: 100vh;
  padding: 1rem 1.5rem 0 calc(300px + 1.5rem);
}

.expand {
  padding-left: 4rem;
  animation: moveLeft 0.9s ease-in-out;
}

.contract {
  padding-left: calc(300px + 2rem + 1.5rem);
  animation: moveRight 0.5s ease-in-out;
}

.collapseSidebarButton {
  position: fixed;
  height: 40px;
  bottom: 0;
  z-index: 9999;
  width: calc(300px);
  background-color: rgba(245, 245, 245, 0.7);
  color: black;
  border: none;
  border-radius: 0px;
}

.collapseSidebarButton:hover,
.opendrawer:hover {
  opacity: 1;
  color: black !important;
}

.opendrawer {
  position: fixed;
  display: flex;
  align-items: center;
  justify-content: center;
  top: 0;
  left: 0;
  width: 40px;
  height: 100vh;
  z-index: 9999;
  background-color: rgba(245, 245, 245);
  border: none;
  border-radius: 0px;
  margin-right: 20px;
  color: black;
}

.opendrawer:hover {
  transition: background-color 0.5s ease;
  background-color: var(--opendrawer-hover);
}
.collapseSidebarButton:hover {
  transition: background-color 0.5s ease;
  background-color: var(--collapseSidebarButton-hover);
}

@media screen and (max-width: 850px) {
  .mainContainer {
    width: 100%;
  }
}

@media (max-height: 650px) {
  .collapseSidebarButton {
    width: 250px;
    height: 20px;
  }
  .opendrawer {
    width: 30px;
  }
}

.orgCard {
  background-color: var(--orgCard-bg);
  margin: 0.5rem;
  height: calc(120px + 2rem);
  padding: 1rem;
  border-radius: 8px;
  outline: 1px solid var(--orgCard-outline);
  position: relative;
}

.orgCard .innerContainer {
  display: flex;
}

.orgCard .innerContainer .orgImgContainer {
  display: flex;
  justify-content: center;
  align-items: center;
  position: relative;
  overflow: hidden;
  border-radius: 4px;
  width: 125px;
  height: 120px;
  object-fit: contain;
  background-color: var(--orgImgContainer-bg);
}

.orgCard .innerContainer .content {
  flex: 1;
  margin-left: 1rem;
  width: 70%;
  margin-top: 0.7rem;
}

.orgCard button {
  position: absolute;
  bottom: 1rem;
  right: 1rem;
  z-index: 1;
}

.joinBtn {
  display: flex;
  justify-content: space-around;
  width: 8rem;
  border-width: medium;
}

.joinedBtn {
  display: flex;
  justify-content: space-around;
  width: 8rem;
}

.withdrawBtn {
  display: flex;
  justify-content: space-around;
  width: 8rem;
}

.orgName {
  text-overflow: ellipsis;
  white-space: nowrap;
  overflow: hidden;
  font-size: 1rem;
}

.orgdesc {
  font-size: 0.9rem;
  color: var(--bs-gray-600);
  overflow: hidden;
  display: -webkit-box;
  -webkit-line-clamp: 1;
  line-clamp: 1;
  -webkit-box-orient: vertical;
  max-width: 20rem;
}

.orgadmin {
  font-size: 0.9rem;
}

.orgmember {
  font-size: 0.9rem;
}

.address {
  overflow: hidden;
  display: -webkit-box;
  -webkit-line-clamp: 1;
  line-clamp: 1;
  -webkit-box-orient: vertical;
  align-items: center;
}

.address h6 {
  font-size: 0.9rem;
  color: var(--address-h6-color);
}

@media (max-width: 1420px) {
  .orgCard {
    width: 100%;
  }
}

@media (max-width: 550px) {
  .orgCard {
    width: 100%;
  }

  .orgCard {
    height: unset;
    margin: 0.5rem 0;
    padding: 1.25rem 1.5rem;
  }

  .orgCard .innerContainer .orgImgContainer {
    margin-bottom: 0.8rem;
  }

  .orgCard .innerContainer {
    flex-direction: column;
  }

  .orgCard .innerContainer .orgImgContainer img {
    height: auto;
    width: 100%;
  }

  .orgCard .innerContainer .content {
    margin-left: 0;
  }

  .orgCard button {
    bottom: 0;
    right: 0;
    position: relative;
    margin-left: auto;
    display: block;
  }
  .joinBtn,
  .joinedBtn,
  .withdrawBtn {
    display: flex;
    justify-content: space-around;
    width: 100%;
  }
}

.colorLight {
  background-color: var(--colorlight-bg);
}

.mainContainer50 {
  width: 50%;
  flex-grow: 3;
  padding: 1rem;
  max-height: 100%;
  overflow-y: auto;
  overflow-x: hidden;
  background-color: var(--mainContainer50);
}

.link {
  text-decoration: none !important;
  color: black;
}

.postInputContainer {
  margin-top: 0.5rem;
  margin-bottom: 1rem;
}

.maxWidthUserPost {
  width: 100%;
}

.postActionContainer {
  display: flex;
  flex-direction: row;
  justify-content: space-between;
  gap: 10px;
}

.postActionBtn {
  background-color: var(--postActionBtn-bg);
  border: none;
  color: black;
}

.postActionBtn:hover {
  background-color: var(--postActionBtn-hover-bg);
  border: none;
  color: black;
}

.postInput {
  resize: none;
  border: none;
  outline: none;
  box-shadow: none;
  background-color: white;
  margin-bottom: 10px;
}

.postInput:focus {
  box-shadow: none;
}

.postContainer {
  width: auto;
  background-color: var(--postContainer-bg);
  margin-top: 1rem;
  padding: 1rem;
  border: 1px solid var(--postContainer-border);
  border-radius: 10px;
}

.heading {
  font-size: 1.1rem;
}

.pinnedPostsCardsContainer {
  overflow-x: scroll;
  display: flex;
  gap: 1rem;
  --bs-gutter-x: 0;
}

.postsCardsContainer {
  /* display: flex;
  flex-wrap: wrap;
  gap: 1rem;
  --bs-gutter-x: 0; */
}

.userImageUserPost {
  display: flex;
  width: 50px;
  height: 50px;
  margin-left: 1rem;
  align-items: center;
  justify-content: center;
  overflow: hidden;
  border-radius: 50%;
  position: relative;
  border: 2px solid var(--userImageUserPost);
}

.userImageUserPost img {
  position: absolute;
  top: 0;
  left: 0;
  width: 100%;
  scale: 1.5;
}

.startPostBtn {
  width: 100%;
  border-radius: 25px;
  background-color: var(--startPostBtn-bg);
  /* border: 1px solid #acacac; */
  box-shadow: var(--startPostBtn-boxshadow) 0px 1px 4px;
  outline: none;
  border: none;
  color: var(--startPostBtn-color);
  font-weight: 900;
}

.startPostBtn:hover {
  background-color: var(--startPostBtn-hover-bg);
  border: 0;
  color: var(--startPostBtn-hover-color) !important;
}
.icons {
  width: 25px;
}

.icons svg {
  stroke: var(--icons-svg);
}

.icons.dark {
  cursor: pointer;
  border: none;
  outline: none;
  background-color: transparent;
}

.icons.dark svg {
  stroke: var(--icons-dark-svg);
}

.iconLabel {
  margin: 0;
  color: var(--iconlabel-color);
  font-weight: 900;
}

.uploadLink {
  text-align: center;
  width: min-content;
  padding: 8px 4px;
  border-radius: 4px;
  cursor: pointer;
}

.uploadLink:hover {
  background-color: var(--uploadlink-hover);
}

.modal {
  width: 100dvw;
  margin: 0 auto;
}

.imageInput {
  display: none;
}

.previewImage {
  overflow: hidden;
  display: flex;
  justify-content: center;
  align-items: center;
  margin-bottom: 1rem;
}

.previewImage img {
  border-radius: 8px;
}

.imageContainerPromotedPost {
  max-width: 100%;
}

.cardHeaderPromotedPost {
  display: flex;
  flex-direction: row;
  gap: 10px;
  align-items: center;
  color: var(--cardHeaderPromotedPost-color);
}

.borderRounded5 {
  border-radius: 5px;
}

.borderRounded8 {
  border-radius: 8px;
}

.topRadius {
  border-top-left-radius: 24px;
  border-top-right-radius: 24px;
}

.bottomRadius {
  border-bottom-left-radius: 24px;
  border-bottom-right-radius: 24px;
}

.mainContainerUserPeople {
  width: 50%;
  flex-grow: 3;
}

.semiBold {
  font-weight: 500;
}

.personDetails {
  display: flex;
  flex-direction: column;
  justify-content: center;
}

.personImage {
  border-radius: 50%;
  margin-right: 20px;
  max-width: 70px;
}

.blueText {
  color: var(--bluetext);
}

.accordionSummary {
  width: 100% !important;
  padding-right: 0.75rem;
  display: flex;
  justify-content: space-between !important;
  align-items: center;
}

.accordionSummary button {
  height: 2.25rem;
  padding-top: 0.35rem;
}

.accordionSummary button:hover {
  /* background-color: #31bb6a50 !important; */
  /* color: #31bb6b !important; */
}

.subContainer span {
  font-size: 0.9rem;
  margin-left: 0.5rem;
  font-weight: lighter;
  color: #707070;
}

.box {
  width: auto;
  /* height: 200px; */
  background-color: var(--box-bg);
  margin-top: 1rem;
  padding: 20px;
  border: 1px solid var(--box-border);
  border-radius: 10px;
}

.donationInputContainer {
  display: flex;
  flex-direction: row;
  margin-top: 20px;
}

.donateBtn {
  padding-inline: 1rem !important;
}

.width100 {
  width: 100%;
}

.donationsContainer {
  padding-top: 4rem;
  flex-grow: 1;
  display: flex;
  flex-direction: column;
}

.donationCardsContainer {
  display: flex;
  flex-wrap: wrap;
  gap: 1rem;
  --bs-gutter-x: 0;
}

.contentDonate {
  padding-top: 10px;
  flex-grow: 1;
}

.mainContainerDonateCard {
  width: 49%;
  height: 8rem;
  min-width: max-content;
  display: flex;
  justify-content: space-between;
  gap: 1rem;
  padding: 1rem;
  background-color: var(--mainContainerDonateCard-bg);
  border: 1px solid var(--mainContainerDonateCard-border);
  border-radius: 10px;
  overflow: hidden;
}

.img {
  height: 100%;
  aspect-ratio: 1/1;
  background-color: rgba(49, 187, 107, 12%);
}

.btnDonate {
  display: flex;
  align-items: flex-end;
}

.btnDonate button {
  padding-inline: 2rem !important;
  border-radius: 5px;
}

/* * Refortoring css for OrgList */

.btnsContainerSearchBar {
  display: flex;
  width: 100%;
  justify-content: space-between;
  margin: 2.5rem 0 2.5rem 0;
}

.btnsContainerSearchBar .btnsBlockSearchBar {
  display: flex;
}

.orgCreationBtn {
  width: 100%;
  border: None;
}

.enableEverythingBtn {
  width: 100%;
  border: None;
}

.pluginStoreBtn {
  width: 100%;
  background-color: var(--pluginStoreBtn-bg);
  color: var(--pluginStore-color);
  border: 0.5px solid var(--pluginStoreBtn-border);
}
.searchButtonOrgList {
  background-color: var(--light-blue);
  position: absolute;
  z-index: 10;
  bottom: 0;
  inset-inline-end: 0px;
  height: 100%;
  display: flex;
  justify-content: center;
  align-items: center;
}

.pluginStoreBtn:hover,
.pluginStoreBtn:focus {
  background-color: var(--dropdown-hover-color) !important;
  color: var(--pluginStore-color) !important;
  border-color: var(--pluginStoreBtn-border) !important;
}

.flexContainer {
  display: flex;
  justify-content: center;
  align-items: center;
  width: 100%;
}

.orText {
  display: block;
  position: absolute;
  top: -0.2rem;
  left: calc(50% - 2.6rem);
  margin: 0 auto;
  padding: 0.5rem 2rem;
  z-index: 100;
  background: var(--bs-white);
  color: var(--bs-secondary);
}

.sampleOrgSection {
  display: grid;
  grid-template-columns: repeat(1, 1fr);
  row-gap: 1em;
  width: 100%;
}

.sampleOrgCreationBtn {
  width: 100%;
  background-color: transparent;
  color: var(--grey-bg-color-dark);
  border-color: var(--grey-bg-color-dark);
  display: flex;
  justify-content: center;
  align-items: center;
}

.sampleHover:hover {
  border-color: var(--background-primary);
  color: var(--background-primary);
}

.sampleModalTitle {
  background-color: var(--bs-primary);
}

.btnsContainerSearchBar .btnsBlockSearchBar button {
  margin-left: 1rem;
  display: flex;
  justify-content: center;
  align-items: center;
}

.btnsContainerSearchBar .inputOrgList {
  flex: 1;
  position: relative;
}

.btnsContainerSearchBar input {
  outline: 1px solid var(--bs-gray-400);
}

.btnsContainerSearchBar .inputOrgList button {
  width: 52px;
}

.listBoxOrgList {
  display: flex;
  flex-wrap: wrap;
  overflow: unset !important;
}

.listBoxOrgList .itemCardOrgList {
  width: 50%;
}

.createorgdropdown {
  background-color: var(--createorgdropdown-button-bg);
  border-color: var(--createorgdropdown-button-border);
  height: 3rem;
  margin-top: 0.7rem;
  color: var(--dropdown-button-fill);
}
.createorgdropdown:active,
.createorgdropdown:hover {
  background-color: var(--createorgdropdown-button-bg) !important;
  border-color: var(--createorgdropdown-button-border) !important;
  color: var(--dropdown-button-fill) !important;
  box-shadow: var(--hover-shadow);
}
.notFound {
  flex: 1;
  display: flex;
  justify-content: center;
  align-items: center;
  flex-direction: column;
}

.mainpage {
  display: flex;
  flex-direction: row;
}

.editIcon {
  position: absolute;
  top: 10px;
  left: 20px;
  cursor: pointer;
}

.selectWrapper {
  position: relative;
}

.selectWithChevron {
  appearance: none;
  padding-right: 30px;
}

.selectWrapper::after {
  content: '\25BC';
  position: absolute;
  top: 50%;
  right: 10px;
  transform: translateY(-50%);
  pointer-events: none;
}

.sidebarstickyMemberDetail {
  padding: 0 2rem;
  text-overflow: ellipsis;
  /* overflow-x: hidden; */
}

.sidebarstickyMemberDetail > p {
  margin-top: -10px;
}

.navitem {
  padding-left: 27%;
  padding-top: 12px;
  padding-bottom: 12px;
  cursor: pointer;
}

.searchtitleMemberDetail {
  color: var(--grey-bg-color-dark);
  font-weight: 600;
  font-size: 18px;
  margin-top: 60px;
  margin-bottom: 20px;
  padding-bottom: 5px;
  border-bottom: 3px solid var(--grey-bg-color);
  width: 60%;
}

.contact {
  width: 100%;
}

.sidebarstickyMemberDetail > input {
  text-decoration: none;
  margin-bottom: 50px;
  border-color: var(--grey-border-box-color);
  width: 80%;
  border-radius: 7px;
  padding-top: 5px;
  padding-bottom: 5px;
  padding-right: 10px;
  padding-left: 10px;
  box-shadow: none;
}

.logintitleMemberDetail {
  color: var(--grey-bg-color-dark);
  font-weight: 600;
  font-size: 20px;
  margin-bottom: 30px;
  padding-bottom: 5px;
  border-bottom: 3px solid var(--grey-bg-color);
  width: 30%;
}

.logintitleadmin {
  color: var(--grey-bg-color-dark);
  font-weight: 600;
  font-size: 20px;
  margin-top: 50px;
  margin-bottom: 40px;
  padding-bottom: 5px;
  border-bottom: 3px solid var(--grey-bg-color);
  width: 60%;
}

.cardBodyMemberDetail {
  height: 35vh;
  overflow-y: scroll;
}

.justifyspMemberDetail {
  display: flex;
  flex-direction: row;
  justify-content: space-between;
  align-items: flex-start;
  /* gap : 2px; */
}

.flexclm {
  display: flex;
  flex-direction: column;
}

.btngroup {
  display: flex;
  gap: 2rem;
  margin-bottom: 2rem;
}

@media screen and (max-width: 1200px) {
  .justifyspMemberDetail {
    padding-left: 55px;
    display: flex;
    justify-content: space-evenly;
  }

  .mainpageright {
    width: 100%;
  }

  .invitebtn {
    position: relative;
    right: 15px;
  }
}

.invitebtn {
  border: 1px solid var(--grey-border-box-color);
  box-shadow: 0 2px 2px var(--grey-border-box-color);
  border-radius: 5px;
  font-size: 16px;
  height: 60%;
  color: var(--bs-white);
  outline: none;
  font-weight: 600;
  cursor: pointer;
  transition:
    transform 0.2s,
    box-shadow 0.2s;
  background-color: var(--grey-bg-color);
  margin-right: 13px;
}

.flexdir {
  display: flex;
  flex-direction: row;
  justify-content: space-between;
  border: none;
}

.form_wrapper {
  margin-top: 27px;
  top: 50%;
  left: 50%;
  transform: translate(-50%, -50%);
  position: absolute;
  display: flex;
  flex-direction: column;
  width: 30%;
  padding: 40px 30px;
  background: var(--primary-bg-color);
  border-color: var(--grey-border-box-color);
  border-width: 5px;
  border-radius: 10px;
  max-height: 86vh;
  overflow: auto;
}

.form_wrapper form {
  display: flex;
  align-items: left;
  justify-content: left;
  flex-direction: column;
}

.titlemodalMemberDetail {
  color: var(--grey-bg-color-dark);
  font-weight: 600;
  font-size: 20px;
  margin-bottom: 20px;
  padding-bottom: 5px;
  border-bottom: 3px solid var(--grey-bg-color);
  width: 65%;
}

.checkboxdiv > label {
  margin-right: 50px;
}

.checkboxdiv > label > input {
  margin-left: 10px;
}

.orgphoto {
  margin-top: 5px;
}

.orgphoto > input {
  margin-top: 10px;
  cursor: pointer;
  margin-bottom: 5px;
}

.cancel > i {
  margin-top: 5px;
  transform: scale(1.2);
  cursor: pointer;
  color: var(--grey-bg-color-dark);
}

.greenregbtnMemberDetail {
  margin: 1rem 0 0;
  margin-top: 10px;
  border: 1px solid var(--grey-border-box-color);
  box-shadow: 0 2px 2px var(--grey-border-box-color);
  padding: 10px 10px;
  border-radius: 5px;
  background-color: var(--grey-bg-color);
  font-size: 16px;
  color: var(--bs-white);
  outline: none;
  font-weight: 600;
  cursor: pointer;
  transition:
    transform 0.2s,
    box-shadow 0.2s;
}

.whiteregbtn {
  margin: 1rem 0 0;
  margin-right: 2px;
  margin-top: 10px;
  border: 1px solid var(--grey-bg-color);
  padding: 10px 10px;
  border-radius: 5px;
  background-color: var(--bs-white);
  font-size: 16px;
  color: var(--grey-bg-color-dark);
  outline: none;
  font-weight: 600;
  cursor: pointer;
  transition:
    transform 0.2s,
    box-shadow 0.2s;
}

@-webkit-keyframes load8 {
  0% {
    -webkit-transform: rotate(0deg);
    transform: rotate(0deg);
  }

  100% {
    -webkit-transform: rotate(360deg);
    transform: rotate(360deg);
  }
}

@keyframes load8 {
  0% {
    -webkit-transform: rotate(0deg);
    transform: rotate(0deg);
  }

  100% {
    -webkit-transform: rotate(360deg);
    transform: rotate(360deg);
  }
}

.list_boxMemberDetail {
  height: 70vh;
  overflow-y: auto;
  width: auto;
  padding-right: 50px;
}

.dispflex {
  display: flex;
}

.dispflex > input {
  width: 20%;
  border: none;
  box-shadow: none;
  margin-top: 5px;
}

.checkboxdivMemberDetail {
  display: flex;
}

.checkboxdivMemberDetail > div {
  width: 50%;
}

@media only screen and (max-width: 600px) {
  .sidebar {
    position: relative;
    bottom: 18px;
  }

  .invitebtn {
    width: 135px;
    position: relative;
    right: 10px;
  }

  .form_wrapper {
    width: 90%;
  }

  .searchtitleMemberDetail {
    margin-top: 30px;
  }
}

/* User page */

.memberfontcreatedbtn {
  border-radius: 7px;
  border-color: var(--grey-border-box-color);
  background-color: var(--grey-bg-color);
  color: var(--bs-white);
  box-shadow: none;
  height: 2.5rem;
  width: max-content;
  display: flex;
  justify-content: center;
  align-items: center;
}

.userImage {
  width: 180px;
  height: 180px;
  object-fit: cover;
  border-radius: 8px;
}

@media only screen and (max-width: 1200px) {
  .userImage {
    width: 100px;
    height: 100px;
  }
}

.activeBtn {
  width: 100%;
  display: flex;
  color: var(--primary-bg-color);
  border: 1px solid var(--black-color);
  background-color: var(--grey-bg-color);
  transition: 0.5s;
}

.activeBtn:hover {
  color: var(--primary-bg-color);
  background: var(--dark-emerald-green);
  transition: 0.5s;
}

.inactiveBtn {
  width: 100%;
  display: flex;
  color: var(--grey-bg-color-dark);
  border: 1px solid var(--off-light-green);
  background-color: var(--primary-bg-color);
  transition: 0.5s;
}

.inactiveBtn:hover {
  color: var(--primary-bg-color);
  background: var(--grey-bg-color);
  transition: 0.5s;
}

.sidebarstickyMemberDetail > button {
  display: flex;
  align-items: center;
  text-align: start;
  padding: 0 1.5rem;
  height: 3.25rem;
  margin: 0 0 1.5rem 0;
  font-weight: bold;
  border-radius: 50px;
}

.bgFill {
  height: 2rem;
  width: 2rem;
  border-radius: 50%;
  margin-right: 1rem;
  display: flex;
  justify-content: center;
  align-items: center;
}

.activeBtn .bgFill {
  background-color: var(--primary-bg-color);
}

.activeBtn i {
  color: var(--grey-bg-color-dark);
}

.inactiveBtn .bgFill {
  background-color: var(--grey-bg-color);
}

.inactiveBtn:hover .bgFill {
  background-color: var(--primary-bg-color);
}

.inactiveBtn i {
  color: var(--primary-bg-color);
}

.inactiveBtn:hover i {
  color: var(--grey-bg-color-dark);
}

.people_card_header {
  background-color: var(--people-card-header-bg);
  display: flex;
  border: 1px solid var(--people-card-header-border);
  padding: 1rem 1.5rem;
  margin-top: 1.5rem;
  border-top-left-radius: 16px;
  border-top-right-radius: 16px;
}

.titlenameMemberDetail {
  font-weight: 600;
  font-size: 25px;
  padding: 15px;
  padding-bottom: 0px;
  width: 50%;
}

.toporglocMemberDetail {
  font-size: 16px;
  padding: 15px;
  padding-bottom: 0px;
}

.toporglocMemberDetail span {
  color: var(--grey-bg-color-dark);
}

.inputColor {
  background: var(--input-area-color);
}

.cardHeaderMemberDetail {
  display: flex;
  justify-content: space-between;
  align-items: center;
}

.width60 {
  width: 60%;
}

.maxWidth40 {
  max-width: 40%;
}
.maxWidth50 {
  max-width: 50%;
}

.allRound {
  border-radius: 16px;
}

.WidthFit {
  width: fit-content;
}

.dateboxMemberDetail {
  border-radius: 7px;
  border-color: var(--grey-border-box-color);
  outline: none;
  box-shadow: none;
  padding-top: 2px;
  padding-bottom: 2px;
  padding-right: 5px;
  padding-left: 5px;
  margin-right: 5px;
  margin-left: 5px;
}

.dateboxMemberDetail > div > input {
  padding: 0.5rem 0 0.5rem 0.5rem !important; /* top, right, bottom, left */
  background-color: var(--input-area-color);
  border-radius: var(--bs-border-radius) !important;
  border: none !important;
}

.dateboxMemberDetail > div > div {
  margin-left: 0px !important;
}

.dateboxMemberDetail > div > fieldset {
  border: none !important;
  /* background-color: var(--input-area-color); */
  border-radius: var(--bs-border-radius, 4px) !important;
}

.dateboxMemberDetail > div {
  margin: 0.5rem !important;
  background-color: var(--input-area-color);
}

input::file-selector-button {
  background-color: var(--black-color);
  color: var(--bs-white);
}

.Outline {
  outline: 1px solid var(--bs-gray-400);
}

.tagLink {
  font-weight: 600;
  color: var(--bs-gray-700);
  cursor: pointer;
}

.tagLink:hover {
  font-weight: 800;
  color: var(--blue-color);
  text-decoration: underline;
}

@media (max-width: 1440px) {
  .contractOrgList {
    padding-left: calc(250px + 2rem + 1.5rem);
  }

  .listBoxOrgList .itemCardOrgList {
    width: 100%;
  }
}

@media (max-width: 1020px) {
  .btnsContainerSearchBar {
    flex-direction: column;
    margin: 1.5rem 0;
  }

  .btnsContainerSearchBar .btnsBlockSearchBar {
    margin: 1.5rem 0 0 0;
    justify-content: space-between;
  }

  .btnsContainerSearchBar .btnsBlockSearchBar button {
    margin: 0;
  }

  .btnsContainerSearchBar .btnsBlockSearchBar div button {
    margin-right: 1.5rem;
  }
}

/* For mobile devices  */

@media (max-width: 520px) {
  .btnsContainerSearchBar {
    margin-bottom: 0;
  }

  .btnsContainerSearchBar .btnsBlockSearchBar {
    display: block;
    margin-top: 1rem;
    margin-right: 0;
  }

  .btnsContainerSearchBar .btnsBlockSearchBar div {
    flex: 1;
  }

  .btnsContainerSearchBar .btnsBlockSearchBar div[title='Sort organizations'] {
    margin-right: 0.5rem;
  }

  .btnsContainerSearchBar .btnsBlockSearchBar button {
    margin-bottom: 1rem;
    margin-right: 0;
    width: 100%;
  }
}
@media (max-width: 600px) {
  .cardBody {
    min-height: 120px;
  }

  .cardBody .iconWrapper {
    position: absolute;
    top: 1rem;
    left: 1rem;
  }

  .cardBody .textWrapper {
    margin-top: calc(0.5rem + 36px);
    text-align: right;
  }

  .cardBody .textWrapper .primaryText {
    font-size: 1.5rem;
  }

  .cardBody .textWrapper .secondaryText {
    font-size: 1rem;
  }
}

.cardBody {
  padding: 1.25rem 1.5rem;
}

.cardBody .iconWrapper {
  position: relative;
  height: 48px;
  width: 48px;
  display: flex;
  justify-content: center;
  align-items: center;
}

.cardBody .iconWrapper .themeOverlay {
  background: var(--bs-primary);
  position: absolute;
  top: 0;
  right: 0;
  bottom: 0;
  left: 0;
  opacity: 0.12;
  border-radius: 50%;
}

.cardBody .textWrapper .primaryText {
  font-size: 24px;
  font-weight: bold;
  display: block;
}

.cardBody .textWrapper .secondaryText {
  font-size: 14px;
  display: block;
  color: var(--bs-secondary, var(--bs-gray-400));
}

/* Loading OrgList CSS */

.itemCardOrgList .loadingWrapper {
  background-color: var(--bs-white);
  margin: 0.5rem;
  height: calc(120px + 2rem);
  padding: 1rem;
  border-radius: 8px;
  outline: 1px solid var(--bs-gray-200, var(--bs-gray-300));
  position: relative;
}

.itemCardOrgList .loadingWrapper .innerContainer {
  display: flex;
}

.itemCardOrgList .loadingWrapper .innerContainer .orgImgContainer {
  width: 120px;
  height: 120px;
  border-radius: 4px;
}

.itemCardOrgList .loadingWrapper .innerContainer .content {
  flex: 1;
  display: flex;
  flex-direction: column;
  margin-left: 1rem;
}

.titlemodaldialog {
  color: var(--grey-bg-color-dark);
  font-size: 20px;
  margin-bottom: 20px;
  padding-bottom: 5px;
}

form label {
  font-weight: bold;
  padding-bottom: 1px;
  font-size: 14px;
  color: var(--grey-bg-color-dark);
}

form > input {
  display: block;
  margin-bottom: 20px;
  border: 1px solid var(--grey-border-box-color);
  box-shadow: 2px 1px var(--grey-border-box-color);
  padding: 10px 20px;
  border-radius: 5px;
  background: none;
  width: 100%;
  transition: all 0.3s ease-in-out;
  -webkit-transition: all 0.3s ease-in-out;
  -moz-transition: all 0.3s ease-in-out;
  -ms-transition: all 0.3s ease-in-out;
  -o-transition: all 0.3s ease-in-out;
}

.itemCardOrgList .loadingWrapper .innerContainer .content h5 {
  height: 24px;
  width: 60%;
  margin-bottom: 0.8rem;
}

.modalbody {
  width: 50px;
}

.pluginStoreBtnContainer {
  display: flex;
  gap: 1rem;
}

.itemCardOrgList .loadingWrapper .innerContainer .content h6[title='Location'] {
  display: block;
  width: 45%;
  height: 18px;
}

.itemCardOrgList .loadingWrapper .innerContainer .content h6 {
  display: block;
  width: 30%;
  height: 16px;
  margin-bottom: 0.8rem;
}

.itemCardOrgList .loadingWrapper .button {
  position: absolute;
  height: 48px;
  width: 92px;
  bottom: 1rem;
  right: 1rem;
  z-index: 1;
}

.login_background {
  min-height: 100vh;
}

.communityLogo {
  object-fit: contain;
}

.row .left_portion {
  display: flex;
  justify-content: center;
  align-items: center;
  flex-direction: column;
  height: 100vh;
}

.selectOrgText input {
  outline: none !important;
}

.selectOrgText {
  :global(.MuiOutlinedInput-root.Mui-focused) fieldset {
    border-color: var(--primary-color);
  }

  :global(.MuiInputLabel-root.Mui-focused) {
    color: var(--primary-color);
  }

  :global(.MuiAutocomplete-option:hover) {
    background-color: var(--primary-color);
    color: var(--text-color-light);
  }
}

.row .left_portion .inner .palisadoes_logo {
  width: 600px;
  height: auto;
}

.row .right_portion {
  min-height: 100vh;
  position: relative;
  overflow-y: scroll;
  display: flex;
  flex-direction: column;
  justify-content: center;
  padding: 1rem 2.5rem;
  background: var(--bs-white);
}

.row .right_portion::-webkit-scrollbar {
  width: 8px;
}

.row .right_portion::-webkit-scrollbar-track {
  background: transparent;
}

.row .right_portion::-webkit-scrollbar-thumb {
  background-color: var(--black-shadow-color);
  border-radius: 4px;
}

.row .right_portion .langChangeBtn {
  margin: 0;
  position: absolute;
  top: 1rem;
  left: 1rem;
}

/* Define your custom button styles */
.langChangeBtnStyle {
  --bs-btn-active-bg: var(--langChange-button-bg);
  --bs-btn-active-border-color: var(--langChange-button-bg);
  --bs-btn-active-color: var(--langChange-button-text);
  width: 7.5rem;
  height: 2.2rem;
  padding: 0;
  color: var(--langChange-button-text);
  border-color: var(--langChange-button-bg);
  background-color: transparent; /* Default transparent background */
}

.langChangeBtnStyle:hover {
  background-color: var(--langChange-button-bg) !important;
  border-color: var(--langChange-button-bg) !important;
}

.talawa_logo {
  height: clamp(3rem, 8vw, 5rem);
  width: auto;
  aspect-ratio: 1;
  display: block;
  margin: 1.5rem auto 1rem;
  @media (prefers-reduced-motion: no-preference) {
    -webkit-animation: zoomIn 0.3s ease-in-out;
    animation: zoomIn 0.3s ease-in-out;
  }
}

.row .orText {
  display: block;
  position: absolute;
  top: 0;
  left: calc(50% - 2.6rem);
  margin: 0 auto;
  padding: 0.35rem 2rem;
  z-index: 100;
  background: var(--bs-white);
  color: var(--bs-secondary);
}

.email_button {
  --bs-btn-active-bg: var(--search-button-bg);
  --bs-btn-active-border-color: var(--search-button-bg);
  --bs-btn-hover-bg: var(--search-button-bg);
  --bs-btn-hover-border-color: var(--search-button-bg);
  position: absolute;
  z-index: 10;
  bottom: 0;
  right: 0;
  height: 100%;
  display: flex;
  background-color: var(--search-button-bg);
  border-color: var(--search-button-bg);
  justify-content: center;
  align-items: center;
  color: var(--search-button-fill);
}
.email_button:hover {
  color: var(--search-button-fill) !important;
  box-shadow: var(--hover-shadow);
}

.login_btn {
  font-weight: bold;
  color: var(--login-button-fill);
  --bs-btn-bg: var(--login-button-bg);
  --bs-btn-border-color: var(--login-button-bg);
  --bs-btn-hover-bg: var(--login-button-bg);
  --bs-btn-hover-border-color: var(--login-button-bg);
  --bs-btn-active-color: var(--login-button-bg);
  --bs-btn-active-bg: var(--login-button-bg);
  --bs-btn-active-border-color: var(--login-button-bg);
  --bs-btn-disabled-bg: var(--login-button-bg);
  --bs-btn-disabled-border-color: var(--login-button-bg);
  margin-top: 1rem;
  margin-bottom: 1rem;
  width: 100%;
  transition: background-color 0.2s ease;
  cursor: pointer;
}

.login_btn:hover {
  color: var(--login-button-fill) !important;
  box-shadow: var(--hover-shadow);
}

.reg_btn {
  font-weight: bold;
  background-color: var(--register-button-bg);
  border-color: var(--register-button-bg);
  --bs-btn-hover-bg: var(--register-button-bg);
  --bs-btn-hover-border-color: var(--register-button-bg);
  --bs-btn-active-color: var(--register-button-bg);
  --bs-btn-active-bg: var(---register-button-bg);
  --bs-btn-active-border-color: var(--register-button-bg);
  margin-top: 1rem;
  color: var(--login-button-fill);
  margin-bottom: 1rem;
  width: 100%;
  transition: background-color 0.2s ease;
  cursor: pointer;
}
.reg_btn:hover {
  color: var(--login-button-fill) !important;
  box-shadow: var(--hover-shadow);
}

.active_tab {
  -webkit-animation: fadeIn 0.3s ease-in-out;
  animation: fadeIn 0.3s ease-in-out;
}

.socialIcons {
  display: flex;
  gap: 16px;
  justify-content: center;
}

.password_checks {
  display: flex;
  justify-content: space-between;
  align-items: flex-start;
  flex-direction: column;
  gap: var(--spacing-md, 1rem);
}

.password_check_element {
  padding: var(--spacing-sm, 0.5rem) 0;
}

.password_check_element_top {
  margin-top: var(--spacing-lg, 1.125rem);
}

.password_check_element_bottom {
  margin-bottom: var(--spacing-lg, 1.25rem);
}

@media (max-width: 450px) {
  .itemCardOrgList .loadingWrapper {
    height: unset;
    margin: 0.5rem 0;
    padding: 1.25rem 1.5rem;
  }

  .itemCardOrgList .loadingWrapper .innerContainer {
    flex-direction: column;
  }

  .itemCardOrgList .loadingWrapper .innerContainer .orgImgContainer {
    height: 200px;
    width: 100%;
    margin-bottom: 0.8rem;
  }

  .itemCardOrgList .loadingWrapper .innerContainer .content {
    margin-left: 0;
  }

  .itemCardOrgList .loadingWrapper .button {
    bottom: 0;
    right: 0;
    border-radius: 0.5rem;
    position: relative;
    margin-left: auto;
    display: block;
  }
}

/* * Refortoring css for Leaderboard */

.TableImageSmall {
  object-fit: cover;
  width: var(--table-image-small-size);
  height: var(--table-image-small-size);
  border-radius: 100%;
}

.avatarContainer {
  width: 28px;
  height: 26px;
}
/* CSS Refactor for OrgPost */

.btnsContainerOrgPost {
  display: flex;
  margin: 2.5rem 0 2.5rem 0;
}

.btnsContainerOrgPost .btnsBlockOrgPost {
  display: flex;
}

.btnsContainerOrgPost .btnsBlockOrgPost button {
  margin-left: 1rem;
  display: flex;
  justify-content: center;
  align-items: center;
}

.btnsContainerOrgPost .inputOrgPost {
  flex: 1;
  position: relative;
}

.btnsContainerOrgPost input {
  outline: 1px solid var(--bs-gray-400);
}

.btnsContainerOrgPost .inputOrgPost button {
  width: 52px;
}

.previewOrgPost {
  display: flex;
  position: relative;
  width: 100%;
  margin-top: 10px;
  justify-content: center;
}
.previewOrgPost img {
  width: 400px;
  height: auto;
}
.previewOrgPost video {
  width: 400px;
  height: auto;
}
.mainpagerightOrgPost > hr {
  margin-top: 20px;
  width: 100%;
  margin-left: -15px;
  margin-right: -15px;
  margin-bottom: 20px;
}

.pageWrapper {
  display: flex;
  flex-direction: column;
  align-items: center;
  justify-content: center;
  height: 100vh;
}

.cardTemplate {
  padding: 2rem;
  background-color: var(--primary-bg-color);
  border-radius: 0.8rem;
  border: 1px solid var(--bs-gray-200, var(--bs-gray-300));
}

.keyWrapper {
  height: 72px;
  width: 72px;
  transform: rotate(180deg);
  transform-origin: center;
  position: relative;
  overflow: hidden;
  display: flex;
  justify-content: center;
  align-items: center;
  border-radius: 50%;
  margin: 1rem auto;
}

.keyWrapper .themeOverlay {
  position: absolute;
  background-color: var(--bs-primary);
  height: 100%;
  width: 100%;
  opacity: var(--theme-overlay-opacity, 0.15);
}

.keyWrapper .keyLogo {
  height: 42px;
  width: 42px;
  -webkit-animation: zoomIn 0.3s ease-in-out;
  animation: zoomIn 0.3s ease-in-out;
}

@media (max-width: 1020px) {
  .btnsContainerOrgPost {
    flex-direction: column;
    margin: 1.5rem 0;
  }

  .btnsContainerOrgPost .btnsBlockOrgPost {
    margin: 1.5rem 0 0 0;
    justify-content: space-between;
  }

  .btnsContainerOrgPost .btnsBlockOrgPost button {
    margin: 0;
  }

  .btnsContainerOrgPost .btnsBlockOrgPost div button {
    margin-right: 1.5rem;
  }
}

@media (max-width: 992px) {
  .row .left_portion {
    padding: 0 2rem;
  }
  .row .left_portion .inner .palisadoes_logo {
    width: 100%;
  }
}

@media (max-width: 769px) {
  .row {
    flex-direction: column-reverse;
  }
  .row .right_portion,
  .row .left_portion {
    height: unset;
  }
  .row .right_portion {
    min-height: 100vh;
    overflow-y: unset;
  }
  .row .left_portion .inner {
    display: flex;
    justify-content: center;
  }
  .row .left_portion .inner .palisadoes_logo {
    height: 70px;
    width: unset;
    position: absolute;
    margin: 0.5rem;
    top: 0;
    right: 0;
    z-index: 100;
  }
  .row .left_portion .inner p {
    margin-bottom: 0;
    padding: 1rem;
  }
  .socialIcons {
    margin-bottom: 1rem;
  }
}

@media (max-width: 577px) {
  .row .right_portion {
    padding: 1rem 1rem 0 1rem;
  }
  .row .right_portion .langChangeBtn {
    position: absolute;
    margin: 1rem;
    left: 0;
    top: 0;
  }
  .marginTopForReg {
    margin-top: 4rem !important;
  }
  .row .right_portion .talawa_logo {
    height: 120px;
    margin: 0 auto 2rem auto;
  }
  .socialIcons {
    margin-bottom: 1rem;
  }
}

@media (prefers-reduced-motion: reduce) {
  .talawa_logo {
    animation: none;
  }

  .active_tab {
    animation: none;
  }
}

@-webkit-keyframes zoomIn {
  0% {
    opacity: 0;
    -webkit-transform: scale(0.5);
    transform: scale(0.5);
  }
  100% {
    opacity: 1;
    -webkit-transform: scale(1);
    transform: scale(1);
  }
}

@keyframes zoomIn {
  0% {
    opacity: 0;
    -webkit-transform: scale(0.5);
    transform: scale(0.5);
  }
  100% {
    opacity: 1;
    -webkit-transform: scale(1);
    transform: scale(1);
  }
}

@-webkit-keyframes fadeIn {
  0% {
    opacity: 0;
    -webkit-transform: translateY(2rem);
    transform: translateY(2rem);
  }
  100% {
    opacity: 1;
    -webkit-transform: translateY(0);
    transform: translateY(0);
  }
}

@keyframes fadeIn {
  0% {
    opacity: 0;
    -webkit-transform: translateY(2rem);
    transform: translateY(2rem);
  }
  100% {
    opacity: 1;
    -webkit-transform: translateY(0);
    transform: translateY(0);
  }
}

/* For mobile devices  */

@media (max-width: 520px) {
  .btnsContainerOrgPost {
    margin-bottom: 0;
  }

  .btnsContainerOrgPost .btnsBlockOrgPost {
    display: block;
    margin-top: 1rem;
    margin-right: 0;
  }

  .btnsContainerOrgPost .btnsBlockOrgPost div {
    flex: 1;
  }

  .btnsContainerOrgPost .btnsBlockOrgPost div[title='Sort organizations'] {
    margin-right: 0.5rem;
  }

  .btnsContainerOrgPost .btnsBlockOrgPost button {
    margin-bottom: 1rem;
    margin-right: 0;
    width: 100%;
  }
}
@media screen and (max-width: 575.5px) {
  .mainpagerightOrgPost {
    width: 98%;
  }
}
.addbtnOrgPost {
  border: 1px solid var(--grey-border-box-color);
  box-shadow: 0 2px 2px var(--grey-border-box-color);
  border-radius: 5px;
  font-size: 16px;
  height: 60%;
  width: 60%;
  color: var(--bs-white);
  outline: none;
  font-weight: 600;
  cursor: pointer;
  transition:
    transform 0.2s,
    box-shadow 0.2s;
}
.postinfo {
  height: 80px;
  margin-bottom: 20px;
}
.closeButtonOrgPost {
  position: absolute;
  top: 0px;
  right: 0px;
  background: transparent;
  transform: scale(1.2);
  cursor: pointer;
  border: none;
  color: var(--grey-bg-color-dark);
  font-weight: 600;
  font-size: 16px;
}
button[data-testid='createPostBtn'] {
  display: block;
}
.loader,
.loader:after {
  border-radius: 50%;
  width: var(--loader-size);
  height: var(--loader-size);
}
.loader {
  margin: 60px auto;
  margin-top: 35vh !important;
  font-size: 10px;
  position: relative;
  text-indent: -9999em;
  border-top: 1.1em solid var(--loader-border);
  border-right: 1.1em solid var(--loader-border);
  border-bottom: 1.1em solid var(--loader-border);
  border-left: 1.1em solid var(--loader-border-left);
  -webkit-transform: translateZ(0);
  -ms-transform: translateZ(0);
  transform: translateZ(0);
  -webkit-animation: load8 1.1s infinite linear;
  animation: load8 1.1s infinite linear;
}
@-webkit-keyframes load8 {
  0% {
    -webkit-transform: rotate(0deg);
    transform: rotate(0deg);
  }
  100% {
    -webkit-transform: rotate(360deg);
    transform: rotate(360deg);
  }
}
@keyframes load8 {
  0% {
    -webkit-transform: rotate(0deg);
    transform: rotate(0deg);
  }
  100% {
    -webkit-transform: rotate(360deg);
    transform: rotate(360deg);
  }
}

.list_box {
  height: 70vh;
  overflow-y: auto;
  width: auto;
}
@media only screen and (max-width: 600px) {
  .form_wrapper {
    width: 90%;
    top: 45%;
  }
}
.cardItem {
  position: relative;
  display: flex;
  align-items: center;
  border: 1px solid var(--bs-gray-200);
  border-radius: 8px;
  margin-top: 20px;
}
@-webkit-keyframes zoomIn {
  0% {
    opacity: 0;
    -webkit-transform: scale(0.5);
    transform: scale(0.5);
  }
  100% {
    opacity: 1;
    -webkit-transform: scale(1);
    transform: scale(1);
  }
}

@keyframes zoomIn {
  0% {
    opacity: 0;
    -webkit-transform: scale(0.5);
    transform: scale(0.5);
  }
  100% {
    opacity: 1;
    -webkit-transform: scale(1);
    transform: scale(1);
  }
}

.cardItem .iconWrapper {
  position: relative;
  height: 40px;
  width: 40px;
  display: flex;
  justify-content: center;
  align-items: center;
}

.cardItem .iconWrapper .themeOverlay {
  background: var(--bs-primary);
  position: absolute;
  top: 0;
  right: 0;
  bottom: 0;
  left: 0;
  opacity: 0.12;
  border-radius: 50%;
}

.cardItem .title {
  font-size: 1rem;
  flex: 1;
  overflow: hidden;
  text-overflow: ellipsis;
  white-space: nowrap; /* Fallback for browsers that don't support line-clamp */
  margin-left: 3px;
}
/* Modern browsers - enable line clamping */
@supports (-webkit-line-clamp: 1) {
  .cardItem .title,
  .cardItem .location,
  .cardItem .time {
    display: -webkit-box;
    -webkit-line-clamp: 1;
    -webkit-box-orient: vertical;
    white-space: initial;
  }
}
.cardItem .location {
  font-size: 0.9rem;
  color: var(--bs-primary);
  overflow: hidden;
  display: -webkit-box;
  -webkit-line-clamp: 1;
  line-clamp: 1;
  -webkit-box-orient: vertical;
}

.cardItem .time {
  font-size: 0.9rem;
  color: var(--bs-secondary);
}

.cardItem .creator {
  font-size: 1rem;
  color: var(--bs-success, var(--green-color));
}
.rightCard {
  display: flex;
  gap: 7px;
  min-width: 170px;
  justify-content: center;
  flex-direction: column;
  margin-left: 10px;
  overflow-x: hidden;
  width: 210px;

  @keyframes zoomIn {
    0% {
      opacity: 0;
      -webkit-transform: scale(0.5);
      transform: scale(0.5);
    }

    100% {
      opacity: 1;
      -webkit-transform: scale(1);
      transform: scale(1);
    }
  }

  .buttonList {
    background-color: var(--buttonList-bg) !important;
  }
  /* AddOnEntry.tsx */

  .entrytoggle {
    margin: 24px 24px 0 auto;
    width: fit-content;
  }

  .entryaction {
    margin-left: auto;
    display: flex !important;
    align-items: center;
    background-color: transparent;
    color: var(--light-blue);
  }

  .entryaction .spinner-grow {
    height: 1rem;
    width: 1rem;
    margin-right: 8px;
  }
}

.entrytoggle {
  margin: 24px 24px 0 auto;
  width: fit-content;
}

.entryaction {
  display: flex !important;
}

.entryaction i {
  margin-right: 8px;
  margin-top: 4px;
}

.entryaction .spinner-grow {
  height: 1rem;
  width: 1rem;
  margin-right: 8px;
}

.admedia {
  object-fit: cover;
  height: 16rem;
}

.buttons {
  display: flex;
  justify-content: flex-end;
}

.addCard {
  width: 28rem;
}

.dropdownButton {
  background-color: transparent;
  color: #000;
  border: none;
  cursor: pointer;
  display: flex;
  width: 100%;
  justify-content: flex-end;
  padding: 8px 10px;
}

.dropdownContainer {
  position: relative;
  display: inline-block;
}

.dropdownmenu {
  display: none;
  position: absolute;
  z-index: 1;
  background-color: white;
  width: 120px;
  box-shadow: 0px 8px 16px 0px rgba(0, 0, 0, 0.2);
  padding: 5px 0;
  margin: 0;
  list-style-type: none;
  right: 0;
  top: 100%;
}

.dropdownmenu li {
  cursor: pointer;
  padding: 8px 16px;
  text-decoration: none;
  display: block;
  color: #333;
}

.dropdownmenu li:hover {
  background-color: #f1f1f1;
}

.dropdownContainer:hover .dropdownmenu {
  display: block;
}

.activeDrawer {
  width: calc(300px + 2rem);
  position: fixed;
  top: 0;
  left: 0;
  bottom: 0;
  animation: comeToRightBigScreen 0.5s ease-in-out;
}

.inactiveDrawer {
  position: fixed;
  top: 0;
  left: calc(-300px - 2rem);
  bottom: 0;
  animation: goToLeftBigScreen 0.5s ease-in-out;
}

.leftDrawer .talawaLogo {
  width: 100%;
  height: 65px;
}

.leftDrawer .talawaLogoOrg {
  width: 50px;
  height: 50px;
  margin-right: 0.3rem;
}

.leftDrawer .talawaText {
  font-size: 20px;
  text-align: center;
  font-weight: 500;
}

.leftDrawer .talawaTextOrg {
  font-size: 18px;
  font-weight: 500;
}

.leftDrawer .titleHeader {
  margin: 2rem 0 1rem 0;
  font-weight: 600;
  color: var(--primary-text-color) !important;
}

.leftDrawer .titleHeaderOrg {
  font-weight: 600;
  margin: 0.6rem 0rem;
}

.leftDrawer .titleHeaderOrg {
  font-weight: 600;
  margin: 0.6rem 0rem;
}

.leftDrawer .optionList button {
  display: flex;
  align-items: center;
  width: 100%;
  text-align: start;
  margin-bottom: 0.8rem;
  border-radius: 16px;
  outline: none;
  border: none;
}

.leftDrawer .optionList button:hover {
  color: var(--leftDrawer-option-text) !important;
}
.leftDrawer .optionList button:active,
.leftDrawer .optionList button:focus {
  .leftDrawer .optionList button:active,
  .leftDrawer .optionList button:focus {
    font-weight: 500;
  }
}
.leftDrawer .optionList button:hover svg {
  stroke: var(--leftDrawer-option-text) !important;
}

.leftDrawer .optionList button .iconWrapper {
  width: 36px;
}

.leftDrawer .optionListOrg {
  height: 100%;
  overflow-y: auto;
}

.leftDrawer .optionListOrg button {
  display: flex;
  align-items: center;
  width: 100%;
  text-align: start;
  margin-bottom: 0.8rem;
  border-radius: 16px;
  font-size: 16px;
  padding: 0.6rem;
  padding-left: 0.8rem;
  outline: none;
  border: none;
}

.leftDrawer button .iconWrapper {
  width: 36px;
}

.leftDrawer .optionListOrg .collapseBtn {
  height: 48px;
  border: none;
}

.leftDrawer button .iconWrapperSm {
  width: 36px;
  display: flex;
  justify-content: center;
  align-items: center;
}

.leftDrawer .profileContainer {
  border: none;
  width: 100%;
  padding: 2.1rem 0.5rem;
  height: 52px;
  display: flex;
  align-items: center;
  background-color: var(--bs-white);
}

.leftDrawer .sidebarcompheight {
  height: 100%;
  padding-bottom: 48px;
}

.leftDrawer .profileContainer:focus {
  outline: none;
  background-color: var(--bs-gray-100, var(--primary-bg-color));
}

.leftDrawer .imageContainer {
  width: 68px;
}

.leftDrawer .profileContainer img {
  height: 52px;
  width: 52px;
  border-radius: 50%;
}

.leftDrawer .profileContainer .profileText {
  flex: 1;
  text-align: start;
}

.leftDrawer .profileContainer .profileText .primaryText {
  font-size: 1.1rem;
  font-weight: 600;
}

.leftDrawer .profileContainer .profileText .secondaryText {
  font-size: 0.8rem;
  font-weight: 400;
  color: var(--bs-secondary);
  display: block;
  text-transform: capitalize;
}

@media (max-width: 1120px) {
  .leftDrawer {
    width: calc(250px + 2rem);
    padding: 1rem 1rem 0 1rem;
  }
}

/* For tablets */
@media (max-width: 820px) {
  .hideElemByDefault {
    display: none;
  }

  .leftDrawer {
    width: 100%;
    left: 0;
    right: 0;
  }

  .inactiveDrawer {
    opacity: 0;
    left: 0;
    z-index: -1;
    animation: closeDrawer 0.4s ease-in-out;
  }

  .activeDrawer {
    display: flex;
    z-index: 100;
    animation: openDrawer 0.6s ease-in-out;
  }

  .logout {
    margin-bottom: 2.5rem !important;
  }

  .containerHeightUserPost {
    height: 100vh;
    padding: 2rem;
  }
  .opendrawer {
    width: 25px;
  }

  .contract,
  .expand {
    animation: none;
  }

  .collapseSidebarButton {
    width: 100%;
    left: 0;
    right: 0;
  }
}

@keyframes goToLeftBigScreen {
  from {
    left: 0;
  }

  to {
    opacity: 0.1;
    left: calc(-300px - 2rem);
  }
}

/* Webkit prefix for older browser compatibility */
@-webkit-keyframes goToLeftBigScreen {
  from {
    left: 0;
  }

  to {
    opacity: 0.1;
    left: calc(-300px - 2rem);
  }
}

@keyframes comeToRightBigScreen {
  from {
    opacity: 0.4;
    left: calc(-300px - 2rem);
  }

  to {
    opacity: 1;
    left: 0;
  }
}

/* Webkit prefix for older browser compatibility */
@-webkit-keyframes comeToRightBigScreen {
  from {
    opacity: 0.4;
    left: calc(-300px - 2rem);
  }

  to {
    opacity: 1;
    left: 0;
  }
}

@keyframes closeDrawer {
  from {
    left: 0;
    opacity: 1;
  }

  to {
    left: -1000px;
    opacity: 0;
  }
}

/* Webkit prefix for older browser compatibility */
@-webkit-keyframes closeDrawer {
  from {
    left: 0;
    opacity: 1;
  }

  to {
    left: -1000px;
    opacity: 0;
  }
}

@keyframes openDrawer {
  from {
    opacity: 0;
    left: -1000px;
  }

  to {
    left: 0;
    opacity: 1;
  }
}

/* Webkit prefix for older browser compatibility */
@-webkit-keyframes openDrawer {
  from {
    opacity: 0;
    left: -1000px;
  }
  to {
    left: 0;
    opacity: 1;
  }
}

.leftDrawer .brandingContainer {
  display: flex;
  justify-content: flex-start;
  align-items: center;
}

.leftDrawer .organizationContainer button {
  position: relative;
  margin: 0.7rem 0;
  padding: 2.5rem 0.1rem;
  border-radius: 16px;
}

.leftDrawer .organizationContainer .profileContainer {
  background-color: var(--leftDrawer-profile-bg);
  padding-right: 10px;
}

/* LeftDrawer general styles */
.leftDrawer {
  height: 100vh; /* Ensure it spans the full height */
  background-color: var(--profile-bg);
  overflow-y: auto; /* Enable vertical scrolling */
  transition: transform 0.3s ease;
  will-change: transform; /* NEW */
  position: fixed; /* Ensure it's positioned properly */
  padding-bottom: 1rem; /* Prevent last item clipping */
  overscroll-behavior: contain;
  /* Improve scroll performance */
  -webkit-overflow-scrolling: touch;
}

.hideElemByDefault {
  display: none;
}

[data-hidden='true'] {
  visibility: hidden;
}

[data-hidden='false'] {
  visibility: visible;
}

.inactiveDrawer {
  transform: translateX(-100%);
  &[data-hidden='true'] {
    /* Specific styles for inactive drawers if needed */
  }
}

.activeDrawer {
  transform: translateX(0);
  &[data-hidden='false'] {
    /* Specific styles for active drawers if needed */
  }
}

/* Organization Section */
/* .organizationContainer {
  padding-right: 3rem;
} */

.profileContainer {
  display: flex;
  align-items: center;
  justify-content: space-between;
  width: 100%;
  /* Add focus styles for keyboard navigation */
  &:focus-within {
    @extend .reusable-focus-visible; /* Referencing the reusable class from the general section */
  }
}

.bg-danger {
  background-color: var(--delete-button-color);
}

.text-start {
  text-align: start;
}

.text-white {
  color: var(--bs-white);
}

.imageContainer img {
  width: 40px;
  height: 40px;
  border-radius: 50%;
  /* Add alt text styles */
  &[alt] {
    font-size: 0.875rem;
    color: var(--bs-emphasis-color);
  }
}

.profileText {
  margin-left: 1rem;
}

.primaryText {
  font-weight: bold;
  color: var(--bs-emphasis-color, var(--black-color));
  @extend .reusable-text-ellipsis; /* Referencing the reusable class from the general section */
}

.secondaryText {
  font-size: 0.9rem;
  color: var(--bs-secondary-text);
  @extend .reusable-text-ellipsis; /* Referencing the reusable class from the general section */
}

/* Dropdown and options list */
.titleHeader {
  font-size: 1.2rem;
  color: var(--bs-secondary);
  line-height: 1.5; /* NEW */
  margin: var(--spacing-md, 1rem) 0; /* NEW */
}

/* Active and inactive buttons */
.activeButton,
.inactiveButton {
  position: relative;
  transition: all 0.2s ease;

  &:active {
    transform: scale(0.98);
  }

  &.focus-visible {
    @extend .reusable-focus-visible; /* Referencing the reusable class from the general section */
  }
}

.activeButton {
  background-color: var(--grey-bg-color);
  color: black;

  &::before {
    @extend .reusable-indicator; /* Referencing the reusable class from the general section */
  }

  &::after {
    @extend .reusable-arrow-indicator; /* Referencing the reusable class from the general section */
  }
}

.activeButton:hover .arrow-indicator {
  transform: translateY(-50%) scale(1.1);
  opacity: 1;
}

.inactiveButton {
  background-color: transparent;
  color: var(--bs-emphasis-color, var(--black-color));

  &:hover {
    background-color: var(--grey-bg-color);
  }
}

/* Icon wrapper styles */
.iconWrapper {
  display: flex;
  align-items: center;
  margin-inline-end: 8px;
  margin-inline-start: 0;

  &[aria-label]:not([aria-label='']) {
    position: relative;

    &::after {
      content: attr(aria-label);
      position: absolute;
      inset-inline-start: 100%;
      background: var(--bs-dark);
      color: var(--bs-white);
      padding: 0.25rem 0.5rem;
      border-radius: 4px;
      font-size: 0.875rem;
      opacity: 0;
      visibility: hidden;
      transform: translateX(var(--transform-direction, 8px));
      transition: all 0.2s ease;
    }

    &:hover::after {
      opacity: 1;
      visibility: visible;
      transform: translateX(0);
    }
  }
}

/* CustomRecurrenceModal.tsx */

.titlemodalCustomRecurrenceModal {
  color: var(--grey-bg-color-dark);
  font-weight: 600;
  font-size: 20px;
  margin-bottom: 20px;
  padding-bottom: 5px;
  border-bottom: 3px solid var(--subtle-blue-grey);
  width: 65%;
}

.recurrenceRuleNumberInput {
  width: 70px;
}

.recurrenceRuleDateBox {
  width: 70%;
}

.recurrenceDayButton {
  width: 33px;
  height: 33px;
  border: 1px solid var(--bs-gray);
  cursor: pointer;
  transition: background-color 0.3s;
  display: inline-flex;
  justify-content: center;
  align-items: center;
  margin-right: 0.5rem;
  border-radius: 50%;
  position: relative;
  outline: none;
}

.recurrenceDayButton:focus-visible {
  outline: 2px solid var(--bs-primary);
  outline-offset: 2px;
}

.recurrenceDayButton:hover {
  background-color: var(--bs-gray);
}

.recurrenceDayButton.selected {
  background-color: var(--bs-primary);
  border-color: var(--bs-primary);
  color: var(--bs-white);
}

.recurrenceDayButton span {
  color: var(--bs-gray);
  padding: 0.25rem;
  text-align: center;
}

.recurrenceDayButton:hover span {
  color: var(--bs-white);
}

.recurrenceDayButton.selected span {
  color: var(--bs-white);
}

.recurrenceRuleSubmitBtn {
  display: block;
  margin-left: auto;
  padding: 7px 15px;
  transition: all 0.2s ease;
  border-radius: 4px;
}

.recurrenceRuleSubmitBtn:hover {
  transform: translateY(-1px);
  box-shadow: 0 2px 4px var(--black-shadow-color);
}

.recurrenceRuleSubmitBtn:focus-visible {
  outline: 2px solid var(--bs-primary);
  outline-offset: 2px;
}

.attendance-modal .borderRightGreen {
  border-right: 1px solid var(--light-dark-green);
}
.attendance-modal .positionedTopRight {
  top: 10px;
  right: 15px;
  z-index: 1;
}
.attendance-modal .topRightCorner {
  position: absolute;
  right: 0;
  top: 0;
  border-bottom-left-radius: 8px;
}
.attendance-modal .bottomRightCorner {
  position: absolute;
  right: 0;
  bottom: 0;
  border-top-left-radius: 12px;
}
.attendance-modal .topLeftCorner {
  position: absolute;
  left: 0;
  top: 0;
  border-bottom-right-radius: 8px;
}
.attendance-modal .largeBoldText {
  font-size: 80px;
  font-weight: 400;
}
.attendance-modal .paddingBottom30 {
  padding-bottom: 30px;
}
.attendance-modal .paddingBottom2Rem {
  padding-bottom: 2rem;
}

/* PostCard.tsx */

.cardStyles {
  width: 100%;
  max-width: 20rem;
  background-color: var(--bs-white);
  padding: 0;
  border: none !important;
  outline: none !important;
}

.cardHeaderPostCard {
  display: flex;
  width: 100%;
  padding-inline: 0;
  padding-block: 0;
  flex-direction: row;
  gap: 0.5rem;
  align-items: center;
  background-color: var(--bs-white);
  border-bottom: 1px solid var(--input-shadow-color);
}

.creator {
  display: flex;
  width: 100%;
  padding-inline: 1rem;
  padding-block: 0;
  flex-direction: row;
  gap: 0.5rem;
  align-items: center;
}
.creator p {
  margin-bottom: 0;
  font-weight: 500;
}
.creator svg {
  width: 1.5rem;
  height: 1.5rem;
}

.customToggle {
  padding: 0;
  background: none;
  border: none;
  margin-right: 1rem;
  --bs-btn-active-bg: transparent;
  --bs-btn-focus-box-shadow: none;
}
.customToggle svg {
  color: var(--bs-black);
}

.customToggle::after {
  content: none;
}
.customToggle:hover,
.customToggle:focus,
.customToggle:active {
  background: none;
  border: none;
}
.cardBodyPostCard div {
  padding: 0.5rem;
}

.imageContainerPostCard {
  max-width: 100%;
}

.cardTitlePostCard {
  --max-lines: 1;
  display: -webkit-box;
  overflow: hidden;
  -webkit-box-orient: vertical;
  -webkit-line-clamp: var(--max-lines);

  font-size: 1.3rem !important;
  font-weight: 600;
}

.date {
  font-weight: 600;
}

.cardText {
  --max-lines: 2;
  display: -webkit-box;
  overflow: hidden;
  -webkit-box-orient: vertical;
  -webkit-line-clamp: var(--max-lines);
  padding-top: 0;
  font-weight: 300;
  margin-top: 0.7rem !important;
  text-align: left;
}
.viewBtn {
  display: flex;
  justify-content: flex-end;
  margin: 0.5rem;
}
.viewBtn Button {
  padding-inline: 1rem;
}
.cardActions {
  display: flex;
  flex-direction: row;
  align-items: center;
  gap: 1px;
  justify-content: flex-end;
}

.cardActionBtn {
  background-color: rgba(0, 0, 0, 0);
  padding: 0;
  border: none;
  color: var(--black-color);
  transition: all 0.2s ease-in-out;
  border-radius: 4px;
}

.cardActionBtn:hover,
.cardActionBtn:focus-visible {
  background-color: var(--dropdown-hover-color);
  border: none;
  color: var(--black-color) !important;
  outline: 2px solid var(--subtle-blue-grey);
  outline-offset: 2px;
}

.cardActionBtn:active {
  transform: scale(0.95);
  background-color: var(--grey-bg-color);
}

.creatorNameModal {
  display: flex;
  flex-direction: row;
  gap: 5px;
  align-items: center;
  margin-bottom: 10px;
}

.modalActions {
  display: flex;
  flex-direction: row;
  align-items: center;
  gap: 1rem;
  margin: 5px 0px;
}

.textModal {
  margin-top: 10px;
}

.colorPrimary {
  background: var(--subtle-blue-grey);
  color: var(--bs-white);
  cursor: pointer;
}

.commentContainer {
  overflow: auto;
  max-height: 18rem;
  padding-bottom: 1rem;
}

.modalFooter {
  background-color: var(--bs-white);
  width: 100%;
  padding-block: 0.5rem;
  display: flex;
  flex-direction: column;
  border-top: 1px solid var(--input-shadow-color);
}

.inputArea {
  border: none;
  outline: none;
  background-color: var(--input-area-color);
}

.postImage {
  width: 100%;
  aspect-ratio: 16/9;
  object-fit: cover;
}

/* Events.tsx */

.borderNone {
  border: none;
}

.colorWhite {
  color: var(--bs-white);
}

.backgroundWhite {
  background-color: var(--bs-white);
}

.maxWidth {
  max-width: 800px;
}

.mainContainer {
  margin-top: 2rem;
  width: 100%;
  /* max-width: 800px; */
  flex-grow: 3;
  max-height: 90vh;
  overflow: auto;
  padding: 0 1rem;
}

.mainContainer_people {
  margin-top: 2rem;
  width: 100%;
  flex-grow: 3;
  max-height: 90vh;
  overflow: auto;
  padding: 0 1rem;
}

.mainContainerEvent {
  margin-top: 2rem;
  width: 100%;
  flex-grow: 3;
  max-height: 90vh;
  overflow: auto;
  padding: 0 1rem;
}

.mainContainerEventDashboard {
  width: 50%;
  flex-grow: 3;
  padding: 20px;
  max-height: 100%;
  overflow: auto;
}

.selectType {
  border-radius: 10px;
}
.dropdown__item {
  text-overflow: ellipsis;
  overflow: hidden;
  white-space: nowrap;
}

.gap {
  gap: var(--spacing-lg, 1.25rem);
}

.paddingY {
  padding: var(--spacing-xl, 1.875rem) 0;
  margin-bottom: 4rem;
}

.eventActionsContainer {
  display: flex;
  flex-direction: row;
  gap: 15px;
  flex-wrap: wrap;
}
.datePicker {
  border-radius: 10px;
  height: 2.5rem;
  text-align: center;
  background-color: var(--date-picker-background);
  border: none;
  width: 100%;
}

.modalBodyEvents {
  display: flex;
  flex-direction: column;
  gap: 10px;
}

.switchContainer {
  display: flex;
  align-items: center;
}

.switches {
  display: flex;
  flex-direction: row;
  gap: 20px;
  flex-wrap: wrap;
  margin-top: 20px;
}
.titlemodalEvents {
  color: var(--grey-bg-color-dark);
  font-weight: 600;
  font-size: 20px;
  margin-bottom: 20px;
  padding-bottom: 5px;
  border-bottom: 3px solid var(--subtle-blue-grey);
  width: 65%;
}

.datedivEvents {
  display: flex;
  flex-direction: row;
  margin-bottom: 15px;
}

.dateboxEvents {
  width: 90%;
  border-radius: 7px;
  border-color: var(--grey-border-box-color);
  outline: none;
  box-shadow: none;
  padding-top: 2px;
  padding-bottom: 2px;
  padding-right: 5px;
  padding-left: 5px;
  margin-right: 5px;
  margin-left: 5px;
}

.checkboxdivEvents > label {
  margin-right: 50px;
}
.checkboxdivEvents > label > input {
  margin-left: 10px;
}

.checkboxdivEvents {
  display: flex;
}
.checkboxdivEvents > div {
  width: 50%;
}

.dispflexEvents {
  display: flex;
  align-items: center;
}
.dispflexEvents > input {
  border: none;
  box-shadow: none;
  margin-top: 5px;
}

.blueregbtnEvents {
  margin-top: var(--spacing-lg, 1.25rem);
  border: 1px solid var(--grey-border-box-color);
  box-shadow: 0 2px 2px var(--grey-border-box-color);
  padding: var(--spacing-md, 0.625rem);
  border-radius: 5px;
  background-color: var(--subtle-blue-grey);
  width: 100%;
  font-size: 16px;
  color: var(--bs-white);
  outline: none;
  font-weight: 600;
  cursor: pointer;
  transition: all 0.2s ease-in-out;
  width: 100%;
  &:hover {
    transform: translateY(-1px);
    box-shadow: 0 4px 6px var(--grey-border-box-color);
  }
}

/* CreateDirectChat.tsx */

.modalContent {
  width: 530px;
}

.inputContainer {
  position: relative;
  /* margin-bottom: 2.5rem 0; */
  flex: 1;
  margin: 0;
}

.inputFieldModal {
  padding-right: 40px;
  width: 100%;
  border-radius: 4px;
  border: 1px solid var(--bs-gray-300);
}

.submitBtn {
  position: absolute;
  z-index: 10;
  bottom: 10px;
  right: 0px;
  display: flex;
  justify-content: center;
  align-items: center;
}
.tableContainer {
  height: 400px;
  overflow-y: scroll;
  overflow-x: hidden;
}

/* VolunteerViewModal.tsx */

.modalTitle {
  margin: 0;
}

.modalForm {
  padding: 1rem;
}

.formGroup {
  margin-bottom: 1rem;
}

.tableImage {
  width: 40px;
  height: 40px;
  border-radius: 50%;
  margin-right: 8px;
}

.statusGroup {
  display: flex;
  gap: 1rem;
  margin: 0 auto;
  margin-bottom: 0.5rem;
  role: 'status';
}

.statusIcon {
  margin-right: 0.5rem;
}

.acceptedStatus {
  color: var(--bs-primary);
  -webkit-text-fill-color: var(--bs-primary);
  outline: 1px solid currentColor;
  border-radius: 4px;
  padding: 2px 4px;
}

.pendingStatus {
  color: var(--bs-warning);
  -webkit-text-fill-color: var(--bs-warning);
  outline: 1px solid currentColor;
  border-radius: 4px;
  padding: 2px 4px;
}

.hoursField {
  width: 100%;
}

.groupsLabel {
  font-weight: lighter;
  margin-left: 0.5rem;
  margin-bottom: 0;
  font-size: 0.8rem;
  color: var(--bs-secondary);
}

.tableHeader {
  font-weight: bold;
}

.tableRow:last-child td,
.tableRow:last-child th {
  border: 0;
}

/* UpdateSession.tsx */

.updateTimeoutCard {
  width: 700px;
  background: var(--primary-bg-color);
  border: none;
  border-radius: 16px;
  filter: drop-shadow(0px 4px 15.3px rgba(0, 0, 0, 0.08));
  padding: 20px;
}

.updateTimeoutCardHeader {
  background: none;
  padding: 16px;
  border-bottom: none;
}

.updateTimeoutCardTitle {
  font-family: 'Lato', sans-serif;
  font-weight: 600;
  font-size: 24px;
  color: var(--black-color);
}

.updateTimeoutCardBody {
  padding: 20px;
}

.updateTimeoutCurrent {
  font-family: 'Lato', sans-serif;
  font-weight: 400;
  font-size: 16px;
  color: var(--black-color);
  margin-bottom: 20px;
}

.updateTimeoutLabel {
  font-family: 'Lato', sans-serif;
  font-weight: 400;
  font-size: 16px;
  color: var(--black-color);
  margin-bottom: 10px;
}

.updateTimeoutLabelsContainer {
  display: flex;
  flex-direction: column;
  align-items: start;
}

.updateTimeoutValue {
  color: var(--updateTimeoutValue-color);
  font-weight: bold;
}

.updateTimeoutSliderLabels {
  display: flex;
  justify-content: space-between;
  font-size: 0.9rem;
  color: var(--grey-dark);
}

.updateTimeoutButtonContainer {
  display: flex;
  justify-content: right;
  margin-top: 20px;
}

.updateTimeoutButton {
  width: 112px;
  height: 36px;
  background: var(--light-green);
  border-radius: 6px;
  font-family: 'Lato', sans-serif;
  font-weight: 500;
  font-size: 16px;
  color: var(--primary-bg-color);
  display: flex;
  align-items: center;
  justify-content: center;
  border: none;
  box-shadow: none;
}

.updateTimeoutButton:hover {
  background-color: var(--light-more-green);
  border-color: var(--light-more-green);
  box-shadow: none;
}

.updateTimeoutButton:active {
  transform: scale(0.98);
}

/* UserListCard.tsx */

.memberlist {
  margin-top: -1px;
}

.memberimg {
  width: 12.5rem;
  height: 6.25rem;
  border-radius: 7px;
  margin-left: 20px;
}

.singledetails {
  display: flex;
  flex-direction: row;
  justify-content: space-between;
}

.singledetails p {
  margin-bottom: -5px;
}

.singledetails_data_left {
  margin-top: 10px;
  margin-left: 10px;
  color: var(--grey-dark);
}

.singledetails_data_right {
  justify-content: right;
  margin-top: 10px;
  text-align: right;
  color: var(--grey-dark);
}

.membername {
  font-size: 16px;
  font-weight: bold;
}

.memberfont {
  margin-top: 3px;
}

.memberfont > span {
  width: 80%;
}

.memberfontcreated {
  margin-top: 18px;
}

.memberfontcreatedbtnUserListCard {
  margin-top: 33px;
  border-radius: 7px;
  border-color: var(--light-green);
  background-color: var(--light-green);
  color: var(--primary-bg-color);
  padding-right: 10px;
  padding-left: 10px;
  justify-content: flex-end;
  float: right;
  text-align: right;
  box-shadow: none;
}

@media only screen and (max-width: var(--breakpoint-mobile)) {
  .singledetails {
    margin-left: 20px;
  }

  .memberimg {
    margin: auto;
  }

  .singledetails_data_right {
    margin-right: -52px;
  }

  .singledetails_data_left {
    margin-left: 0px;
  }
}

/* UserPasswordUpdate.tsx */

.userupdatediv {
  border: 1px solid var(--border-color);
  box-shadow: 2px 1px var(--border-color);
  padding: 25px 16px;
  border-radius: 5px;
  background: var(--primary-bg-color);
}

.dispflexUserPasswordUpdate {
  display: flex;
  justify-content: flex-start;
  margin: 0 auto;
}

.dispbtnflex {
  width: 90%;
  display: flex;
  margin: 20px 30% 0 30%;
}

.dispflexUserPasswordUpdate > div {
  width: 50%;
  margin-right: 50px;
}

.whitebtn {
  margin: 1rem 0 0;
  margin-top: 10px;
  border: 1px solid var(--border-color);
  box-shadow: 0 2px 2px var(--border-color);
  padding: 10px 20px;
  border-radius: 5px;
  background: none;
  width: 20%;
  font-size: 16px;
  color: var(--light-green);
  outline: none;
  font-weight: 600;
  cursor: pointer;
  float: left;
  transition:
    transform 0.2s,
    box-shadow 0.2s;
}

/* VenueModal.tsx */

.previewVenueModal {
  display: flex;
  position: relative;
  width: 100%;
  overflow: hidden; /* Ensures content doesn't overflow the card */
  justify-content: center;
  border: 1px solid #ccc;
}

.previewVenueModal img {
  width: 400px;
  height: auto;
  object-fit: cover; /* Ensures the image stays within the boundaries */
}

.closeButtonP {
  position: absolute;
  top: 0px;
  right: 0px;
  width: 32px; /* Make the button circular */
  height: 32px; /* Make the button circular */
  background: transparent;
  transform: scale(1.2);
  cursor: pointer;
  border-radius: 50%;
  border: none;
  color: var(--grey-dark);
  font-weight: 600;
  font-size: 16px;
  transition:
    background-color 0.3s,
    transform 0.3s;
}

.closeButtonP:hover {
  transform: scale(1.1); /* Slightly enlarge on hover */
  box-shadow: 0 4px 6px rgba(0, 0, 0, 0.2); /* Add a shadow on hover */
}

/* YearlyEventCalender.tsx */

.calendar__weekdays {
  display: grid;
  grid-template-columns: repeat(7, 1fr);
  background-color: var(--grey-dark);
  height: 60px;
}

.calendar__days {
  display: grid;
  grid-template-columns: repeat(7, minmax(0, 1fr));
  grid-template-rows: repeat(5, 1fr);
  margin-bottom: 30px;
}

.day__selected {
  background-color: var(--blue-primary);
  color: var(--grey-dark);
}

.day__today {
  background-color: var(--light-neon-green);
  font-weight: 700;
  text-decoration: underline;
  color: var(--light-green);
}

.yearlyCalender {
  background-color: var(--primary-bg-color);
  box-sizing: border-box;
}

.closebtnYearlyEventCalender {
  padding: 10px;
}

.yearlyCalendarHeader {
  display: flex;
  flex-direction: row;
}

.yearlyCalendarHeader > div {
  font-weight: 600;
  font-size: 2rem;
  padding: 0 10px;
  color: var(--grey-dark);
}

.cardYearlyEventCalender {
  padding: 16px;
  text-align: center;
  height: 21rem;
}

.cardHeaderYearlyEventCalender {
  text-align: left;
}

.rowYearlyEventCalender {
  margin: 1px -5px;
}

.rowYearlyEventCalender:after {
  content: '';
  display: table;
  clear: both;
  margin: 0 -5px;
  content: '';
  display: table;
  clear: both;
}

.weekday__yearly {
  display: flex;
  justify-content: center;
  align-items: center;
  background-color: var(--primary-bg-color);
  font-weight: 600;
}

.columnYearlyEventCalender {
  float: left;
  width: 25%;
  padding: 10px;
}

.btn__more {
  border: 0px;
  font-size: 14px;
  background-color: initial;
  font-weight: 600;
  transition: all 200ms;
  position: relative;
  display: block;
  margin: -9px;
  margin-top: -28px;
}

.btn__more:hover {
  color: var(--light-green);
}

.expand_event_list {
  display: block;
}

.expand_list_container {
  width: 200px;
  max-height: 250px;
  z-index: 10;
  position: absolute;
  left: auto;
  right: auto;
  overflow: auto;
  padding: 10px 4px 0px 4px;
  background-color: var(--grey-bg-color);
  border: 1px solid var(--border-color);
  border-radius: 5px;
  margin: 5px;
}

@media only screen and (max-width: var(--breakpoint-tablet)) {
  .event_list {
    display: none;
  }

  .expand_list_container {
    width: 150px;
    padding: 4px 4px 0px 4px;
  }
}

@media only screen and (max-width: var(--breakpoint-mobile)) {
  .btn__more {
    font-size: 12px;
  }

  .columnYearlyEventCalender {
    float: left;
    width: 100%;
    padding: 10px;
  }
}

/* AgendaItems */

.titlemodalAgendaItems {
  color: var(--bs-gray-600);
  font-weight: 600;
  font-size: 20px;
  margin-bottom: 20px;
  padding-bottom: 5px;
  border-bottom: 3px solid var(--bs-primary);
  width: 65%;
}

.agendaItemsOptionsButton {
  width: 24px;
  height: 24px;
}

.agendaItemModal {
  max-width: 80vw;
  margin-top: 2vh;
  margin-left: 13vw;
}

.greenregbtnAgendaItems {
  margin: 1rem 0 0;
  margin-top: 15px;
  border: 1px solid var(--bs-gray-300);
  box-shadow: 0 2px 2px var(--bs-gray-300);
  padding: 10px 10px;
  border-radius: 5px;
  background-color: var(--bs-primary);
  width: 100%;
  font-size: 16px;
  color: var(--bs-white);
  outline: none;
  font-weight: 600;
  cursor: pointer;
  transition:
    transform 0.2s,
    box-shadow 0.2s;
  width: 100%;
}

.previewFile {
  display: flex;
  flex-direction: column;
  align-items: center;
  width: 100%;
  margin-top: 10px;
}

.previewFile img,
.previewFile video {
  width: 100%;
  max-width: 400px;
  height: auto;
  margin-bottom: 10px;
}

.attachmentPreview {
  position: relative;
  width: 100%;
}

.closeButtonFile {
  position: absolute;
  top: 10px;
  right: 10px;
  background: transparent;
  transform: scale(1.2);
  cursor: pointer;
  border: none;
  color: var(--grey-dark);
  font-weight: 600;
  font-size: 16px;
  cursor: pointer;
}

.categoryContainer {
  display: flex;
  flex-wrap: wrap;
  gap: 10px;
  justify-content: center;
}

.categoryChip {
  display: inline-flex;
  align-items: center;
  background-color: var(--grey-bg-color);
  border-radius: 16px;
  padding: 0 12px;
  font-size: 14px;
  height: 32px;
  margin: 5px;
}

.urlListItem {
  display: flex;
  align-items: center;
  justify-content: space-between;
  padding: 5px 0;
}

.urlIcon {
  margin-right: 10px;
}

.deleteButtonAgendaItems {
  margin-left: auto;
  padding: 2px 5px;
}

.urlListItem a {
  text-decoration: none;
  color: inherit;
}

.urlListItem a:hover {
  text-decoration: underline;
}

.agendaItemRow {
  border: 1px solid var(--border-color);
  border-radius: 4px;
  transition: box-shadow 0.2s ease;
  background-color: var(--primary-bg-color);
}

.agendaItemRow:hover {
  background-color: var(--primary-bg-color);
}

.dragging {
  box-shadow: 0 4px 8px var(--grey-border-box-color);
  z-index: 1000;
  background-color: var(--grey-bg-color);
}

.droppable {
  background-color: var(--grey-bg-color);
}

.droppableDraggingOver {
  background-color: var(--grey-bg-color);
}

.tableHeadAgendaItems {
  background-color: var(--light-green) !important;
  color: var(--white);
  border-radius: 20px 20px 0px 0px !important;
  padding: 20px;
}

@media (max-width: 768px) {
  .agendaItemModal {
    margin: 10vh auto;
    max-width: 90%;
  }

  .titlemodalAgendaItems {
    width: 90%;
  }

  .greenregbtnAgendaItems {
    width: 90%;
  }
}

@media (max-width: 576px) {
  .agendaItemModal {
    margin: 5vh auto;
    max-width: 95%;
  }

  .titlemodalAgendaItems {
    width: 100%;
  }

  .greenregbtnAgendaItems {
    width: 100%;
  }
}

/* AddOnStore.tsx */

.containerAddOnStore {
  display: flex;
  flex-direction: column;
  background: var(--white);
  margin: 2px;
  padding: 10px;
  border-radius: 20px;
}

.colAddOnStore {
  display: flex;
  align-items: center;
  justify-content: space-between;
}

.inputAddOnStore {
  display: flex;
  position: relative;
  width: 560px;
}

.cardGridItem {
  width: 38vw;
}

.justifyspAddOnStore {
  display: grid;
  width: 100%;
  justify-content: space-between;
  align-items: baseline;
  grid-template-rows: auto;
  grid-template-columns: repeat(2, 1fr);
  grid-gap: 0.8rem 0.4rem;
}

@media screen and (max-width: 600px) {
  .cardGridItem {
    width: 100%;
  }
  .justifyspAddOnStore {
    grid-template-columns: 1fr;
    justify-content: center;
    align-items: start;
  }
}

/* Advertisements.tsx */

.containerAdvertisements {
  background-color: var(--white);
  border-radius: 20px;
}

.justifyspAdvertisements {
  display: grid;
  width: 100%;
  margin-top: 30px;
}

.colAdvertisements {
  display: flex;
  align-items: center;
  justify-content: space-between;
  padding: 10px;
}

.inputAdvertisements {
  display: flex;
  position: relative;
  width: 560px;
}

.listBoxAdvertisements {
  display: grid;
  width: 100%;
  grid-template-rows: auto;
  grid-template-columns: repeat(6, 1fr);
  grid-gap: 0.8rem 0.4rem;
}

/* AdvertisementRegister.tsx */

.modalbtn {
  margin-top: 1rem;
  display: flex !important;
  margin-left: auto;
  align-items: center;
}

.modalbtn i,
.button i {
  height: min-content;
  margin-right: 4px;
}

.previewAdvertisementRegister {
  display: flex;
  position: relative;
  width: 100%;
  margin-top: 10px;
  overflow: hidden; /* Ensures content doesn't overflow the card */
  justify-content: center;
  border: 1px solid #ccc;
}

.previewAdvertisementRegister img {
  width: 400px;
  height: auto;
  object-fit: cover; /* Ensures the image stays within the boundaries */
}

.previewAdvertisementRegister video {
  width: 400px;
  height: auto;
}

.closeButtonAdvertisementRegister {
  position: absolute;
  top: 0px;
  right: 0px;
  width: 32px; /* Make the button circular */
  height: 32px; /* Make the button circular */
  background: transparent;
  transform: scale(1.2);
  cursor: pointer;
  border-radius: 50%;
  border: none;
  color: var(--grey-dark);
  font-weight: 600;
  font-size: 16px;
  transition:
    background-color 0.3s,
    transform 0.3s;
}

.closeButtonAdvertisementRegister:hover {
  transform: scale(1.1); /* Slightly enlarge on hover */
  box-shadow: 0 4px 6px rgba(0, 0, 0, 0.2); /* Add a shadow on hover */
}

.buttonAdvertisementRegister {
  min-width: 102px;
}

.editHeader {
  background-color: var(--light-green);
  color: var(--primary-bg-color);
}

.link_check {
  display: flex;
  justify-content: center;
  align-items: flex-start;
}

/* EventCalendar.tsx */

.calendar {
  font-family: sans-serif;
  font-size: 1.2rem;
  margin-bottom: 10px;
  background: var(--primary-bg-color);
  border-radius: 10px;
  padding-left: 70px;
  padding-right: 70px;
  padding-top: 5px;
}

.calendar__header {
  display: flex;
  align-items: center;
  justify-content: space-between;
  margin-right: 50px;
  /* margin: 2rem 10px 0px 10px; */
}

.calender_month {
  display: flex;
  align-items: center;
}

.calendar__header_month {
  margin: 0.5rem;
  color: var(--grey-dark);
  font-weight: 800;
  font-size: 45px;
  display: flex;
  gap: 23px;
  flex-direction: row;
}

.calendar__header_month div {
  font-weight: 400;
  color: var(--black-color);
  font-family: Outfit;
}

.buttonEventCalendar {
  border-radius: 100px;
  color: var(--bs-gray);
  /* background-color: var(--black-shadow-color); */
  /* font-weight: bold; */
  border: 0px;
  font-size: 40px;
}

.calendar__weekdays {
  display: grid;
  grid-template-columns: repeat(7, 1fr);
  background-color: var(--black-color);
  font-family: Outfit;
  height: 25px;
}

.calendar__scroll {
  height: 70vh;
  padding: 10px;
}

.weekday {
  display: flex;
  justify-content: center;
  align-items: center;
  background-color: var(--white);
  color: var(--background-primary);
  font-size: medium;
  font-weight: 600;
}

.calendar_hour_text_container {
  display: flex;
  flex-direction: row;
  align-items: flex-end;
  border-right: 1px solid var(--border-color);
  width: 40px;
}

.calendar_timezone_text {
  top: -10px;
  left: -11px;
  position: relative;
  color: var(--grey-dark);
  font-size: 9px;
}

.calendar_hour_block {
  display: flex;
  flex-direction: row;
  border-bottom: 1px solid var(--border-color);
  position: relative;
  height: 50px;
  border-bottom-right-radius: 5px;
}

.btn__more {
  border: 0px;
  font-size: 14px;
  background-color: initial;
  color: var(--primary-text-color);
  font-weight: 600;
  transition: all 200ms;
  position: relative;
  display: block;
  margin: 2px;
}

.btn__more:hover {
  color: var(--grey-dark);
}

.event_list_parent {
  position: relative;
  width: 100%;
}

.event_list_parent_current {
  background-color: var(--grey-bg-color);
  position: relative;
  width: 100%;
}

.dummyWidth {
  width: 1px;
}

.day {
  background-color: var(--white);
  padding-left: 0.3rem;
  padding-right: 0.3rem;
  border-radius: 10px;
  margin: 5px;
  background-color: var(--white);
  border: 1px solid var(--border-color);
  color: var(--grey-dark);
  font-weight: 600;
  height: 9rem;
  position: relative;
}

.day_weekends {
  background-color: var(--grey-light);
}

.day__outside {
  background-color: var(--white);
  color: var(--grey-light);
}

.day__selected {
  background-color: var(--blue-primary);
  color: var(--grey-dark);
}

.day__today {
  background-color: var(--grey-bg-color);
  font-weight: 700;
  text-decoration: underline;
  color: var(--blue-subtle);
}

.day__events {
  background-color: var(--white);
}

.expand_event_list {
  display: block;
}

.event_list_hour {
  display: flex;
  flex-direction: row;
}

.expand_list_container {
  width: 200px;
  max-height: 250px;
  z-index: 10;
  position: absolute;
  left: auto;
  right: auto;
  overflow: auto;
  padding: 10px 4px 0px 4px;
  background-color: var(--primary-bg-color);
  border: 1px solid var(--border-color);
  border-radius: 5px;
  margin: 5px;
}

.holidays_card {
  background-color: var(--black-shadow-color);
}

.events_card {
  background-color: var(--white);
}

.holidayText {
  margin-left: 15px;
  font-size: 18px;
  color: var(--black-color);
}

.eventsLegend {
  display: flex;
  align-items: center;
  gap: 8px;
}

.list_container {
  padding: 5px;
  width: fit-content;
  display: flex;
  align-items: center;
  gap: 8px;
}

.list_container_holidays {
  width: fit-content;
  display: flex;
  align-items: center;
  gap: 8px;
}

.holidayIndicator {
  background-color: var(--black-color);
  opacity: 15%;
}

.holidayIndicator,
.organizationIndicator {
  width: 35px;
  height: 12px;
  border-radius: 4px;
}

.organizationIndicator {
  background-color: var(--organization-indicator-color);
}

.legendText {
  margin-left: 15px;
  font-size: 18px;
  color: var(--black-color);
}

.card_list {
  list-style: none;
  padding: 0;
  margin: 0;
}

.card_list_item {
  display: flex;
  align-items: center;
  margin-bottom: 10px;
  font-size: 14px;
  color: var(--grey-bg-color-dark);
}

.holiday_date {
  font-weight: 600;
  margin-right: 40px;
  font-size: 18px;
  color: var(--holidays-card-date-color);
}

.holiday_name {
  font-size: 16px;
  font-weight: 200;
  color: var(--black-color);
}

.calendar_infocards {
  display: flex;
  flex-direction: row;
  justify-content: space-between;
  align-items: flex-start;
  gap: 20px;
  padding: 20px 0px 20px 0px;
}

.holidays_card,
.events_card {
  flex: 1;
  padding: 20px;
  border-radius: 10px;
  box-shadow: var(--card-shadow);
}

.holidays_card {
  background-color: var(--holidays-card-background-color);
}

.events_card {
  background-color: var(--events-card-background-color);
}

.legend {
  display: flex;
  flex-direction: column;
  gap: 12px;
}

.card_list_item:hover {
  background-color: var(--blue-subtle);
  transition: background-color 0.2s ease;
  padding: 0.5px 8px 0.5px 8px;
  border-radius: 4px;
}

.card_list_item:focus-visible {
  background-color: var(--grey-bg-color-dark);
  transition: background-color 0.2s ease;
}

@media only screen and (max-width: var(--breakpoint-mobile)) {
  .btn__more {
    font-size: 12px;
  }
}

@media only screen and (max-width: var(--breakpoint-tablet)) {
  .holidayIndicator,
  .organizationIndicator {
    width: 16px;
    height: 10px;
  }

  .expand_list_container {
    width: 150px;
    padding: 4px 4px 0px 4px;
  }
}

/* EventHeader.tsx */

.calendarEventHeader {
  width: 100%;
  margin-bottom: 20px;
  border-radius: 10px;
  padding: 5px;
}

.flex_grow {
  flex-grow: 0.5;
}

.space {
  flex: 1;
  display: flex;
  align-items: center;
  gap: 10px;
}

.createButtonEventHeader {
  background-color: var(--createButtonEventHeader-bg);
  color: var(--createButtonEventHeader-color);
  width: 110px;
  /* margin-left: 5px; */
  border: 1px solid var(--createButtonEventHeader-border);
  box-shadow: 2.5px 2.5px 2.5px var(--createButtonEventHeader-boxshadow);
}

.createButtonEventHeader:hover {
  background-color: var(--createButtonEventHeader-bg);
  color: var(--createButtonEventHeader-hover-color);
  border: 1px solid var(--createButtonEventHeader-border);
  box-shadow: 2.5px 2.5px 2.5px var(--createButtonEventHeader-boxshadow);
}

.selectTypeEventHeader {
  border-radius: 10px;
  margin: 8px;
}

@media (max-width: 520px) {
  .calendar__header {
    display: flex;
    flex-direction: column;
    align-items: stretch;
    gap: 10px;
  }

  .space {
    display: block !important;
    text-align: center;
  }

  .space > * {
    width: 100%;
    margin-bottom: 10px;
  }

  /* .input {
    width: 100%;
  }

  .createButton {
    margin: 0 auto;
    width: 100%;
  } */
}

/* EventListCardModals.tsx */

.dispflexEventListCardModals {
  display: flex;
  cursor: pointer;
  justify-content: space-between;
  margin: 10px 5px 5px 0px;
}

.eventtitle {
  margin-bottom: 0px;
  text-overflow: ellipsis;
  overflow: hidden;
  white-space: nowrap;
}

.checkboxdivEventListCardModals > div label {
  margin-right: 50px;
}

.checkboxdivEventListCardModals > label > input {
  margin-left: 10px;
}

.dispflexEventListCardModals > input {
  width: 20%;
  border: none;
  box-shadow: none;
  margin-top: 5px;
}

.checkboxContainer {
  display: flex;
  justify-content: space-between;
}

.checkboxdivEventListCardModals {
  display: flex;
  flex-direction: column;
}

.previewEventListCardModals {
  display: flex;
  flex-direction: row;
  font-weight: 700;
  font-size: 16px;
  color: var(--black-color);
  margin: 0;
}

@media only screen and (max-width: 600px) {
  .checkboxContainer {
    flex-direction: column;
  }

  .datediv {
    flex-direction: column;
  }

  .datediv > div {
    width: 100%;
    margin-left: 0;
    margin-bottom: 10px;
  }

  .datediv > div p {
    margin-bottom: 5px;
  }
}

.customButton {
  width: 90%;
  margin: 0 auto;
}

/* EventListCard.tsx */

.cardsEventListCard {
  width: 100%;
  background: var(--subtle-blue-grey) !important;
  padding: 2px 3px;
  border-radius: 5px;
  border: 1px solid var(--border-color);
  box-shadow: 0 3px 2px var(--grey-border-box-color);
  color: var(--grey-dark);
  box-sizing: border-box;
  position: relative;
  overflow: hidden;
  transition: all 0.3s;
  margin-bottom: 5px;
}

.cardsEventListCard h2 {
  font-size: 15px;
  color: var(--grey-dark);
  font-weight: 500;
}

.cardsEventListCard > h3 {
  font-size: 17px;
}

.cardsEventListCard > p {
  font-size: 14px;
  margin-top: 0px;
  margin-bottom: 7px;
}

.cardsEventListCard a {
  color: var(--primary-bg-color);
  font-weight: 600;
}

.cardsEventListCard a:hover {
  color: var(--black-color);
}

.cardsEventListCard:last-child:nth-last-child(odd) {
  grid-column: auto / span 2;
}

.cardsEventListCard:first-child:nth-last-child(even),
.cardsEventListCard:first-child:nth-last-child(even) ~ .box {
  grid-column: auto / span 1;
}

.dispflexEventListCard {
  display: flex;
  cursor: pointer;
  justify-content: space-between;
  margin: 10px 5px 5px 0px;
}

.dispflexEventListCard > input {
  width: 20%;
  border: none;
  box-shadow: none;
  margin-top: 5px;
}

/* OrgPostCard.tsx */

.cardOrgPostCard {
  width: 100%;
  height: 20rem;
  margin-bottom: 2rem;
}

.cardsOrgPostCard h2 {
  font-size: 20px;
}

.cardsOrgPostCard > h3 {
  font-size: 17px;
}

.cardOrgPostCard {
  width: 100%;
  height: 20rem;
  margin-bottom: 2rem;
}

.cardsOrgPostCard:hover {
  filter: brightness(0.8);
}

.cardsOrgPostCard:hover::before {
  opacity: 0.5;
}

.postimageOrgPostCard {
  border-radius: 0px;
  width: 100%;
  height: 12rem;
  max-width: 100%;
  max-height: 12rem;
  object-fit: cover;
  position: relative;
  color: var(--black-color);
}

.previewOrgPostCard {
  display: flex;
  position: relative;
  width: 100%;
  margin-top: 10px;
  justify-content: center;
}

.previewOrgPostCard img {
  width: 400px;
  height: auto;
}

.previewOrgPostCard video {
  width: 400px;
  height: auto;
}

.nopostimage {
  border-radius: 0px;
  width: 100%;
  height: 12rem;
  max-height: 12rem;
  object-fit: cover;
  position: relative;
}

.menuModal {
  position: fixed;
  top: 0;
  left: 0;
  width: 100%;
  height: 100%;
  display: flex;
  align-items: center;
  justify-content: center;
  background-color: var(--black-shadow-color);
  z-index: 100;
}

.modalOrgPostCard {
  position: fixed;
  top: 0;
  left: 0;
  width: 100%;
  height: 100%;
  display: flex;
  align-items: center;
  justify-content: center;
  background-color: var(--modal-background);
  z-index: 100;
}

.modalContentOrgPostCard {
  display: flex;
  align-items: center;
  justify-content: center;
  background-color: var(--white);
  padding: 20px;
  max-width: 800px;
  max-height: 600px;
  overflow: auto;
}

.modalImage {
  flex: 1;
  margin-right: 20px;
  width: 25rem;
  height: 15rem;
}

.modalImage img,
.modalImage video {
  border-radius: 0px;
  width: 100%;
  height: 25rem;
  max-width: 25rem;
  max-height: 15rem;
  object-fit: cover;
  position: relative;
}

.modalInfo {
  flex: 1;
}

.titleOrgPostCard {
  font-size: 16px;
  color: var(--black-color);
  font-weight: 600;
}

.textOrgPostCard {
  font-size: 13px;
  color: var(--black-color);
  font-weight: 300;
}

.author {
  color: var(--grey-dark);
  font-weight: 100;
  font-size: 13px;
}

.closeButtonOrgPostCard {
  position: relative;
  bottom: 5rem;
  right: 10px;
  padding: 4px;
  background-color: var(--red-delete-bg);
  color: var(--primary-bg-color);
  border: none;
  cursor: pointer;
}

.closeButtonP {
  position: absolute;
  top: 0px;
  right: 0px;
  background: transparent;
  transform: scale(1.2);
  cursor: pointer;
  border: none;
  color: var(--grey-dark);
  font-weight: 600;
  font-size: 16px;
  cursor: pointer;
}

.cardsOrgPostCard:hover::after {
  opacity: 1;
  mix-blend-mode: normal;
}

.cardsOrgPostCard > p {
  font-size: 14px;
  margin-top: 0px;
  margin-bottom: 7px;
}

.cardsOrgPostCard a {
  color: var(--grey-dark);
  font-weight: 600;
}

.cardsOrgPostCard a:hover {
  color: var(--black-color);
}

.infodiv {
  margin-bottom: 7px;
  width: 15rem;
  text-align: justify;
  word-wrap: break-word;
}

.infodiv > p {
  margin: 0;
}

.cardsOrgPostCard:last-child:nth-last-child(odd) {
  grid-column: auto / span 2;
}

.cardsOrgPostCard:first-child:nth-last-child(even),
.cardsOrgPostCard:first-child:nth-last-child(even) ~ .box {
  grid-column: auto / span 1;
}

.toggleClickBtn {
  color: var(--light-green);
  cursor: pointer;
  border: none;
  font-size: 12px;
  background-color: var(--primary-bg-color);
}

.toggleClickBtnNone {
  display: none;
}

.menuContent {
  display: flex;
  align-items: center;
  justify-content: center;
  background-color: var(--primary-bg-color);
  padding-top: 20px;
  max-width: 700px;
  max-height: 500px;
  overflow: hidden;
  position: relative;
}

.menuOptions {
  list-style-type: none;
  padding: 0;
  margin: 0;
}

.menuOptions li {
  padding: 10px;
  border-bottom: 1px solid var(--border-color);
  padding-left: 100px;
  padding-right: 100px;
  cursor: pointer;
}

.moreOptionsButton {
  position: relative;
  bottom: 5rem;
  right: 10px;
  padding: 2px;
  background-color: transparent;
  color: var(--black-color);
  border: none;
  cursor: pointer;
}

.list {
  color: var(--red-delete-text);
  cursor: pointer;
}

/* OrgActionItemCategories.tsx */

.iconOrgActionItemCategories {
  transform: scale(1.5);
  color: var(--bs-danger);
  margin-bottom: 1rem;
}

.btnsContainerOrgActionItemCategories {
  display: flex;
  margin: 0.5rem 0 1.5rem 0;
}

.btnsContainerOrgActionItemCategories .input {
  flex: 1;
  min-width: 18rem;
  position: relative;
}

.btnsContainerOrgActionItemCategories input {
  outline: 1px solid var(--bs-gray-400);
}

.btnsContainerOrgActionItemCategories .input button {
  width: 52px;
}

/* CategoryModal.tsx */

.createModal {
  margin-top: 20vh;
  margin-left: 13vw;
  max-width: 80vw;
}

.btnsContainer .input {
  /* width: 70%; */
}

.btnsContainer .inputContainer button {
  width: 52px;
}

.largeBtnsWrapper {
  display: flex;
}

.listBox {
  width: 100%;
  flex: 1;
}

@media (max-width: 1020px) {
  .btnsContainer {
    flex-direction: column;
    margin: 1.5rem 0;
  }

  .btnsContainer .input {
    width: 100%;
  }

  .btnsContainer .btnsBlock {
    margin: 1.5rem 0 0 0;
    justify-content: space-between;
  }

  .btnsContainer .btnsBlock button {
    margin: 0;
  }

  .btnsContainer .btnsBlock div button {
    margin-right: 1.5rem;
  }
}

/* For mobile devices  */

@media (max-width: 520px) {
  .btnsContainer {
    margin-bottom: 0;
  }

  .btnsContainer .btnsBlock {
    display: block;
    margin-top: 1rem;
    margin-right: 0;
  }

  .largeBtnsWrapper {
    flex-direction: column;
  }

  .btnsContainer .btnsBlock div {
    flex: 1;
  }

  .btnsContainer .btnsBlock button {
    margin-bottom: 1rem;
    margin-right: 0;
    width: 100%;
  }
}

/* Holiday card */
.holidayCard {
  color: var(--black-color);
  background-color: rgba(0, 0, 0, 0.15);
  font-size: 10px;
  font-weight: 400;
  display: flex;
  padding: 8px 4px;
  border-radius: 5px;
  margin-bottom: 4px;
  text-overflow: ellipsis;
  overflow: hidden;
  white-space: nowrap;
}

/* event calender */
.card_title {
  font-size: 20px;
  margin-bottom: 10px;
  font-weight: bold;
  color: var(--black-color);
}

/* usersidebar  */

.leftDrawer {
  width: calc(300px);
  background-color: var(--profile-bg) !important;
  position: fixed;
  top: 0;
  bottom: 0;
  z-index: 100;
  display: flex;
  flex-direction: column;
  padding: 1rem 1rem 0 1rem;
  background-color: var(--leftDrawer-bg);
  transition: 0.5s;
  font-family: var(--bs-leftDrawer-font-family);
}

.leftbarcompheight {
  display: flex;
  justify-content: space-between;
  height: 100vh;
  padding-bottom: 48px;
}

@media (max-width: 820px) {
  .hideElemByDefault {
    display: none;
  }
  .leftDrawer {
    width: 100%;
    left: 0;
    right: 0;
  }
  .inactiveDrawer {
    opacity: 0;
    left: 0;
    z-index: -1;
    animation: closeDrawer 0.4s ease-in-out;
  }
  .activeDrawer {
    display: flex;
    z-index: 100;
    animation: openDrawer 0.6s ease-in-out;
  }
  .logout {
    margin-bottom: 2.5rem !important;
  }
}

/* ProfileDropdown */

.profileContainer {
  border: 1px solid var(--create-button-border);
  padding: 2.1rem 0.5rem;
  height: 52px;
  border-radius: 16px 0px 0px 16px;
  display: flex;
  align-items: center;
  background-color: var(--tablerow-bg-color) !important;
  justify-content: space-between;
  width: 100%;
  /* Add focus styles for keyboard navigation */
  &:focus-within {
    @extend .reusable-focus-visible; /* Referencing the reusable class from the general section */
  }
}

.angleDown {
  margin-left: 4px;
}

.profileContainer:focus {
  outline: none;
  background-color: var(--profileContainer-focus-bg);
}
.imageContainer {
  width: 56px;
  height: 56px;
  border-radius: 100%;
  margin-right: 10px;
}
.imageContainer img {
  width: 100%;
  height: 100%;
  object-fit: cover;
  border-radius: 100%;
}
.profileContainer .profileText {
  flex: 1;
  text-align: start;
  overflow: hidden;
  margin-right: 4px;
}
.profileContainer .profileText .primaryText {
  font-size: 1rem;
  font-weight: 600;
  overflow: hidden;
  display: -webkit-box;
  -webkit-line-clamp: 2; /* number of lines to show */
  -webkit-box-orient: vertical;
  word-wrap: break-word;
  white-space: normal;
}
.profileContainer .profileText .secondaryText {
  font-size: 0.8rem;
  font-weight: 400;
  color: var(--bs-secondary);
  display: block;
  text-transform: capitalize;
}
.profileDropdown {
  background-color: transparent !important;
}
.profileDropdown .dropdown-toggle .btn .btn-normal {
  display: none !important;
  background-color: transparent !important;
}
.dropdownToggle {
  background-image: url(../../../public/images/svg/angleDown.svg);
  background-repeat: no-repeat;
  background-position: center;
  background-color: var(--tablerow-bg-color) !important;
  border: 1px solid var(--create-button-border);
  border-left: none;
  border-top-right-radius: 16px;
  border-bottom-right-radius: 16px;
  color: var(--eventManagement-button-text);
}

.dropdownToggle:hover {
  border: 1px solid var(--create-button-border);
  border-left: none;
}

.dropdownToggle::after {
  border-top: none !important;
  border-bottom: none !important;
}
.avatarStyle {
  border-radius: 100%;
}

/* SuperAdminScreen */

.pageContainer {
  display: flex;
  flex-direction: column;
  min-height: 100vh;
  background-color: var(--profile-bg) !important;
  padding: 1rem 1.5rem 0 calc(300px + 2rem + 1.5rem);
}

.expand {
  padding-left: 4rem;
  animation: moveLeft 0.5s ease-in-out;
}

.contract {
  padding-left: calc(300px + 2rem + 1.5rem);
  animation: moveRight 0.5s ease-in-out;
}

.collapseSidebarButton {
  --bs-btn-active-color: var(--profile-bg);
  --bs-btn-active-bg: var(--profile-bg);
  --bs-btn-active-border-color: var(--profile-bg);
  position: fixed;
  height: 40px;
  bottom: 0;
  z-index: 9999;
  width: calc(250px + 2rem);
  background-color: rgba(245, 245, 245, 0.7);
  color: var(--collapse-Sidebar-Button-fill);
  border: none;
  border-radius: 0px;
}

.collapseSidebarButton:hover,
.opendrawer:hover {
  opacity: 1;
  background-color: var(--profile-bg);
  box-shadow: var(--hover-shadow);
  color: black !important;
}
.opendrawer {
  --bs-btn-active-color: var(--profile-bg);
  --bs-btn-active-bg: var(--profile-bg);
  --bs-btn-active-border-color: var(--profile-bg);
  position: fixed;
  display: flex;
  align-items: center;
  justify-content: center;
  top: 0;
  left: 0;
  width: 40px;
  height: 100vh;
  z-index: 9999;
  background-color: var(--profile-bg);
  border: none;
  border-radius: 0px;
  margin-right: 20px;
  color: black;
}

@media (max-width: 1120px) {
  .contract {
    padding-left: calc(250px + 2rem + 1.5rem);
  }
  .collapseSidebarButton {
    width: calc(250px + 2rem);
  }
}

@media (max-height: 900px) {
  .pageContainer {
    padding: 1rem 1.5rem 0 calc(300px + 2rem);
  }
  .collapseSidebarButton {
    height: 30px;
    width: calc(300px + 1rem);
  }
}

@media (max-height: 650px) {
  .pageContainer {
    padding: 1rem 1.5rem 0 calc(270px);
  }
  .collapseSidebarButton {
    width: 250px;
    height: 20px;
  }
  .opendrawer {
    width: 30px;
  }
}

/* For tablets */
@media (max-width: 820px) {
  .pageContainer {
    padding-left: 2.5rem;
  }

  .opendrawer {
    width: 25px;
  }

  .contract,
  .expand {
    animation: none;
  }

  .collapseSidebarButton {
    width: 100%;
    left: 0;
    right: 0;
  }
}

@keyframes moveLeft {
  from {
    padding-left: calc(300px + 2rem + 1.5rem);
  }

  to {
    padding-left: 1.5rem;
  }
}

@keyframes moveRight {
  from {
    padding-left: 1.5rem;
  }

  to {
    padding-left: calc(300px + 2rem + 1.5rem);
  }
}

/* OrganizationCard */
.joinBtn {
  display: flex;
  justify-content: space-around;
  width: 8rem;
  border-width: medium;
}

.joinedBtn {
  display: flex;
  justify-content: space-around;
  width: 8rem;
  color: var(--joined-button-color);
  font-weight: bold;
  background-color: var(--joined-button-bg) !important;
  border-color: var(--joined-button-bg) !important;
}

.joinedBtn:hover {
  background-color: var(--joined-button-bg) !important;
  border-color: var(--joined-button-bg) !important;
  color: var(--joined-button-color) !important;
  box-shadow: var(--hover-shadow);
}

.withdrawBtn {
  display: flex;
  justify-content: space-around;
  width: 8rem;
}

.orgName {
  text-overflow: ellipsis;
  white-space: nowrap;
  overflow: hidden;
  font-size: 1rem;
}

.orgdesc {
  font-size: 0.9rem;
  color: var(--org-desc-color);
  overflow: hidden;
  display: -webkit-box;
  -webkit-line-clamp: 1;
  line-clamp: 1;
  -webkit-box-orient: vertical;
  max-width: 20rem;
}

.orgadmin {
  font-size: 0.9rem;
  display: flex;
  align-items: start;
  flex-direction: column;
}

@media (max-width: 1420px) {
  .orgCard {
    width: 100%;
  }
}

@media (max-width: 550px) {
  .orgCard {
    width: 100%;
  }

  .orgCard {
    height: unset;
    margin: 0.5rem 0;
    padding: 1.25rem 1.5rem;
  }

  .orgCard .innerContainer {
    flex-direction: column;
  }

  .orgCard button {
    bottom: 0;
    right: 0;
    position: relative;
    margin-left: auto;
    display: block;
  }
  .joinBtn,
  .joinedBtn,
  .withdrawBtn {
    display: flex;
    justify-content: space-around;
    width: 100%;
  }
}

/* OrgListCard */

.orgCard {
  background-color: var(--orgCard-bg);
  margin: 1rem;
  padding: 1rem;
  border-radius: 8px;
  outline: 1px solid var(--orgCard-outline);
  position: relative;
}

.orgCard .innerContainer {
  display: flex;
  gap: 10px;
}

.orgCard .innerContainer .orgImgContainer {
  display: flex;
  justify-content: center;
  align-items: center;
  position: relative;
  overflow: hidden;
  border-radius: 4px;
  width: 125px;
  height: 120px;
  object-fit: contain;
  margin-bottom: 0.8rem;
  background-color: var(--orgCard-Image-bg);
}
.orgCard .innerContainer .content {
  flex: 1;
  margin-left: 1rem;
  width: 70%;
  margin-top: 0.7rem;
  margin-left: 0;
}

.orgCard button {
  position: absolute;
  bottom: 1rem;
  right: 1rem;
  z-index: 1;
}

.flaskIcon {
  margin-top: 4px;
}

.manageBtn {
  display: flex;
  justify-content: space-around;
  width: 8rem;
  border-color: var(--search-button-bg) !important;
  background-color: var(--search-button-bg) !important;
  color: #555555 !important;
}

.manageBtn:hover {
  color: var(--davys-grey) !important;
  box-shadow: var(--hover-shadow);
}

.orgdesc {
  font-size: 0.9rem;
  color: var(--org-desc-color);
  overflow: hidden;
  display: -webkit-box;
  -webkit-line-clamp: 1;
  line-clamp: 1;
  -webkit-box-orient: vertical;
  max-width: 20rem;
}

.orgmember {
  font-size: 0.9rem;
}

.address {
  overflow: hidden;
  display: -webkit-box;
  -webkit-line-clamp: 1;
  line-clamp: 1;
  -webkit-box-orient: vertical;
  align-items: center;
}

.address h6 {
  font-size: 0.9rem;
  color: var(--org-desc-color);
}

@media (max-width: 580px) {
  .orgCard {
    height: unset;
    margin: 0.5rem 0;
    padding: 1.25rem 1.5rem;
  }

  .orgCard .innerContainer {
    flex-direction: column;
  }

  .orgCard .innerContainer .orgImgContainer img {
    height: auto;
    width: 100%;
  }

  .orgCard button {
    bottom: 0;
    right: 0;
    position: relative;
    margin-left: auto;
    display: block;
  }

  .flaskIcon {
    margin-bottom: 6px;
  }

  .manageBtn {
    display: flex;
    justify-content: space-around;
    width: 100%;
  }
}

/* Organizations */

.borderNone {
  border: none;
}

.colorWhite {
  color: var(--search-outline);
}

.mainContainerOrganization {
  max-height: 100%;
  width: 100%;
  overflow: auto;
}

.content {
  min-height: calc(100% - 40px);
}

.paddingY {
  padding: 30px 0px;
}

.containerHeight {
  background-color: var(--profile-bg) !important;
  min-height: 100vh;
  padding: 1rem 1.5rem 0 calc(300px + 1.5rem);
}

.containerHeightEventDash {
  height: calc(100vh - 66px);
}

.colorLight {
  background-color: var(--input-area-color);
}

.expandOrg {
  padding-left: 4rem;
  animation: moveLeft 0.9s ease-in-out;
}

.contractOrg {
  padding-left: calc(300px + 2rem + 1.5rem);
  animation: moveRight 0.5s ease-in-out;
}

.colorPrimary {
  background: var(--organization-bg);
  color: var(--organization-color) !important;
  --bs-btn-active-bg: var(--organization-bg);
}
.colorPrimary:hover,
.colorPrimary:focus,
.colorPrimary:active {
  background-color: var(--organization-bg) !important;
  box-shadow: var(--hover-shadow);
  color: var(--organization-color) !important;
}

.backgroundWhite {
  background-color: white;
}

.input {
  flex: 1;
  position: relative;
  margin-right: 10px;
}

.collapseSidebarButton:active,
.opendrawer:active {
  background-color: var(--profile-bg) !important;
}

.maxWidth {
  max-width: 473px;
}

@media screen and (max-width: 850px) {
  .mainContainerOrganization {
    width: 100%;
  }
}

@media (max-width: 1120px) {
  .collapseSidebarButton {
    width: calc(250px + 2rem);
  }
}

@media (max-height: 650px) {
  .collapseSidebarButton {
    width: 250px;
    height: 20px;
  }
  .opendrawer {
    width: 30px;
  }
}

/* For tablets */
@media (max-width: 820px) {
  .containerHeight {
    height: 100vh;
    padding: 2rem;
  }
  .opendrawer {
    width: 25px;
  }

  .contractOrg,
  .expandOrg {
    animation: none;
  }

  .collapseSidebarButton {
    width: 100%;
    left: 0;
    right: 0;
  }
}

/* LoginPortaltoggle */

.navLinkClass {
  display: inline-block;
  padding: 0.375rem 0.75rem;
  font-size: 1rem;
  line-height: 1.4;
  text-align: center;
  vertical-align: middle;
  cursor: pointer;
  color: var(--LoginToggle-button-color);
  border-radius: 0.3rem;
  width: 100%;
  box-sizing: border-box;
  border: 1px solid var(--LoginToggle-button-bg);
  font-weight: 500;
  transition: all 0.25s ease;
  background-color: var(--LoginToggle-button-bg);
}

.navLinkClass:hover {
  box-shadow: var(--hover-shadow);
  background-color: var(--LoginToggle-button-bg);
  border-color: var(--LoginToggle-button-bg);
}

.activeLink {
  color: var(--LoginToggle-button-color);
  border: 1px solid var(--LoginToggle-button-active);
  background-color: var(--LoginToggle-button-active);
}

.activeLink:hover {
  box-shadow: var(--hover-shadow);
  color: var(--LoginToggle-button-color);
  border: 1px solid var(--LoginToggle-button-active);
  background-color: var(--LoginToggle-button-active);
}
/* people card */
.personImage_peoplecard {
  border-radius: 50%;
  margin-right: 25px;
  max-width: 70px;
}

.people_card_container {
  display: flex;
}

.display_flex {
  display: flex;
}

.align_center {
  align-self: center;
}

.people_role {
  width: 75%;
  border: 1px solid var(--people-role-border);
  padding-top: 0.5rem;
  padding-bottom: 0.5rem;
  padding-left: 1rem;
  padding-right: 1rem;
  border-radius: 0.25rem;
}

/* People.tsx */

.borderRounded8 {
  border-radius: 8px;
}

.bottomRadius {
  border-bottom-left-radius: 24px;
  border-bottom-right-radius: 24px;
}

.backgroundWhite {
  background-color: var(--background-color);
}

.people_content {
  display: flex;
  flex-direction: column;
  height: fit-content;
  min-height: calc(100% - 40px);
}

.gap {
  gap: 20px;
}

.semiBold {
  font-weight: 500;
}

.placeholderColor::placeholder {
  color: var(--placeholder-color);
}

.people__header {
  display: flex;
  align-items: center;
  justify-content: space-between;
  margin-right: 50px;
}

.people_card_main_container {
  display: flex;
  flex-direction: column;
  border: 1px solid var(--people-card-container-border);
  padding: 1rem;
  padding-left: 1.5rem;
  padding-right: 1.5rem;
  margin-top: 0;
  gap: var(--spacing-lg, 1.25rem);
  border-bottom-left-radius: 24px;
  border-bottom-right-radius: 24px;
  background-color: var(--people-card-container-bg);
}

.custom_row_center {
  display: flex;
  flex-direction: row;
  justify-content: center;
}

/* userSideBarOrg */

.leftDrawer {
  width: calc(300px + 2rem);
  min-height: 100%;
  position: fixed;
  top: 0;
  bottom: 0;
  z-index: 100;
  display: flex;
  flex-direction: column;
  padding: 0.8rem 1rem 0 1rem;
  background-color: var(--user-sidebar-org-bg) !important;
  transition: 0.5s;
  font-family: var(--bs-leftDrawer-font-family);
}

.activeDrawer {
  width: calc(300px + 2rem);
  position: fixed;
  top: 0;
  left: 0;
  bottom: 0;
  animation: comeToRightBigScreen 0.5s ease-in-out;
}

.inactiveDrawer {
  position: fixed;
  top: 0;
  left: calc(-300px - 2rem);
  bottom: 0;
  animation: goToLeftBigScreen 0.5s ease-in-out;
}

.leftDrawer .brandingContainer {
  display: flex;
  justify-content: flex-start;
  align-items: center;
}

.leftDrawer .organizationContainer button {
  position: relative;
  margin: 0.7rem 0;
  padding: 2.5rem 0.1rem;
  border-radius: 16px;
}

.leftDrawer .talawaLogo {
  width: 50px;
  height: 50px;
  margin-right: 0.3rem;
}

.leftDrawer .talawaText {
  font-size: 18px;
  font-weight: 500;
}

.leftDrawer .titleHeader {
  font-weight: 600;
  margin: 0.6rem 0rem;
}

.leftDrawer .optionList {
  height: 45%;
  overflow-y: hidden;
  scrollbar-width: thin;
  scrollbar-color: var(--table-bg) transparent;
  transition: overflow 0.3s ease-in-out;
}

.leftDrawer .optionList:hover {
  overflow-y: auto;
}

.leftDrawer .optionList::-webkit-scrollbar {
  width: 1px;
}

.leftDrawer .optionList::-webkit-scrollbar-track {
  background: transparent;
}

.leftDrawer .optionList::-webkit-scrollbar-thumb {
  background-color: transparent;
  border-radius: 30px;
}

.leftDrawer .optionList::-webkit-scrollbar-thumb:hover {
  background-color: var(--tablerow-bg-color);
}

.leftDrawer .optionList button {
  display: flex;
  align-items: center;
  width: 100%;
  text-align: start;
  margin-bottom: 0.8rem;
  border-radius: 16px;
  font-size: 16px;
  padding: 0.6rem;
  padding-left: 0.8rem;
  outline: none;
  border: none;
}

.leftDrawer button .iconWrapper {
  width: 36px;
}

.leftDrawer .optionList .collapseBtn {
  height: 48px;
  border: none;
}

.leftDrawer button .iconWrapperSm {
  width: 36px;
  display: flex;
  justify-content: center;
  align-items: center;
}

.leftDrawer .organizationContainer .profileContainer {
  background-color: var(--holidays-card-background-color) !important;
  padding-right: 10px;
  padding-left: 10px;
}

.leftDrawer .profileContainer {
  border: none;
  width: 100%;
  height: 52px;
  border-radius: 16px;
  display: flex;
  align-items: center;
  background-color: var(--tablerow-bg-color);
}

.leftDrawer .profileContainer:focus {
  outline: none;
}

.leftDrawer .imageContainer {
  width: 68px;
  margin-right: 8px;
  margin-bottom: 10px;
}

.leftDrawer .profileContainer img {
  height: 52px;
  width: 52px;
  border-radius: 50%;
}

.leftDrawer .profileContainer .profileTextUserSidebarOrg {
  flex: 1;
  text-align: start;
  overflow: hidden;
}

.leftDrawer .profileContainer .profileTextUserSidebarOrg .primaryText {
  font-size: 1.1rem;
  font-weight: 600;
  overflow: hidden;
  display: -webkit-box;
  -webkit-line-clamp: 2; /* number of lines to show */
  -webkit-box-orient: vertical;
  word-wrap: break-word;
  white-space: normal;
}

.leftDrawer .profileContainer .profileTextUserSidebarOrg .secondaryText {
  font-size: 0.8rem;
  font-weight: 400;
  color: var(--bs-secondary);
  display: block;
  text-transform: capitalize;
}

.activeItem {
  background-color: var(--user-sidebar-org-item-bg);
  color: var(--table-header-color);
  font-weight: 500;
  border-radius: 10px !important;
}

.activeItem:hover {
  background-color: var(--user-sidebar-org-item-bg);
  border-radius: 10px !important;
  color: var(--table-header-color);
  font-weight: 500;
}

.signOutContainer {
  display: flex;
  align-items: center;
  width: 100%;
  text-align: start;
  margin-bottom: 0.8rem;
  border-radius: 8px;
  font-size: 16px;
  padding: 0.8rem;
  padding-left: 0.8rem;
  outline: none;
  border: none;
  background-color: var(--sign-out-bg);
  margin-top: 1rem;
  margin-bottom: 4rem;
}

.signOutButton {
  background-color: var(--sign-out-bg) !important;
  border: none !important;
  border-radius: 5px !important;
  margin-left: 10px;
}

.userSidebarOrgFooter {
  margin-top: 60px !important;
}

@media (max-width: 1120px) {
  .leftDrawer {
    width: calc(250px + 2rem);
    padding: 1rem 1rem 0 1rem;
  }
}

/* For tablets */
@media (max-height: 900px) {
  .leftDrawer {
    width: calc(300px + 1rem);
  }
  .leftDrawer .talawaLogo {
    width: 38px;
    height: 38px;
    margin-right: 0.4rem;
  }
  .leftDrawer .talawaText {
    font-size: 1rem;
  }
  .leftDrawer .organizationContainer button {
    margin: 0.6rem 0;
    padding: 2.2rem 0.1rem;
  }
  .leftDrawer .optionList button {
    margin-bottom: 0.05rem;
    font-size: 16px;
    padding-left: 0.8rem;
  }
  .leftDrawer .profileContainer .profileTextUserSidebarOrg .primaryText {
    font-size: 1rem;
  }
  .leftDrawer .profileContainer .profileTextUserSidebarOrg .secondaryText {
    font-size: 0.8rem;
  }
}
@media (max-height: 650px) {
  .leftDrawer {
    padding: 0.5rem 0.8rem 0 0.8rem;
    width: calc(250px);
  }
  .leftDrawer .talawaText {
    font-size: 0.8rem;
  }
  .leftDrawer .organizationContainer button {
    margin: 0.2rem 0;
    padding: 1.6rem 0rem;
  }
  .leftDrawer .titleHeader {
    font-size: 16px;
  }
  .leftDrawer .optionList button {
    margin-bottom: 0.05rem;
    font-size: 14px;
    padding: 0.4rem;
    padding-left: 0.8rem;
  }
  .leftDrawer .profileContainer .profileTextUserSidebarOrg .primaryText {
    font-size: 0.8rem;
  }
  .leftDrawer .profileContainer .profileTextUserSidebarOrg .secondaryText {
    font-size: 0.6rem;
  }
  .leftDrawer .imageContainer {
    width: 40px;
    margin-left: 5px;
    margin-right: 10px;
  }
  .leftDrawer .imageContainer img {
    width: 40px;
    height: 100%;
  }
}

@media (max-width: 820px) {
  .hideElemByDefault {
    display: none;
  }

  .leftDrawer {
    width: 100%;
    left: 0;
    right: 0;
  }

  .inactiveDrawer {
    opacity: 0;
    left: 0;
    z-index: -1;
    animation: closeDrawer 0.2s ease-in-out;
  }

  .activeDrawer {
    display: flex;
    z-index: 100;
    animation: openDrawer 0.4s ease-in-out;
  }

  .logout {
    margin-bottom: 2.5rem;
  }
}

@keyframes goToLeftBigScreen {
  from {
    left: 0;
  }

  to {
    opacity: 0.1;
    left: calc(-300px - 2rem);
  }
}

/* Webkit prefix for older browser compatibility */
@-webkit-keyframes goToLeftBigScreen {
  from {
    left: 0;
  }

  to {
    opacity: 0.1;
    left: calc(-300px - 2rem);
  }
}

@keyframes comeToRightBigScreen {
  from {
    opacity: 0.4;
    left: calc(-300px - 2rem);
  }

  to {
    opacity: 1;
    left: 0;
  }
}

/* Webkit prefix for older browser compatibility */
@-webkit-keyframes comeToRightBigScreen {
  from {
    opacity: 0.4;
    left: calc(-300px - 2rem);
  }

  to {
    opacity: 1;
    left: 0;
  }
}

@keyframes closeDrawer {
  from {
    left: 0;
    opacity: 1;
  }

  to {
    left: -1000px;
    opacity: 0;
  }
}

/* Webkit prefix for older browser compatibility */
@-webkit-keyframes closeDrawer {
  from {
    left: 0;
    opacity: 1;
  }

  to {
    left: -1000px;
    opacity: 0;
  }
}

@keyframes openDrawer {
  from {
    opacity: 0;
    left: -1000px;
  }

  to {
    left: 0;
    opacity: 1;
  }
}

/* Webkit prefix for older browser compatibility */
@-webkit-keyframes openDrawer {
  from {
    opacity: 0;
    left: -1000px;
  }

  to {
    left: 0;
    opacity: 1;
  }
}

/* ProfileCard.tsx */
.profileContainer {
  border: none;
  padding: 2.1rem 0.5rem;
  height: 52px;
  border-radius: 8px 0px 0px 8px;
  display: flex;
  align-items: center;
  background-color: var(--tablerow-bg-color) !important;
}
.profileContainer:focus {
  outline: none;
  background-color: var(--bs-gray-100);
}
.imageContainer {
  width: 56px;
  height: 56px;
  border-radius: 100%;
  margin-right: 10px;
  margin-top: 10px;
}
.imageContainer img {
  width: 100%;
  height: 100%;
  object-fit: cover;
  border-radius: 100%;
}
.profileContainer .profileTextUserSidebarOrg {
  flex: 1;
  text-align: start;
  overflow: hidden;
  margin-right: 4px;
}
.profileContainer .profileTextUserSidebarOrg .primaryText {
  font-size: 1rem;
  font-weight: 600;
  overflow: hidden;
  display: -webkit-box;
  -webkit-line-clamp: 2; /* number of lines to show */
  -webkit-box-orient: vertical;
  word-wrap: break-word;
  white-space: normal;
}
.profileContainer .profileTextUserSidebarOrg .secondaryText {
  font-size: 0.8rem;
  font-weight: 400;
  color: var(--bs-secondary);
  display: block;
  text-transform: capitalize;
}

.dropdownToggle {
  background-image: url(/public/images/svg/angleDown.svg);
  background-repeat: no-repeat;
  background-position: center;
  background-color: var(--dropdown-toggle-bg);
}

.avatarStyle {
  border-radius: 100%;
}

.profileCardContainer {
  margin-top: 80px !important;
}

.chevronRightbtn {
  border: 0px;
  background-color: var(--tablerow-bg-color);
}

.chevronIcon {
  color: var(--eventManagement-button-text);
  background: var(--tablerow-bg-color);
  font-size: 60px;
  stroke-width: 1;
  margin-left: 50px;
}

/* SignOut.tsx */

.signOutContainer {
  display: flex;
  align-items: center;
  width: 100%;
  text-align: start;
  margin-bottom: 0.8rem;
  border-radius: 8px;
  font-size: 16px;
  padding: 0.8rem;
  padding-left: 0.8rem;
  outline: none;
  border: none;
  background-color: var(--sign-out-bg);
  margin-top: 1rem;
  margin-bottom: 4rem;
}

.signOutButton {
  background-color: var(--sign-out-bg) !important;
  border: none !important;
  border-radius: 5px !important;
  margin-left: 10px;
}

/* Loader.tsx */
.spinner_wrapper {
  height: 100vh;
  width: 100%;
  display: flex;
  justify-content: center;
  align-items: center;
}

.spinnerXl {
  width: 6rem;
  height: 6rem;
  border-width: 0.5rem;
}

.spinnerLg {
  height: 4rem;
  width: 4rem;
  border-width: 0.3rem;
}

.spinnerSm {
  height: 2rem;
  width: 2rem;
  border-width: 0.2rem;
}

.organizationCard_avatar {
  border-radius: 50%;
  background-blend-mode: darken;
  background-color: var(--primary-bg-color);
  height: 65px;
  width: 65px;
}

.organizationCard_warning {
  color: var(--warning-text-color);
}

.box:hover {
  box-shadow: var(--hover-shadow);
  transition: box-shadow 0.2s ease;
}

.organizationCard_header {
  display: flex;
  flex-direction: row;
  padding-bottom: 10px;
  padding-top: 10px;
}

.organizationCard_content {
  padding-left: 20px;
  padding-top: 10px;
}

.second_box > h4 {
  font-size: 0.625rem;
  font-weight: bold;
  text-decoration: none;
  color: var(--primary-text-color);
}

.second_box > h5 {
  text-decoration: none;
  font-size: 0.625rem;
  font-weight: 100;
  color: var(--background-primary);
}

.organizationCard_divider {
  border: 1px solid var(--border-color);
  width: 65vw;
  height: 0px !important;
}

/* GroupChatDetails */

.groupInfo {
  display: flex;
  flex-direction: column;
  justify-content: center;
  align-items: center;
}

.memberList {
  max-height: 300px;
  overflow: scroll;
}

.memberList::-webkit-scrollbar {
  display: none;
}

.listItem {
  display: flex;
  align-items: center;
  gap: 10px;
}

.groupMembersList {
  display: flex;
  align-items: center;
  justify-content: space-between;
}

.groupMembersList p {
  margin: 0;
  color: var(--groupMemberList-p-color);
}

.membersImage {
  width: 40px !important;
}

.groupImage {
  margin-bottom: 10px;
}

.editImgBtn {
  padding: 2px 6px 6px 8px;
  border-radius: 100%;
  background-color: var(--editImgBtn-color);
  border: 1px solid var(--editImgBtn-border);
  color: var(--editImgBtn);
  outline: none;
  position: relative;
  top: -40px;
  left: 40px;
}

.chatImage {
  height: 120px;
  border-radius: 100%;
  width: 120px;
}

.editChatNameContainer {
  display: flex;
  gap: 15px;
  align-items: center;
  font-size: 20px;
  margin-bottom: 10px;
}

.editChatNameContainer input {
  border: none;
  border-bottom: 1px solid var(--editChatNameContainer-input);
  outline: none;
  padding: 0px 5px;
}

.editChatNameContainer h3 {
  margin: 0;
}

.cancelIcon {
  color: var(--icon-cancel);
  cursor: pointer;
  font-size: 16px;
}

.checkIcon {
  color: var(--icon-check);
  cursor: pointer;
}

.chatUserDetails {
  display: flex;
  gap: 10px;
  align-items: center;
}

<<<<<<< HEAD
/* AgendaCategory.tsx */

.createModalAgendaCategory {
  margin-top: 20vh;
  margin-left: 13vw;
  max-width: 80vw;
}

.titlemodalAgendaCategory {
  color: var(--bs-gray-600);
  font-weight: 600;
  font-size: 20px;
  margin-bottom: 20px;
  padding-bottom: 5px;
  border-bottom: 3px solid var(--bs-primary);
  width: 65%;
}

.agendaCategoryOptionsButton {
  width: 24px;
  height: 24px;
=======
/* NotFound.tsx */

.section {
  flex: 1;
  display: flex;
  justify-content: center;
  align-items: center;
  flex-direction: column;
}

.error {
  font-size: 1.2rem;
  font-weight: 500;
}

@media (min-width: 440px) and (max-width: 570px) {
  .section {
    margin-left: 50px;
  }
  .error {
    font-size: 1.1rem;
    font-style: oblique;
  }
>>>>>>> a7f37713
}<|MERGE_RESOLUTION|>--- conflicted
+++ resolved
@@ -9102,7 +9102,32 @@
   align-items: center;
 }
 
-<<<<<<< HEAD
+/* NotFound.tsx */
+
+.section {
+  flex: 1;
+  display: flex;
+  justify-content: center;
+  align-items: center;
+  flex-direction: column;
+}
+
+.error {
+  font-size: 1.2rem;
+  font-weight: 500;
+}
+
+@media (min-width: 440px) and (max-width: 570px) {
+  .section {
+    margin-left: 50px;
+  }
+  .error {
+    font-size: 1.1rem;
+    font-style: oblique;
+  }
+}
+
+
 /* AgendaCategory.tsx */
 
 .createModalAgendaCategory {
@@ -9124,29 +9149,4 @@
 .agendaCategoryOptionsButton {
   width: 24px;
   height: 24px;
-=======
-/* NotFound.tsx */
-
-.section {
-  flex: 1;
-  display: flex;
-  justify-content: center;
-  align-items: center;
-  flex-direction: column;
-}
-
-.error {
-  font-size: 1.2rem;
-  font-weight: 500;
-}
-
-@media (min-width: 440px) and (max-width: 570px) {
-  .section {
-    margin-left: 50px;
-  }
-  .error {
-    font-size: 1.1rem;
-    font-style: oblique;
-  }
->>>>>>> a7f37713
 }