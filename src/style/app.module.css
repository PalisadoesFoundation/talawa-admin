:root {
  /* Neutral Colors */
  --grey-light: #eaebef;
  --grey-dark: #707070;
  --grey-border: #e8e5e5;
  --input-shadow: #dddddd;

  /* Blue Shades */
  --blue-primary: #0056b3;
  --blue-subtle: #7c9beb;
  --blue-subtle-hover: #5f7e91;
  --blue-search-bg: #a8c7fa;
  --toggle-bg: #1e4e8c;
  --dropdown-hover: #eff1f7;

  /* Red Shades */
  --red-delete-bg: #f8d6dc;
  --red-delete-text: #ff4d4f;

  /* Yellow/Orange Shades */
  --loader-color: #febc59;

  /* Miscellaneous */
  --brown-color: #555555;
  --blue-color: #0000ff;
  --light-blue-color: #286fe0;
  --dimp-white: #b5b5b5;
  --gray-blue: #1e293b;
  --gray-white: #808080;
  --dropdown-hover-color: #eff1f7;
  --grey-bg-color: #eaebef;
  --light-dark-green: #08780b;
  --light-green: #31bb6b;
  --green-color: #21d015;
  --light-more-green: #39a440;
  --off-light-green: #31bb6a60;
  --dark-emerald-green: #23864c;
  --light-neon-green: #afffe8;
  --white-color: #ffffff;
  --off-white-color: #ffffff97;
  --black-color: #000000;
  --black-shadow-color: #00000029;
  --white-shadow-color: #ffffff33;
  --light-dark-gray-color: #505050;
  --light-orange: #febc59;
  --grey-border-box-color: #e8e5e5;
  --subtle-blue-grey: #7c9beb;
  --subtle-blue-grey-hover: #5f7e91;
  --white: #fff;
  --black: black;

  /* Background and Border */
  --table-bg: #eaebef;
  --tablerow-bg: #eff1f7;
  --date-picker-bg: #f2f2f2;
  --table-bg-color: var(--grey-bg-color);
  --tablerow-bg-color: var(--dropdown-hover-color);
  --row-background: var(--bs-white, var(--bs-white));

  /* Font Sizes */
  --font-size-header: 16px;

  /* Borders and Radius */
  --primary-border-solid: 1px solid var(--dropdown-border-color);
  --table-head-radius: 20px;

  /* Loader Sizes */
  --loader-size: 10em;
  --loader-border-width: 1.1em;

  /* Image Sizes */
  --table-image-size: 50px;
  --table-image-small-size: 25px;

  /* Modal Dimensions */
  --modal-width: 670px;
  --modal-max-width: 680px;

  /* Additional Variables */
  --input-shadow-color: #dddddd;
  --delete-button-bg: #f8d6dc;
  --delete-button-color: #ff4d4f;
  --search-button-bg: #a8c7fa;
  --search-button-border: var(--brown-color);
  --bs-primary: #0056b3;
  --bs-warning: #ffc107;
  --bs-white: #fff;
<<<<<<< HEAD
  --table-head-bg: var(
    --bs-primary,
    blue
  ); /* Assuming var(--bs-primary) is defined elsewhere */
  --loader-size: 10em;
  --loader-border-width: 1.1em;
  --loader-color: #febc59;
  --table-head-color: white;
  --table-header-color: var(--bs-greyish-black, black);
  --table-head-radius: 20px;
  --table-bg-color: #eaebef;
  --tablerow-bg-color: #eff1f7;
  --row-background: var(--bs-white, white);
  --font-size-header: 16px;
  --bg-blue: #afffe8;
=======
  --bs-gray-600: #4b5563;
  --bs-gray-400: #9ca3af;
  --bs-gray-300: #d1d5db;
  --toggle-button-bg: #1e4e8c;
  --table-head-bg: var(--bs-primary, var(--blue-color));
  --table-head-color: var(--bs-white, var(--white-color));
  --table-header-color: var(--bs-greyish-black, var(--black-color));
  --input-area-color: #f1f3f6;
  --date-picker-background: #f2f2f2;
  --grey-bg-color-dark: #707070;
  --dropdown-border-color: #cccccc;
  --primary-border-solid: 1px solid var(--dropdown-border-color);
>>>>>>> 78be925a
}
.fonts {
  color: var(--grey-bg-color-dark);
}

.fonts > span {
  font-weight: 600;
}

.cards > h2 {
  font-size: 19px;
}
.cards > h3 {
  font-size: 17px;
}
.cards > p {
  font-size: 14px;
  margin-top: -5px;
  margin-bottom: 7px;
}

.cards:hover {
  filter: brightness(0.8);
}
.cards:hover::before {
  opacity: 0.5;
}

.cards:hover::after {
  opacity: 1;
  mix-blend-mode: normal;
}

.cards:last-child:nth-last-child(odd) {
  grid-column: auto / span 2;
}

.cards:first-child:nth-last-child(even),
.cards:first-child:nth-last-child(even) ~ .box {
  grid-column: auto / span 1;
}

.capacityLabel {
  background-color: var(--bs-primary);
  color: var(--white-color);
  height: 22.19px;
  font-size: 12px;
  font-weight: bolder;
  padding: 0.1rem 0.3rem;
  border-radius: 0.5rem;
  position: relative;
  overflow: hidden;
}

.capacityLabel svg {
  margin-bottom: 3px;
}

.sidebar {
  z-index: 0;
  padding-top: 5px;
  margin: 0;
  height: 100%;
}
.sidebar:after {
  background-color: var(--grey-border-box-color);
  position: absolute;
  width: 2px;
  height: 600px;
  top: 10px;
  left: 94%;
  display: block;
}
.sidebarsticky {
  padding-left: 45px;
  margin-top: 7px;
}
.sidebarsticky > p {
  margin-top: -10px;
}

.logintitle {
  color: var(--grey-bg-color-dark);
  font-weight: 600;
  font-size: 20px;
  margin-bottom: 30px;
  padding-bottom: 5px;
<<<<<<< HEAD
  border-bottom: 3px solid var(--bg-blue);
=======
  border-bottom: 3px solid var(--light-green);
>>>>>>> 78be925a
  width: 15%;
}

.searchtitle {
  color: var(--grey-bg-color-dark);
  font-weight: 600;
  font-size: 18px;
  margin-bottom: 20px;
  padding-bottom: 5px;
<<<<<<< HEAD
  border-bottom: 3px solid var(--bg-blue);
=======
  border-bottom: 3px solid var(--light-green);
>>>>>>> 78be925a
  width: 60%;
}

.admindetails {
  display: flex;
  justify-content: space-between;
}

.admindetails > p {
  margin-top: -12px;
  margin-right: 30px;
}

.mainpageright > hr {
  margin-top: 20px;
  width: 100%;
  margin-left: -15px;
  margin-right: -15px;
  margin-bottom: 20px;
}

.justifysp {
  display: flex;
  justify-content: space-between;
}

@media screen and (max-width: 575.5px) {
  .justifysp {
    padding-left: 55px;
    display: flex;
    justify-content: space-between;
    width: 100%;
  }
}

.sidebarsticky > input {
  text-decoration: none;
  margin-bottom: 50px;
  border-color: var(--grey-border-box-color);
  width: 80%;
  border-radius: 7px;
  padding-top: 5px;
  padding-bottom: 5px;
  padding-right: 10px;
  padding-left: 10px;
  box-shadow: none;
}

.noOutline:is(:hover, :focus, :active, :focus-visible, .show) {
  outline: none !important;
}

.modalContent {
  width: var(--modal-width);
  max-width: var(--modal-max-width);
}

.subtleBlueGrey {
  color: var(--subtle-blue-grey);
  text-decoration: none;
}

.subtleBlueGrey:hover {
  color: var(--subtle-blue-grey-hover);
  text-decoration: underline;
}

.dropdown {
  background-color: var(--bs-white);
  border: 1px solid var(--brown-color);
  color: var(--brown-color);
  position: relative;
  display: inline-block;
  margin-top: 10px;
  margin-bottom: 10px;
}

.dropdown:is(:hover, :focus, :active, :focus-visible, .show) {
  background-color: transparent !important;
  border: 1px solid var(--brown-color);
  color: var(--brown-color) !important;
}

.dropdown:is(:focus, :focus-visible) {
  outline: 2px solid var(--highlight-color, var(--search-button-bg));
}

.dropdownItem {
  background-color: var(--bs-white) !important;
  color: var(--brown-color) !important;
  border: none !important;
}

.dropdownItem:focus,
.dropdownItem:hover {
  outline: 2px solid var(--highlight-color, var(--search-button-bg));
}

.dropdownItem:hover,
.dropdownItem:focus,
.dropdownItem:active {
  background-color: var(
    --dropdown-hover-color,
    var(--grey-border-box-color)
  ) !important;
  color: var(--brown-color) !important;
  outline: none !important;
  box-shadow: 0 0 4px var(--highlight-color, var(--search-button-bg));
}

.input {
  flex: 1;
  position: relative;
}

.btnsContainer {
  display: flex;
  margin: 2.5rem 0;
  align-items: center;
  gap: 10px;
}

.btnsContainer .btnsBlock {
  display: flex;
  width: max-content;
}

.btnsContainerBlockAndUnblock {
  display: flex;
  margin: 2.5rem 0 2.5rem 0;
}

.btnsContainerBlockAndUnblock .btnsBlockBlockAndUnblock {
  display: flex;
}

.btnsContainerBlockAndUnblock .btnsBlockBlockAndUnblock button {
  margin-left: 1rem;
  display: flex;
  justify-content: center;
  align-items: center;
}

.btnsContainerBlockAndUnblock .inputContainerBlockAndUnblock {
  flex: 1;
  position: relative;
}

.btnsContainerBlockAndUnblock .inputBlockAndUnblock {
  width: 70%;
  position: relative;
}

.btnsContainerBlockAndUnblock input {
  outline: 1px solid var(--bs-gray-400);
}

.btnsContainer .input button {
  width: 52px;
}

.deleteButton {
  background-color: var(--delete-button-bg);
  color: var(--delete-button-color);
  border: none;
  padding: 5px 20px;
  display: flex;
  align-items: center;
  margin-top: 20px;
  margin-right: auto;
  margin-left: auto;
  gap: 8px;
}

.actionItemDeleteButton {
  background-color: var(--delete-button-bg);
  color: var(--delete-button-color);
  border: none;
}

.createButton {
  background-color: var(--grey-bg-color) !important;
  color: var(--black-color) !important;
  margin-top: 10px;
  margin-left: 5px;
  border: 1px solid var(--brown-color);
}

.createButton:hover {
  background-color: var(--grey-bg-color) !important;
  color: var(--black-color) !important;
  border: 1px solid var(--brown-color) !important;
}

.visuallyHidden {
  position: absolute;
  width: 1px;
  height: 1px;
  padding: 0;
  margin: -1px;
  overflow: hidden;
  clip: rect(0, 0, 0, 0);
  border: 0;
}

.inputField {
  margin-top: 10px;
  margin-bottom: 10px;
  background-color: var(--bs-white);
  box-shadow: 0 1px 1px var(--input-shadow-color);
}

.inputFieldModal {
  margin-bottom: 10px;
  background-color: var(--bs-white);
  box-shadow: 0 1px 1px var(--input-shadow-color);
}

.inputField > button {
  padding-top: 10px;
  padding-bottom: 10px;
}

.searchButton {
  margin-bottom: 10px;
  background-color: var(--search-button-bg);
  border-color: var(--search-button-border);
  position: absolute;
  z-index: 10;
  bottom: 0;
  right: 0;
  display: flex;
  justify-content: center;
  align-items: center;
}

.searchButton:hover {
  background-color: var(--search-button-hover-bg, var(--light-blue-color));
  border-color: var(--search-button-border);
}

.searchButton:active {
  transform: scale(0.95);
}

.addButton {
  margin-bottom: 10px;
  background-color: var(--search-button-bg);
  border-color: var(--grey-bg-color);
}

.addButton:hover {
  background-color: var(--light-blue-color);
  border-color: var(--search-button-border);
}

.yesButton {
  background-color: var(--search-button-bg);
  border-color: var(--search-button-border);
}

.searchIcon {
  color: var(--brown-color);
}

.infoButton {
  background-color: var(--search-button-bg);
  border-color: var(--search-button-border);
  color: var(--brown-color);
  margin-right: 0.5rem;
  border-radius: 0.25rem;
}

.infoButton:hover {
  background-color: var(--light-blue-color);
  border-color: var(--search-button-border);
}

.TableImage {
  object-fit: cover;
  /* margin-top: px !important; */
  margin-right: 5px;
  width: var(--table-image-size) !important;
  height: var(--table-image-size) !important;
  border-radius: 100% !important;
}

.tableHead {
  color: var(--table-head-color);
  border-radius: var(--table-head-radius) !important;
  padding: 20px;
  margin-top: 20px;
}

.rowBackground {
  background-color: var(--row-background);
  max-height: 120px;
  overflow-y: auto;
}

.tableHeader {
  background-color: var(--table-head-bg);
  color: var(--table-header-color);
  font-size: var(--font-size-header);
}

.errorContainer {
  min-height: 100vh;
}

.errorIcon {
  transform: scale(1.5);
  color: var(--bs-danger, var(--delete-button-color));
  margin-bottom: 1rem;
  /* Add error icon for non-color indication */
  &::before {
    content: '⚠️';
    margin-right: 0.5rem;
  }
}

.tag-template-name {
  position: absolute;
  left: 14.91px;
  top: 27.03px;
  width: 58.55px;
  height: 5.67px;
  text-align: center;
  font-family: 'Roboto', sans-serif;
  font-size: 16px;
  letter-spacing: 0;
  line-height: 1;
  color: var(--light-dark-green);
}

.subTagsLink i {
  visibility: hidden;
}

.subTagsLink:hover,
.subTagsLink:focus {
  color: var(--subtle-blue-grey-hover);
  font-weight: 600;
  text-decoration: underline;
}

.subTagsLink:hover i,
.subTagsLink:focus i {
  visibility: visible;
}

.manageTagScrollableDiv {
  scrollbar-width: thin;
  scrollbar-color: var(--bs-gray-400) var(--bs-white);
  max-height: calc(100vh - 18rem);
  overflow: auto;
}

.tagsBreadCrumbs:hover {
  color: var(--blue-color);
  font-weight: 600;
  text-decoration: underline;
}

.orgUserTagsScrollableDiv {
  scrollbar-width: auto;
  scrollbar-color: var(--bs-gray-400) var(--bs-white);

  max-height: calc(100vh - 18rem);
  overflow: auto;
  position: sticky;
}

input[type='checkbox']:checked + label {
  background-color: var(--subtle-blue-grey) !important;
}

input[type='radio']:checked + label:hover {
  color: var(--black-color) !important;
}

.actionItemsContainer {
  height: 90vh;
}

.actionItemModal {
  max-width: 80vw;
  margin-top: 2vh;
  margin-left: 13vw;
}

.datediv {
  display: flex;
  flex-direction: row;
}

.datebox {
  width: 90%;
  border-radius: 7px;
  outline: none;
  box-shadow: none;
  padding-top: 2px;
  padding-bottom: 2px;
  padding-right: 5px;
  padding-left: 5px;
  margin-right: 5px;
  margin-left: 5px;
}

hr {
  border: none;
  height: 1px;
  background-color: var(--bs-gray-500);
  margin: 1rem;
}

.iconContainer {
  display: flex;
  justify-content: flex-end;
}

.icon {
  margin: 1px;
}

.message {
  margin-top: 25%;
  display: flex;
  justify-content: center;
  align-items: center;
  flex-direction: column;
}

.preview {
  display: flex;
  flex-direction: row;
  font-weight: 900;
  font-size: 16px;
  color: var(--light-dark-gray-color);
}

.rankings {
  aspect-ratio: 1;
  border-radius: 50%;
  width: 50px;
}

.toggleGroup {
  width: 50%;
  min-width: 20rem;
  margin: 0.5rem 0rem;
}

.toggleBtn {
  padding: 0rem;
  height: 2rem;
  display: flex;
  justify-content: center;
  align-items: center;
}

.pageNotFound {
  position: relative;
  bottom: 20px;
}

.pageNotFound h3 {
  font-family: 'Roboto', sans-serif;
  font-weight: normal;
  letter-spacing: 1px;
}

.pageNotFound .brand span {
  margin-top: 50px;
  font-size: 40px;
}

.pageNotFound .brand h3 {
  font-weight: 300;
  margin: 10px 0 0 0;
}

.pageNotFound h1.head {
  font-size: 250px;
  font-weight: 900;
<<<<<<< HEAD
  color: var(--bg-blue);
=======
  color: var(--light-green);
>>>>>>> 78be925a
  letter-spacing: 25px;
  margin: 10px 0 0 0;
}

.pageNotFound h1.head span {
  position: relative;
  display: inline-block;
}
.pageNotFound h1.head span:before,
.pageNotFound h1.head span:after {
  position: absolute;
  top: 50%;
  width: 50%;
  height: 1px;
  background: #fff;
  content: '';
}
.pageNotFound h1.head span:before {
  left: -55%;
}

.pageNotFound h1.head span:after {
  right: -55%;
}

.pledgeContainer {
  margin: 0.6rem 0;
}

.container {
  min-height: 100vh;
}

.pledgeModal {
  max-width: 80vw;
  margin-top: 2vh;
  margin-left: 13vw;
}

.greenregbtnPledge {
  margin-top: 15px;
  border: 1px solid var(--bs-gray-300);
  box-shadow: 0 2px 2px var(--grey-border-box-color);
  padding: 10px 10px;
  border-radius: 5px;
  background-color: var(--bs-primary);
  width: 100%;
  font-size: 16px;
  color: var(--bs-white);
  outline: none;
  font-weight: 600;
  cursor: pointer;
  transition:
    transform 0.2s,
    box-shadow 0.2s;
}

.btnsContainerPledge {
  display: flex;
  gap: 0.8rem;
  margin: 2.2rem 0 0.8rem 0;
}

.btnsContainerPledge .inputPledge {
  flex: 1;
  min-width: 18rem;
  position: relative;
}

.btnsContainerPledge input {
  outline: 1px solid var(--bs-gray-400);
}

.btnsContainerPledge .inputPledge button {
  width: 52px;
}

.inputFieldPledge {
  background-color: var(--bs-white);
<<<<<<< HEAD
  box-shadow: 0 1px 1px var(--bg-blue);
=======
  box-shadow: 0 1px 1px var(--light-green);
>>>>>>> 78be925a
}

.dropdownPledge {
  background-color: var(--bs-white);
  border: 1px solid var(--bs-primary);
  position: relative;
  display: inline-block;
  color: var(--bs-primary);
}

.rowBackgroundPledge {
  background-color: var(--bs-white);
  max-height: 120px;
}

.TableImagePledge {
  object-fit: cover;
  width: calc(var(--table-image-size) / 2) !important;
  height: calc(var(--table-image-size) / 2) !important;
  border-radius: 100% !important;
}

.imageContainerPledge {
  display: flex;
  align-items: center;
  justify-content: center;
}

.pledgerContainer {
  display: flex;
  align-items: center;
  justify-content: center;
  margin: 0.1rem 0.25rem;
  gap: 0.25rem;
  padding: 0.25rem 0.45rem;
  border-radius: 0.35rem;
  background-color: var(--bs-primary-rgb, 49, 187, 107, 0.2);
  height: 2.2rem;
  margin-top: 0.75rem;
}

.noOutlinePledge input {
  outline: none;
}

.overviewContainer {
  display: flex;
  gap: 7rem;
  width: 100%;
  justify-content: space-between;
  margin: 1.5rem 0 0 0;
  padding: 1.25rem 2rem;
  background-color: var(--off-white-color);

  box-shadow: var(--black-shadow-color) 0px 1px 4px;
  border-radius: 0.5rem;
}

.titleContainer {
  display: flex;
  flex-direction: column;
  gap: 0.6rem;
}

.titleContainer h3 {
  font-size: 1.75rem;
  font-weight: 750;
  color: var(--light-dark-gray-color);
  margin-top: 0.2rem;
}

.titleContainer span {
  font-size: 0.9rem;
  margin-left: 0.5rem;
  font-weight: lighter;
  color: var(--grey-bg-color-dark);
}

.raisedAmount {
  display: flex;
  justify-content: center;
  align-items: center;
  font-size: 1.25rem;
  font-weight: 750;
  color: var(--light-dark-gray-color);
}

.progressContainer {
  display: flex;
  flex-direction: column;
  gap: 0.5rem;
  flex-grow: 1;
}

.progress {
  margin-top: 0.2rem;
  display: flex;
  flex-direction: column;
  gap: 0.3rem;
}

.endpoints {
  display: flex;
  position: relative;
  font-size: 0.85rem;
}

.start {
  position: absolute;
  top: 0px;
}

.end {
  position: absolute;
  top: 0px;
  right: 0px;
}

.moreContainer {
  display: flex;
  align-items: center;
}

.moreContainer:hover {
  text-decoration: underline;
  cursor: pointer;
}

.popup {
  z-index: 50;
  border-radius: 0.5rem;
  font-family: sans-serif;
  font-weight: 500;
  font-size: 0.875rem;
  margin-top: 0.5rem;
  padding: 0.75rem;
  border: 1px solid #e2e8f0;
  background-color: var(--bs-white);
  color: var(--gray-blue);
  box-shadow: 0 0.5rem 1rem rgb(0 0 0 / 0.15);
  display: flex;
  flex-direction: column;
  gap: 0.5rem;
}

.popupExtra {
  max-height: 15rem;
  overflow-y: auto;
}

.toggleGroupPledge {
  width: 50%;
  min-width: 27.75rem;
  margin: 0.5rem 0rem;
}

.toggleBtnPledge {
  padding: 0rem;
  height: 30px;
  display: flex;
  justify-content: center;
  align-items: center;
}

.toggleBtnPledge:hover {
<<<<<<< HEAD
  color: var(--bg-blue) !important;
=======
  color: var(--light-green) !important;
>>>>>>> 78be925a
}

.card {
  width: fit-content;
}

.cardHeader {
  padding: 1.25rem 1rem 1rem 1rem;
  border-bottom: 1px solid var(--bs-gray-200);
  display: flex;
  justify-content: space-between;
  align-items: center;
}

.cardHeader .cardTitle {
  font-size: 1.5rem;
}

.formLabel {
  font-weight: normal;
  padding-bottom: 0;
  font-size: 1rem;
  color: var(--black-color);
}

.cardBody {
  min-height: 180px;
}

.cardBody .textBox {
  margin: 0 0 3rem 0;
  color: var(--bs-secondary);
}

.socialInput {
  height: 2.5rem;
}

.eventContainer {
  display: flex;
  align-items: start;
}

.eventDetailsBox {
  position: relative;
  box-sizing: border-box;
  background: var(--white-color);
  width: 66%;
  padding: 0.3rem;
  box-shadow: 0 3px 8px rgba(0, 0, 0, 0.1);
  border-radius: 20px;
  margin-bottom: 0;
  margin-top: 20px;
}
.ctacards {
  padding: 20px;
  width: 100%;
  display: flex;
  background-color: var(--white-color);
  margin: 0 4px;
  justify-content: space-between;
  box-shadow: 0 3px 8px var(--black-shadow-color);
  align-items: center;
  border-radius: 20px;
}
.ctacards span {
  color: var(--dimp-white);
  font-size: small;
}

.justifyspOrganizationEvents {
  display: flex;
  justify-content: space-between;
  margin-top: 20px;
}

.titlemodalOrganizationEvents {
  color: var(--grey-bg-color-dark);
  font-weight: 600;
  font-size: 20px;
  margin-bottom: 20px;
  padding-bottom: 5px;
  border-bottom: 3px solid var(--table-bg-color);
  width: 65%;
}

.closeButtonOrganizationEvents {
  color: var(--delete-button-color);
  margin-right: 5px;
  background-color: var(--delete-button-bg);
  border: var(--white-color);
}

.closeButtonOrganizationEvents:hover {
  color: var(--delete-button-bg) !important;
  background-color: var(--delete-button-color) !important;
  border: var(--white-color);
}

.datedivOrganizationEvents {
  display: flex;
  flex-direction: row;
  margin-bottom: 15px;
}

.dateboxOrganizationEvents {
  width: 90%;
  border-radius: 7px;
  border-color: var(--grey-border-box-color);
  outline: none;
  box-shadow: none;
  padding: 2px 5px;
  margin-right: 5px;
  margin-left: 5px;
}

.dispflexOrganizationEvents {
  display: flex;
  align-items: center;
  justify-content: space-between;
}

.dispflexOrganizationEvents > input {
  border: none;
  box-shadow: none;
  margin-top: 5px;
}

.checkboxdiv {
  display: flex;
  margin-bottom: 5px;
}

.checkboxdiv > div {
  width: 50%;
}

.createButtonOrganizationEvents {
  background-color: var(--search-button-bg) !important;
  color: var(--black-color) !important;
  margin: 15px 0 0;
  padding: 10px 10px;
  border-radius: 5px;
  font-size: 16px;
  outline: none;
  font-weight: 600;
  cursor: pointer;
  transition:
    transform 0.2s,
    box-shadow 0.2s;
  width: 100%;
  border: 1px solid var(--search-button-border);
}

.createButtonOrganizationEvents:hover {
  background-color: var(--bs-primary) !important;
  color: var(--white-color) !important;
  border: 1px solid var(--search-button-border) !important;
}

.time {
  display: flex;
  justify-content: space-between;
  padding: 15px;
  padding-bottom: 0px;
  width: 33%;

  box-sizing: border-box;
  background: var(--white-color);
  box-shadow: 0 3px 8px rgba(0, 0, 0, 0.1);
  border-radius: 20px;
  margin-bottom: 0;
  margin-top: 20px;
  margin-left: 10px;
}

.startTime,
.endTime {
  display: flex;
  font-size: 20px;
}

.to {
  padding-right: 10px;
}

.startDate,
.endDate {
  color: var(--gray-white);
  font-size: 14px;
}

.titlename {
  font-weight: 600;
  font-size: 25px;
  padding: 15px;
  padding-bottom: 0px;
  width: 50%;
  overflow: hidden;
  text-overflow: ellipsis;
  white-space: nowrap;
}

.description {
  color: var(--gray-white);
  font-weight: 300;
  font-size: 14px;
  word-wrap: break-word;
  padding: 15px;
  padding-bottom: 0px;
}

.toporgloc {
  font-size: 16px;
  padding: 0.5rem;
}

.toporgloc span {
  color: var(--gray-white);
}

.eventAgendaItemContainer h2 {
  margin: 0.6rem 0;
}

@media (max-width: 768px) {
  .btnsContainer {
    margin-bottom: 0;
    display: flex;
    flex-direction: column;
  }

  .createAgendaItemButton {
    position: absolute;
    top: 1rem;
    right: 2rem;
  }
}

.customcell {
<<<<<<< HEAD
  background-color: var(--bg-blue) !important;
=======
  background-color: var(--light-green) !important;
>>>>>>> 78be925a
  color: var(--bs-white) !important;
  font-size: medium !important;
  font-weight: 500 !important;
  padding-top: 10px !important;
  padding-bottom: 10px !important;
}

.eventsAttended,
.membername {
  color: var(--blue-color);
}
.actionBtn {
  background-color: var(--white-color) !important;
}
.actionBtn:hover,
.actionBtn:focus,
.actionBtn:active {
  color: var(--light-more-green) !important;
}

.table-body > .table-row {
  background-color: var(--white-color) !important;
}

.table-body > .table-row:nth-child(2n) {
<<<<<<< HEAD
  background: var(--bg-blue) !important;
=======
  background: var(--light-neon-green) !important;
>>>>>>> 78be925a
}

.organizationFundCampaignContainer {
  margin: 0.5rem 0;
}

.rowBackgroundOrganizationFundCampaign {
  background-color: var(--bs-white);
  max-height: 120px;
}

.campaignModal {
  max-width: 80vw;
  margin-top: 2vh;
  margin-left: 13vw;
}

.greenregbtnOrganizationFundCampaign {
  margin: 1rem 0 0;
  margin-top: 15px;
  border: 1px solid var(--bs-gray-300);
  box-shadow: 0 2px 2px var(--grey-border-box-color);
  padding: 10px 10px;
  border-radius: 5px;
  background-color: var(--bs-primary);
  width: 100%;
  font-size: 16px;
  color: var(--bs-white);
  outline: none;
  font-weight: 600;
  cursor: pointer;
  transition:
    transform 0.2s,
    box-shadow 0.2s;
  flex: 1;
}

.goalButtonOrganizationFundCampaign {
  border: 1px solid var(--grey-border-box-color) !important;
  color: var(--grey-bg-color-dark) !important;
  width: 75%;
  padding: 10px;
  border-radius: 8px;
  display: block;
  margin: auto;
  box-shadow: 5px 5px 4px 0px rgba(49, 187, 107, 0.12);
}

.redregbtn {
  margin: 1rem 0 0;
  margin-top: 15px;
  border: 1px solid var(--grey-border-box-color);
  box-shadow: 0 2px 2px var(--grey-border-box-color);
  padding: 10px 10px;
  border-radius: 5px;
  width: 100%;
  font-size: 16px;
  color: var(--bs-white);
  outline: none;
  font-weight: 600;
  cursor: pointer;
  transition:
    transform 0.2s,
    box-shadow 0.2s;
  width: 100%;
  flex: 1;
}

.campaignNameInfo {
  font-size: medium;
  cursor: pointer;
}
.campaignNameInfo:hover {
  color: var(--blue-color);
  transform: translateY(-2px);
}

.inputFieldOrganizationFundCampaign {
  background-color: var(--bs-white);
  box-shadow: 0 1px 1px var(--search-button-bg);
}

.dropdownOrganizationFundCampaign {
  background-color: var(--bs-white);
  border: 1px solid var(--grey-border-box-color);
  position: relative;
  display: inline-block;
  color: var(--grey-bg-color-dark);
}

.btnsContainerOrganizationFundCampaign {
  display: flex;
  margin: 2rem 0 2rem 0;
  gap: 0.8rem;
}

.btnsContainerOrganizationFundCampaign .btnsBlockOrganizationFundCampaign {
  display: flex;
  gap: 0.8rem;
}

.btnsContainerOrganizationFundCampaign
  .btnsBlockOrganizationFundCampaign
  div
  button {
  display: flex;
  margin-left: 1rem;
  justify-content: center;
  align-items: center;
}

.btnsContainerOrganizationFundCampaign .inputOrganizationFundCampaign {
  flex: 1;
  position: relative;
}

.btnsContainerOrganizationFundCampaign input {
  outline: 1px solid var(--bs-gray-400);
}

.btnsContainerOrganizationFundCampaign .inputOrganizationFundCampaign button {
  width: 52px;
}

@media (max-width: 1020px) {
  .btnsContainerOrganizationFundCampaign {
    flex-direction: column;
    margin: 1.5rem 0;
  }

  .btnsContainerOrganizationFundCampaign .btnsBlockOrganizationFundCampaign {
    margin: 1.5rem 0 0 0;
    justify-content: space-between;
  }

  .btnsContainerOrganizationFundCampaign
    .btnsBlockOrganizationFundCampaign
    div
    button {
    margin: 0;
  }

  .createFundBtn {
    margin-top: 0;
  }
}

@media screen and (max-width: 575.5px) {
  .mainpageright {
    width: 98%;
  }
}

/* For mobile devices  */

@media (max-width: 520px) {
  .btnsContainerOrganizationFundCampaign {
    margin-bottom: 0;
  }

  .btnsContainerOrganizationFundCampaign .btnsBlockOrganizationFundCampaign {
    display: block;
    margin-top: 1rem;
    margin-right: 0;
  }

  .btnsContainerOrganizationFundCampaign
    .btnsBlockOrganizationFundCampaign
    div
    button {
    margin-bottom: 1rem;
    margin-right: 0;
    width: 100%;
  }
}

@media (max-width: 1024px) {
  .pageNotFound h1.head {
    font-size: 200px;
    letter-spacing: 25px;
  }
}

@media (max-width: 768px) {
  .pageNotFound h1.head {
    font-size: 150px;
    letter-spacing: 25px;
  }
}

@media (max-width: 640px) {
  .pageNotFound h1.head {
    font-size: 150px;
    letter-spacing: 0;
  }
}

@media (max-width: 480px) {
  .pageNotFound .brand h3 {
    font-size: 20px;
  }
  .pageNotFound h1.head {
    font-size: 130px;
    letter-spacing: 0;
  }
  .pageNotFound h1.head span:before,
  .pageNotFound h1.head span:after {
    width: 40%;
  }
  .pageNotFound h1.head span:before {
    left: -45%;
  }
  .pageNotFound h1.head span:after {
    right: -45%;
  }
  .pageNotFound p {
    font-size: 18px;
  }
}

@media (max-width: 320px) {
  .pageNotFound .brand h3 {
    font-size: 16px;
  }
  .pageNotFound h1.head {
    font-size: 100px;
    letter-spacing: 0;
  }
  .pageNotFound h1.head span:before,
  .pageNotFound h1.head span:after {
    width: 25%;
  }
  .pageNotFound h1.head span:before {
    left: -30%;
  }
  .pageNotFound h1.head span:after {
    right: -30%;
  }
}
@media (max-width: 520px) {
  .btnsContainer {
    margin-bottom: 0;
  }

  .btn {
    flex-direction: column;
    justify-content: center;
  }
  .btnsContainer .btnsBlock {
    display: block;
    margin-top: 1rem;
    margin-right: 0;
  }

  .btnsContainer .btnsBlock div {
    flex: 1;
  }

  .btnsContainer .btnsBlock div[title='Sort organizations'] {
    margin-right: 0.5rem;
  }

  .btnsContainer .btnsBlock button {
    margin-bottom: 1rem;
    margin-right: 0;
    width: 100%;
  }
}

@media (max-width: 1120px) {
  .contract {
    padding-left: calc(250px + 2rem + 1.5rem);
  }

  .listBox .itemCard {
    width: 100%;
  }
}

@media (max-width: 1020px) {
  .btnsContainer {
    flex-direction: column;
    margin: 1.5rem 0;
  }

  .btnsContainer .btnsBlock {
    margin: 1.5rem 0 0 0;
    justify-content: space-between;
  }

  .btnsContainer .btnsBlock button {
    margin: 0;
  }

  .btnsContainer .btnsBlock div button {
    margin-right: 1.5rem;
  }
}

@-webkit-keyframes load8 {
  0% {
    -webkit-transform: rotate(0deg);
    transform: rotate(0deg);
  }
  100% {
    -webkit-transform: rotate(360deg);
    transform: rotate(360deg);
  }
}

@keyframes load8 {
  0% {
    -webkit-transform: rotate(0deg);
    transform: rotate(0deg);
  }
  100% {
    -webkit-transform: rotate(360deg);
    transform: rotate(360deg);
  }
}
.btnsContainer .input {
  flex: 1;
  position: relative;
  max-width: 60%;
  justify-content: space-between;
}

.btnsContainer input {
  outline: 1px solid var(--bs-gray-400);
}

.list_box {
  height: auto;
  overflow-y: auto;
  width: 100%;
}

.fundName {
  font-weight: 600;
  cursor: pointer;
}

.modalHeader {
  border: none;
  padding-bottom: 0;
}

.label {
  color: var(--bs-emphasis-color);
}

.fundModal {
  max-width: 80vw;
  margin-top: 2vh;
  margin-left: 13vw;
}

.btnsContainer .btnsBlock button {
  margin-left: 1rem;
  display: flex;
  justify-content: center;
  align-items: center;
}

.errorMessage {
  margin-top: 25%;
  display: flex;
  justify-content: center;
  align-items: center;
  flex-direction: column;
}

.tableHeaders {
  background-color: var(--bs-primary-text-emphasis);
  color: var(--bs-white);
  font-size: 1rem;
}

.rowBackgrounds {
  background-color: var(--bs-white);
  max-height: 120px;
  overflow-y: auto; /* Handle content overflow */
}

.subTagsLink {
  color: var(--blue-color);
  font-weight: 500;
  cursor: pointer;
  /* Prevent layout shift */
  &::after {
    display: block;
    content: attr(data-text);
    font-weight: 600;
    height: 0;
    overflow: hidden;
    visibility: hidden;
  }
}

.tagsBreadCrumbs {
  color: var(--bs-gray);
  cursor: pointer;
  /* Prevent layout shift */
  &::after {
    display: block;
    content: attr(data-text);
    font-weight: 600;
    height: 0;
    overflow: hidden;
    visibility: hidden;
  }
}

.tagsBreadCrumbs:hover,
.tagsBreadCrumbs:focus {
  color: var(--blue-color);
  font-weight: 600;
  text-decoration: underline;
}

.subTagsScrollableDiv {
  scrollbar-width: auto;
  scrollbar-color: var(--bs-gray-400) var(--bs-white);
  max-height: calc(100vh - 18rem);
  overflow: auto;
}

#individualRadio,
#requestsRadio,
#groupsRadio,
.toggleBtn:hover {
  color: var(--brand-primary) !important;
}

.toggleBtn:hover {
<<<<<<< HEAD
  color: var(--bg-blue) !important;
=======
  color: var(--light-green) !important;
>>>>>>> 78be925a
}

input[type='radio']:checked + label {
  background-color: var(--brand-primary-light) !important;
}

input[type='radio']:checked + label:hover {
  color: var(--black-color) !important;
}

.dropdownToggle {
  margin-bottom: 0;
  display: flex;
}

.dropdownModalToggle {
  width: 50%;
}

.greenregbtn {
  margin-top: 1rem;
  border: 1px solid var(--bs-gray-300);
  box-shadow: 0 2px 2px var(--bs-gray-300);
  padding: 10px 10px;
  border-radius: 5px;
  background-color: var(--bs-primary);
  width: 100%;
  font-size: 16px;
  color: var(--bs-white);
  outline: none;
  font-weight: 600;
  cursor: pointer;
  transition:
    transform 0.2s,
    box-shadow 0.2s;
  width: 100%;
}

.manageBtn {
  margin: 1rem 0 0;
  margin-top: 15px;
  border: 1px solid var(--grey-border-box-color);
  box-shadow: 0 2px 2px var(--grey-border-box-color);
  padding: 10px 10px;
  border-radius: 5px;
  font-size: 16px;
  color: var(--bs-white);
  outline: none;
  font-weight: 600;
  cursor: pointer;
  width: 45%;
  transition:
    transform 0.2s,
    box-shadow 0.2s;
}

.removeFilterIcon {
  cursor: pointer;
}

.searchForm {
  display: inline;
}

.view {
  margin-left: 2%;
  font-weight: 600;
  font-size: 16px;
  color: var(--bs-gray-600);
}

/* header (search, filter, dropdown) */
.btncon .btnsContainer {
  display: flex;
  margin: 0.5rem 0 1.5rem 0;
}

.btncon .btnsContainer .input {
  flex: 1;
  min-width: 18rem;
  position: relative;
}

.btncon .btnsContainer input {
  outline: 1px solid var(--bs-gray-400);
}

.btncon .btnsContainer .input button {
  width: 52px;
}

.noOutline input {
  outline: none;
}

.noOutline input:disabled {
  -webkit-text-fill-color: var(--black-color) !important;
}

.noOutline textarea:disabled {
  color: var(--black-color) !important;
  opacity: 1;
}

.inputFields {
  box-shadow: 0 1px 1px var(--brand-primary);
}

.dropdowns {
  background-color: var(--bs-white);
<<<<<<< HEAD
  border: 1px solid var(--dropdown-border-color);
  position: relative;
  display: inline-block;
  color: black;
=======
  border: 1px solid var(--light-green);
  position: relative;
  display: inline-block;
  color: var(--light-green);
>>>>>>> 78be925a
}

.chipIcon {
  height: 0.9rem !important;
}

.chip {
  height: 1.5rem !important;
}

.active {
  background-color: var(--status-active-bg);
}

.pending {
  background-color: var(--status-pending-bg);
  color: var(--status-pending-text);
  border-color: var(--status-pending-border);
}

/* Modals */
.itemModal {
  max-width: 80vw;
  margin-top: 2vh;
  margin-left: 13vw;
}

.titlemodal {
  color: var(--grey-bg-color-dark);
  font-weight: 600;
  font-size: 32px;
  width: 65%;
  margin-bottom: 0px;
}

.modalCloseBtn {
  width: 40px;
  height: 40px;
  padding: 1rem;
  display: flex;
  justify-content: center;
  align-items: center;
}

.imageContainer {
  display: flex;
  align-items: center;
  justify-content: center;
  margin-right: 0.5rem;
}

.TableImages {
  object-fit: cover;
  width: var(--image-width, 100%);
  height: var(--image-height, auto);
  border-radius: 0;
  margin-right: var(--image-spacing, 8px);
}

.avatarContainer {
  width: 28px;
  height: 26px;
}

/* Modal Table (Groups & Assignments) */
.modalTable {
  max-height: 220px;
  overflow-y: auto;
}

/* * Refortoring css for OrgList */

.btnsContainerOrgList {
  display: flex;
  margin: 2.5rem 0 2.5rem 0;
}

.btnsContainerOrgList .btnsBlockOrgList {
  display: flex;
}

.orgCreationBtn {
  width: 100%;
  border: None;
}

.enableEverythingBtn {
  width: 100%;
  border: None;
}

.pluginStoreBtn {
  width: 100%;
  background-color: var(--bs-white);
  color: var(--brown-color);
  border: 0.5px solid var(--brown-color);
}
.searchButtonOrgList {
  background-color: var(--bg-blue);
  position: absolute;
  z-index: 10;
  bottom: 0;
  inset-inline-end: 0px;
  height: 100%;
  display: flex;
  justify-content: center;
  align-items: center;
}

.pluginStoreBtn:hover,
.pluginStoreBtn:focus {
  background-color: var(--dropdown-hover-color) !important;
  color: var(--brown-color) !important;
  border-color: var(--brown-color) !important;
}

.flexContainer {
  display: flex;
  justify-content: center;
  align-items: center;
  width: 100%;
}

.orText {
  display: block;
  position: absolute;
  top: -0.2rem;
  left: calc(50% - 2.6rem);
  margin: 0 auto;
  padding: 0.5rem 2rem;
  z-index: 100;
  background: var(--bs-white);
  color: var(--bs-secondary);
}

.sampleOrgSection {
  display: grid;
  grid-template-columns: repeat(1, 1fr);
  row-gap: 1em;
  width: 100%;
}

.sampleOrgCreationBtn {
  width: 100%;
  background-color: transparent;
  color: var(--grey-bg-color-dark);
  border-color: var(--grey-bg-color-dark);
  display: flex;
  justify-content: center;
  align-items: center;
}

.sampleHover:hover {
  border-color: var(--gray-white);
  color: var(--gray-white);
}

.sampleModalTitle {
  background-color: var(--bs-primary);
}

.btnsContainerOrgList .btnsBlockOrgList button {
  margin-left: 1rem;
  display: flex;
  justify-content: center;
  align-items: center;
}

.btnsContainerOrgList .inputOrgList {
  flex: 1;
  position: relative;
}

.btnsContainerOrgList input {
  outline: 1px solid var(--bs-gray-400);
}

.btnsContainerOrgList .inputOrgList button {
  width: 52px;
}

.listBoxOrgList {
  display: flex;
  flex-wrap: wrap;
  overflow: unset !important;
}

.listBoxOrgList .itemCardOrgList {
  width: 50%;
}
.notFound {
  flex: 1;
  display: flex;
  justify-content: center;
  align-items: center;
  flex-direction: column;
}

.mainpage {
  display: flex;
  flex-direction: row;
}

.editIcon {
  position: absolute;
  top: 10px;
  left: 20px;
  cursor: pointer;
}

.selectWrapper {
  position: relative;
}

.selectWithChevron {
  appearance: none;
  padding-right: 30px;
}

.selectWrapper::after {
  content: '\25BC';
  position: absolute;
  top: 50%;
  right: 10px;
  transform: translateY(-50%);
  pointer-events: none;
}

.sidebarstickyMemberDetail {
  padding: 0 2rem;
  text-overflow: ellipsis;
  /* overflow-x: hidden; */
}

.sidebarstickyMemberDetail > p {
  margin-top: -10px;
}

.navitem {
  padding-left: 27%;
  padding-top: 12px;
  padding-bottom: 12px;
  cursor: pointer;
}

.searchtitleMemberDetail {
  color: var(--grey-bg-color-dark);
  font-weight: 600;
  font-size: 18px;
  margin-top: 60px;
  margin-bottom: 20px;
  padding-bottom: 5px;
  border-bottom: 3px solid var(--grey-bg-color);
  width: 60%;
}

.contact {
  width: 100%;
}

.sidebarstickyMemberDetail > input {
  text-decoration: none;
  margin-bottom: 50px;
  border-color: var(--grey-border-box-color);
  width: 80%;
  border-radius: 7px;
  padding-top: 5px;
  padding-bottom: 5px;
  padding-right: 10px;
  padding-left: 10px;
  box-shadow: none;
}

.logintitleMemberDetail {
  color: var(--grey-bg-color-dark);
  font-weight: 600;
  font-size: 20px;
  margin-bottom: 30px;
  padding-bottom: 5px;
  border-bottom: 3px solid var(--grey-bg-color);
  width: 30%;
}

.logintitleadmin {
  color: var(--grey-bg-color-dark);
  font-weight: 600;
  font-size: 20px;
  margin-top: 50px;
  margin-bottom: 40px;
  padding-bottom: 5px;
  border-bottom: 3px solid var(--grey-bg-color);
  width: 60%;
}

.cardBodyMemberDetail {
  height: 35vh;
  overflow-y: scroll;
}

.justifyspMemberDetail {
  display: flex;
  flex-direction: row;
  justify-content: space-between;
  align-items: flex-start;
  /* gap : 2px; */
}

.flexclm {
  display: flex;
  flex-direction: column;
}

.btngroup {
  display: flex;
  gap: 2rem;
  margin-bottom: 2rem;
}

@media screen and (max-width: 1200px) {
  .justifyspMemberDetail {
    padding-left: 55px;
    display: flex;
    justify-content: space-evenly;
  }

  .mainpageright {
    width: 100%;
  }

  .invitebtn {
    position: relative;
    right: 15px;
  }
}

.invitebtn {
  border: 1px solid var(--grey-border-box-color);
  box-shadow: 0 2px 2px var(--grey-border-box-color);
  border-radius: 5px;
  font-size: 16px;
  height: 60%;
  color: var(--bs-white);
  outline: none;
  font-weight: 600;
  cursor: pointer;
  transition:
    transform 0.2s,
    box-shadow 0.2s;
  background-color: var(--grey-bg-color);
  margin-right: 13px;
}

.flexdir {
  display: flex;
  flex-direction: row;
  justify-content: space-between;
  border: none;
}

.form_wrapper {
  margin-top: 27px;
  top: 50%;
  left: 50%;
  transform: translate(-50%, -50%);
  position: absolute;
  display: flex;
  flex-direction: column;
  width: 30%;
  padding: 40px 30px;
  background: var(--white-color);
  border-color: var(--grey-border-box-color);
  border-width: 5px;
  border-radius: 10px;
  max-height: 86vh;
  overflow: auto;
}

.form_wrapper form {
  display: flex;
  align-items: left;
  justify-content: left;
  flex-direction: column;
}

.titlemodalMemberDetail {
  color: var(--grey-bg-color-dark);
  font-weight: 600;
  font-size: 20px;
  margin-bottom: 20px;
  padding-bottom: 5px;
  border-bottom: 3px solid var(--grey-bg-color);
  width: 65%;
}

.checkboxdiv > label {
  margin-right: 50px;
}

.checkboxdiv > label > input {
  margin-left: 10px;
}

.orgphoto {
  margin-top: 5px;
}

.orgphoto > input {
  margin-top: 10px;
  cursor: pointer;
  margin-bottom: 5px;
}

.cancel > i {
  margin-top: 5px;
  transform: scale(1.2);
  cursor: pointer;
  color: var(--grey-bg-color-dark);
}

.greenregbtnMemberDetail {
  margin: 1rem 0 0;
  margin-top: 10px;
  border: 1px solid var(--grey-border-box-color);
  box-shadow: 0 2px 2px var(--grey-border-box-color);
  padding: 10px 10px;
  border-radius: 5px;
  background-color: var(--grey-bg-color);
  font-size: 16px;
  color: var(--bs-white);
  outline: none;
  font-weight: 600;
  cursor: pointer;
  transition:
    transform 0.2s,
    box-shadow 0.2s;
}

.whiteregbtn {
  margin: 1rem 0 0;
  margin-right: 2px;
  margin-top: 10px;
  border: 1px solid var(--grey-bg-color);
  padding: 10px 10px;
  border-radius: 5px;
  background-color: var(--bs-white);
  font-size: 16px;
  color: var(--grey-bg-color-dark);
  outline: none;
  font-weight: 600;
  cursor: pointer;
  transition:
    transform 0.2s,
    box-shadow 0.2s;
}

@-webkit-keyframes load8 {
  0% {
    -webkit-transform: rotate(0deg);
    transform: rotate(0deg);
  }

  100% {
    -webkit-transform: rotate(360deg);
    transform: rotate(360deg);
  }
}

@keyframes load8 {
  0% {
    -webkit-transform: rotate(0deg);
    transform: rotate(0deg);
  }

  100% {
    -webkit-transform: rotate(360deg);
    transform: rotate(360deg);
  }
}

.list_boxMemberDetail {
  height: 70vh;
  overflow-y: auto;
  width: auto;
  padding-right: 50px;
}

.dispflex {
  display: flex;
}

.dispflex > input {
  width: 20%;
  border: none;
  box-shadow: none;
  margin-top: 5px;
}

.checkboxdivMemberDetail {
  display: flex;
}

.checkboxdivMemberDetail > div {
  width: 50%;
}

@media only screen and (max-width: 600px) {
  .sidebar {
    position: relative;
    bottom: 18px;
  }

  .invitebtn {
    width: 135px;
    position: relative;
    right: 10px;
  }

  .form_wrapper {
    width: 90%;
  }

  .searchtitleMemberDetail {
    margin-top: 30px;
  }
}

/* User page */

.memberfontcreatedbtn {
  border-radius: 7px;
  border-color: var(--grey-border-box-color);
  background-color: var(--grey-bg-color);
  color: var(--bs-white);
  box-shadow: none;
  height: 2.5rem;
  width: max-content;
  display: flex;
  justify-content: center;
  align-items: center;
}

.userImage {
  width: 180px;
  height: 180px;
  object-fit: cover;
  border-radius: 8px;
}

@media only screen and (max-width: 1200px) {
  .userImage {
    width: 100px;
    height: 100px;
  }
}

.activeBtn {
  width: 100%;
  display: flex;
  color: var(--white-color);
  border: 1px solid var(--black-color);
  background-color: var(--grey-bg-color);
  transition: 0.5s;
}

.activeBtn:hover {
  color: var(--white-color);
  background: var(--dark-emerald-green);
  transition: 0.5s;
}

.inactiveBtn {
  width: 100%;
  display: flex;
  color: var(--grey-bg-color-dark);
  border: 1px solid var(--off-light-green);
  background-color: var(--white-color);
  transition: 0.5s;
}

.inactiveBtn:hover {
  color: var(--white-color);
  background: var(--grey-bg-color);
  transition: 0.5s;
}

.sidebarstickyMemberDetail > button {
  display: flex;
  align-items: center;
  text-align: start;
  padding: 0 1.5rem;
  height: 3.25rem;
  margin: 0 0 1.5rem 0;
  font-weight: bold;
  border-radius: 50px;
}

.bgFill {
  height: 2rem;
  width: 2rem;
  border-radius: 50%;
  margin-right: 1rem;
  display: flex;
  justify-content: center;
  align-items: center;
}

.activeBtn .bgFill {
  background-color: var(--white-color);
}

.activeBtn i {
  color: var(--grey-bg-color-dark);
}

.inactiveBtn .bgFill {
  background-color: var(--grey-bg-color);
}

.inactiveBtn:hover .bgFill {
  background-color: var(--white-color);
}

.inactiveBtn i {
  color: var(--white-color);
}

.inactiveBtn:hover i {
  color: var(--grey-bg-color-dark);
}

.topRadius {
  border-top-left-radius: 16px;
  border-top-right-radius: 16px;
}

.titlenameMemberDetail {
  font-weight: 600;
  font-size: 25px;
  padding: 15px;
  padding-bottom: 0px;
  width: 50%;
}

.toporglocMemberDetail {
  font-size: 16px;
  padding: 15px;
  padding-bottom: 0px;
}

.toporglocMemberDetail span {
  color: var(--grey-bg-color-dark);
}

.inputColor {
  background: var(--input-area-color);
}

.cardHeaderMemberDetail {
  display: flex;
  justify-content: space-between;
  align-items: center;
}

.width60 {
  width: 60%;
}

.maxWidth40 {
  max-width: 40%;
}
.maxWidth50 {
  max-width: 50%;
}

.allRound {
  border-radius: 16px;
}

.WidthFit {
  width: fit-content;
}

.dateboxMemberDetail {
  border-radius: 7px;
  border-color: var(--grey-border-box-color);
  outline: none;
  box-shadow: none;
  padding-top: 2px;
  padding-bottom: 2px;
  padding-right: 5px;
  padding-left: 5px;
  margin-right: 5px;
  margin-left: 5px;
}

.dateboxMemberDetail > div > input {
  padding: 0.5rem 0 0.5rem 0.5rem !important; /* top, right, bottom, left */
  background-color: var(--input-area-color);
  border-radius: var(--bs-border-radius) !important;
  border: none !important;
}

.dateboxMemberDetail > div > div {
  margin-left: 0px !important;
}

.dateboxMemberDetail > div > fieldset {
  border: none !important;
  /* background-color: var(--input-area-color); */
  border-radius: var(--bs-border-radius, 4px) !important;
}

.dateboxMemberDetail > div {
  margin: 0.5rem !important;
  background-color: var(--input-area-color);
}

input::file-selector-button {
  background-color: var(--black-color);
  color: var(--bs-white);
}

.Outline {
  outline: 1px solid var(--bs-gray-400);
}

.tagLink {
  font-weight: 600;
  color: var(--bs-gray-700);
  cursor: pointer;
}

.tagLink:hover {
  font-weight: 800;
  color: var(--blue-color);
  text-decoration: underline;
}

@media (max-width: 1440px) {
  .contractOrgList {
    padding-left: calc(250px + 2rem + 1.5rem);
  }

  .listBoxOrgList .itemCardOrgList {
    width: 100%;
  }
}

@media (max-width: 1020px) {
  .btnsContainerOrgList {
    flex-direction: column;
    margin: 1.5rem 0;
  }

  .btnsContainerOrgList .btnsBlockOrgList {
    margin: 1.5rem 0 0 0;
    justify-content: space-between;
  }

  .btnsContainerOrgList .btnsBlockOrgList button {
    margin: 0;
  }

  .btnsContainerOrgList .btnsBlockOrgList div button {
    margin-right: 1.5rem;
  }
}

/* For mobile devices  */

@media (max-width: 520px) {
  .btnsContainerOrgList {
    margin-bottom: 0;
  }

  .btnsContainerOrgList .btnsBlockOrgList {
    display: block;
    margin-top: 1rem;
    margin-right: 0;
  }

  .btnsContainerOrgList .btnsBlockOrgList div {
    flex: 1;
  }

  .btnsContainerOrgList .btnsBlockOrgList div[title='Sort organizations'] {
    margin-right: 0.5rem;
  }

  .btnsContainerOrgList .btnsBlockOrgList button {
    margin-bottom: 1rem;
    margin-right: 0;
    width: 100%;
  }
}
@media (max-width: 600px) {
  .cardBody {
    min-height: 120px;
  }

  .cardBody .iconWrapper {
    position: absolute;
    top: 1rem;
    left: 1rem;
  }

  .cardBody .textWrapper {
    margin-top: calc(0.5rem + 36px);
    text-align: right;
  }

  .cardBody .textWrapper .primaryText {
    font-size: 1.5rem;
  }

  .cardBody .textWrapper .secondaryText {
    font-size: 1rem;
  }
}

.cardBody {
  padding: 1.25rem 1.5rem;
}

.cardBody .iconWrapper {
  position: relative;
  height: 48px;
  width: 48px;
  display: flex;
  justify-content: center;
  align-items: center;
}

.cardBody .iconWrapper .themeOverlay {
  background: var(--bs-primary);
  position: absolute;
  top: 0;
  right: 0;
  bottom: 0;
  left: 0;
  opacity: 0.12;
  border-radius: 50%;
}

.cardBody .textWrapper .primaryText {
  font-size: 24px;
  font-weight: bold;
  display: block;
}

.cardBody .textWrapper .secondaryText {
  font-size: 14px;
  display: block;
  color: var(--bs-secondary, var(--bs-gray-400));
}

/* Loading OrgList CSS */

.itemCardOrgList .loadingWrapper {
  background-color: var(--bs-white);
  margin: 0.5rem;
  height: calc(120px + 2rem);
  padding: 1rem;
  border-radius: 8px;
  outline: 1px solid var(--bs-gray-200, var(--bs-gray-300));
  position: relative;
}

.itemCardOrgList .loadingWrapper .innerContainer {
  display: flex;
}

.itemCardOrgList .loadingWrapper .innerContainer .orgImgContainer {
  width: 120px;
  height: 120px;
  border-radius: 4px;
}

.itemCardOrgList .loadingWrapper .innerContainer .content {
  flex: 1;
  display: flex;
  flex-direction: column;
  margin-left: 1rem;
}

.titlemodaldialog {
  color: var(--grey-bg-color-dark);
  font-size: 20px;
  margin-bottom: 20px;
  padding-bottom: 5px;
}

form label {
  font-weight: bold;
  padding-bottom: 1px;
  font-size: 14px;
  color: var(--grey-bg-color-dark);
}

form > input {
  display: block;
  margin-bottom: 20px;
  border: 1px solid var(--grey-border-box-color);
  box-shadow: 2px 1px var(--grey-border-box-color);
  padding: 10px 20px;
  border-radius: 5px;
  background: none;
  width: 100%;
  transition: all 0.3s ease-in-out;
  -webkit-transition: all 0.3s ease-in-out;
  -moz-transition: all 0.3s ease-in-out;
  -ms-transition: all 0.3s ease-in-out;
  -o-transition: all 0.3s ease-in-out;
}

.itemCardOrgList .loadingWrapper .innerContainer .content h5 {
  height: 24px;
  width: 60%;
  margin-bottom: 0.8rem;
}

.modalbody {
  width: 50px;
}

.pluginStoreBtnContainer {
  display: flex;
  gap: 1rem;
}

.itemCardOrgList .loadingWrapper .innerContainer .content h6[title='Location'] {
  display: block;
  width: 45%;
  height: 18px;
}

.itemCardOrgList .loadingWrapper .innerContainer .content h6 {
  display: block;
  width: 30%;
  height: 16px;
  margin-bottom: 0.8rem;
}

.itemCardOrgList .loadingWrapper .button {
  position: absolute;
  height: 48px;
  width: 92px;
  bottom: 1rem;
  right: 1rem;
  z-index: 1;
}

.login_background {
  min-height: 100vh;
}

.communityLogo {
  object-fit: contain;
}

.row .left_portion {
  display: flex;
  justify-content: center;
  align-items: center;
  flex-direction: column;
  height: 100vh;
}

.selectOrgText input {
  outline: none !important;
}

.row .left_portion .inner .palisadoes_logo {
  width: 600px;
  height: auto;
}

.row .right_portion {
  min-height: 100vh;
  position: relative;
  overflow-y: scroll;
  display: flex;
  flex-direction: column;
  justify-content: center;
  padding: 1rem 2.5rem;
  background: var(--bs-white);
}

.row .right_portion::-webkit-scrollbar {
  width: 8px;
}

.row .right_portion::-webkit-scrollbar-track {
  background: transparent;
}

.row .right_portion::-webkit-scrollbar-thumb {
  background-color: var(--black-shadow-color);
  border-radius: 4px;
}

.row .right_portion .langChangeBtn {
  margin: 0;
  position: absolute;
  top: 1rem;
  left: 1rem;
}

.langChangeBtnStyle {
  width: 7.5rem;
  height: 2.2rem;
  padding: 0;
}

.talawa_logo {
  height: clamp(3rem, 8vw, 5rem);
  width: auto;
  aspect-ratio: 1;
  display: block;
  margin: 1.5rem auto 1rem;
  @media (prefers-reduced-motion: no-preference) {
    -webkit-animation: zoomIn 0.3s ease-in-out;
    animation: zoomIn 0.3s ease-in-out;
  }
}

.row .orText {
  display: block;
  position: absolute;
  top: 0;
  left: calc(50% - 2.6rem);
  margin: 0 auto;
  padding: 0.35rem 2rem;
  z-index: 100;
  background: var(--bs-white);
  color: var(--bs-secondary);
}

.email_button {
  position: absolute;
  z-index: 10;
  bottom: 0;
  right: 0;
  height: 100%;
  display: flex;
  background-color: var(--search-button-bg);
  border-color: var(--search-button-border, var(--black-color));
  justify-content: center;
  align-items: center;
}

.login_btn {
  background-color: var(--search-button-bg);
  border-color: var(--search-button-border, var(--black-color));
  margin-top: 1rem;
  margin-bottom: 1rem;
  width: 100%;
  transition: background-color 0.2s ease;
  cursor: pointer;
}

.reg_btn {
  background-color: var(--dropdown-border-color);
  border-color: var(--dropdown-border-color);
  margin-top: 1rem;
  color: var(--bs-white);
  margin-bottom: 1rem;
  width: 100%;
  transition: background-color 0.2s ease;
  cursor: pointer;
}

.active_tab {
  -webkit-animation: fadeIn 0.3s ease-in-out;
  animation: fadeIn 0.3s ease-in-out;
}

.socialIcons {
  display: flex;
  gap: 16px;
  justify-content: center;
}

.password_checks {
  display: flex;
  justify-content: space-between;
  align-items: flex-start;
  flex-direction: column;
  gap: var(--spacing-md, 1rem);
}

.password_check_element {
  padding: var(--spacing-sm, 0.5rem) 0;
}

.password_check_element_top {
  margin-top: var(--spacing-lg, 1.125rem);
}

.password_check_element_bottom {
  margin-bottom: var(--spacing-lg, 1.25rem);
}

@media (max-width: 450px) {
  .itemCardOrgList .loadingWrapper {
    height: unset;
    margin: 0.5rem 0;
    padding: 1.25rem 1.5rem;
  }

  .itemCardOrgList .loadingWrapper .innerContainer {
    flex-direction: column;
  }

  .itemCardOrgList .loadingWrapper .innerContainer .orgImgContainer {
    height: 200px;
    width: 100%;
    margin-bottom: 0.8rem;
  }

  .itemCardOrgList .loadingWrapper .innerContainer .content {
    margin-left: 0;
  }

  .itemCardOrgList .loadingWrapper .button {
    bottom: 0;
    right: 0;
    border-radius: 0.5rem;
    position: relative;
    margin-left: auto;
    display: block;
  }
}

/* * Refortoring css for Leaderboard */

.TableImageSmall {
  object-fit: cover;
  width: var(--table-image-small-size);
  height: var(--table-image-small-size);
  border-radius: 100%;
}

.avatarContainer {
  width: 28px;
  height: 26px;
}

.imageContainer {
  display: flex;
  align-items: center;
  justify-content: center;
  margin-right: 0.5rem;
}
/* CSS Refactor for OrgPost */

.btnsContainerOrgPost {
  display: flex;
  margin: 2.5rem 0 2.5rem 0;
}

.btnsContainerOrgPost .btnsBlockOrgPost {
  display: flex;
}

.btnsContainerOrgPost .btnsBlockOrgPost button {
  margin-left: 1rem;
  display: flex;
  justify-content: center;
  align-items: center;
}

.btnsContainerOrgPost .inputOrgPost {
  flex: 1;
  position: relative;
}

.btnsContainerOrgPost input {
  outline: 1px solid var(--bs-gray-400);
}

.btnsContainerOrgPost .inputOrgPost button {
  width: 52px;
}

.previewOrgPost {
  display: flex;
  position: relative;
  width: 100%;
  margin-top: 10px;
  justify-content: center;
}
.previewOrgPost img {
  width: 400px;
  height: auto;
}
.previewOrgPost video {
  width: 400px;
  height: auto;
}
.mainpagerightOrgPost > hr {
  margin-top: 20px;
  width: 100%;
  margin-left: -15px;
  margin-right: -15px;
  margin-bottom: 20px;
}

.pageWrapper {
  display: flex;
  flex-direction: column;
  align-items: center;
  justify-content: center;
  height: 100vh;
}

.cardTemplate {
  padding: 2rem;
  background-color: var(--white-color);
  border-radius: 0.8rem;
  border: 1px solid var(--bs-gray-200, var(--bs-gray-300));
}

.keyWrapper {
  height: 72px;
  width: 72px;
  transform: rotate(180deg);
  transform-origin: center;
  position: relative;
  overflow: hidden;
  display: flex;
  justify-content: center;
  align-items: center;
  border-radius: 50%;
  margin: 1rem auto;
}

.keyWrapper .themeOverlay {
  position: absolute;
  background-color: var(--bs-primary);
  height: 100%;
  width: 100%;
  opacity: var(--theme-overlay-opacity, 0.15);
}

.keyWrapper .keyLogo {
  height: 42px;
  width: 42px;
  -webkit-animation: zoomIn 0.3s ease-in-out;
  animation: zoomIn 0.3s ease-in-out;
}

@media (max-width: 1020px) {
  .btnsContainerOrgPost {
    flex-direction: column;
    margin: 1.5rem 0;
  }

  .btnsContainerOrgPost .btnsBlockOrgPost {
    margin: 1.5rem 0 0 0;
    justify-content: space-between;
  }

  .btnsContainerOrgPost .btnsBlockOrgPost button {
    margin: 0;
  }

  .btnsContainerOrgPost .btnsBlockOrgPost div button {
    margin-right: 1.5rem;
  }
}

@media (max-width: 992px) {
  .row .left_portion {
    padding: 0 2rem;
  }
  .row .left_portion .inner .palisadoes_logo {
    width: 100%;
  }
}

@media (max-width: 769px) {
  .row {
    flex-direction: column-reverse;
  }
  .row .right_portion,
  .row .left_portion {
    height: unset;
  }
  .row .right_portion {
    min-height: 100vh;
    overflow-y: unset;
  }
  .row .left_portion .inner {
    display: flex;
    justify-content: center;
  }
  .row .left_portion .inner .palisadoes_logo {
    height: 70px;
    width: unset;
    position: absolute;
    margin: 0.5rem;
    top: 0;
    right: 0;
    z-index: 100;
  }
  .row .left_portion .inner p {
    margin-bottom: 0;
    padding: 1rem;
  }
  .socialIcons {
    margin-bottom: 1rem;
  }
}

@media (max-width: 577px) {
  .row .right_portion {
    padding: 1rem 1rem 0 1rem;
  }
  .row .right_portion .langChangeBtn {
    position: absolute;
    margin: 1rem;
    left: 0;
    top: 0;
  }
  .marginTopForReg {
    margin-top: 4rem !important;
  }
  .row .right_portion .talawa_logo {
    height: 120px;
    margin: 0 auto 2rem auto;
  }
  .socialIcons {
    margin-bottom: 1rem;
  }
}

@media (prefers-reduced-motion: reduce) {
  .talawa_logo {
    animation: none;
  }

  .active_tab {
    animation: none;
  }
}

@-webkit-keyframes zoomIn {
  0% {
    opacity: 0;
    -webkit-transform: scale(0.5);
    transform: scale(0.5);
  }
  100% {
    opacity: 1;
    -webkit-transform: scale(1);
    transform: scale(1);
  }
}

@keyframes zoomIn {
  0% {
    opacity: 0;
    -webkit-transform: scale(0.5);
    transform: scale(0.5);
  }
  100% {
    opacity: 1;
    -webkit-transform: scale(1);
    transform: scale(1);
  }
}

@-webkit-keyframes fadeIn {
  0% {
    opacity: 0;
    -webkit-transform: translateY(2rem);
    transform: translateY(2rem);
  }
  100% {
    opacity: 1;
    -webkit-transform: translateY(0);
    transform: translateY(0);
  }
}

@keyframes fadeIn {
  0% {
    opacity: 0;
    -webkit-transform: translateY(2rem);
    transform: translateY(2rem);
  }
  100% {
    opacity: 1;
    -webkit-transform: translateY(0);
    transform: translateY(0);
  }
}

/* For mobile devices  */

@media (max-width: 520px) {
  .btnsContainerOrgPost {
    margin-bottom: 0;
  }

  .btnsContainerOrgPost .btnsBlockOrgPost {
    display: block;
    margin-top: 1rem;
    margin-right: 0;
  }

  .btnsContainerOrgPost .btnsBlockOrgPost div {
    flex: 1;
  }

  .btnsContainerOrgPost .btnsBlockOrgPost div[title='Sort organizations'] {
    margin-right: 0.5rem;
  }

  .btnsContainerOrgPost .btnsBlockOrgPost button {
    margin-bottom: 1rem;
    margin-right: 0;
    width: 100%;
  }
}
@media screen and (max-width: 575.5px) {
  .mainpagerightOrgPost {
    width: 98%;
  }
}
.addbtnOrgPost {
  border: 1px solid var(--grey-border-box-color);
  box-shadow: 0 2px 2px var(--grey-border-box-color);
  border-radius: 5px;
  font-size: 16px;
  height: 60%;
  width: 60%;
  color: var(--bs-white);
  outline: none;
  font-weight: 600;
  cursor: pointer;
  transition:
    transform 0.2s,
    box-shadow 0.2s;
}
.postinfo {
  height: 80px;
  margin-bottom: 20px;
}
.closeButtonOrgPost {
  position: absolute;
  top: 0px;
  right: 0px;
  background: transparent;
  transform: scale(1.2);
  cursor: pointer;
  border: none;
  color: var(--grey-bg-color-dark);
  font-weight: 600;
  font-size: 16px;
}
button[data-testid='createPostBtn'] {
  display: block;
}
.loader,
.loader:after {
  border-radius: 50%;
  width: var(--loader-size);
  height: var(--loader-size);
}
.loader {
  margin: 60px auto;
  margin-top: 35vh !important;
  font-size: 10px;
  position: relative;
  text-indent: -9999em;
  border-top: 1.1em solid var(--white-shadow-color);
  border-right: 1.1em solid var(--white-shadow-color);
  border-bottom: 1.1em solid var(--white-shadow-color);
  border-left: 1.1em solid var(--light-orange);
  -webkit-transform: translateZ(0);
  -ms-transform: translateZ(0);
  transform: translateZ(0);
  -webkit-animation: load8 1.1s infinite linear;
  animation: load8 1.1s infinite linear;
}
@keyframes load8 {
  0% {
    -webkit-transform: rotate(0deg);
    transform: rotate(0deg);
  }
  100% {
    -webkit-transform: rotate(360deg);
    transform: rotate(360deg);
  }
}
.list_box {
  height: 70vh;
  overflow-y: auto;
  width: auto;
}
@media only screen and (max-width: 600px) {
  .form_wrapper {
    width: 90%;
    top: 45%;
  }
}
.cardItem {
  position: relative;
  display: flex;
  align-items: center;
  border: 1px solid var(--bs-gray-200);
  border-radius: 8px;
  margin-top: 20px;
}
@-webkit-keyframes zoomIn {
  0% {
    opacity: 0;
    -webkit-transform: scale(0.5);
    transform: scale(0.5);
  }
  100% {
    opacity: 1;
    -webkit-transform: scale(1);
    transform: scale(1);
  }
}

@keyframes zoomIn {
  0% {
    opacity: 0;
    -webkit-transform: scale(0.5);
    transform: scale(0.5);
  }
  100% {
    opacity: 1;
    -webkit-transform: scale(1);
    transform: scale(1);
  }
}

.cardItem .iconWrapper {
  position: relative;
  height: 40px;
  width: 40px;
  display: flex;
  justify-content: center;
  align-items: center;
}

.cardItem .iconWrapper .themeOverlay {
  background: var(--bs-primary);
  position: absolute;
  top: 0;
  right: 0;
  bottom: 0;
  left: 0;
  opacity: 0.12;
  border-radius: 50%;
}

.cardItem .title {
  font-size: 1rem;
  flex: 1;
  overflow: hidden;
  text-overflow: ellipsis;
  white-space: nowrap; /* Fallback for browsers that don't support line-clamp */
  margin-left: 3px;
}
/* Modern browsers - enable line clamping */
@supports (-webkit-line-clamp: 1) {
  .cardItem .title,
  .cardItem .location,
  .cardItem .time {
    display: -webkit-box;
    -webkit-line-clamp: 1;
    -webkit-box-orient: vertical;
    white-space: initial;
  }
}
.cardItem .location {
  font-size: 0.9rem;
  color: var(--bs-primary);
  overflow: hidden;
  display: -webkit-box;
  -webkit-line-clamp: 1;
  line-clamp: 1;
  -webkit-box-orient: vertical;
}

.cardItem .time {
  font-size: 0.9rem;
  color: var(--bs-secondary);
}

.cardItem .creator {
  font-size: 1rem;
  color: var(--bs-success, var(--green-color));
}
.rightCard {
  display: flex;
  gap: 7px;
  min-width: 170px;
  justify-content: center;
  flex-direction: column;
  margin-left: 10px;
  overflow-x: hidden;
  width: 210px;

  @keyframes zoomIn {
    0% {
      opacity: 0;
      -webkit-transform: scale(0.5);
      transform: scale(0.5);
    }

    100% {
      opacity: 1;
      -webkit-transform: scale(1);
      transform: scale(1);
    }
  }

  /* AddOnEntry.tsx */

  .entrytoggle {
    margin: 24px 24px 0 auto;
    width: fit-content;
  }

  .entryaction {
    margin-left: auto;
    display: flex !important;
    align-items: center;
    background-color: transparent;
<<<<<<< HEAD
    color: var(--bg-blue);
=======
    color: var(--light-green);
>>>>>>> 78be925a
  }

  .entryaction .spinner-grow {
    height: 1rem;
    width: 1rem;
    margin-right: 8px;
  }
}

.leftDrawer {
  width: calc(300px + 2rem);
  position: fixed;
  top: 0;
  bottom: 0;
  z-index: 100;
  display: flex;
  flex-direction: column;
  padding: 1rem 1rem 0 1rem;
  background-color: var(--input-area-color);
  transition: 0.5s;
  font-family: var(--bs-leftDrawer-font-family);
}

.activeDrawer {
  width: calc(300px + 2rem);
  position: fixed;
  top: 0;
  left: 0;
  bottom: 0;
  animation: comeToRightBigScreen 0.5s ease-in-out;
}

.inactiveDrawer {
  position: fixed;
  top: 0;
  left: calc(-300px - 2rem);
  bottom: 0;
  animation: goToLeftBigScreen 0.5s ease-in-out;
}

.leftDrawer .talawaLogo {
  width: 100%;
  height: 65px;
}

.leftDrawer .talawaText {
  font-size: 20px;
  text-align: center;
  font-weight: 500;
}

.leftDrawer .titleHeader {
  margin: 2rem 0 1rem 0;
  font-weight: 600;
}

.leftDrawer .optionList button {
  display: flex;
  align-items: center;
  width: 100%;
  text-align: start;
  margin-bottom: 0.8rem;
  border-radius: 16px;
  outline: none;
  border: none;
}

.leftDrawer .optionList button .iconWrapper {
  width: 36px;
}

.leftDrawer .profileContainer {
  border: none;
  width: 100%;
  padding: 2.1rem 0.5rem;
  height: 52px;
  display: flex;
  align-items: center;
  background-color: var(--bs-white);
}

.leftDrawer .profileContainer:focus {
  outline: none;
  background-color: var(--bs-gray-100, var(--white-color));
}

.leftDrawer .imageContainer {
  width: 68px;
}

.leftDrawer .profileContainer img {
  height: 52px;
  width: 52px;
  border-radius: 50%;
}

.leftDrawer .profileContainer .profileText {
  flex: 1;
  text-align: start;
}

.leftDrawer .profileContainer .profileText .primaryText {
  font-size: 1.1rem;
  font-weight: 600;
}

.leftDrawer .profileContainer .profileText .secondaryText {
  font-size: 0.8rem;
  font-weight: 400;
  color: var(--bs-secondary);
  display: block;
  text-transform: capitalize;
}

@media (max-width: 1120px) {
  .leftDrawer {
    width: calc(250px + 2rem);
    padding: 1rem 1rem 0 1rem;
  }
}

/* For tablets */
@media (max-width: 820px) {
  .hideElemByDefault {
    display: none;
  }

  .leftDrawer {
    width: 100%;
    left: 0;
    right: 0;
  }

  .inactiveDrawer {
    opacity: 0;
    left: 0;
    z-index: -1;
    animation: closeDrawer 0.4s ease-in-out;
  }

  .activeDrawer {
    display: flex;
    z-index: 100;
    animation: openDrawer 0.6s ease-in-out;
  }

  .logout {
    margin-bottom: 2.5rem !important;
  }
}

@keyframes goToLeftBigScreen {
  from {
    left: 0;
  }

  to {
    opacity: 0.1;
    left: calc(-300px - 2rem);
  }
}

/* Webkit prefix for older browser compatibility */
@-webkit-keyframes goToLeftBigScreen {
  from {
    left: 0;
  }

  to {
    opacity: 0.1;
    left: calc(-300px - 2rem);
  }
}

@keyframes comeToRightBigScreen {
  from {
    opacity: 0.4;
    left: calc(-300px - 2rem);
  }

  to {
    opacity: 1;
    left: 0;
  }
}

/* Webkit prefix for older browser compatibility */
@-webkit-keyframes comeToRightBigScreen {
  from {
    opacity: 0.4;
    left: calc(-300px - 2rem);
  }

  to {
    opacity: 1;
    left: 0;
  }
}

@keyframes closeDrawer {
  from {
    left: 0;
    opacity: 1;
  }

  to {
    left: -1000px;
    opacity: 0;
  }
}

/* Webkit prefix for older browser compatibility */
@-webkit-keyframes closeDrawer {
  from {
    left: 0;
    opacity: 1;
  }

  to {
    left: -1000px;
    opacity: 0;
  }
}

@keyframes openDrawer {
  from {
    opacity: 0;
    left: -1000px;
  }

  to {
    left: 0;
    opacity: 1;
  }
}

/* Webkit prefix for older browser compatibility */
@-webkit-keyframes openDrawer {
  from {
    opacity: 0;
    left: -1000px;
  }
  to {
    left: 0;
    opacity: 1;
  }
}

/* CustomRecurrenceModal.tsx */

.titlemodalCustomRecurrenceModal {
  color: var(--grey-bg-color-dark);
  font-weight: 600;
  font-size: 20px;
  margin-bottom: 20px;
  padding-bottom: 5px;
  border-bottom: 3px solid var(--subtle-blue-grey);
  width: 65%;
}

.recurrenceRuleNumberInput {
  width: 70px;
}

.recurrenceRuleDateBox {
  width: 70%;
}

.recurrenceDayButton {
  width: 33px;
  height: 33px;
  border: 1px solid var(--bs-gray);
  cursor: pointer;
  transition: background-color 0.3s;
  display: inline-flex;
  justify-content: center;
  align-items: center;
  margin-right: 0.5rem;
  border-radius: 50%;
  position: relative;
  outline: none;
}

.recurrenceDayButton:focus-visible {
  outline: 2px solid var(--bs-primary);
  outline-offset: 2px;
}

.recurrenceDayButton:hover {
  background-color: var(--bs-gray);
}

.recurrenceDayButton.selected {
  background-color: var(--bs-primary);
  border-color: var(--bs-primary);
  color: var(--bs-white);
}

.recurrenceDayButton span {
  color: var(--bs-gray);
  padding: 0.25rem;
  text-align: center;
}

.recurrenceDayButton:hover span {
  color: var(--bs-white);
}

.recurrenceDayButton.selected span {
  color: var(--bs-white);
}

.recurrenceRuleSubmitBtn {
  display: block;
  margin-left: auto;
  padding: 7px 15px;
  transition: all 0.2s ease;
  border-radius: 4px;
}

.recurrenceRuleSubmitBtn:hover {
  transform: translateY(-1px);
  box-shadow: 0 2px 4px var(--black-shadow-color);
}

.recurrenceRuleSubmitBtn:focus-visible {
  outline: 2px solid var(--bs-primary);
  outline-offset: 2px;
}

.attendance-modal .borderRightGreen {
  border-right: 1px solid var(--light-dark-green);
}
.attendance-modal .positionedTopRight {
  top: 10px;
  right: 15px;
  z-index: 1;
}
.attendance-modal .topRightCorner {
  position: absolute;
  right: 0;
  top: 0;
  border-bottom-left-radius: 8px;
}
.attendance-modal .bottomRightCorner {
  position: absolute;
  right: 0;
  bottom: 0;
  border-top-left-radius: 12px;
}
.attendance-modal .topLeftCorner {
  position: absolute;
  left: 0;
  top: 0;
  border-bottom-right-radius: 8px;
}
.attendance-modal .largeBoldText {
  font-size: 80px;
  font-weight: 400;
}
.attendance-modal .paddingBottom30 {
  padding-bottom: 30px;
}
.attendance-modal .paddingBottom2Rem {
  padding-bottom: 2rem;
}

/* PostCard.tsx */

.cardStyles {
  width: 100%;
  max-width: 20rem;
  background-color: var(--bs-white);
  padding: 0;
  border: none !important;
  outline: none !important;
}

.cardHeaderPostCard {
  display: flex;
  width: 100%;
  padding-inline: 0;
  padding-block: 0;
  flex-direction: row;
  gap: 0.5rem;
  align-items: center;
  background-color: var(--bs-white);
  border-bottom: 1px solid var(--input-shadow-color);
}

.creator {
  display: flex;
  width: 100%;
  padding-inline: 1rem;
  padding-block: 0;
  flex-direction: row;
  gap: 0.5rem;
  align-items: center;
}
.creator p {
  margin-bottom: 0;
  font-weight: 500;
}
.creator svg {
  width: 1.5rem;
  height: 1.5rem;
}

.customToggle {
  padding: 0;
  background: none;
  border: none;
  margin-right: 1rem;
}
.customToggle svg {
  color: var(--bs-black);
}

.customToggle::after {
  content: none;
}
.customToggle:hover,
.customToggle:focus,
.customToggle:active {
  background: none;
  border: none;
}
.cardBodyPostCard div {
  padding: 0.5rem;
}

.imageContainerPostCard {
  max-width: 100%;
}

.cardTitlePostCard {
  --max-lines: 1;
  display: -webkit-box;
  overflow: hidden;
  -webkit-box-orient: vertical;
  -webkit-line-clamp: var(--max-lines);

  font-size: 1.3rem !important;
  font-weight: 600;
}

.date {
  font-weight: 600;
}

.cardText {
  --max-lines: 2;
  display: -webkit-box;
  overflow: hidden;
  -webkit-box-orient: vertical;
  -webkit-line-clamp: var(--max-lines);
  padding-top: 0;
  font-weight: 300;
  margin-top: 0.7rem !important;
  text-align: left;
}
.viewBtn {
  display: flex;
  justify-content: flex-end;
  margin: 0.5rem;
}
.viewBtn Button {
  padding-inline: 1rem;
}
.cardActions {
  display: flex;
  flex-direction: row;
  align-items: center;
  gap: 1px;
  justify-content: flex-end;
}

.cardActionBtn {
  background-color: rgba(0, 0, 0, 0);
  padding: 0;
  border: none;
  color: var(--black-color);
  transition: all 0.2s ease-in-out;
  border-radius: 4px;
}

.cardActionBtn:hover,
.cardActionBtn:focus-visible {
  background-color: var(--dropdown-hover-color);
  border: none;
  color: var(--black-color) !important;
  outline: 2px solid var(--subtle-blue-grey);
  outline-offset: 2px;
}

.cardActionBtn:active {
  transform: scale(0.95);
  background-color: var(--grey-bg-color);
}

.creatorNameModal {
  display: flex;
  flex-direction: row;
  gap: 5px;
  align-items: center;
  margin-bottom: 10px;
}

.modalActions {
  display: flex;
  flex-direction: row;
  align-items: center;
  gap: 1rem;
  margin: 5px 0px;
}

.textModal {
  margin-top: 10px;
}

.colorPrimary {
  background: var(--subtle-blue-grey);
  color: var(--bs-white);
  cursor: pointer;
}

.commentContainer {
  overflow: auto;
  max-height: 18rem;
  padding-bottom: 1rem;
}

.modalFooter {
  background-color: var(--bs-white);
  width: 100%;
  padding-block: 0.5rem;
  display: flex;
  flex-direction: column;
  border-top: 1px solid var(--input-shadow-color);
}

.inputArea {
  border: none;
  outline: none;
  background-color: var(--input-area-color);
}

.postImage {
  width: 100%;
  aspect-ratio: 16/9;
  object-fit: cover;
}

/* Events.tsx */

.borderNone {
  border: none;
}

.colorWhite {
  color: var(--bs-white);
}

.backgroundWhite {
  background-color: var(--bs-white);
}

.maxWidth {
  max-width: 800px;
}

.mainContainer {
  margin-top: 2rem;
  width: 100%;
  max-width: 800px;
  flex-grow: 3;
  max-height: 90vh;
  overflow: auto;
  padding: 0 1rem;
}

.selectType {
  border-radius: 10px;
}
.dropdown__item {
  text-overflow: ellipsis;
  overflow: hidden;
  white-space: nowrap;
}

.gap {
  gap: var(--spacing-lg, 1.25rem);
}

.paddingY {
  padding: var(--spacing-xl, 1.875rem) 0;
}

.eventActionsContainer {
  display: flex;
  flex-direction: row;
  gap: 15px;
  flex-wrap: wrap;
}
.datePicker {
  border-radius: 10px;
  height: 2.5rem;
  text-align: center;
  background-color: var(--date-picker-background);
  border: none;
  width: 100%;
}

.modalBodyEvents {
  display: flex;
  flex-direction: column;
  gap: 10px;
}

.switchContainer {
  display: flex;
  align-items: center;
}

.switches {
  display: flex;
  flex-direction: row;
  gap: 20px;
  flex-wrap: wrap;
  margin-top: 20px;
}
.titlemodalEvents {
  color: var(--grey-bg-color-dark);
  font-weight: 600;
  font-size: 20px;
  margin-bottom: 20px;
  padding-bottom: 5px;
  border-bottom: 3px solid var(--subtle-blue-grey);
  width: 65%;
}

.datedivEvents {
  display: flex;
  flex-direction: row;
  margin-bottom: 15px;
}

.dateboxEvents {
  width: 90%;
  border-radius: 7px;
  border-color: var(--grey-border-box-color);
  outline: none;
  box-shadow: none;
  padding-top: 2px;
  padding-bottom: 2px;
  padding-right: 5px;
  padding-left: 5px;
  margin-right: 5px;
  margin-left: 5px;
}

.checkboxdivEvents > label {
  margin-right: 50px;
}
.checkboxdivEvents > label > input {
  margin-left: 10px;
}

.checkboxdivEvents {
  display: flex;
}
.checkboxdivEvents > div {
  width: 50%;
}

.dispflexEvents {
  display: flex;
  align-items: center;
}
.dispflexEvents > input {
  border: none;
  box-shadow: none;
  margin-top: 5px;
}

.blueregbtnEvents {
  margin-top: var(--spacing-lg, 1.25rem);
  border: 1px solid var(--grey-border-box-color);
  box-shadow: 0 2px 2px var(--grey-border-box-color);
  padding: var(--spacing-md, 0.625rem);
  border-radius: 5px;
  background-color: var(--subtle-blue-grey);
  width: 100%;
  font-size: 16px;
  color: var(--bs-white);
  outline: none;
  font-weight: 600;
  cursor: pointer;
  transition: all 0.2s ease-in-out;
  width: 100%;
  &:hover {
    transform: translateY(-1px);
    box-shadow: 0 4px 6px var(--grey-border-box-color);
  }
}

/* CreateDirectChat.tsx */

.modalContent {
  width: 530px;
}

.inputContainer {
  position: relative;
  margin-bottom: 16px;
}

.inputFieldModal {
  padding-right: 40px;
  width: 100%;
  border-radius: 4px;
  border: 1px solid var(--bs-gray-300);
}

.submitBtn {
  position: absolute;
  z-index: 10;
  bottom: 10px;
  right: 0px;
  display: flex;
  justify-content: center;
  align-items: center;
}
.tableContainer {
  height: 400px;
  overflow-y: scroll;
  overflow-x: hidden;
}

/* VolunteerViewModal.tsx */

.modalTitle {
  margin: 0;
}

.modalForm {
  padding: 1rem;
}

.formGroup {
  margin-bottom: 1rem;
}

.tableImage {
  width: 40px;
  height: 40px;
  border-radius: 50%;
  margin-right: 8px;
}

.statusGroup {
  display: flex;
  gap: 1rem;
  margin: 0 auto;
  margin-bottom: 0.5rem;
  role: 'status';
}

.statusIcon {
  margin-right: 0.5rem;
}

.acceptedStatus {
  color: var(--bs-primary);
  -webkit-text-fill-color: var(--bs-primary);
  outline: 1px solid currentColor;
  border-radius: 4px;
  padding: 2px 4px;
}

.pendingStatus {
  color: var(--bs-warning);
  -webkit-text-fill-color: var(--bs-warning);
  outline: 1px solid currentColor;
  border-radius: 4px;
  padding: 2px 4px;
}

.hoursField {
  width: 100%;
}

.groupsLabel {
  font-weight: lighter;
  margin-left: 0.5rem;
  margin-bottom: 0;
  font-size: 0.8rem;
  color: var(--bs-secondary);
}

.tableHeader {
  font-weight: bold;
}

.tableRow:last-child td,
.tableRow:last-child th {
  border: 0;
}<|MERGE_RESOLUTION|>--- conflicted
+++ resolved
@@ -85,23 +85,6 @@
   --bs-primary: #0056b3;
   --bs-warning: #ffc107;
   --bs-white: #fff;
-<<<<<<< HEAD
-  --table-head-bg: var(
-    --bs-primary,
-    blue
-  ); /* Assuming var(--bs-primary) is defined elsewhere */
-  --loader-size: 10em;
-  --loader-border-width: 1.1em;
-  --loader-color: #febc59;
-  --table-head-color: white;
-  --table-header-color: var(--bs-greyish-black, black);
-  --table-head-radius: 20px;
-  --table-bg-color: #eaebef;
-  --tablerow-bg-color: #eff1f7;
-  --row-background: var(--bs-white, white);
-  --font-size-header: 16px;
-  --bg-blue: #afffe8;
-=======
   --bs-gray-600: #4b5563;
   --bs-gray-400: #9ca3af;
   --bs-gray-300: #d1d5db;
@@ -114,7 +97,7 @@
   --grey-bg-color-dark: #707070;
   --dropdown-border-color: #cccccc;
   --primary-border-solid: 1px solid var(--dropdown-border-color);
->>>>>>> 78be925a
+  --bg-blue: #afffe8;
 }
 .fonts {
   color: var(--grey-bg-color-dark);
@@ -202,11 +185,7 @@
   font-size: 20px;
   margin-bottom: 30px;
   padding-bottom: 5px;
-<<<<<<< HEAD
   border-bottom: 3px solid var(--bg-blue);
-=======
-  border-bottom: 3px solid var(--light-green);
->>>>>>> 78be925a
   width: 15%;
 }
 
@@ -216,11 +195,7 @@
   font-size: 18px;
   margin-bottom: 20px;
   padding-bottom: 5px;
-<<<<<<< HEAD
   border-bottom: 3px solid var(--bg-blue);
-=======
-  border-bottom: 3px solid var(--light-green);
->>>>>>> 78be925a
   width: 60%;
 }
 
@@ -706,11 +681,7 @@
 .pageNotFound h1.head {
   font-size: 250px;
   font-weight: 900;
-<<<<<<< HEAD
   color: var(--bg-blue);
-=======
-  color: var(--light-green);
->>>>>>> 78be925a
   letter-spacing: 25px;
   margin: 10px 0 0 0;
 }
@@ -790,11 +761,7 @@
 
 .inputFieldPledge {
   background-color: var(--bs-white);
-<<<<<<< HEAD
   box-shadow: 0 1px 1px var(--bg-blue);
-=======
-  box-shadow: 0 1px 1px var(--light-green);
->>>>>>> 78be925a
 }
 
 .dropdownPledge {
@@ -960,11 +927,7 @@
 }
 
 .toggleBtnPledge:hover {
-<<<<<<< HEAD
   color: var(--bg-blue) !important;
-=======
-  color: var(--light-green) !important;
->>>>>>> 78be925a
 }
 
 .card {
@@ -1205,11 +1168,7 @@
 }
 
 .customcell {
-<<<<<<< HEAD
   background-color: var(--bg-blue) !important;
-=======
-  background-color: var(--light-green) !important;
->>>>>>> 78be925a
   color: var(--bs-white) !important;
   font-size: medium !important;
   font-weight: 500 !important;
@@ -1235,11 +1194,7 @@
 }
 
 .table-body > .table-row:nth-child(2n) {
-<<<<<<< HEAD
   background: var(--bg-blue) !important;
-=======
-  background: var(--light-neon-green) !important;
->>>>>>> 78be925a
 }
 
 .organizationFundCampaignContainer {
@@ -1675,11 +1630,7 @@
 }
 
 .toggleBtn:hover {
-<<<<<<< HEAD
   color: var(--bg-blue) !important;
-=======
-  color: var(--light-green) !important;
->>>>>>> 78be925a
 }
 
 input[type='radio']:checked + label {
@@ -1790,17 +1741,10 @@
 
 .dropdowns {
   background-color: var(--bs-white);
-<<<<<<< HEAD
   border: 1px solid var(--dropdown-border-color);
   position: relative;
   display: inline-block;
   color: black;
-=======
-  border: 1px solid var(--light-green);
-  position: relative;
-  display: inline-block;
-  color: var(--light-green);
->>>>>>> 78be925a
 }
 
 .chipIcon {
@@ -3437,11 +3381,7 @@
     display: flex !important;
     align-items: center;
     background-color: transparent;
-<<<<<<< HEAD
     color: var(--bg-blue);
-=======
-    color: var(--light-green);
->>>>>>> 78be925a
   }
 
   .entryaction .spinner-grow {
