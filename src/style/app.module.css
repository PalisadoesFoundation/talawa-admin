--- conflicted
+++ resolved
@@ -91,12 +91,7 @@
   --bs-gray-400: #9ca3af;
   --bs-gray-300: #d1d5db;
   --toggle-button-bg: #1e4e8c;
-<<<<<<< HEAD
-
-  --table-head-bg: var(--blue-subtle, var(--blue-color));
-=======
   --table-head-bg: #eaebef;
->>>>>>> a377c16b
   --table-head-color: var(--bs-white, var(--white-color));
 
   --table-header-color: var(--bs-white, var(--bs-gray-300));
@@ -285,10 +280,7 @@
   display: inline-block;
   /* margin-top: 10px;
   margin-bottom: 10px; */
-<<<<<<< HEAD
-=======
   /* margin-left:30px; */
->>>>>>> a377c16b
 }
 
 .dropdown:is(:hover, :focus, :active, :focus-visible, .show) {
@@ -4358,1718 +4350,5 @@
   height: 700px;
   overflow-y: scroll;
   overflow-x: hidden;
-<<<<<<< HEAD
-}
-
-/* VolunteerViewModal.tsx */
-
-.modalTitle {
-  margin: 0;
-}
-
-.modalForm {
-  padding: 1rem;
-}
-
-.formGroup {
-  margin-bottom: 1rem;
-}
-
-.tableImage {
-  width: 40px;
-  height: 40px;
-  border-radius: 50%;
-  margin-right: 8px;
-}
-
-.statusGroup {
-  display: flex;
-  gap: 1rem;
-  margin: 0 auto;
-  margin-bottom: 0.5rem;
-  role: 'status';
-}
-
-.statusIcon {
-  margin-right: 0.5rem;
-}
-
-.acceptedStatus {
-  color: var(--bs-primary);
-  -webkit-text-fill-color: var(--bs-primary);
-  outline: 1px solid currentColor;
-  border-radius: 4px;
-  padding: 2px 4px;
-}
-
-.pendingStatus {
-  color: var(--bs-warning);
-  -webkit-text-fill-color: var(--bs-warning);
-  outline: 1px solid currentColor;
-  border-radius: 4px;
-  padding: 2px 4px;
-}
-
-.hoursField {
-  width: 100%;
-}
-
-.groupsLabel {
-  font-weight: lighter;
-  margin-left: 0.5rem;
-  margin-bottom: 0;
-  font-size: 0.8rem;
-  color: var(--bs-secondary);
-}
-
-.tableHeader {
-  font-weight: bold;
-}
-
-.tableRow:last-child td,
-.tableRow:last-child th {
-  border: 0;
-}
-
-/* UpdateSession.tsx */
-
-.updateTimeoutCard {
-  width: 700px;
-  background: var(--white-color);
-  border: none;
-  border-radius: 16px;
-  filter: drop-shadow(0px 4px 15.3px rgba(0, 0, 0, 0.08));
-  padding: 20px;
-}
-
-.updateTimeoutCardHeader {
-  background: none;
-  padding: 16px;
-  border-bottom: none;
-}
-
-.updateTimeoutCardTitle {
-  font-family: 'Lato', sans-serif;
-  font-weight: 600;
-  font-size: 24px;
-  color: var(--black-color);
-}
-
-.updateTimeoutCardBody {
-  padding: 20px;
-}
-
-.updateTimeoutCurrent {
-  font-family: 'Lato', sans-serif;
-  font-weight: 400;
-  font-size: 16px;
-  color: var(--black-color);
-  margin-bottom: 20px;
-}
-
-.updateTimeoutLabel {
-  font-family: 'Lato', sans-serif;
-  font-weight: 400;
-  font-size: 16px;
-  color: var(--black-color);
-  margin-bottom: 10px;
-}
-
-.updateTimeoutLabelsContainer {
-  display: flex;
-  flex-direction: column;
-  align-items: start;
-}
-
-.updateTimeoutValue {
-  color: var(--light-more-green);
-  font-weight: bold;
-}
-
-.updateTimeoutSliderLabels {
-  display: flex;
-  justify-content: space-between;
-  font-size: 0.9rem;
-  color: var(--grey-dark);
-}
-
-.updateTimeoutButtonContainer {
-  display: flex;
-  justify-content: right;
-  margin-top: 20px;
-}
-
-.updateTimeoutButton {
-  width: 112px;
-  height: 36px;
-  background: var(--light-green);
-  border-radius: 6px;
-  font-family: 'Lato', sans-serif;
-  font-weight: 500;
-  font-size: 16px;
-  color: var(--white-color);
-  display: flex;
-  align-items: center;
-  justify-content: center;
-  border: none;
-  box-shadow: none;
-}
-
-.updateTimeoutButton:hover {
-  background-color: var(--light-more-green);
-  border-color: var(--light-more-green);
-  box-shadow: none;
-}
-
-.updateTimeoutButton:active {
-  transform: scale(0.98);
-}
-
-/* UserListCard.tsx */
-
-.memberlist {
-  margin-top: -1px;
-}
-
-.memberimg {
-  width: 12.5rem;
-  height: 6.25rem;
-  border-radius: 7px;
-  margin-left: 20px;
-}
-
-.singledetails {
-  display: flex;
-  flex-direction: row;
-  justify-content: space-between;
-}
-
-.singledetails p {
-  margin-bottom: -5px;
-}
-
-.singledetails_data_left {
-  margin-top: 10px;
-  margin-left: 10px;
-  color: var(--grey-dark);
-}
-
-.singledetails_data_right {
-  justify-content: right;
-  margin-top: 10px;
-  text-align: right;
-  color: var(--grey-dark);
-}
-
-.membername {
-  font-size: 16px;
-  font-weight: bold;
-}
-
-.memberfont {
-  margin-top: 3px;
-}
-
-.memberfont > span {
-  width: 80%;
-}
-
-.memberfontcreated {
-  margin-top: 18px;
-}
-
-.memberfontcreatedbtnUserListCard {
-  margin-top: 33px;
-  border-radius: 7px;
-  border-color: var(--light-green);
-  background-color: var(--light-green);
-  color: var(--white-color);
-  padding-right: 10px;
-  padding-left: 10px;
-  justify-content: flex-end;
-  float: right;
-  text-align: right;
-  box-shadow: none;
-}
-
-@media only screen and (max-width: var(--breakpoint-mobile)) {
-  .singledetails {
-    margin-left: 20px;
-  }
-
-  .memberimg {
-    margin: auto;
-  }
-
-  .singledetails_data_right {
-    margin-right: -52px;
-  }
-
-  .singledetails_data_left {
-    margin-left: 0px;
-  }
-}
-
-/* UserPasswordUpdate.tsx */
-
-.userupdatediv {
-  border: 1px solid var(--grey-border);
-  box-shadow: 2px 1px var(--grey-border);
-  padding: 25px 16px;
-  border-radius: 5px;
-  background: var(--white-color);
-}
-
-.dispflexUserPasswordUpdate {
-  display: flex;
-  justify-content: flex-start;
-  margin: 0 auto;
-}
-
-.dispbtnflex {
-  width: 90%;
-  display: flex;
-  margin: 20px 30% 0 30%;
-}
-
-.dispflexUserPasswordUpdate > div {
-  width: 50%;
-  margin-right: 50px;
-}
-
-.whitebtn {
-  margin: 1rem 0 0;
-  margin-top: 10px;
-  border: 1px solid var(--grey-border);
-  box-shadow: 0 2px 2px var(--grey-border);
-  padding: 10px 20px;
-  border-radius: 5px;
-  background: none;
-  width: 20%;
-  font-size: 16px;
-  color: var(--light-green);
-  outline: none;
-  font-weight: 600;
-  cursor: pointer;
-  float: left;
-  transition:
-    transform 0.2s,
-    box-shadow 0.2s;
-}
-
-/* VenueModal.tsx */
-
-.previewVenueModal {
-  display: flex;
-  position: relative;
-  width: 100%;
-  overflow: hidden; /* Ensures content doesn't overflow the card */
-  justify-content: center;
-  border: 1px solid #ccc;
-}
-
-.previewVenueModal img {
-  width: 400px;
-  height: auto;
-  object-fit: cover; /* Ensures the image stays within the boundaries */
-}
-
-.closeButtonP {
-  position: absolute;
-  top: 0px;
-  right: 0px;
-  width: 32px; /* Make the button circular */
-  height: 32px; /* Make the button circular */
-  background: transparent;
-  transform: scale(1.2);
-  cursor: pointer;
-  border-radius: 50%;
-  border: none;
-  color: var(--grey-dark);
-  font-weight: 600;
-  font-size: 16px;
-  transition:
-    background-color 0.3s,
-    transform 0.3s;
-}
-
-.closeButtonP:hover {
-  transform: scale(1.1); /* Slightly enlarge on hover */
-  box-shadow: 0 4px 6px rgba(0, 0, 0, 0.2); /* Add a shadow on hover */
-}
-
-/* YearlyEventCalender.tsx */
-
-.calendar__weekdays {
-  display: grid;
-  grid-template-columns: repeat(7, 1fr);
-  background-color: var(--grey-dark);
-  height: 60px;
-}
-
-.calendar__days {
-  display: grid;
-  grid-template-columns: repeat(7, minmax(0, 1fr));
-  grid-template-rows: repeat(6, 1fr);
-}
-
-.day__outside {
-  color: var(--grey-dark) !important;
-}
-
-.day__selected {
-  background-color: var(--blue-primary);
-  color: var(--grey-dark);
-}
-
-.day__today {
-  background-color: var(--light-neon-green);
-  font-weight: 700;
-  text-decoration: underline;
-  color: var(--light-green);
-}
-
-.yearlyCalender {
-  background-color: var(--white-color);
-  box-sizing: border-box;
-}
-
-.closebtnYearlyEventCalender {
-  padding: 10px;
-}
-
-.yearlyCalendarHeader {
-  display: flex;
-  flex-direction: row;
-}
-
-.yearlyCalendarHeader > div {
-  font-weight: 600;
-  font-size: 2rem;
-  padding: 0 10px;
-  color: var(--grey-dark);
-}
-
-.cardYearlyEventCalender {
-  padding: 16px;
-  text-align: center;
-  height: 21rem;
-}
-
-.cardHeaderYearlyEventCalender {
-  text-align: left;
-}
-
-.rowYearlyEventCalender {
-  margin: 1px -5px;
-}
-
-.rowYearlyEventCalender:after {
-  content: '';
-  display: table;
-  clear: both;
-  margin: 0 -5px;
-  content: '';
-  display: table;
-  clear: both;
-}
-
-.weekday__yearly {
-  display: flex;
-  justify-content: center;
-  align-items: center;
-  background-color: var(--white-color);
-  font-weight: 600;
-}
-
-.columnYearlyEventCalender {
-  float: left;
-  width: 25%;
-  padding: 10px;
-}
-
-.btn__more {
-  border: 0px;
-  font-size: 14px;
-  background-color: initial;
-  font-weight: 600;
-  transition: all 200ms;
-  position: relative;
-  display: block;
-  margin: -9px;
-  margin-top: -28px;
-}
-
-.btn__more:hover {
-  color: var(--light-green);
-}
-
-.expand_event_list {
-  display: block;
-}
-
-.expand_list_container {
-  width: 200px;
-  max-height: 250px;
-  z-index: 10;
-  position: absolute;
-  left: auto;
-  right: auto;
-  overflow: auto;
-  padding: 10px 4px 0px 4px;
-  background-color: var(--grey-bg-color);
-  border: 1px solid var(--grey-border);
-  border-radius: 5px;
-  margin: 5px;
-}
-
-@media only screen and (max-width: var(--breakpoint-tablet)) {
-  .event_list {
-    display: none;
-  }
-
-  .expand_list_container {
-    width: 150px;
-    padding: 4px 4px 0px 4px;
-  }
-}
-
-@media only screen and (max-width: var(--breakpoint-mobile)) {
-  .btn__more {
-    font-size: 12px;
-  }
-
-  .columnYearlyEventCalender {
-    float: left;
-    width: 100%;
-    padding: 10px;
-  }
-}
-
-/* AgendaItems */
-
-.titlemodalAgendaItems {
-  color: var(--bs-gray-600);
-  font-weight: 600;
-  font-size: 20px;
-  margin-bottom: 20px;
-  padding-bottom: 5px;
-  border-bottom: 3px solid var(--bs-primary);
-  width: 65%;
-}
-
-.agendaItemsOptionsButton {
-  width: 24px;
-  height: 24px;
-}
-
-.agendaItemModal {
-  max-width: 80vw;
-  margin-top: 2vh;
-  margin-left: 13vw;
-}
-
-.greenregbtnAgendaItems {
-  margin: 1rem 0 0;
-  margin-top: 15px;
-  border: 1px solid var(--bs-gray-300);
-  box-shadow: 0 2px 2px var(--bs-gray-300);
-  padding: 10px 10px;
-  border-radius: 5px;
-  background-color: var(--bs-primary);
-  width: 100%;
-  font-size: 16px;
-  color: var(--bs-white);
-  outline: none;
-  font-weight: 600;
-  cursor: pointer;
-  transition:
-    transform 0.2s,
-    box-shadow 0.2s;
-  width: 100%;
-}
-
-.previewFile {
-  display: flex;
-  flex-direction: column;
-  align-items: center;
-  width: 100%;
-  margin-top: 10px;
-}
-
-.previewFile img,
-.previewFile video {
-  width: 100%;
-  max-width: 400px;
-  height: auto;
-  margin-bottom: 10px;
-}
-
-.attachmentPreview {
-  position: relative;
-  width: 100%;
-}
-
-.closeButtonFile {
-  position: absolute;
-  top: 10px;
-  right: 10px;
-  background: transparent;
-  transform: scale(1.2);
-  cursor: pointer;
-  border: none;
-  color: var(--grey-dark);
-  font-weight: 600;
-  font-size: 16px;
-  cursor: pointer;
-}
-
-.categoryContainer {
-  display: flex;
-  flex-wrap: wrap;
-  gap: 10px;
-  justify-content: center;
-}
-
-.categoryChip {
-  display: inline-flex;
-  align-items: center;
-  background-color: var(--grey-bg-color);
-  border-radius: 16px;
-  padding: 0 12px;
-  font-size: 14px;
-  height: 32px;
-  margin: 5px;
-}
-
-.urlListItem {
-  display: flex;
-  align-items: center;
-  justify-content: space-between;
-  padding: 5px 0;
-}
-
-.urlIcon {
-  margin-right: 10px;
-}
-
-.deleteButtonAgendaItems {
-  margin-left: auto;
-  padding: 2px 5px;
-}
-
-.urlListItem a {
-  text-decoration: none;
-  color: inherit;
-}
-
-.urlListItem a:hover {
-  text-decoration: underline;
-}
-
-.agendaItemRow {
-  border: 1px solid var(--grey-border);
-  border-radius: 4px;
-  transition: box-shadow 0.2s ease;
-  background-color: var(--white-color);
-}
-
-.agendaItemRow:hover {
-  background-color: var(--white-color);
-}
-
-.dragging {
-  box-shadow: 0 4px 8px var(--grey-border-box-color);
-  z-index: 1000;
-  background-color: var(--grey-bg-color);
-}
-
-.droppable {
-  background-color: var(--grey-bg-color);
-}
-
-.droppableDraggingOver {
-  background-color: var(--grey-bg-color);
-}
-
-.tableHeadAgendaItems {
-  background-color: var(--light-green) !important;
-  color: var(--white);
-  border-radius: 20px 20px 0px 0px !important;
-  padding: 20px;
-}
-
-@media (max-width: 768px) {
-  .agendaItemModal {
-    margin: 10vh auto;
-    max-width: 90%;
-  }
-
-  .titlemodalAgendaItems {
-    width: 90%;
-  }
-
-  .greenregbtnAgendaItems {
-    width: 90%;
-  }
-}
-
-@media (max-width: 576px) {
-  .agendaItemModal {
-    margin: 5vh auto;
-    max-width: 95%;
-  }
-
-  .titlemodalAgendaItems {
-    width: 100%;
-  }
-
-  .greenregbtnAgendaItems {
-    width: 100%;
-  }
-}
-
-/* AddOnStore.tsx */
-
-.containerAddOnStore {
-  display: flex;
-  flex-direction: column;
-  background: var(--white);
-  margin: 2px;
-  padding: 10px;
-  border-radius: 20px;
-}
-
-.colAddOnStore {
-  display: flex;
-  align-items: center;
-  justify-content: space-between;
-}
-
-.inputAddOnStore {
-  display: flex;
-  position: relative;
-  width: 560px;
-}
-
-.cardGridItem {
-  width: 38vw;
-}
-
-.justifyspAddOnStore {
-  display: grid;
-  width: 100%;
-  justify-content: space-between;
-  align-items: baseline;
-  grid-template-rows: auto;
-  grid-template-columns: repeat(2, 1fr);
-  grid-gap: 0.8rem 0.4rem;
-}
-
-@media screen and (max-width: 600px) {
-  .cardGridItem {
-    width: 100%;
-  }
-  .justifyspAddOnStore {
-    grid-template-columns: 1fr;
-    justify-content: center;
-    align-items: start;
-  }
-}
-
-/* Advertisements.tsx */
-
-.containerAdvertisements {
-  background-color: var(--white);
-  border-radius: 20px;
-}
-
-.justifyspAdvertisements {
-  display: grid;
-  width: 100%;
-  margin-top: 30px;
-}
-
-.colAdvertisements {
-  display: flex;
-  align-items: center;
-  justify-content: space-between;
-  padding: 10px;
-}
-
-.inputAdvertisements {
-  display: flex;
-  position: relative;
-  width: 560px;
-}
-
-.listBoxAdvertisements {
-  display: grid;
-  width: 100%;
-  grid-template-rows: auto;
-  grid-template-columns: repeat(6, 1fr);
-  grid-gap: 0.8rem 0.4rem;
-}
-
-/* AdvertisementRegister.tsx */
-
-.modalbtn {
-  margin-top: 1rem;
-  display: flex !important;
-  margin-left: auto;
-  align-items: center;
-}
-
-.modalbtn i,
-.button i {
-  height: min-content;
-  margin-right: 4px;
-}
-
-.previewAdvertisementRegister {
-  display: flex;
-  position: relative;
-  width: 100%;
-  margin-top: 10px;
-  overflow: hidden; /* Ensures content doesn't overflow the card */
-  justify-content: center;
-  border: 1px solid #ccc;
-}
-
-.previewAdvertisementRegister img {
-  width: 400px;
-  height: auto;
-  object-fit: cover; /* Ensures the image stays within the boundaries */
-}
-
-.previewAdvertisementRegister video {
-  width: 400px;
-  height: auto;
-}
-
-.closeButtonAdvertisementRegister {
-  position: absolute;
-  top: 0px;
-  right: 0px;
-  width: 32px; /* Make the button circular */
-  height: 32px; /* Make the button circular */
-  background: transparent;
-  transform: scale(1.2);
-  cursor: pointer;
-  border-radius: 50%;
-  border: none;
-  color: var(--grey-dark);
-  font-weight: 600;
-  font-size: 16px;
-  transition:
-    background-color 0.3s,
-    transform 0.3s;
-}
-
-.closeButtonAdvertisementRegister:hover {
-  transform: scale(1.1); /* Slightly enlarge on hover */
-  box-shadow: 0 4px 6px rgba(0, 0, 0, 0.2); /* Add a shadow on hover */
-}
-
-.buttonAdvertisementRegister {
-  min-width: 102px;
-}
-
-.editHeader {
-  background-color: var(--light-green);
-  color: var(--white-color);
-}
-
-.link_check {
-  display: flex;
-  justify-content: center;
-  align-items: flex-start;
-}
-
-/* EventCalendar.tsx */
-
-.calendar {
-  font-family: sans-serif;
-  font-size: 1.2rem;
-  margin-bottom: 20px;
-  background: var(--grey-bg-color);
-  border-radius: 10px;
-  padding: 5px;
-}
-
-.calendar__header {
-  display: flex;
-  align-items: center;
-  margin: 2rem 10px 0px 10px;
-}
-
-.calendar__header_month {
-  margin: 0.5rem;
-  color: var(--grey-dark);
-  font-weight: 800;
-  font-size: 55px;
-  display: flex;
-  gap: 23px;
-  flex-direction: row;
-}
-
-.calendar__header_month div {
-  font-weight: 400;
-  color: var(--black-color);
-  font-family: Outfit;
-}
-
-.buttonEventCalendar {
-  border-radius: 100px;
-  color: var(--bs-gray-600);
-  background-color: var(--black-shadow-color);
-  font-weight: bold;
-  border: 0px;
-  font-size: 20px;
-}
-
-.calendar__weekdays {
-  display: grid;
-  grid-template-columns: repeat(7, 1fr);
-  background-color: var(--black-color);
-  font-family: Outfit;
-  height: 60px;
-}
-
-.calendar__scroll {
-  height: 80vh;
-  padding: 10px;
-}
-
-.weekday {
-  display: flex;
-  justify-content: center;
-  align-items: center;
-  background-color: var(--white);
-  font-weight: 600;
-}
-
-.calendar__days {
-  display: grid;
-  grid-template-columns: repeat(7, minmax(0, 1fr));
-  grid-template-rows: repeat(6, 1fr);
-}
-
-.calendar_hour_text_container {
-  display: flex;
-  flex-direction: row;
-  align-items: flex-end;
-  border-right: 1px solid var(--grey-border);
-  width: 40px;
-}
-
-.calendar_timezone_text {
-  top: -10px;
-  left: -11px;
-  position: relative;
-  color: var(--grey-dark);
-  font-size: 9px;
-}
-
-.calendar_hour_block {
-  display: flex;
-  flex-direction: row;
-  border-bottom: 1px solid var(--grey-border);
-  position: relative;
-  height: 50px;
-  border-bottom-right-radius: 5px;
-}
-
-.btn__more {
-  border: 0px;
-  font-size: 14px;
-  background-color: initial;
-  color: var(--gray-blue);
-  font-weight: 600;
-  transition: all 200ms;
-  position: relative;
-  display: block;
-  margin: 2px;
-}
-
-.btn__more:hover {
-  color: var(--grey-dark);
-}
-
-.event_list_parent {
-  position: relative;
-  width: 100%;
-}
-
-.event_list_parent_current {
-  background-color: var(--grey-bg-color);
-  position: relative;
-  width: 100%;
-}
-
-.dummyWidth {
-  width: 1px;
-}
-
-.day {
-  background-color: var(--white);
-  padding-left: 0.3rem;
-  padding-right: 0.3rem;
-  border-radius: 10px;
-  margin: 5px;
-  background-color: var(--white);
-  border: 1px solid var(--grey-border);
-  color: var(--grey-dark);
-  font-weight: 600;
-  height: 9rem;
-  position: relative;
-}
-
-.day_weekends {
-  background-color: var(--black-shadow-color);
-}
-
-.day__outside {
-  background-color: var(--white);
-  color: var(--grey-dark);
-}
-
-.day__selected {
-  background-color: var(--blue-primary);
-  color: var(--grey-dark);
-}
-
-.day__today {
-  background-color: var(--grey-bg-color);
-  font-weight: 700;
-  text-decoration: underline;
-  color: var(--light-green);
-}
-
-.day__events {
-  background-color: var(--white);
-}
-
-.expand_event_list {
-  display: block;
-}
-
-.event_list_hour {
-  display: flex;
-  flex-direction: row;
-}
-
-.expand_list_container {
-  width: 200px;
-  max-height: 250px;
-  z-index: 10;
-  position: absolute;
-  left: auto;
-  right: auto;
-  overflow: auto;
-  padding: 10px 4px 0px 4px;
-  background-color: var(--black-shadow-color);
-  border: 1px solid var(--grey-border);
-  border-radius: 5px;
-  margin: 5px;
-}
-
-.holidays_card {
-  background-color: var(--black-shadow-color);
-}
-
-.events_card {
-  background-color: var(--white);
-}
-
-.holidayText {
-  font-size: 14px;
-  color: var(--grey-dark);
-}
-
-.eventsLegend {
-  display: flex;
-  align-items: center;
-  gap: 8px;
-}
-
-.list_container {
-  padding: 5px;
-  width: fit-content;
-  display: flex;
-  align-items: center;
-  gap: 8px;
-}
-
-.holidayIndicator {
-  background-color: var(--grey-bg-color-dark);
-}
-
-.organizationIndicator {
-  background-color: var(--gray-blue);
-}
-
-.legendText {
-  font-size: 14px;
-  color: var(--grey-dark);
-}
-
-.card_list {
-  list-style: none;
-  padding: 0;
-  margin: 0;
-}
-
-.card_list_item {
-  display: flex;
-  align-items: center;
-  margin-bottom: 10px;
-  font-size: 14px;
-  color: var(--grey-bg-color-dark);
-}
-
-.holiday_date {
-  font-weight: 500;
-  margin-right: 10px;
-  color: var(--burnt-orange);
-}
-
-.calendar_infocards {
-  display: flex;
-  flex-direction: row;
-  justify-content: space-between;
-  align-items: flex-start;
-  gap: 20px;
-  padding: 20px;
-  background-color: var(--grey-bg-color);
-}
-
-.holidays_card,
-.events_card {
-  flex: 1;
-  padding: 20px;
-  border-radius: 10px;
-  box-shadow: var(--card-shadow);
-}
-
-.holidays_card {
-  background-color: var(--white);
-}
-
-.events_card {
-  background-color: var(--white-color);
-}
-
-.legend {
-  display: flex;
-  flex-direction: column;
-  gap: 12px;
-}
-
-.card_list_item:hover {
-  background-color: var(--grey-bg-color-dark);
-  transition: background-color 0.2s ease;
-}
-
-.card_list_item:focus-visible {
-  background-color: var(--grey-bg-color-dark);
-  transition: background-color 0.2s ease;
-}
-
-@media only screen and (max-width: var(--breakpoint-mobile)) {
-  .btn__more {
-    font-size: 12px;
-  }
-}
-
-@media only screen and (max-width: var(--breakpoint-tablet)) {
-  .holidayIndicator,
-  .organizationIndicator {
-    width: 16px;
-    height: 10px;
-  }
-
-  .expand_list_container {
-    width: 150px;
-    padding: 4px 4px 0px 4px;
-  }
-}
-
-/* EventHeader.tsx */
-
-.calendarEventHeader {
-  width: 100%;
-  margin-bottom: 20px;
-  background: var(--grey-bg-color);
-  border-radius: 10px;
-  padding: 5px;
-}
-
-.flex_grow {
-  flex-grow: 0.5;
-}
-
-.space {
-  flex: 1;
-  display: flex;
-  align-items: center;
-  justify-content: space-around;
-}
-
-.createButtonEventHeader {
-  background-color: var(--grey-bg-color);
-  color: var(--black-color);
-  width: 130px;
-  margin-left: 5px;
-  border: 1px solid var(--brown-color);
-}
-
-.createButtonEventHeader:hover {
-  background-color: var(--grey-bg-color);
-  color: var(--black-color);
-  border: 1px solid var(--brown-color);
-}
-
-.selectTypeEventHeader {
-  border-radius: 10px;
-  margin-left: 5px;
-}
-
-@media (max-width: 520px) {
-  .calendar__header {
-    display: flex;
-    flex-direction: column;
-    align-items: stretch;
-    gap: 10px;
-  }
-
-  .space {
-    display: block !important;
-    text-align: center;
-  }
-
-  .space > * {
-    width: 100%;
-    margin-bottom: 10px;
-  }
-
-  /* .input {
-    width: 100%; 
-  }
-
-  .createButton {
-    margin: 0 auto;
-    width: 100%; 
-  } */
-}
-
-/* EventListCardModals.tsx */
-
-.dispflexEventListCardModals {
-  display: flex;
-  cursor: pointer;
-  justify-content: space-between;
-  margin: 10px 5px 5px 0px;
-}
-
-.eventtitle {
-  margin-bottom: 0px;
-  text-overflow: ellipsis;
-  overflow: hidden;
-  white-space: nowrap;
-}
-
-.checkboxdivEventListCardModals > div label {
-  margin-right: 50px;
-}
-
-.checkboxdivEventListCardModals > label > input {
-  margin-left: 10px;
-}
-
-.dispflexEventListCardModals > input {
-  width: 20%;
-  border: none;
-  box-shadow: none;
-  margin-top: 5px;
-}
-
-.checkboxContainer {
-  display: flex;
-  justify-content: space-between;
-}
-
-.checkboxdivEventListCardModals {
-  display: flex;
-  flex-direction: column;
-}
-
-.previewEventListCardModals {
-  display: flex;
-  flex-direction: row;
-  font-weight: 700;
-  font-size: 16px;
-  color: var(--black-color);
-  margin: 0;
-}
-
-@media only screen and (max-width: 600px) {
-  .checkboxContainer {
-    flex-direction: column;
-  }
-
-  .datediv {
-    flex-direction: column;
-  }
-
-  .datediv > div {
-    width: 100%;
-    margin-left: 0;
-    margin-bottom: 10px;
-  }
-
-  .datediv > div p {
-    margin-bottom: 5px;
-  }
-}
-
-.customButton {
-  width: 90%;
-  margin: 0 auto;
-}
-
-/* EventListCard.tsx */
-
-.cardsEventListCard {
-  width: 100%;
-  background: var(--subtle-blue-grey) !important;
-  padding: 2px 3px;
-  border-radius: 5px;
-  border: 1px solid var(--grey-border);
-  box-shadow: 0 3px 2px var(--grey-border-box-color);
-  color: var(--grey-dark);
-  box-sizing: border-box;
-  position: relative;
-  overflow: hidden;
-  transition: all 0.3s;
-  margin-bottom: 5px;
-}
-
-.cardsEventListCard h2 {
-  font-size: 15px;
-  color: var(--grey-dark);
-  font-weight: 500;
-}
-
-.cardsEventListCard > h3 {
-  font-size: 17px;
-}
-
-.cardsEventListCard > p {
-  font-size: 14px;
-  margin-top: 0px;
-  margin-bottom: 7px;
-}
-
-.cardsEventListCard a {
-  color: var(--white-color);
-  font-weight: 600;
-}
-
-.cardsEventListCard a:hover {
-  color: var(--black-color);
-}
-
-.cardsEventListCard:last-child:nth-last-child(odd) {
-  grid-column: auto / span 2;
-}
-
-.cardsEventListCard:first-child:nth-last-child(even),
-.cardsEventListCard:first-child:nth-last-child(even) ~ .box {
-  grid-column: auto / span 1;
-}
-
-.dispflexEventListCard {
-  display: flex;
-  cursor: pointer;
-  justify-content: space-between;
-  margin: 10px 5px 5px 0px;
-}
-
-.dispflexEventListCard > input {
-  width: 20%;
-  border: none;
-  box-shadow: none;
-  margin-top: 5px;
-}
-
-/* OrgPostCard.tsx */
-
-.cardOrgPostCard {
-  width: 100%;
-  height: 20rem;
-  margin-bottom: 2rem;
-}
-
-.cardsOrgPostCard h2 {
-  font-size: 20px;
-}
-
-.cardsOrgPostCard > h3 {
-  font-size: 17px;
-}
-
-.cardOrgPostCard {
-  width: 100%;
-  height: 20rem;
-  margin-bottom: 2rem;
-}
-
-.cardsOrgPostCard:hover {
-  filter: brightness(0.8);
-}
-
-.cardsOrgPostCard:hover::before {
-  opacity: 0.5;
-}
-
-.postimageOrgPostCard {
-  border-radius: 0px;
-  width: 100%;
-  height: 12rem;
-  max-width: 100%;
-  max-height: 12rem;
-  object-fit: cover;
-  position: relative;
-  color: var(--black-color);
-}
-
-.previewOrgPostCard {
-  display: flex;
-  position: relative;
-  width: 100%;
-  margin-top: 10px;
-  justify-content: center;
-}
-
-.previewOrgPostCard img {
-  width: 400px;
-  height: auto;
-}
-
-.previewOrgPostCard video {
-  width: 400px;
-  height: auto;
-}
-
-.nopostimage {
-  border-radius: 0px;
-  width: 100%;
-  height: 12rem;
-  max-height: 12rem;
-  object-fit: cover;
-  position: relative;
-}
-
-.menuModal {
-  position: fixed;
-  top: 0;
-  left: 0;
-  width: 100%;
-  height: 100%;
-  display: flex;
-  align-items: center;
-  justify-content: center;
-  background-color: var(--black-shadow-color);
-  z-index: 100;
-}
-
-.modalOrgPostCard {
-  position: fixed;
-  top: 0;
-  left: 0;
-  width: 100%;
-  height: 100%;
-  display: flex;
-  align-items: center;
-  justify-content: center;
-  background-color: var(--modal-background);
-  z-index: 100;
-}
-
-.modalContentOrgPostCard {
-  display: flex;
-  align-items: center;
-  justify-content: center;
-  background-color: var(--white);
-  padding: 20px;
-  max-width: 800px;
-  max-height: 600px;
-  overflow: auto;
-}
-
-.modalImage {
-  flex: 1;
-  margin-right: 20px;
-  width: 25rem;
-  height: 15rem;
-}
-
-.modalImage img,
-.modalImage video {
-  border-radius: 0px;
-  width: 100%;
-  height: 25rem;
-  max-width: 25rem;
-  max-height: 15rem;
-  object-fit: cover;
-  position: relative;
-}
-
-.modalInfo {
-  flex: 1;
-}
-
-.titleOrgPostCard {
-  font-size: 16px;
-  color: var(--black-color);
-  font-weight: 600;
-}
-
-.textOrgPostCard {
-  font-size: 13px;
-  color: var(--black-color);
-  font-weight: 300;
-}
-
-.author {
-  color: var(--grey-dark);
-  font-weight: 100;
-  font-size: 13px;
-}
-
-.closeButtonOrgPostCard {
-  position: relative;
-  bottom: 5rem;
-  right: 10px;
-  padding: 4px;
-  background-color: var(--red-delete-bg);
-  color: var(--white-color);
-  border: none;
-  cursor: pointer;
-}
-
-.closeButtonP {
-  position: absolute;
-  top: 0px;
-  right: 0px;
-  background: transparent;
-  transform: scale(1.2);
-  cursor: pointer;
-  border: none;
-  color: var(--grey-dark);
-  font-weight: 600;
-  font-size: 16px;
-  cursor: pointer;
-}
-
-.cardsOrgPostCard:hover::after {
-  opacity: 1;
-  mix-blend-mode: normal;
-}
-
-.cardsOrgPostCard > p {
-  font-size: 14px;
-  margin-top: 0px;
-  margin-bottom: 7px;
-}
-
-.cardsOrgPostCard a {
-  color: var(--grey-dark);
-  font-weight: 600;
-}
-
-.cardsOrgPostCard a:hover {
-  color: var(--black-color);
-}
-
-.infodiv {
-  margin-bottom: 7px;
-  width: 15rem;
-  text-align: justify;
-  word-wrap: break-word;
-}
-
-.infodiv > p {
-  margin: 0;
-}
-
-.cardsOrgPostCard:last-child:nth-last-child(odd) {
-  grid-column: auto / span 2;
-}
-
-.cardsOrgPostCard:first-child:nth-last-child(even),
-.cardsOrgPostCard:first-child:nth-last-child(even) ~ .box {
-  grid-column: auto / span 1;
-}
-
-.toggleClickBtn {
-  color: var(--light-green);
-  cursor: pointer;
-  border: none;
-  font-size: 12px;
-  background-color: var(--white-color);
-}
-
-.toggleClickBtnNone {
-  display: none;
-}
-
-.menuContent {
-  display: flex;
-  align-items: center;
-  justify-content: center;
-  background-color: var(--white-color);
-  padding-top: 20px;
-  max-width: 700px;
-  max-height: 500px;
-  overflow: hidden;
-  position: relative;
-}
-
-.menuOptions {
-  list-style-type: none;
-  padding: 0;
-  margin: 0;
-}
-
-.menuOptions li {
-  padding: 10px;
-  border-bottom: 1px solid var(--grey-border);
-  padding-left: 100px;
-  padding-right: 100px;
-  cursor: pointer;
-}
-
-.moreOptionsButton {
-  position: relative;
-  bottom: 5rem;
-  right: 10px;
-  padding: 2px;
-  background-color: transparent;
-  color: var(--black-color);
-  border: none;
-  cursor: pointer;
-}
-
-.list {
-  color: var(--red-delete-text);
-  cursor: pointer;
-}
-
-/* OrgActionItemCategories.tsx */
-
-.iconOrgActionItemCategories {
-  transform: scale(1.5);
-  color: var(--bs-danger);
-  margin-bottom: 1rem;
-}
-
-.btnsContainerOrgActionItemCategories {
-  display: flex;
-  margin: 0.5rem 0 1.5rem 0;
-}
-
-.btnsContainerOrgActionItemCategories .input {
-  flex: 1;
-  min-width: 18rem;
-  position: relative;
-}
-
-.btnsContainerOrgActionItemCategories input {
-  outline: 1px solid var(--bs-gray-400);
-}
-
-.btnsContainerOrgActionItemCategories .input button {
-  width: 52px;
-}
-
-/* CategoryModal.tsx */
-
-.createModal {
-  margin-top: 20vh;
-  margin-left: 13vw;
-  max-width: 80vw;
-}
-
-.btnsContainer .input {
-  width: 70%;
-}
-
-.btnsContainer .inputContainer button {
-  width: 52px;
-}
-
-.largeBtnsWrapper {
-  display: flex;
-}
-
-.listBox {
-  width: 100%;
-  flex: 1;
-}
-
-@media (max-width: 1020px) {
-  .btnsContainer {
-    flex-direction: column;
-    margin: 1.5rem 0;
-  }
-
-  .btnsContainer .input {
-    width: 100%;
-  }
-
-  .btnsContainer .btnsBlock {
-    margin: 1.5rem 0 0 0;
-    justify-content: space-between;
-  }
-
-  .btnsContainer .btnsBlock button {
-    margin: 0;
-  }
-
-  .btnsContainer .btnsBlock div button {
-    margin-right: 1.5rem;
-  }
-}
-
-/* For mobile devices  */
-
-@media (max-width: 520px) {
-  .btnsContainer {
-    margin-bottom: 0;
-  }
-
-  .btnsContainer .btnsBlock {
-    display: block;
-    margin-top: 1rem;
-    margin-right: 0;
-  }
-
-  .largeBtnsWrapper {
-    flex-direction: column;
-  }
-
-  .btnsContainer .btnsBlock div {
-    flex: 1;
-  }
-
-  .btnsContainer .btnsBlock button {
-    margin-bottom: 1rem;
-    margin-right: 0;
-    width: 100%;
-  }
-=======
   scrollbar-width: thin; /* For Firefox */
->>>>>>> a377c16b
 }