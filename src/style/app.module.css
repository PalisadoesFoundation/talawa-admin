--- conflicted
+++ resolved
@@ -92,18 +92,12 @@
   --primary-text-color: black;
   --rating-star-filled: #ff6d75;
   --rating-star-hover: #ff3d47;
-<<<<<<< HEAD
   --delete-theme-color: #dc3545;
   --info-button-text: var(--davys-grey);
   --close-button-text: var(--remove-button-color);
   --close-button-bg: #f8d6dc;
-=======
-
   --input-text-color: #737373;
-  --info-button-text: var(--davys-grey);
-  --close-button-text: var(--remove-button-color);
-  --close-button-bg: var(--primary-bg-color);
->>>>>>> 006ee0f3
+
   --checkbox-focus-border: var(--bs-gray-300);
   --checkbox-bg: var(--dark-blue);
   --checkbox-border: var(--dark-blue);
@@ -1005,12 +999,8 @@
 }
 
 .rowBackground {
-<<<<<<< HEAD
-  background-color: var(--row-background);
-=======
   background-color: var(--eventManagement-button-bg);
   color: var(--dropdown-item-text);
->>>>>>> 006ee0f3
   max-height: 120px;
   overflow-y: auto;
 }
