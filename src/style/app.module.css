--- conflicted
+++ resolved
@@ -83,10 +83,6 @@
   margin: 2.5rem 0;
   align-items: center;
   gap: 10px;
-<<<<<<< HEAD
-=======
-  /* Adjust spacing between items */
->>>>>>> f4aafd76
 }
 
 .btnsContainer .btnsBlock {
