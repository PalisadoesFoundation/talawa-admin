--- conflicted
+++ resolved
@@ -338,7 +338,6 @@
   color: var(--brown-color) !important;
   position: relative;
   display: inline-block;
-<<<<<<< HEAD
   /* margin-top: 10px;
   margin-bottom: 10px; */
   /* margin-left:30px; */
@@ -348,39 +347,13 @@
   background-color: var(--bs-white) !important;
   border: 1px solid var(--brown-color);
   color: var(--brown-color) !important;
-=======
-  margin-top: 10px;
-  margin-bottom: 10px;
-}
-
-.dropdown:is(
-    :hover,
-    :focus,
-    :active,
-    :focus-visible,
-    .show,
-    :disabled,
-    :checked
-  ) {
-  box-shadow: 2.5px 2.5px 2.5px var(--dropdown-shadow);
-  border: 1px solid var(--brown-color) !important;
-  color: var(--dropdown-color) !important;
->>>>>>> f7d28d58
 }
 
 .dropdown:is(:focus, :focus-visible) {
   outline: 2px solid var(--highlight-color, var(--search-button-bg));
 }
 
-<<<<<<< HEAD
-=======
-.dropdown:not(:focus) {
-  background-color: var(--bs-white);
-  border: 1px solid var(--brown-color);
-  color: var(--brown-color) !important;
-}
-
->>>>>>> f7d28d58
+
 .dropdownItem {
   background-color: var(--bs-white) !important;
   color: var(--brown-color) !important;
@@ -507,7 +480,6 @@
 }
 
 .inputField:focus {
-<<<<<<< HEAD
   background-color: var(--bs-white); /* Ensure no color change on focus */
 }
 
@@ -519,13 +491,6 @@
 .inputField:focus {
   background-color: var(--bs-white);
   box-shadow: var(--input-shadow-color);
-=======
-  border: 0.1px solid var(--input-field-border) !important;
-  background-color: var(--input-field-bg) !important;
-  box-shadow: 4px 4px 8px var(--input-field-shadow);
-  outline: none;
-  transition: box-shadow 0.2s ease;
->>>>>>> f7d28d58
 }
 
 .inputFieldModal {
@@ -550,13 +515,8 @@
 
 .searchButton {
   margin-bottom: 10px;
-<<<<<<< HEAD
   background-color: var(--search-button-bg);
   border-color: var(--search-button-border);
-=======
-  background-color: var(--search-button-bg) !important;
-  border-color: var(--search-button-bg) !important;
->>>>>>> f7d28d58
   position: absolute;
   z-index: 10;
   bottom: 0;
@@ -569,15 +529,8 @@
     transform 0.2s ease;
 }
 
-.searchButton:hover {
-<<<<<<< HEAD
-  background-color: var(--search-button-hover-bg, var(--light-blue-color));
-  border-color: var(--search-button-border);
-}
-
 .searchButton:active {
   transform: scale(0.95);
-=======
   background-color: var(--search-button-bg) !important;
   border-color: var(--search-button-bg) !important;
   box-shadow: 0px 4px 10px var(--search-button-shadow);
@@ -592,7 +545,6 @@
 .searchButton:focus {
   outline: none !important;
   box-shadow: 0px 4px 10px var(--search-button-shadow);
->>>>>>> f7d28d58
 }
 
 .addButton {
