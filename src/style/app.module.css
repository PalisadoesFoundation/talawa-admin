--- conflicted
+++ resolved
@@ -1823,25 +1823,6 @@
   height: 26px;
 }
 
-<<<<<<< HEAD
-  max-height: calc(100vh - 18rem);
-  overflow: auto;
-}
-
-.cardItem {
-  position: relative;
-  display: flex;
-  align-items: center;
-  border: 1px solid var(--bs-gray-200);
-  border-radius: 8px;
-  margin-top: 20px;
-}
-
-.cardItem .iconWrapper {
-  position: relative;
-  height: 40px;
-  width: 40px;
-=======
 .imageContainer {
   display: flex;
   align-items: center;
@@ -1861,65 +1842,11 @@
 
 .btnsContainerOrgPost .btnsBlockOrgPost button {
   margin-left: 1rem;
->>>>>>> 35cce16e
-  display: flex;
-  justify-content: center;
-  align-items: center;
-}
-
-<<<<<<< HEAD
-.cardItem .iconWrapper .themeOverlay {
-  background: var(--bs-primary);
-  position: absolute;
-  top: 0;
-  right: 0;
-  bottom: 0;
-  left: 0;
-  opacity: 0.12;
-  border-radius: 50%;
-}
-
-.cardItem .title {
-  font-size: 1rem;
-  flex: 1;
-  overflow: hidden;
-  display: -webkit-box;
-  -webkit-line-clamp: 1;
-  line-clamp: 1;
-  -webkit-box-orient: vertical;
-  margin-left: 3px;
-}
-
-.cardItem .location {
-  font-size: 0.9rem;
-  color: var(--bs-primary);
-  overflow: hidden;
-  display: -webkit-box;
-  -webkit-line-clamp: 1;
-  line-clamp: 1;
-  -webkit-box-orient: vertical;
-}
-
-.cardItem .time {
-  font-size: 0.9rem;
-  color: var(--bs-secondary);
-}
-
-.cardItem .creator {
-  font-size: 1rem;
-  color: rgb(33, 208, 21);
-}
-
-.rightCard {
-  display: flex;
-  gap: 7px;
-  min-width: 170px;
-  justify-content: center;
-  flex-direction: column;
-  margin-left: 10px;
-  overflow-x: hidden;
-  width: 210px;
-=======
+  display: flex;
+  justify-content: center;
+  align-items: center;
+}
+
 .btnsContainerOrgPost .inputOrgPost {
   flex: 1;
   position: relative;
@@ -2084,5 +2011,75 @@
     width: 90%;
     top: 45%;
   }
->>>>>>> 35cce16e
+}
+
+.cardItem {
+  position: relative;
+  display: flex;
+  align-items: center;
+  border: 1px solid var(--bs-gray-200);
+  border-radius: 8px;
+  margin-top: 20px;
+}
+
+.cardItem .iconWrapper {
+  position: relative;
+  height: 40px;
+  width: 40px;
+  display: flex;
+  justify-content: center;
+  align-items: center;
+}
+
+.cardItem .iconWrapper .themeOverlay {
+  background: var(--bs-primary);
+  position: absolute;
+  top: 0;
+  right: 0;
+  bottom: 0;
+  left: 0;
+  opacity: 0.12;
+  border-radius: 50%;
+}
+
+.cardItem .title {
+  font-size: 1rem;
+  flex: 1;
+  overflow: hidden;
+  display: -webkit-box;
+  -webkit-line-clamp: 1;
+  line-clamp: 1;
+  -webkit-box-orient: vertical;
+  margin-left: 3px;
+}
+
+.cardItem .location {
+  font-size: 0.9rem;
+  color: var(--bs-primary);
+  overflow: hidden;
+  display: -webkit-box;
+  -webkit-line-clamp: 1;
+  line-clamp: 1;
+  -webkit-box-orient: vertical;
+}
+
+.cardItem .time {
+  font-size: 0.9rem;
+  color: var(--bs-secondary);
+}
+
+.cardItem .creator {
+  font-size: 1rem;
+  color: rgb(33, 208, 21);
+}
+
+.rightCard {
+  display: flex;
+  gap: 7px;
+  min-width: 170px;
+  justify-content: center;
+  flex-direction: column;
+  margin-left: 10px;
+  overflow-x: hidden;
+  width: 210px;
 }