/**
 * CSS Methodology for Common Styles:
 *
 * This project aims to reduce CSS duplication by merging similar styles across components
 * into reusable global classes. This ensures consistency and simplifies maintenance.
 *
 * Steps for contributors:
 * 1. Identify duplicate or similar styles in different components (e.g., buttons, modals).
 * 2. Create a global class with a clear, descriptive name (e.g., .addButton, .removeButton).
 * 3. Use the new global class in all components requiring that style.
 *
 * Naming Convention:
 * - Use lowercase, descriptive names for global classes (e.g., .addButton, .removeButton).
 * - Keep names generic enough for reuse but clear in their purpose.
 *
 * Example:
 * Instead of component-specific classes like:
 *   `.greenregbtnOrganizationFundCampaign`, `.greenregbtnPledge` (used in two different components for same functionality)
 * Use:
 *   `.addButton` (a single reusable class in the global CSS file that is used for functionalities that add/create tasks)
 *
 * Global Classes:
 *   `.inputField` (for form input fields)
 *   `.searchButton` (for form input field search button)
 *   `.addButton` (for buttons that add/create task)
 *   `.removeButton` (for buttons that remove/delete task)
 *   `.modalHeader` (for header section of any modal)
 *   `.editButton` (for buttons inside table)
 *   `.switch` (for form toggles)
 *   `.regularBtn` (for a simple blue button)
 *   `.tableHeader` (for header section of any table component)
 *   `.subtleBlueGrey` (for blue Text)
 *
 *
 * GLobal Varibles:
 *   --light-blue (for light blue contrast)
 *   --dark-blue (for dark blue contrast)
 */

:root {
  /* Neutral Colors */
  --grey-light: #eaebef;
  --grey-dark: #707070;
  --grey-border: #e8e5e5;
  --input-shadow: #dddddd;

  /* Blue Shades */
  --blue-primary: #0056b3;
  --blue-subtle: #7c9beb;
  --blue-subtle-hover: #5f7e91;
  --blue-search-bg: #a8c7fa;
  --toggle-bg: #1e4e8c;
  --dropdown-hover: #eff1f7;

  /* Red Shades */
  --red-delete-bg: #f8d6dc;
  --red-delete-text: #ff4d4f;

  /* Yellow/Orange Shades */
  --loader-color: #febc59;

  /* Miscellaneous */
  --davys-grey: #555555;
  --blue-color: #0000ff;
  --light-blue-color: #286fe0;
  --dimp-white: #b5b5b5;
  --gray-white: #808080;
  --dropdown-hover-color: #eff1f7;
  --grey-bg-color: #eaebef;
  --light-dark-green: #08780b;
  --light-green: #31bb6b;
  --green-color: #21d015;
  --light-more-green: #39a440;
  --off-light-green: #31bb6a60;
  --dark-emerald-green: #23864c;
  --light-neon-green: #afffe8;
  --white-color: #ffffff;
  --off-white-color: #ffffff97;
  --black-color: #000000;
  --black-shadow-color: #00000029;
  --white-shadow-color: #ffffff33;
  --light-orange: #febc59;
  --grey-border-box-color: #e8e5e5;
  --subtle-blue-grey: #7c9beb;
  --subtle-blue-grey-hover: #5f7e91;
  --search-bar-icon-blue: #a8c7fa;
  --holidays-card-background-color: #e0e9ff;
  --holidays-card-date-color: #3771c8;
  --events-card-background-color: #eaebef;
  --organization-indicator-color: #a8c7fa;
  --white: #fff;
  --black: black;
  --rating-star-filled: #ff6d75;
  --rating-star-hover: #ff3d47;
<<<<<<< HEAD
  --input-text-color: #737373;
=======
  --info-button-text: var(--davys-grey);
  --close-button-text: var(--remove-button-color);
  --close-button-bg: var(--white-color);
  --checkbox-focus-border: var(--bs-gray-300);
  --checkbox-bg: var(--dark-blue);
  --checkbox-border: var(--dark-blue);
>>>>>>> 6a4eedef

  /* Background and Border */
  --table-bg: #eaebef;
  --profile-bg: #f6f8fc;
  --screen-bg: #f2f7ff;
  --tablerow-bg: #eff1f7;
  --date-picker-bg: #f2f2f2;
  --table-bg-color: var(--grey-bg-color);
  --tablerow-bg-color: #ffffff;
  --row-background: var(--bs-white, var(--bs-white));
  --modal-background: rgba(0, 0, 0, 0.7);
  --create-button-bg-color: #fcfcfc;

  --sort-bg: #fcfcfc;
  --sidebar-option-bg: #eaebef;
  --sidebar-icon-stroke-active: #000000;
  --sidebar-icon-stroke-inactive: #808080;
  --sidebar-option-text-active: #000000;
  --sidebar-option-text-inactive: #808080;
  --forgot-password-fill: #555555;
  --input-field-border: var(--dimp-white);
  --input-field-bg: #fff;
  --input-field-shadow: var(--black-shadow-color);
  --search-button-shadow: #0000001a;
  --people-card-header-bg: #eaebef;
  --people-card-header-border: #e8e5e5;
  --people-role-border: #dee2e6;
  --shadow: #d9d9d9;
  --placeholder-color: #737373;
  --people-card-container-border: #eaebef;
  --people-card-container-bg: #fff;
  --background-color: #fff;
  --dropdown-shadow: #0000004c;
  --dropdown-color: #555555;
  --loader-border: #ffffff33;
  --loader-border-left: #febc59;

  --dropdown-button-bg: #555555;
  --dropdown-button-fill: #555555;
  --dropdown-border-color: #555555;
  --dropdown-font-color: #555555;
  --dropdownItem-focus-bg: #e0e9ff;

  /* Font Sizes */
  --font-size-header: 16px;

  /* Borders and Radius */
  --primary-border-solid: 1px solid var(--dropdown-border-color);
  --table-head-radius: 20px;

  /* Loader Sizes */
  --loader-size: 10em;
  --loader-border-width: 1.1em;

  /* Image Sizes */
  --table-image-size: 50px;
  --table-image-small-size: 25px;

  /* Modal Dimensions */
  --modal-width: 670px;
  --modal-max-width: 680px;
  /* Hover style */
  --hover-shadow: 0 1px 3px 0 rgba(60, 64, 67, 0.3),
    0 4px 8px 3px rgba(60, 64, 67, 0.15);

  /* Additional Variables */
  --primary-theme-color: #1778f2;
  --input-shadow-color: #dddddd;
  --delete-button-bg: #f8d6dc;
  --delete-button-color: #ff4d4f;
  --search-button-bg: #a8c7fa;
  --search-button-border: #555555;
  --search-outline: #555555;
  --search-button-fill: #555555;
  --createorgdropdown-button-bg: #eaebef;
  --createorgdropdown-button-border: #555555;
  --langChange-button-bg: #a8c7fa;
  --langChange-button-text: #1778f2;
  --login-button-fill: #555555;
  --login-button-bg: #a8c7fa;
  --register-button-bg: #eaebef;
  --buttonList-bg: #a8c7fa;
  --leftDrawer-option-hover-focus-bg: #eaebef;
  --leftDrawer-option-text: black;
  --leftDrawer-bg: #fff;
  --collapse-Sidebar-Button-fill: black;
  --joined-button-color: #555555;
  --joined-button-bg: #a8c7fa;
  --org-desc-color: #4b5563;
  --orgCard-bg: #fff;
  --orgCard-outline: #e9ecef;
  --orgCard-Image-bg: #e9ecef;
  --profileContainer-focus-bg: #f8f9fa;
  --organization-bg: #a8c7fa;
  --organization-color: #555555;
  --LoginToggle-button-color: #555555;
  --LoginToggle-button-bg: #eaebef;
  --LoginToggle-button-active: #a8c7fa;
  --bs-primary: #0056b3;
  --bs-warning: #ffc107;
  --bs-white: #fff;
  --bs-gray-600: #4b5563;
  --bs-gray-400: #9ca3af;
  --bs-gray-300: #d1d5db;
  --toggle-button-bg: #1e4e8c;
  --table-head-bg: #eaebef;
  --table-head-color: var(--bs-white, var(--white-color));
  --table-header-color: #000000;
  --input-area-color: #f1f3f6;
  --date-picker-background: #f2f2f2;
  --grey-bg-color-dark: #707070;
  --dropdown-border-color: #cccccc;
  --primary-border-solid: 1px solid var(--dropdown-border-color);
  --light-blue: #a8c7fa;
  --dark-blue: #1778f2;
  --remove-button-color: #c8102e;
  --dropdown-item-bg: #fff;
  --dropdown-item-text: #000000;
  --action-button-text: #555555;
  --eventManagement-button-text: #808080;
  --eventManagement-button-border: #dddddd;
  --eventManagement-button-bg: #ffffff;
  --create_button-text: #555555;
  --create-button-border: #dddddd;
  --card-shadow: 0 2px 4px rgba(0, 0, 0, 0.1);
<<<<<<< HEAD
  --dorpdownItem-hover-shadow: 2.5px 2.5px 2.5px rgba(0, 0, 0, 0.3);
=======
  --drop-shadow: 0px 4px 4px rgba(0, 0, 0, 0.25);
>>>>>>> 6a4eedef

  /* breakpoints */
  --breakpoint-mobile: 576px;
  --breakpoint-tablet: 768px;
  --breakpoint-desktop: 1024px;
}

.fonts {
  color: var(--grey-bg-color-dark);
}

.fonts > span {
  font-weight: 600;
}

.cards > h2 {
  font-size: 19px;
}
.cards > h3 {
  font-size: 17px;
}
.cards > p {
  font-size: 14px;
  margin-top: -5px;
  margin-bottom: 7px;
}

.cards:hover {
  filter: brightness(0.8);
}
.cards:hover::before {
  opacity: 0.5;
}

.cards:hover::after {
  opacity: 1;
  mix-blend-mode: normal;
}

.cards:last-child:nth-last-child(odd) {
  grid-column: auto / span 2;
}

.cards:first-child:nth-last-child(even),
.cards:first-child:nth-last-child(even) ~ .box {
  grid-column: auto / span 1;
}

.capacityLabel {
  background-color: var(--bs-primary);
  color: var(--white-color);
  height: 22.19px;
  font-size: 12px;
  font-weight: bolder;
  padding: 0.1rem 0.3rem;
  border-radius: 0.5rem;
  position: relative;
  overflow: hidden;
}

.capacityLabel svg {
  margin-bottom: 3px;
}

.sidebar {
  z-index: 0;
  padding-top: 5px;
  margin: 0;
  height: 100%;
}
.sidebar:after {
  background-color: var(--grey-border-box-color);
  position: absolute;
  width: 2px;
  height: 600px;
  top: 10px;
  left: 94%;
  display: block;
}
.sidebarsticky {
  padding-left: 45px;
  margin-top: 7px;
}
.sidebarsticky > p {
  margin-top: -10px;
}

.logintitle {
  color: var(--grey-bg-color-dark);
  font-weight: 600;
  font-size: 20px;
  margin-bottom: 30px;
  padding-bottom: 5px;
  border-bottom: 3px solid var(--light-blue);
  width: 15%;
}

.searchtitle {
  color: var(--grey-bg-color-dark);
  font-weight: 600;
  font-size: 18px;
  margin-bottom: 20px;
  padding-bottom: 5px;
  border-bottom: 3px solid var(--light-blue);
  width: 60%;
}

.admindetails {
  display: flex;
  justify-content: space-between;
}

.admindetails > p {
  margin-top: -12px;
  margin-right: 30px;
}

.mainpageright > hr {
  margin-top: 20px;
  width: 100%;
  margin-left: -15px;
  margin-right: -15px;
  margin-bottom: 20px;
}

.justifysp {
  display: flex;
  justify-content: space-between;
}

@media screen and (max-width: 575.5px) {
  .justifysp {
    padding-left: 55px;
    display: flex;
    justify-content: space-between;
    width: 100%;
  }
}

.sidebarsticky > input {
  text-decoration: none;
  margin-bottom: 50px;
  border-color: var(--grey-border-box-color);
  width: 80%;
  border-radius: 7px;
  padding-top: 5px;
  padding-bottom: 5px;
  padding-right: 10px;
  padding-left: 10px;
  box-shadow: none;
}

.noOutline:is(:hover, :focus, :active, :focus-visible, .show) {
  outline: none !important;
}

.modalContent {
  width: var(--modal-width);
  max-width: var(--modal-max-width);
}

.subtleBlueGrey {
  color: var(--subtle-blue-grey);
  text-decoration: none;
}

.subtleBlueGrey:hover {
  color: var(--subtle-blue-grey-hover);
  text-decoration: underline;
}

.closeButton {
  color: var(--close-button-text);
  border: none;
  background-color: var(--close-button-bg);
}

.dropdown {
  background-color: var(--bs-white) !important;
  min-width: 150px;
<<<<<<< HEAD
  border: 1px solid var(--dropdown-border-color);
  color: var(--dropdown-font-color) !important;
=======
  border: 1px solid var(--davys-grey);
  color: var(--davys-grey) !important;
>>>>>>> 6a4eedef
  position: relative;
  display: inline-block;
  margin-top: 10px;
  margin-bottom: 10px;
}
.dropdown:hover {
  box-shadow: var(--hover-shadow);
}

.dropdown:is(
    :hover,
    :focus,
    :active,
    :focus-visible,
    .show,
    :disabled,
    :checked
  ) {
  background-color: transparent !important;
  border: 1px solid var(--davys-grey);
  color: var(--dropdown-button-bg) !important;
  border-color: var(--davys-grey) !important;
}

.dropdown:is(:focus, :focus-visible) {
  outline: 2px solid var(--highlight-color, var(--search-button-bg));
  border: 1px solid var(--davys-grey);
}

.dropdown:not(:focus) {
  background-color: var(--bs-white);
  border: 1px solid var(--davys-grey);
  color: var(--davys-grey) !important;
}

.dropdownItem {
<<<<<<< HEAD
  background-color: var(--dropdown-item-bg) !important;
  color: var(--dropdown-item-text) !important;
=======
  background-color: var(--bs-white) !important;
  color: var(--davys-grey) !important;
>>>>>>> 6a4eedef
  border: none !important;
  box-shadow: var(--dorpdownItem-hover-shadow);
}

.dropdownItem:focus,
.dropdownItem:hover {
  outline: 2px solid var(--highlight-color, var(--search-button-bg));
}

.dropdownItem:hover,
.dropdownItem:focus,
.dropdownItem:active {
<<<<<<< HEAD
  background-color: var(--dropdownItem-focus-bg) !important;
  color: var(--dropdown-item-text) !important;
=======
  background-color: var(
    --dropdown-hover-color,
    var(--grey-border-box-color)
  ) !important;
  color: var(--davys-grey) !important;
>>>>>>> 6a4eedef
  outline: none !important;
}

.input {
  flex: 1;
  position: relative;
  margin-right: 80px;
  width: 425px;
}

.input:active {
  box-shadow: 2.5px 2.5px 2.5px rgba(0, 0, 0, 0.3) !important;
  background-color: var(--create-button-bg-color);
  border-color: var(--input-shadow) !important;
  color: var(--input-text-color);
}

.input:focus {
  box-shadow: 2.5px 2.5px 2.5px rgba(0, 0, 0, 0.3) !important;
  border-color: var(--input-shadow) !important;
}

.eventCreatebtn {
  display: flex;
  flex-direction: row;
  gap: 10px;
}

.btnsContainer {
  display: flex;
  margin: 2.5rem 0;
  align-items: center;
  gap: 10px;
}

.btnsContainer .btnsBlock {
  display: flex;
  width: max-content;
}

.btnsContainerBlockAndUnblock {
  display: flex;
  margin: 2.5rem 0 2.5rem 0;
}

.btnsContainerBlockAndUnblock .btnsBlockBlockAndUnblock {
  display: flex;
}

.btnsContainerBlockAndUnblock .btnsBlockBlockAndUnblock button {
  margin-left: 1rem;
  display: flex;
  justify-content: center;
  align-items: center;
}

.btnsContainerBlockAndUnblock .inputContainerBlockAndUnblock {
  flex: 1;
  position: relative;
}

.btnsContainerBlockAndUnblock .inputBlockAndUnblock {
  width: 70%;
  position: relative;
}

.btnsContainerBlockAndUnblock input {
  outline: 1px solid var(--bs-gray-400);
}

.btnsContainer .input button {
  width: 52px;
}

.deleteButton {
  background-color: var(--delete-button-bg);
  color: var(--delete-button-color);
  border: none;
  padding: 5px 20px;
  display: flex;
  align-items: center;
  margin-top: 20px;
  margin-right: auto;
  margin-left: auto;
  gap: 8px;
}

.deleteButton:is(:hover, :active) {
  background-color: var(--delete-button-color) !important;
  color: white;
}

.actionItemDeleteButton {
  background-color: var(--delete-button-bg) !important;
  color: var(--delete-button-color) !important;
}

.actionItemDeleteButton:hover {
  box-shadow: var(--drop-shadow);
}

.actionsButton {
  background-color: var(--search-button-bg);
  color: var(--action-button-text);
  border: 1px solid var(--search-button-bg) !important;
}

.actionsButton:hover {
  box-shadow: 2.5px 2.5px 2.5px rgba(0, 0, 0, 0.3);
  background-color: var(--search-button-bg) !important;
  color: var(--brown-color) !important;
  border: 1px solid var(--search-button-bg) !important;
}

.eventManagementBtn {
  color: var(--eventManagement-button-text);
  background-color: var(--eventManagement-button-bg) !important;
  border-color: var(--eventManagement-button-border) !important;
}

.eventManagementBtn:hover {
  color: var(--eventManagement-button-text) !important;
  border-color: var(--eventManagement-button-border);
}

.eventManagementSelectedBtn {
  color: var(--action-button-text);
  background-color: var(--sidebar-option-bg) !important;
  border: 1px solid var(--eventManagement-button-text) !important;
}

.eventManagementSelectedBtn:hover {
  color: var(--action-button-text) !important;
  border: 1px solid var(--eventManagement-button-text);
}

.createButton {
<<<<<<< HEAD
  background-color: var(--create-button-bg-color) !important;
  color: var(--create_button-text) !important;
  /* margin-top: 10px; */
  /* margin-left: 5px; */
  border: 1px solid var(--create-button-border) !important;
}

.createButton:hover {
  box-shadow: var(--dorpdownItem-hover-shadow);
  background-color: var(--create-button-bg-color) !important;
  color: var(--create_button-text) !important;
  border: 1px solid var(--create-button-border) !important;
}

.createButton:active {
  color: var(--eventManagement-button-text) !important;
  background-color: var(--table-bg) !important;
  border: 1px solid var(--eventManagement-button-text) !important;
=======
  background-color: var(--grey-bg-color) !important;
  color: var(--black-color) !important;
  margin-top: 10px;
  /* margin-left: 5px; */
  border: 1px solid var(--davys-grey);
}

.createButton:hover {
  background-color: var(--grey-bg-color) !important;
  color: var(--black-color) !important;
  border: 1px solid var(--davys-grey) !important;
  box-shadow: var(--drop-shadow);
>>>>>>> 6a4eedef
}

.visuallyHidden {
  position: absolute;
  width: 1px;
  height: 1px;
  padding: 0;
  margin: -1px;
  overflow: hidden;
  clip: rect(0, 0, 0, 0);
  border: 0;
}

.inputField {
  margin-top: 10px;
  margin-bottom: 10px;
<<<<<<< HEAD
  background-color: var(--eventManagement-button-bg);
  border: 1px solid var(--input-shadow);
=======
  background-color: var(--bs-white);
>>>>>>> 6a4eedef
}

.inputField:focus {
  border: 0.1px solid var(--input-field-border) !important;
  background-color: var(--input-field-bg) !important;
  box-shadow: var(--drop-shadow);
  outline: none;
  transition: box-shadow 0.2s ease;
}

.inputFieldModal {
  margin-bottom: 10px;
  background-color: var(--bs-white);
  box-shadow: 0 1px 1px var(--input-shadow-color);
}

.inputField > button {
  padding-top: 10px;
  padding-bottom: 10px;
}

.searchButton {
  --bs-btn-active-color: var(--search-button-bg);
  --bs-btn-active-bg: var(--search-button-bg);
  --bs-btn-active-border-color: var(--search-button-bg);
  margin-bottom: 10px;
  background-color: var(--search-button-bg) !important;
  border-color: var(--search-button-bg) !important;
  color: var(--action-button-text);
  position: absolute;
  z-index: 10;
  bottom: 0;
  right: 0;
  display: flex;
  justify-content: center;
  align-items: center;
  transition:
    box-shadow 0.2s ease,
    transform 0.2s ease;
}

.searchButton:hover {
  background-color: var(--search-button-bg);
  border-color: var(--search-button-bg);
  box-shadow: var(--hover-shadow);
  color: var(--davys-grey) !important;
}

.searchButton:active {
  transform: scale(0.95);
  background-color: var(--search-button-bg) !important;
  border-color: transparent !important;
}

.addButton {
  margin-bottom: 10px;
  color: var(--davys-grey);
  background-color: var(--light-blue);
  border-color: var(--grey-bg-color);
}

.addButton:is(:hover, :active) {
  background-color: var(--dark-blue) !important;
  border-color: var(--search-button-border);
}

.removeButton {
  margin-bottom: 10px;
  background-color: var(--delete-button-bg);
  color: var(--remove-button-color);
  margin-right: 10px;
  --bs-btn-border-color: #dc3545;
}

.removeButton:is(:hover, :active, :focus) {
  background-color: var(--delete-button-color) !important;
  border-color: var(--delete-button-color);
  color: white;
}

.yesButton {
  background-color: var(--search-button-bg);
  border-color: var(--search-button-border);
}

.regularBtn {
  background-color: var(--search-button-bg);
  border-color: var(--search-button-border);
}

.regularBtn:is(:hover, :active) {
  background-color: #286fe0 !important;
  border-color: var(--search-button-border) !important;
}

.searchIcon {
  color: var(--davys-grey);
}

.infoButton {
  background-color: var(--search-button-bg) !important;
  border-color: var(--search-button-border);
  color: var(--davys-grey) !important;
  margin-right: 0.5rem;
  border-radius: 0.25rem;
}

.infoButton:hover {
  background-color: var(--light-blue-color);
  border-color: var(--search-button-border);
  color: var(--info-button-text) !important;
  box-shadow: var(--drop-shadow);
}

.TableImage {
  object-fit: cover;
  /* margin-top: px !important; */
  margin-right: 5px;
  width: var(--table-image-size) !important;
  height: var(--table-image-size) !important;
  border-radius: 100% !important;
}

.tableHead {
  color: var(--table-head-color);
  border-radius: var(--table-head-radius) !important;
  padding: 20px;
  margin-top: 20px;
}

.rowBackground {
<<<<<<< HEAD
  background-color: var(--eventManagement-button-bg);
  color: var(--dropdown-item-text);
=======
  background-color: var(--row-background) !important;
>>>>>>> 6a4eedef
  max-height: 120px;
  overflow-y: auto;
}

.scrollContainer {
  height: 100px;
  overflow-y: auto;
  margin-bottom: 1rem;
}

.memberBadge {
  display: flex;
  align-items: center;
  padding: 5px 10px;
  border-radius: 12px;
  box-shadow: 0 1px 3px var(--bs-gray-400);
  max-width: calc(100% - 2rem);
}

.loadingDiv {
  min-height: 300px;
  display: flex;
  justify-content: center;
  align-items: center;
}

.tagBadge {
  display: flex;
  align-items: center;
  padding: 5px 10px;
  border-radius: 12px;
  box-shadow: 0 1px 3px var(--bs-gray-400);
  max-width: calc(100% - 2rem);
}

.tableHeader {
  background-color: var(--table-head-bg);
  color: var(--table-header-color);
  font-size: var(--font-size-header);
}

.editButton {
  background-color: var(--light-blue);
  color: var(--davys-grey);
  border-color: var(--grey-bg-color);
  --bs-btn-active-bg: var(--dark-blue);
  --bs-btn-active-border-color: var(--grey-bg-color);
}

.editButton:is(:hover, :active) {
  background-color: var(--dark-blue);
  border-color: var(--search-button-border);
}

.errorContainer {
  min-height: 100vh;
}

.errorIcon {
  transform: scale(1.5);
  color: var(--bs-danger, var(--delete-button-color));
  margin-bottom: 1rem;
  /* Add error icon for non-color indication */
  &::before {
    content: '⚠️';
    margin-right: 0.5rem;
  }
}

.tag-template-name {
  position: absolute;
  left: 14.91px;
  top: 27.03px;
  width: 58.55px;
  height: 5.67px;
  text-align: center;
  font-family: 'Roboto', sans-serif;
  font-size: 16px;
  letter-spacing: 0;
  line-height: 1;
  color: var(--light-dark-green);
}

.subTagsLink i {
  visibility: hidden;
}

.subTagsLink:hover,
.subTagsLink:focus {
  color: var(--subtle-blue-grey-hover);
  font-weight: 600;
  text-decoration: underline;
}

.subTagsLink:hover i,
.subTagsLink:focus i {
  visibility: visible;
}

.manageTagScrollableDiv {
  scrollbar-width: thin;
  scrollbar-color: var(--bs-gray-400) var(--bs-white);
  max-height: calc(100vh - 18rem);
  overflow: auto;
  margin-top: 20px !important;
}

.tagsBreadCrumbs:hover {
  color: var(--blue-color);
  font-weight: 600;
  text-decoration: underline;
}

.orgUserTagsScrollableDiv {
  scrollbar-width: auto;
  scrollbar-color: var(--bs-gray-400) var(--bs-white);

  max-height: calc(100vh - 18rem);
  overflow: auto;
  position: sticky;
}

input[type='checkbox']:checked + label {
  background-color: var(--subtle-blue-grey) !important;
}

input[type='radio']:checked + label:hover {
  color: var(--table-header-color) !important;
}

.actionItemsContainer {
  height: 90vh;
}

.actionItemModal {
  max-width: 80vw;
  margin-top: 2vh;
  margin-left: 13vw;
}

.datediv {
  display: flex;
  flex-direction: row;
}

.datebox {
  width: 90%;
  border-radius: 7px;
  outline: none;
  box-shadow: none;
  padding-top: 2px;
  padding-bottom: 2px;
  padding-right: 5px;
  padding-left: 5px;
  margin-right: 5px;
  margin-left: 5px;
}

hr {
  border: none;
  height: 1px;
  background-color: var(--bs-gray-500);
  margin: 1rem;
}

.iconContainer {
  display: flex;
  justify-content: flex-end;
}

.icon {
  margin: 1px;
}

.message {
  margin-top: 25%;
  display: flex;
  justify-content: center;
  align-items: center;
  flex-direction: column;
}

.preview {
  display: flex;
  flex-direction: row;
  font-weight: 900;
  font-size: 16px;
  color: var(--davys-grey);
}

.rankings {
  aspect-ratio: 1;
  border-radius: 50%;
  width: 50px;
}

.toggleGroup {
  width: 50%;
  min-width: 20rem;
  margin: 0.5rem 0rem;
}

.toggleBtn {
  padding: 0rem;
  height: 2rem;
  display: flex;
  justify-content: center;
  align-items: center;
  background-color: var(--create-button-bg-color) !important;
  color: var(--eventManagement-button-text) !important;
  border: 1px solid var(--create-button-border) !important;
}

.switch input {
  /* box-shadow: 0 0 0.1rem 0.2rem var(--light-blue); */
  --bs-form-switch-bg: transparent;
}

.switch input:checked {
  background-color: var(--dark-blue);
  border-color: var(--dark-blue);
  box-shadow: 0 0 0.1rem 0.2rem var(--light-blue);
}

.pageNotFound {
  position: relative;
  bottom: 20px;
}

.pageNotFound h3 {
  font-family: 'Roboto', sans-serif;
  font-weight: normal;
  letter-spacing: 1px;
}

.pageNotFound .brand span {
  margin-top: 50px;
  font-size: 40px;
}

.pageNotFound .brand h3 {
  font-weight: 300;
  margin: 10px 0 0 0;
}

.pageNotFound h1.head {
  font-size: 250px;
  font-weight: 900;
  color: var(--light-blue);
  letter-spacing: 25px;
  margin: 10px 0 0 0;
}

.pageNotFound h1.head span {
  position: relative;
  display: inline-block;
}
.pageNotFound h1.head span:before,
.pageNotFound h1.head span:after {
  position: absolute;
  top: 50%;
  width: 50%;
  height: 1px;
  background: var(--white);
  content: '';
}
.pageNotFound h1.head span:before {
  left: -55%;
}

.pageNotFound h1.head span:after {
  right: -55%;
}

.pledgeContainer {
  margin: 0.6rem 0;
}

.container {
  min-height: 100vh;
}

.pledgeModal {
  max-width: 80vw;
  margin-top: 2vh;
  margin-left: 13vw;
}

.greenregbtnPledge {
  margin-top: 15px;
  border: 1px solid var(--bs-gray-300);
  border-color: var(--grey-bg-color);
  box-shadow: 0 2px 2px var(--grey-border-box-color);
  padding: 10px 10px;
  border-radius: 5px;
  background-color: var(--search-button-bg);
  width: 100%;
  font-size: 16px;
  color: var(--bs-white);
  outline: none;
  font-weight: 600;
  cursor: pointer;
  transition:
    transform 0.2s,
    box-shadow 0.2s;
}

.btnsContainerPledge {
  display: flex;
  gap: 0.8rem;
  margin: 2.2rem 0 0.8rem 0;
}

.btnsContainerPledge .inputPledge {
  flex: 1;
  min-width: 18rem;
  position: relative;
}

.btnsContainerPledge input {
  outline: 1px solid var(--bs-gray-400);
}

.btnsContainerPledge .inputPledge button {
  width: 52px;
}

.inputFieldPledge {
  background-color: var(--bs-white);
  box-shadow: 0 1px 1px var(--light-blue);
}

.dropdownPledge {
  background-color: var(--bs-white);
  border: 1px solid var(--bs-primary);
  position: relative;
  display: inline-block;
  color: var(--bs-primary);
}

.rowBackgroundPledge {
  background-color: var(--bs-white);
  max-height: 120px;
}

.TableImagePledge {
  object-fit: cover;
  width: calc(var(--table-image-size) / 2) !important;
  height: calc(var(--table-image-size) / 2) !important;
  border-radius: 100% !important;
}

.imageContainerPledge {
  display: flex;
  align-items: center;
  justify-content: center;
}

.pledgerContainer {
  display: flex;
  align-items: center;
  justify-content: center;
  margin: 0.1rem 0.25rem;
  gap: 0.25rem;
  padding: 0.25rem 0.45rem;
  border-radius: 0.35rem;
  background-color: var(--bs-primary-rgb, 49, 187, 107, 0.2);
  height: 2.2rem;
  margin-top: 0.75rem;
}

.noOutlinePledge input {
  outline: none;
}

.overviewContainer {
  display: flex;
  gap: 7rem;
  width: 100%;
  justify-content: space-between;
  margin: 1.5rem 0 0 0;
  padding: 1.25rem 2rem;
  background-color: var(--off-white-color);

  box-shadow: var(--black-shadow-color) 0px 1px 4px;
  border-radius: 0.5rem;
}

.titleContainer {
  display: flex;
  flex-direction: column;
  gap: 0.6rem;
}

.titleContainer h3 {
  font-size: 1.75rem;
  font-weight: 750;
  color: var(--davys-grey);
  margin-top: 0.2rem;
}

.titleContainer span {
  font-size: 0.9rem;
  margin-left: 0.5rem;
  font-weight: lighter;
  color: var(--grey-bg-color-dark);
}

.raisedAmount {
  display: flex;
  justify-content: center;
  align-items: center;
  font-size: 1.25rem;
  font-weight: 750;
  color: var(--davys-grey);
}

.progressContainer {
  display: flex;
  flex-direction: column;
  gap: 0.5rem;
  flex-grow: 1;
}

.progress {
  margin-top: 0.2rem;
  display: flex;
  flex-direction: column;
  gap: 0.3rem;
}

/* .progressBar .bg-info {
  background-color: #286fe0 !important;
} */

.endpoints {
  display: flex;
  position: relative;
  font-size: 0.85rem;
}

.start {
  position: absolute;
  top: 0px;
}

.end {
  position: absolute;
  top: 0px;
  right: 0px;
}

.moreContainer {
  display: flex;
  align-items: center;
}

.moreContainer:hover {
  text-decoration: underline;
  cursor: pointer;
}

.popup {
  z-index: 50;
  border-radius: 0.5rem;
  font-family: sans-serif;
  font-weight: 500;
  font-size: 0.875rem;
  margin-top: 0.5rem;
  padding: 0.75rem;
  border: 1px solid #e2e8f0;
  background-color: var(--bs-white);
  color: var(--black);
  box-shadow: 0 0.5rem 1rem rgb(0 0 0 / 0.15);
  display: flex;
  flex-direction: column;
  gap: 0.5rem;
}

.popupExtra {
  max-height: 15rem;
  overflow-y: auto;
}

.toggleGroupPledge {
  width: 50%;
  min-width: 27.75rem;
  margin: 0.5rem 0rem;
}

.toggleBtnPledge {
  padding: 0rem;
  height: 30px;
  display: flex;
  justify-content: center;
  align-items: center;
  border-color: var(--grey-border-box-color);
}

.toggleBtnPledge:is(:focus, :active, :checked) + label {
  color: black !important;
  border-color: black !important;
}

.toggleBtnPledge:not(:checked) + label {
  color: var(--subtle-blue-grey-hover) !important;
}

.toggleBtnPledge:is(:hover) + label {
  color: var(--light-blue) !important;
}

.card {
  width: fit-content;
}
.cardContainer {
  width: 300px;
}

.ratingFilled {
  color: var(--rating-star-filled); /* Color for filled stars */
}

.ratingHover {
  color: var(--rating-star-hover); /* Color for star on hover */
}
.cardHeader {
  padding: 1.25rem 1rem 1rem 1rem;
  border-bottom: 1px solid var(--bs-gray-200);
  display: flex;
  justify-content: space-between;
  align-items: center;
}

.cardHeader .cardTitle {
  font-size: 1.5rem;
}

.formLabel {
  font-weight: normal;
  padding-bottom: 0;
  font-size: 1rem;
  color: var(--black-color);
}

.cardBody {
  min-height: 180px;
}

.cardBody .textBox {
  margin: 0 0 3rem 0;
  color: var(--bs-secondary);
}

.socialInput {
  height: 2.5rem;
}

.eventContainer {
  display: flex;
  align-items: start;
}

.eventDetailsBox {
  position: relative;
  box-sizing: border-box;
  background: var(--white-color);
  width: 66%;
  padding: 0.3rem;
  border: 1px solid var(--create-button-border);
  border-radius: 8px;
  margin-bottom: 0;
  margin-top: 20px;
}
.ctacards {
  padding: 20px;
  width: 100%;
  display: flex;
  background-color: var(--white-color);
  margin: 0 4px;
  justify-content: space-between;
  align-items: center;
  border: 1px solid var(--create-button-border);
  border-radius: 8px;
}
.ctacards span {
  color: var(--dimp-white);
  font-size: small;
}

.justifyspOrganizationEvents {
  /* display: flex; */
  justify-content: space-between;
  margin-top: 20px;
}

.titlemodalOrganizationEvents {
  color: var(--grey-bg-color-dark);
  font-weight: 600;
  font-size: 20px;
  margin-bottom: 20px;
  padding-bottom: 5px;
  border-bottom: 3px solid var(--table-bg-color);
  width: 65%;
}

.closeButtonOrganizationEvents {
  color: var(--delete-button-color);
  margin-right: 5px;
  background-color: var(--delete-button-bg);
  border: var(--white-color);
}

.closeButtonOrganizationEvents:hover {
  color: var(--delete-button-bg) !important;
  background-color: var(--delete-button-color) !important;
  border: var(--white-color);
}

.datedivOrganizationEvents {
  display: flex;
  flex-direction: row;
  margin-bottom: 15px;
}

.dateboxOrganizationEvents {
  width: 90%;
  border-radius: 7px;
  border-color: var(--grey-border-box-color);
  outline: none;
  box-shadow: none;
  padding: 2px 5px;
  margin-right: 5px;
  margin-left: 5px;
}

.dispflexOrganizationEvents {
  display: flex;
  align-items: center;
  justify-content: space-between;
}

.dispflexOrganizationEvents > input {
  border: none;
  box-shadow: none;
  margin-top: 5px;
}

.checkboxdiv {
  display: flex;
  margin-bottom: 5px;
}

.checkboxdiv > div {
  width: 50%;
}

.createButtonOrganizationEvents {
  background-color: var(--search-button-bg) !important;
  color: var(--black-color) !important;
  margin: 15px 0 0;
  padding: 10px 10px;
  border-radius: 5px;
  font-size: 16px;
  outline: none;
  font-weight: 600;
  cursor: pointer;
  transition:
    transform 0.2s,
    box-shadow 0.2s;
  width: 100%;
  border: 1px solid var(--search-button-border);
}

.createButtonOrganizationEvents:hover {
  background-color: var(--bs-primary) !important;
  color: var(--white-color) !important;
  border: 1px solid var(--search-button-border) !important;
}

.time {
  display: flex;
  justify-content: space-between;
  padding: 15px;
  padding-bottom: 0px;
  width: 33%;
  border: 1px solid var(--input-shadow);
  box-sizing: border-box;
  background: var(--white-color);
  border-radius: 8px;
  margin-bottom: 0;
  margin-top: 20px;
  margin-left: 10px;
}

.startTime,
.endTime {
  display: flex;
  font-size: 20px;
}

.to {
  padding-right: 10px;
}

.startDate,
.endDate {
  color: var(--gray-white);
  font-size: 14px;
}

.titlename {
  font-weight: 600;
  font-size: 25px;
  padding: 15px;
  padding-bottom: 0px;
  width: 50%;
  overflow: hidden;
  text-overflow: ellipsis;
  white-space: nowrap;
}

.description {
  color: var(--gray-white);
  font-weight: 300;
  font-size: 14px;
  word-wrap: break-word;
  padding: 15px;
  padding-bottom: 0px;
}

.toporgloc {
  font-size: 16px;
  padding: 0.5rem;
}

.toporgloc span {
  color: var(--gray-white);
}

.eventAgendaItemContainer h2 {
  margin: 0.6rem 0;
}

@media (max-width: 768px) {
  .btnsContainer {
    margin-bottom: 0;
    display: flex;
    flex-direction: column;
  }

  .createAgendaItemButton {
    position: absolute;
    top: 1rem;
    right: 2rem;
  }
}

.customcell {
  background-color: var(--sidebar-option-bg) !important;
  color: var(--table-header-color) !important;
  font-size: medium !important;
  font-weight: 500 !important;
  padding-top: 15px !important;
  padding-bottom: 15px !important;
}

.eventsAttended,
.membername {
  color: var(--blue-color);
}
.actionBtn {
  background-color: var(--white-color) !important;
}
.actionBtn:hover,
.actionBtn:focus,
.actionBtn:active {
  color: var(--light-more-green) !important;
}

.table-body > .table-row {
  background-color: var(--white-color) !important;
}

.table-body > .table-row:nth-child(2n) {
  background: var(--light-blue) !important;
}

.organizationFundCampaignContainer {
  margin: 0.5rem 0;
}

.rowBackgroundOrganizationFundCampaign {
  background-color: var(--bs-white);
  max-height: 120px;
}

.campaignModal {
  max-width: 80vw;
  margin-top: 2vh;
  margin-left: 13vw;
}

.greenregbtnOrganizationFundCampaign {
  margin: 1rem 0 0;
  margin-top: 15px;
  /* border: 1px solid var(--search-button-bg); */
  border-color: var(--grey-bg-color);
  box-shadow: 0 2px 2px var(--grey-border-box-color);
  padding: 10px 10px;
  border-radius: 5px;
  background-color: var(--search-button-bg);
  width: 100%;
  font-size: 16px;
  color: var(--bs-white);
  outline: none;
  font-weight: 600;
  cursor: pointer;
  transition:
    transform 0.2s,
    box-shadow 0.2s;
  flex: 1;
}

.greenregbtnOrganizationFundCampaign:hover {
  background-color: #286fe0;
  border-color: var(--grey-bg-color);
}

.goalButtonOrganizationFundCampaign {
  border: 1px solid var(--grey-border-box-color) !important;
  color: var(--grey-bg-color-dark) !important;
  width: 75%;
  padding: 10px;
  border-radius: 8px;
  display: block;
  margin: auto;
  box-shadow: 5px 5px 4px 0px rgba(49, 187, 107, 0.12);
}

.redregbtn {
  margin: 1rem 0 0;
  margin-top: 15px;
  border: 1px solid var(--grey-border-box-color);
  box-shadow: 0 2px 2px var(--grey-border-box-color);
  padding: 10px 10px;
  border-radius: 5px;
  width: 100%;
  font-size: 16px;
  color: var(--bs-white);
  outline: none;
  font-weight: 600;
  cursor: pointer;
  transition:
    transform 0.2s,
    box-shadow 0.2s;
  width: 100%;
  flex: 1;
}

.campaignNameInfo {
  font-size: medium;
  cursor: pointer;
}
.campaignNameInfo:hover {
  color: var(--blue-color);
  transform: translateY(-2px);
}

.inputFieldOrganizationFundCampaign {
  background-color: var(--bs-white);
  box-shadow: 0 1px 1px var(--search-button-bg);
}

.dropdownOrganizationFundCampaign {
  background-color: var(--bs-white);
  border: 1px solid var(--grey-border-box-color);
  position: relative;
  display: inline-block;
  color: var(--grey-bg-color-dark);
}

.btnsContainerOrganizationFundCampaign {
  display: flex;
  margin: 2rem 0 2rem 0;
  gap: 0.8rem;
}

.btnsContainerOrganizationFundCampaign .btnsBlockOrganizationFundCampaign {
  display: flex;
  gap: 0.8rem;
}

.btnsContainerOrganizationFundCampaign
  .btnsBlockOrganizationFundCampaign
  div
  button {
  display: flex;
  margin-left: 1rem;
  justify-content: center;
  align-items: center;
}

.btnsContainerOrganizationFundCampaign .inputOrganizationFundCampaign {
  flex: 1;
  position: relative;
}

.btnsContainerOrganizationFundCampaign input {
  outline: 1px solid var(--bs-gray-400);
}

.btnsContainerOrganizationFundCampaign .inputOrganizationFundCampaign button {
  width: 52px;
}

@media (max-width: 1020px) {
  .btnsContainerOrganizationFundCampaign {
    flex-direction: column;
    margin: 1.5rem 0;
  }

  .btnsContainerOrganizationFundCampaign .btnsBlockOrganizationFundCampaign {
    margin: 1.5rem 0 0 0;
    justify-content: space-between;
  }

  .btnsContainerOrganizationFundCampaign
    .btnsBlockOrganizationFundCampaign
    div
    button {
    margin: 0;
  }

  .createFundBtn {
    margin-top: 0;
  }
}

@media screen and (max-width: 575.5px) {
  .mainpageright {
    width: 98%;
  }
}

/* For mobile devices  */

@media (max-width: 520px) {
  .btnsContainerOrganizationFundCampaign {
    margin-bottom: 0;
  }

  .btnsContainerOrganizationFundCampaign .btnsBlockOrganizationFundCampaign {
    display: block;
    margin-top: 1rem;
    margin-right: 0;
  }

  .btnsContainerOrganizationFundCampaign
    .btnsBlockOrganizationFundCampaign
    div
    button {
    margin-bottom: 1rem;
    margin-right: 0;
    width: 100%;
  }
}

@media (max-width: 1024px) {
  .pageNotFound h1.head {
    font-size: 200px;
    letter-spacing: 25px;
  }
}

@media (max-width: 768px) {
  .pageNotFound h1.head {
    font-size: 150px;
    letter-spacing: 25px;
  }
}

@media (max-width: 640px) {
  .pageNotFound h1.head {
    font-size: 150px;
    letter-spacing: 0;
  }
}

@media (max-width: 480px) {
  .pageNotFound .brand h3 {
    font-size: 20px;
  }
  .pageNotFound h1.head {
    font-size: 130px;
    letter-spacing: 0;
  }
  .pageNotFound h1.head span:before,
  .pageNotFound h1.head span:after {
    width: 40%;
  }
  .pageNotFound h1.head span:before {
    left: -45%;
  }
  .pageNotFound h1.head span:after {
    right: -45%;
  }
  .pageNotFound p {
    font-size: 18px;
  }
}

@media (max-width: 320px) {
  .pageNotFound .brand h3 {
    font-size: 16px;
  }
  .pageNotFound h1.head {
    font-size: 100px;
    letter-spacing: 0;
  }
  .pageNotFound h1.head span:before,
  .pageNotFound h1.head span:after {
    width: 25%;
  }
  .pageNotFound h1.head span:before {
    left: -30%;
  }
  .pageNotFound h1.head span:after {
    right: -30%;
  }
}
@media (max-width: 520px) {
  .btnsContainer {
    margin-bottom: 0;
  }

  .btn {
    flex-direction: column;
    justify-content: center;
  }

  .btnsContainer .btnsBlock {
    display: block;
    margin-top: 1rem;
    margin-right: 0;
  }

  .btnsContainer .btnsBlock div {
    flex: 1;
  }

  .btnsContainer .btnsBlock div[title='Sort organizations'] {
    margin-right: 0.5rem;
  }

  .btnsContainer .btnsBlock button {
    margin-bottom: 1rem;
    margin-right: 0;
    width: 100%;
  }
}

@media (max-width: 1120px) {
  .contract {
    padding-left: calc(250px + 2rem + 1.5rem);
  }

  .listBox .itemCard {
    width: 100%;
  }
}

@media (max-width: 1020px) {
  .btnsContainer {
    flex-direction: column;
    margin: 1.5rem 0;
  }

  .btn {
    flex-direction: column;
    justify-content: center;
  }

  .btnsContainer > div {
    width: 100% !important;
    max-width: 100% !important;
    box-sizing: border-box;
  }

  .btnsContainer .btnsBlock {
    display: block;
    margin: 1.5rem 0 0 0;
    justify-content: space-between;
  }

  .btnsContainer .btnsBlock button {
    margin-bottom: 1rem;
    margin-right: 0;
    width: 100%;
  }

  .btnsContainer .btnsBlock div button {
    margin-right: 1.5rem;
  }
}

@-webkit-keyframes load8 {
  0% {
    -webkit-transform: rotate(0deg);
    transform: rotate(0deg);
  }
  100% {
    -webkit-transform: rotate(360deg);
    transform: rotate(360deg);
  }
}

@keyframes load8 {
  0% {
    -webkit-transform: rotate(0deg);
    transform: rotate(0deg);
  }
  100% {
    -webkit-transform: rotate(360deg);
    transform: rotate(360deg);
  }
}
.btnsContainer .input {
  flex: 1;
  position: relative;
  max-width: 60%;
  justify-content: space-between;
}

.btnsContainer input {
  outline: 1px solid var(--bs-gray-400);
}

.list_box {
  height: auto;
  overflow-y: auto;
  width: 100%;
}

.fundName {
  font-weight: 600;
  cursor: pointer;
}

.modalHeader {
  border: none;
  padding-bottom: 0;
  background-color: var(--white-color) !important;
  padding: 1rem 1rem;
  color: #000000;
}

.modalHeader div {
  color: #000000 !important;
}

.label {
  color: var(--bs-emphasis-color);
}

.fundModal {
  max-width: 80vw;
  margin-top: 2vh;
  margin-left: 13vw;
}

.btnsContainer .btnsBlock button {
  margin-left: 1rem;
  display: flex;
  justify-content: center;
  align-items: center;
}

@media (max-width: 1020px) {
  .btnsContainer .btnsBlock button {
    margin-left: 0;
  }
}

.errorMessage {
  margin-top: 25%;
  display: flex;
  justify-content: center;
  align-items: center;
  flex-direction: column;
}

.tableHeaders {
  background-color: var(--bs-primary-text-emphasis);
  color: var(--bs-white);
  font-size: 1rem;
}

.rowBackgrounds {
  background-color: var(--bs-white);
  max-height: 120px;
  overflow-y: auto; /* Handle content overflow */
}

.noBorderRow td {
  border: none !important;
}

.subTagsLink {
  color: var(--blue-color);
  font-weight: 500;
  cursor: pointer;
  /* Prevent layout shift */
  &::after {
    display: block;
    content: attr(data-text);
    font-weight: 600;
    height: 0;
    overflow: hidden;
    visibility: hidden;
  }
}

.tagsBreadCrumbs {
  color: var(--bs-gray);
  cursor: pointer;
  /* Prevent layout shift */
  &::after {
    display: block;
    content: attr(data-text);
    font-weight: 600;
    height: 0;
    overflow: hidden;
    visibility: hidden;
  }
}

.tagsBreadCrumbs:hover,
.tagsBreadCrumbs:focus {
  color: var(--blue-color);
  font-weight: 600;
  text-decoration: underline;
}

.subTagsScrollableDiv {
  scrollbar-width: auto;
  scrollbar-color: var(--bs-gray-400) var(--bs-white);
  max-height: calc(100vh - 18rem);
  overflow: auto;
}

#individualRadio,
#requestsRadio,
#groupsRadio,
.toggleBtn:hover {
  color: var(--brand-primary) !important;
}

.toggleBtn:hover {
  color: var(--dropdown-font-color) !important;
  border: 1px solid var(--create-button-border) !important;
}

input[type='radio']:checked + label {
  color: var(--table-header-color) !important;
  background-color: var(--table-bg-color) !important;
}

input[type='radio']:checked + label:hover {
  color: var(--table-header-color) !important;
}

.dropdownToggle {
  margin-bottom: 0;
  display: flex;
}

.dropdownModalToggle {
  width: 50%;
}

.greenregbtn {
  margin-top: 1rem;
  border: 1px solid var(--bs-gray-300);
  box-shadow: 0 2px 2px var(--bs-gray-300);
  padding: 10px 10px;
  border-radius: 5px;
  background-color: var(--bs-primary);
  width: 100%;
  font-size: 16px;
  color: var(--bs-white);
  outline: none;
  font-weight: 600;
  cursor: pointer;
  transition:
    transform 0.2s,
    box-shadow 0.2s;
  width: 100%;
}

.manageBtn {
  margin: 1rem 0 0;
  margin-top: 15px;
  border: 1px solid var(--grey-border-box-color);
  box-shadow: 0 2px 2px var(--grey-border-box-color);
  padding: 10px 10px;
  border-radius: 5px;
  font-size: 16px;
  color: var(--bs-white);
  outline: none;
  font-weight: 600;
  cursor: pointer;
  width: 45%;
  transition:
    transform 0.2s,
    box-shadow 0.2s;
}

.removeFilterIcon {
  cursor: pointer;
}

.searchForm {
  display: inline;
}

.view {
  margin-left: 2%;
  font-weight: 600;
  font-size: 16px;
  color: var(--bs-gray-600);
}

/* header (search, filter, dropdown) */
.btncon .btnsContainer {
  display: flex;
  margin: 0.5rem 0 1.5rem 0;
}

.btncon .btnsContainer .input {
  flex: 1;
  min-width: 18rem;
  position: relative;
}

.btncon .btnsContainer input {
  outline: 1px solid var(--bs-gray-400);
}

.btncon .btnsContainer .input button {
  width: 52px;
}

.noOutline input {
  outline: none;
}

.noOutline input:disabled {
  -webkit-text-fill-color: var(--black-color) !important;
}

.noOutline textarea:disabled {
  color: var(--black-color) !important;
  opacity: 1;
}

.inputFields {
  background-color: var(--eventManagement-button-bg);
  border: 1px solid var(--create-button-border);
  color: var(--eventManagement-button-bg);
  box-shadow: 0 1px 1px var(--brand-primary);
  width: 375px;
  padding-right: 40px; /* Make room for the button */
  border-radius: 8px; /* Match the image's rounded corners */
}

.inputFields:focus {
  background-color: var(--eventManagement-button-bg) !important;
  border: 1px solid var(--create-button-border) !important;
  box-shadow: var(--dorpdownItem-hover-shadow);
}

.dropdowns {
  background-color: var(--bs-white);
  border: 1px solid var(--dropdown-border-color);
  position: relative;
  display: inline-block;
  color: black;
}

.chipIcon {
  height: 0.9rem !important;
}

.chip {
  height: 1.5rem !important;
}

.active {
  background-color: var(--status-active-bg);
  color: var(--light-blue) !important;
  border-color: var(--light-blue) !important;
}

.pending {
  background-color: var(--status-pending-bg);
  color: var(--light-blue) !important;
  border-color: var(--light-blue) !important;
}

.checkboxButton input:checked {
  background-color: var(--checkbox-bg);
  border-color: var(--checkbox-border);
}

.checkboxButton input:hover {
  box-shadow: var(--drop-shadow);
}

.checkboxButton input:focus {
  border-color: var(--checkbox-focus-border);
  outline: none;
  box-shadow: none;
}

/* Modals */
.itemModal {
  max-width: 80vw;
  margin-top: 2vh;
  margin-left: 13vw;
}

.titlemodal {
  color: var(--grey-bg-color-dark);
  font-weight: 600;
  font-size: 32px;
  width: 65%;
  margin-bottom: 0px;
}

.modalCloseBtn {
  width: 40px;
  height: 40px;
  padding: 1rem;
  display: flex;
  justify-content: center;
  align-items: center;
}

.imageContainer {
  display: flex;
  align-items: center;
  justify-content: center;
  margin-right: 0.5rem;
}

.TableImages {
  object-fit: cover;
  width: var(--image-width, 100%);
  height: var(--image-height, auto);
  border-radius: 0;
  margin-right: var(--image-spacing, 8px);
}

.avatarContainer {
  width: 28px;
  height: 26px;
}

/* Modal Table (Groups & Assignments) */
.modalTable {
  max-height: 220px;
  overflow-y: auto;
}

/* * Refortoring css for OrgList */

.btnsContainerOrgList {
  display: flex;
  width: 100%;
  justify-content: space-between;
  margin: 2.5rem 0 2.5rem 0;
}

.btnsContainerOrgList .btnsBlockOrgList {
  display: flex;
}

.orgCreationBtn {
  width: 100%;
  border: None;
}

.enableEverythingBtn {
  width: 100%;
  border: None;
}

.pluginStoreBtn {
  width: 100%;
  background-color: var(--bs-white);
  color: var(--davys-grey);
  border: 0.5px solid var(--davys-grey);
}
.searchButtonOrgList {
  background-color: var(--light-blue);
  position: absolute;
  z-index: 10;
  bottom: 0;
  inset-inline-end: 0px;
  height: 100%;
  display: flex;
  justify-content: center;
  align-items: center;
}

.pluginStoreBtn:hover,
.pluginStoreBtn:focus {
  background-color: var(--dropdown-hover-color) !important;
  color: var(--davys-grey) !important;
  border-color: var(--davys-grey) !important;
}

.flexContainer {
  display: flex;
  justify-content: center;
  align-items: center;
  width: 100%;
}

.orText {
  display: block;
  position: absolute;
  top: -0.2rem;
  left: calc(50% - 2.6rem);
  margin: 0 auto;
  padding: 0.5rem 2rem;
  z-index: 100;
  background: var(--bs-white);
  color: var(--bs-secondary);
}

.sampleOrgSection {
  display: grid;
  grid-template-columns: repeat(1, 1fr);
  row-gap: 1em;
  width: 100%;
}

.sampleOrgCreationBtn {
  width: 100%;
  background-color: transparent;
  color: var(--grey-bg-color-dark);
  border-color: var(--grey-bg-color-dark);
  display: flex;
  justify-content: center;
  align-items: center;
}

.sampleHover:hover {
  border-color: var(--gray-white);
  color: var(--gray-white);
}

.sampleModalTitle {
  background-color: var(--bs-primary);
}

.btnsContainerOrgList .btnsBlockOrgList button {
  margin-left: 1rem;
  display: flex;
  justify-content: center;
  align-items: center;
}

.btnsContainerOrgList .inputOrgList {
  flex: 1;
  position: relative;
}

/* .btnsContainerOrgList input {
  outline: 1px solid var(--bs-gray-400);
} */

.btnsContainerOrgList .inputOrgList button {
  width: 52px;
}

.listBoxOrgList {
  display: flex;
  flex-wrap: wrap;
  overflow: unset !important;
}

.listBoxOrgList .itemCardOrgList {
  width: 50%;
}

.createorgdropdown {
  background-color: var(--createorgdropdown-button-bg);
  border-color: var(--createorgdropdown-button-border);
  height: 3rem;
  margin-top: 0.7rem;
  color: var(--dropdown-button-fill);
}
.createorgdropdown:active,
.createorgdropdown:hover {
  background-color: var(--createorgdropdown-button-bg) !important;
  border-color: var(--createorgdropdown-button-border) !important;
  color: var(--dropdown-button-fill) !important;
  box-shadow: var(--hover-shadow);
}
.notFound {
  flex: 1;
  display: flex;
  justify-content: center;
  align-items: center;
  flex-direction: column;
}

.mainpage {
  display: flex;
  flex-direction: row;
}

.editIcon {
  position: absolute;
  top: 10px;
  left: 20px;
  cursor: pointer;
}

.selectWrapper {
  position: relative;
}

.selectWithChevron {
  appearance: none;
  padding-right: 30px;
}

.selectWrapper::after {
  content: '\25BC';
  position: absolute;
  top: 50%;
  right: 10px;
  transform: translateY(-50%);
  pointer-events: none;
}

.sidebarstickyMemberDetail {
  padding: 0 2rem;
  text-overflow: ellipsis;
  /* overflow-x: hidden; */
}

.sidebarstickyMemberDetail > p {
  margin-top: -10px;
}

.navitem {
  padding-left: 27%;
  padding-top: 12px;
  padding-bottom: 12px;
  cursor: pointer;
}

.searchtitleMemberDetail {
  color: var(--grey-bg-color-dark);
  font-weight: 600;
  font-size: 18px;
  margin-top: 60px;
  margin-bottom: 20px;
  padding-bottom: 5px;
  border-bottom: 3px solid var(--grey-bg-color);
  width: 60%;
}

.contact {
  width: 100%;
}

.sidebarstickyMemberDetail > input {
  text-decoration: none;
  margin-bottom: 50px;
  border-color: var(--grey-border-box-color);
  width: 80%;
  border-radius: 7px;
  padding-top: 5px;
  padding-bottom: 5px;
  padding-right: 10px;
  padding-left: 10px;
  box-shadow: none;
}

.logintitleMemberDetail {
  color: var(--grey-bg-color-dark);
  font-weight: 600;
  font-size: 20px;
  margin-bottom: 30px;
  padding-bottom: 5px;
  border-bottom: 3px solid var(--grey-bg-color);
  width: 30%;
}

.logintitleadmin {
  color: var(--grey-bg-color-dark);
  font-weight: 600;
  font-size: 20px;
  margin-top: 50px;
  margin-bottom: 40px;
  padding-bottom: 5px;
  border-bottom: 3px solid var(--grey-bg-color);
  width: 60%;
}

.cardBodyMemberDetail {
  height: 35vh;
  overflow-y: scroll;
}

.justifyspMemberDetail {
  display: flex;
  flex-direction: row;
  justify-content: space-between;
  align-items: flex-start;
  /* gap : 2px; */
}

.flexclm {
  display: flex;
  flex-direction: column;
}

.btngroup {
  display: flex;
  gap: 2rem;
  margin-bottom: 2rem;
}

@media screen and (max-width: 1200px) {
  .justifyspMemberDetail {
    padding-left: 55px;
    display: flex;
    justify-content: space-evenly;
  }

  .mainpageright {
    width: 100%;
  }

  .invitebtn {
    position: relative;
    right: 15px;
  }
}

.invitebtn {
  border: 1px solid var(--grey-border-box-color);
  box-shadow: 0 2px 2px var(--grey-border-box-color);
  border-radius: 5px;
  font-size: 16px;
  height: 60%;
  color: var(--bs-white);
  outline: none;
  font-weight: 600;
  cursor: pointer;
  transition:
    transform 0.2s,
    box-shadow 0.2s;
  background-color: var(--grey-bg-color);
  margin-right: 13px;
}

.flexdir {
  display: flex;
  flex-direction: row;
  justify-content: space-between;
  border: none;
}

.form_wrapper {
  margin-top: 27px;
  top: 50%;
  left: 50%;
  transform: translate(-50%, -50%);
  position: absolute;
  display: flex;
  flex-direction: column;
  width: 30%;
  padding: 40px 30px;
  background: var(--white-color);
  border-color: var(--grey-border-box-color);
  border-width: 5px;
  border-radius: 10px;
  max-height: 86vh;
  overflow: auto;
}

.form_wrapper form {
  display: flex;
  align-items: left;
  justify-content: left;
  flex-direction: column;
}

.titlemodalMemberDetail {
  color: var(--grey-bg-color-dark);
  font-weight: 600;
  font-size: 20px;
  margin-bottom: 20px;
  padding-bottom: 5px;
  border-bottom: 3px solid var(--grey-bg-color);
  width: 65%;
}

.checkboxdiv > label {
  margin-right: 50px;
}

.checkboxdiv > label > input {
  margin-left: 10px;
}

.orgphoto {
  margin-top: 5px;
}

.orgphoto > input {
  margin-top: 10px;
  cursor: pointer;
  margin-bottom: 5px;
}

.cancel > i {
  margin-top: 5px;
  transform: scale(1.2);
  cursor: pointer;
  color: var(--grey-bg-color-dark);
}

.greenregbtnMemberDetail {
  margin: 1rem 0 0;
  margin-top: 10px;
  border: 1px solid var(--grey-border-box-color);
  box-shadow: 0 2px 2px var(--grey-border-box-color);
  padding: 10px 10px;
  border-radius: 5px;
  background-color: var(--grey-bg-color);
  font-size: 16px;
  color: var(--bs-white);
  outline: none;
  font-weight: 600;
  cursor: pointer;
  transition:
    transform 0.2s,
    box-shadow 0.2s;
}

.whiteregbtn {
  margin: 1rem 0 0;
  margin-right: 2px;
  margin-top: 10px;
  border: 1px solid var(--grey-bg-color);
  padding: 10px 10px;
  border-radius: 5px;
  background-color: var(--bs-white);
  font-size: 16px;
  color: var(--grey-bg-color-dark);
  outline: none;
  font-weight: 600;
  cursor: pointer;
  transition:
    transform 0.2s,
    box-shadow 0.2s;
}

@-webkit-keyframes load8 {
  0% {
    -webkit-transform: rotate(0deg);
    transform: rotate(0deg);
  }

  100% {
    -webkit-transform: rotate(360deg);
    transform: rotate(360deg);
  }
}

@keyframes load8 {
  0% {
    -webkit-transform: rotate(0deg);
    transform: rotate(0deg);
  }

  100% {
    -webkit-transform: rotate(360deg);
    transform: rotate(360deg);
  }
}

.list_boxMemberDetail {
  height: 70vh;
  overflow-y: auto;
  width: auto;
  padding-right: 50px;
}

.dispflex {
  display: flex;
}

.dispflex > input {
  width: 20%;
  border: none;
  box-shadow: none;
  margin-top: 5px;
}

.checkboxdivMemberDetail {
  display: flex;
}

.checkboxdivMemberDetail > div {
  width: 50%;
}

@media only screen and (max-width: 600px) {
  .sidebar {
    position: relative;
    bottom: 18px;
  }

  .invitebtn {
    width: 135px;
    position: relative;
    right: 10px;
  }

  .form_wrapper {
    width: 90%;
  }

  .searchtitleMemberDetail {
    margin-top: 30px;
  }
}

/* User page */

.memberfontcreatedbtn {
  border-radius: 7px;
  border-color: var(--grey-border-box-color);
  background-color: var(--grey-bg-color);
  color: var(--bs-white);
  box-shadow: none;
  height: 2.5rem;
  width: max-content;
  display: flex;
  justify-content: center;
  align-items: center;
}

.userImage {
  width: 180px;
  height: 180px;
  object-fit: cover;
  border-radius: 8px;
}

@media only screen and (max-width: 1200px) {
  .userImage {
    width: 100px;
    height: 100px;
  }
}

.activeBtn {
  width: 100%;
  display: flex;
  color: var(--white-color);
  border: 1px solid var(--black-color);
  background-color: var(--grey-bg-color);
  transition: 0.5s;
}

.activeBtn:hover {
  color: var(--white-color);
  background: var(--dark-emerald-green);
  transition: 0.5s;
}

.inactiveBtn {
  width: 100%;
  display: flex;
  color: var(--grey-bg-color-dark);
  border: 1px solid var(--off-light-green);
  background-color: var(--white-color);
  transition: 0.5s;
}

.inactiveBtn:hover {
  color: var(--white-color);
  background: var(--grey-bg-color);
  transition: 0.5s;
}

.sidebarstickyMemberDetail > button {
  display: flex;
  align-items: center;
  text-align: start;
  padding: 0 1.5rem;
  height: 3.25rem;
  margin: 0 0 1.5rem 0;
  font-weight: bold;
  border-radius: 50px;
}

.bgFill {
  height: 2rem;
  width: 2rem;
  border-radius: 50%;
  margin-right: 1rem;
  display: flex;
  justify-content: center;
  align-items: center;
}

.activeBtn .bgFill {
  background-color: var(--white-color);
}

.activeBtn i {
  color: var(--grey-bg-color-dark);
}

.inactiveBtn .bgFill {
  background-color: var(--grey-bg-color);
}

.inactiveBtn:hover .bgFill {
  background-color: var(--white-color);
}

.inactiveBtn i {
  color: var(--white-color);
}

.inactiveBtn:hover i {
  color: var(--grey-bg-color-dark);
}

.people_card_header {
  background-color: var(--people-card-header-bg);
  display: flex;
  border: 1px solid var(--people-card-header-border);
  padding: 1rem 1.5rem;
  margin-top: 1.5rem;
  border-top-left-radius: 16px;
  border-top-right-radius: 16px;
}

.titlenameMemberDetail {
  font-weight: 600;
  font-size: 25px;
  padding: 15px;
  padding-bottom: 0px;
  width: 50%;
}

.toporglocMemberDetail {
  font-size: 16px;
  padding: 15px;
  padding-bottom: 0px;
}

.toporglocMemberDetail span {
  color: var(--grey-bg-color-dark);
}

.inputColor {
  background: var(--input-area-color);
}

.cardHeaderMemberDetail {
  display: flex;
  justify-content: space-between;
  align-items: center;
}

.width60 {
  width: 60%;
}

.maxWidth40 {
  max-width: 40%;
}
.maxWidth50 {
  max-width: 50%;
}

.allRound {
  border-radius: 16px;
}

.WidthFit {
  width: fit-content;
}

.dateboxMemberDetail {
  border-radius: 7px;
  border-color: var(--grey-border-box-color);
  outline: none;
  box-shadow: none;
  padding-top: 2px;
  padding-bottom: 2px;
  padding-right: 5px;
  padding-left: 5px;
  margin-right: 5px;
  margin-left: 5px;
}

.dateboxMemberDetail > div > input {
  padding: 0.5rem 0 0.5rem 0.5rem !important; /* top, right, bottom, left */
  background-color: var(--input-area-color);
  border-radius: var(--bs-border-radius) !important;
  border: none !important;
}

.dateboxMemberDetail > div > div {
  margin-left: 0px !important;
}

.dateboxMemberDetail > div > fieldset {
  border: none !important;
  /* background-color: var(--input-area-color); */
  border-radius: var(--bs-border-radius, 4px) !important;
}

.dateboxMemberDetail > div {
  margin: 0.5rem !important;
  background-color: var(--input-area-color);
}

input::file-selector-button {
  background-color: var(--black-color);
  color: var(--bs-white);
}

.Outline {
  outline: 1px solid var(--bs-gray-400);
}

.tagLink {
  font-weight: 600;
  color: var(--bs-gray-700);
  cursor: pointer;
}

.tagLink:hover {
  font-weight: 800;
  color: var(--blue-color);
  text-decoration: underline;
}

@media (max-width: 1440px) {
  .contractOrgList {
    padding-left: calc(250px + 2rem + 1.5rem);
  }

  .listBoxOrgList .itemCardOrgList {
    width: 100%;
  }
}

@media (max-width: 1020px) {
  .btnsContainerOrgList {
    flex-direction: column;
    margin: 1.5rem 0;
  }

  .btnsContainerOrgList .btnsBlockOrgList {
    margin: 1.5rem 0 0 0;
    justify-content: space-between;
  }

  .btnsContainerOrgList .btnsBlockOrgList button {
    margin: 0;
  }

  .btnsContainerOrgList .btnsBlockOrgList div button {
    margin-right: 1.5rem;
  }
}

/* For mobile devices  */

@media (max-width: 520px) {
  .btnsContainerOrgList {
    margin-bottom: 0;
  }

  .btnsContainerOrgList .btnsBlockOrgList {
    display: block;
    margin-top: 1rem;
    margin-right: 0;
  }

  .btnsContainerOrgList .btnsBlockOrgList div {
    flex: 1;
  }

  .btnsContainerOrgList .btnsBlockOrgList div[title='Sort organizations'] {
    margin-right: 0.5rem;
  }

  .btnsContainerOrgList .btnsBlockOrgList button {
    margin-bottom: 1rem;
    margin-right: 0;
    width: 100%;
  }
}
@media (max-width: 600px) {
  .cardBody {
    min-height: 120px;
  }

  .cardBody .iconWrapper {
    position: absolute;
    top: 1rem;
    left: 1rem;
  }

  .cardBody .textWrapper {
    margin-top: calc(0.5rem + 36px);
    text-align: right;
  }

  .cardBody .textWrapper .primaryText {
    font-size: 1.5rem;
  }

  .cardBody .textWrapper .secondaryText {
    font-size: 1rem;
  }
}

.cardBody {
  padding: 1.25rem 1.5rem;
}

.cardBody .iconWrapper {
  position: relative;
  height: 48px;
  width: 48px;
  display: flex;
  justify-content: center;
  align-items: center;
}

.cardBody .iconWrapper .themeOverlay {
  background: var(--bs-primary);
  position: absolute;
  top: 0;
  right: 0;
  bottom: 0;
  left: 0;
  opacity: 0.12;
  border-radius: 50%;
}

.cardBody .textWrapper .primaryText {
  font-size: 24px;
  font-weight: bold;
  display: block;
}

.cardBody .textWrapper .secondaryText {
  font-size: 14px;
  display: block;
  color: var(--bs-secondary, var(--bs-gray-400));
}

/* Loading OrgList CSS */

.itemCardOrgList .loadingWrapper {
  background-color: var(--bs-white);
  margin: 0.5rem;
  height: calc(120px + 2rem);
  padding: 1rem;
  border-radius: 8px;
  outline: 1px solid var(--bs-gray-200, var(--bs-gray-300));
  position: relative;
}

.itemCardOrgList .loadingWrapper .innerContainer {
  display: flex;
}

.itemCardOrgList .loadingWrapper .innerContainer .orgImgContainer {
  width: 120px;
  height: 120px;
  border-radius: 4px;
}

.itemCardOrgList .loadingWrapper .innerContainer .content {
  flex: 1;
  display: flex;
  flex-direction: column;
  margin-left: 1rem;
}

.titlemodaldialog {
  color: var(--grey-bg-color-dark);
  font-size: 20px;
  margin-bottom: 20px;
  padding-bottom: 5px;
}

form label {
  font-weight: bold;
  padding-bottom: 1px;
  font-size: 14px;
  color: var(--grey-bg-color-dark);
}

form > input {
  display: block;
  margin-bottom: 20px;
  border: 1px solid var(--grey-border-box-color);
  box-shadow: 2px 1px var(--grey-border-box-color);
  padding: 10px 20px;
  border-radius: 5px;
  background: none;
  width: 100%;
  transition: all 0.3s ease-in-out;
  -webkit-transition: all 0.3s ease-in-out;
  -moz-transition: all 0.3s ease-in-out;
  -ms-transition: all 0.3s ease-in-out;
  -o-transition: all 0.3s ease-in-out;
}

.itemCardOrgList .loadingWrapper .innerContainer .content h5 {
  height: 24px;
  width: 60%;
  margin-bottom: 0.8rem;
}

.modalbody {
  width: 50px;
}

.pluginStoreBtnContainer {
  display: flex;
  gap: 1rem;
}

.itemCardOrgList .loadingWrapper .innerContainer .content h6[title='Location'] {
  display: block;
  width: 45%;
  height: 18px;
}

.itemCardOrgList .loadingWrapper .innerContainer .content h6 {
  display: block;
  width: 30%;
  height: 16px;
  margin-bottom: 0.8rem;
}

.itemCardOrgList .loadingWrapper .button {
  position: absolute;
  height: 48px;
  width: 92px;
  bottom: 1rem;
  right: 1rem;
  z-index: 1;
}

.login_background {
  min-height: 100vh;
}

.communityLogo {
  object-fit: contain;
}

.row .left_portion {
  display: flex;
  justify-content: center;
  align-items: center;
  flex-direction: column;
  height: 100vh;
}

.selectOrgText input {
  outline: none !important;
}

.selectOrgText {
  :global(.MuiOutlinedInput-root.Mui-focused) fieldset {
    border-color: var(--primary-color);
  }

  :global(.MuiInputLabel-root.Mui-focused) {
    color: var(--primary-color);
  }

  :global(.MuiAutocomplete-option:hover) {
    background-color: var(--primary-color);
    color: var(--text-color-light);
  }
}

.row .left_portion .inner .palisadoes_logo {
  width: 600px;
  height: auto;
}

.row .right_portion {
  min-height: 100vh;
  position: relative;
  overflow-y: scroll;
  display: flex;
  flex-direction: column;
  justify-content: center;
  padding: 1rem 2.5rem;
  background: var(--bs-white);
}

.row .right_portion::-webkit-scrollbar {
  width: 8px;
}

.row .right_portion::-webkit-scrollbar-track {
  background: transparent;
}

.row .right_portion::-webkit-scrollbar-thumb {
  background-color: var(--black-shadow-color);
  border-radius: 4px;
}

.row .right_portion .langChangeBtn {
  margin: 0;
  position: absolute;
  top: 1rem;
  left: 1rem;
}

/* Define your custom button styles */
.langChangeBtnStyle {
  --bs-btn-active-bg: var(--langChange-button-bg);
  --bs-btn-active-border-color: var(--langChange-button-bg);
  --bs-btn-active-color: var(--langChange-button-text);
  width: 7.5rem;
  height: 2.2rem;
  padding: 0;
  color: var(--langChange-button-text);
  border-color: var(--langChange-button-bg);
  background-color: transparent; /* Default transparent background */
}

.langChangeBtnStyle:hover {
  background-color: var(--langChange-button-bg) !important;
  border-color: var(--langChange-button-bg) !important;
}

.talawa_logo {
  height: clamp(3rem, 8vw, 5rem);
  width: auto;
  aspect-ratio: 1;
  display: block;
  margin: 1.5rem auto 1rem;
  @media (prefers-reduced-motion: no-preference) {
    -webkit-animation: zoomIn 0.3s ease-in-out;
    animation: zoomIn 0.3s ease-in-out;
  }
}

.row .orText {
  display: block;
  position: absolute;
  top: 0;
  left: calc(50% - 2.6rem);
  margin: 0 auto;
  padding: 0.35rem 2rem;
  z-index: 100;
  background: var(--bs-white);
  color: var(--bs-secondary);
}

.email_button {
  --bs-btn-active-bg: var(--search-button-bg);
  --bs-btn-active-border-color: var(--search-button-bg);
  --bs-btn-hover-bg: var(--search-button-bg);
  --bs-btn-hover-border-color: var(--search-button-bg);
  position: absolute;
  z-index: 10;
  bottom: 0;
  right: 0;
  height: 100%;
  display: flex;
  background-color: var(--search-button-bg);
  border-color: var(--search-button-bg);
  justify-content: center;
  align-items: center;
  color: var(--search-button-fill);
}
.email_button:hover {
  color: var(--search-button-fill) !important;
  box-shadow: var(--hover-shadow);
}

.login_btn {
  font-weight: bold;
  color: var(--login-button-fill);
  --bs-btn-bg: var(--login-button-bg);
  --bs-btn-border-color: var(--login-button-bg);
  --bs-btn-hover-bg: var(--login-button-bg);
  --bs-btn-hover-border-color: var(--login-button-bg);
  --bs-btn-active-color: var(--login-button-bg);
  --bs-btn-active-bg: var(--login-button-bg);
  --bs-btn-active-border-color: var(--login-button-bg);
  --bs-btn-disabled-bg: var(--login-button-bg);
  --bs-btn-disabled-border-color: var(--login-button-bg);
  margin-top: 1rem;
  margin-bottom: 1rem;
  width: 100%;
  transition: background-color 0.2s ease;
  cursor: pointer;
}

.login_btn:hover {
  color: var(--login-button-fill) !important;
  box-shadow: var(--hover-shadow);
}

.reg_btn {
  font-weight: bold;
  background-color: var(--register-button-bg);
  border-color: var(--register-button-bg);
  --bs-btn-hover-bg: var(--register-button-bg);
  --bs-btn-hover-border-color: var(--register-button-bg);
  --bs-btn-active-color: var(--register-button-bg);
  --bs-btn-active-bg: var(---register-button-bg);
  --bs-btn-active-border-color: var(--register-button-bg);
  margin-top: 1rem;
  color: var(--login-button-fill);
  margin-bottom: 1rem;
  width: 100%;
  transition: background-color 0.2s ease;
  cursor: pointer;
}
.reg_btn:hover {
  color: var(--login-button-fill) !important;
  box-shadow: var(--hover-shadow);
}

.active_tab {
  -webkit-animation: fadeIn 0.3s ease-in-out;
  animation: fadeIn 0.3s ease-in-out;
}

.socialIcons {
  display: flex;
  gap: 16px;
  justify-content: center;
}

.password_checks {
  display: flex;
  justify-content: space-between;
  align-items: flex-start;
  flex-direction: column;
  gap: var(--spacing-md, 1rem);
}

.password_check_element {
  padding: var(--spacing-sm, 0.5rem) 0;
}

.password_check_element_top {
  margin-top: var(--spacing-lg, 1.125rem);
}

.password_check_element_bottom {
  margin-bottom: var(--spacing-lg, 1.25rem);
}

@media (max-width: 450px) {
  .itemCardOrgList .loadingWrapper {
    height: unset;
    margin: 0.5rem 0;
    padding: 1.25rem 1.5rem;
  }

  .itemCardOrgList .loadingWrapper .innerContainer {
    flex-direction: column;
  }

  .itemCardOrgList .loadingWrapper .innerContainer .orgImgContainer {
    height: 200px;
    width: 100%;
    margin-bottom: 0.8rem;
  }

  .itemCardOrgList .loadingWrapper .innerContainer .content {
    margin-left: 0;
  }

  .itemCardOrgList .loadingWrapper .button {
    bottom: 0;
    right: 0;
    border-radius: 0.5rem;
    position: relative;
    margin-left: auto;
    display: block;
  }
}

/* * Refortoring css for Leaderboard */

.TableImageSmall {
  object-fit: cover;
  width: var(--table-image-small-size);
  height: var(--table-image-small-size);
  border-radius: 100%;
}

.avatarContainer {
  width: 28px;
  height: 26px;
}
/* CSS Refactor for OrgPost */

.btnsContainerOrgPost {
  display: flex;
  margin: 2.5rem 0 2.5rem 0;
}

.btnsContainerOrgPost .btnsBlockOrgPost {
  display: flex;
}

.btnsContainerOrgPost .btnsBlockOrgPost button {
  margin-left: 1rem;
  display: flex;
  justify-content: center;
  align-items: center;
}

.btnsContainerOrgPost .inputOrgPost {
  flex: 1;
  position: relative;
}

.btnsContainerOrgPost input {
  outline: 1px solid var(--bs-gray-400);
}

.btnsContainerOrgPost .inputOrgPost button {
  width: 52px;
}

.previewOrgPost {
  display: flex;
  position: relative;
  width: 100%;
  margin-top: 10px;
  justify-content: center;
}
.previewOrgPost img {
  width: 400px;
  height: auto;
}
.previewOrgPost video {
  width: 400px;
  height: auto;
}
.mainpagerightOrgPost > hr {
  margin-top: 20px;
  width: 100%;
  margin-left: -15px;
  margin-right: -15px;
  margin-bottom: 20px;
}

.pageWrapper {
  display: flex;
  flex-direction: column;
  align-items: center;
  justify-content: center;
  height: 100vh;
}

.cardTemplate {
  padding: 2rem;
  background-color: var(--white-color);
  border-radius: 0.8rem;
  border: 1px solid var(--bs-gray-200, var(--bs-gray-300));
}

.keyWrapper {
  height: 72px;
  width: 72px;
  transform: rotate(180deg);
  transform-origin: center;
  position: relative;
  overflow: hidden;
  display: flex;
  justify-content: center;
  align-items: center;
  border-radius: 50%;
  margin: 1rem auto;
}

.keyWrapper .themeOverlay {
  position: absolute;
  background-color: var(--bs-primary);
  height: 100%;
  width: 100%;
  opacity: var(--theme-overlay-opacity, 0.15);
}

.keyWrapper .keyLogo {
  height: 42px;
  width: 42px;
  -webkit-animation: zoomIn 0.3s ease-in-out;
  animation: zoomIn 0.3s ease-in-out;
}

@media (max-width: 1020px) {
  .btnsContainerOrgPost {
    flex-direction: column;
    margin: 1.5rem 0;
  }

  .btnsContainerOrgPost .btnsBlockOrgPost {
    margin: 1.5rem 0 0 0;
    justify-content: space-between;
  }

  .btnsContainerOrgPost .btnsBlockOrgPost button {
    margin: 0;
  }

  .btnsContainerOrgPost .btnsBlockOrgPost div button {
    margin-right: 1.5rem;
  }
}

@media (max-width: 992px) {
  .row .left_portion {
    padding: 0 2rem;
  }
  .row .left_portion .inner .palisadoes_logo {
    width: 100%;
  }
}

@media (max-width: 769px) {
  .row {
    flex-direction: column-reverse;
  }
  .row .right_portion,
  .row .left_portion {
    height: unset;
  }
  .row .right_portion {
    min-height: 100vh;
    overflow-y: unset;
  }
  .row .left_portion .inner {
    display: flex;
    justify-content: center;
  }
  .row .left_portion .inner .palisadoes_logo {
    height: 70px;
    width: unset;
    position: absolute;
    margin: 0.5rem;
    top: 0;
    right: 0;
    z-index: 100;
  }
  .row .left_portion .inner p {
    margin-bottom: 0;
    padding: 1rem;
  }
  .socialIcons {
    margin-bottom: 1rem;
  }
}

@media (max-width: 577px) {
  .row .right_portion {
    padding: 1rem 1rem 0 1rem;
  }
  .row .right_portion .langChangeBtn {
    position: absolute;
    margin: 1rem;
    left: 0;
    top: 0;
  }
  .marginTopForReg {
    margin-top: 4rem !important;
  }
  .row .right_portion .talawa_logo {
    height: 120px;
    margin: 0 auto 2rem auto;
  }
  .socialIcons {
    margin-bottom: 1rem;
  }
}

@media (prefers-reduced-motion: reduce) {
  .talawa_logo {
    animation: none;
  }

  .active_tab {
    animation: none;
  }
}

@-webkit-keyframes zoomIn {
  0% {
    opacity: 0;
    -webkit-transform: scale(0.5);
    transform: scale(0.5);
  }
  100% {
    opacity: 1;
    -webkit-transform: scale(1);
    transform: scale(1);
  }
}

@keyframes zoomIn {
  0% {
    opacity: 0;
    -webkit-transform: scale(0.5);
    transform: scale(0.5);
  }
  100% {
    opacity: 1;
    -webkit-transform: scale(1);
    transform: scale(1);
  }
}

@-webkit-keyframes fadeIn {
  0% {
    opacity: 0;
    -webkit-transform: translateY(2rem);
    transform: translateY(2rem);
  }
  100% {
    opacity: 1;
    -webkit-transform: translateY(0);
    transform: translateY(0);
  }
}

@keyframes fadeIn {
  0% {
    opacity: 0;
    -webkit-transform: translateY(2rem);
    transform: translateY(2rem);
  }
  100% {
    opacity: 1;
    -webkit-transform: translateY(0);
    transform: translateY(0);
  }
}

/* For mobile devices  */

@media (max-width: 520px) {
  .btnsContainerOrgPost {
    margin-bottom: 0;
  }

  .btnsContainerOrgPost .btnsBlockOrgPost {
    display: block;
    margin-top: 1rem;
    margin-right: 0;
  }

  .btnsContainerOrgPost .btnsBlockOrgPost div {
    flex: 1;
  }

  .btnsContainerOrgPost .btnsBlockOrgPost div[title='Sort organizations'] {
    margin-right: 0.5rem;
  }

  .btnsContainerOrgPost .btnsBlockOrgPost button {
    margin-bottom: 1rem;
    margin-right: 0;
    width: 100%;
  }
}
@media screen and (max-width: 575.5px) {
  .mainpagerightOrgPost {
    width: 98%;
  }
}
.addbtnOrgPost {
  border: 1px solid var(--grey-border-box-color);
  box-shadow: 0 2px 2px var(--grey-border-box-color);
  border-radius: 5px;
  font-size: 16px;
  height: 60%;
  width: 60%;
  color: var(--bs-white);
  outline: none;
  font-weight: 600;
  cursor: pointer;
  transition:
    transform 0.2s,
    box-shadow 0.2s;
}
.postinfo {
  height: 80px;
  margin-bottom: 20px;
}
.closeButtonOrgPost {
  position: absolute;
  top: 0px;
  right: 0px;
  background: transparent;
  transform: scale(1.2);
  cursor: pointer;
  border: none;
  color: var(--grey-bg-color-dark);
  font-weight: 600;
  font-size: 16px;
}
button[data-testid='createPostBtn'] {
  display: block;
}
.loader,
.loader:after {
  border-radius: 50%;
  width: var(--loader-size);
  height: var(--loader-size);
}
.loader {
  margin: 60px auto;
  margin-top: 35vh !important;
  font-size: 10px;
  position: relative;
  text-indent: -9999em;
  border-top: 1.1em solid var(--loader-border);
  border-right: 1.1em solid var(--loader-border);
  border-bottom: 1.1em solid var(--loader-border);
  border-left: 1.1em solid var(--loader-border-left);
  -webkit-transform: translateZ(0);
  -ms-transform: translateZ(0);
  transform: translateZ(0);
  -webkit-animation: load8 1.1s infinite linear;
  animation: load8 1.1s infinite linear;
}
@-webkit-keyframes load8 {
  0% {
    -webkit-transform: rotate(0deg);
    transform: rotate(0deg);
  }
  100% {
    -webkit-transform: rotate(360deg);
    transform: rotate(360deg);
  }
}
@keyframes load8 {
  0% {
    -webkit-transform: rotate(0deg);
    transform: rotate(0deg);
  }
  100% {
    -webkit-transform: rotate(360deg);
    transform: rotate(360deg);
  }
}

.list_box {
  height: 70vh;
  overflow-y: auto;
  width: auto;
}
@media only screen and (max-width: 600px) {
  .form_wrapper {
    width: 90%;
    top: 45%;
  }
}
.cardItem {
  position: relative;
  display: flex;
  align-items: center;
  border: 1px solid var(--bs-gray-200);
  border-radius: 8px;
  margin-top: 20px;
}
@-webkit-keyframes zoomIn {
  0% {
    opacity: 0;
    -webkit-transform: scale(0.5);
    transform: scale(0.5);
  }
  100% {
    opacity: 1;
    -webkit-transform: scale(1);
    transform: scale(1);
  }
}

@keyframes zoomIn {
  0% {
    opacity: 0;
    -webkit-transform: scale(0.5);
    transform: scale(0.5);
  }
  100% {
    opacity: 1;
    -webkit-transform: scale(1);
    transform: scale(1);
  }
}

.cardItem .iconWrapper {
  position: relative;
  height: 40px;
  width: 40px;
  display: flex;
  justify-content: center;
  align-items: center;
}

.cardItem .iconWrapper .themeOverlay {
  background: var(--bs-primary);
  position: absolute;
  top: 0;
  right: 0;
  bottom: 0;
  left: 0;
  opacity: 0.12;
  border-radius: 50%;
}

.cardItem .title {
  font-size: 1rem;
  flex: 1;
  overflow: hidden;
  text-overflow: ellipsis;
  white-space: nowrap; /* Fallback for browsers that don't support line-clamp */
  margin-left: 3px;
}
/* Modern browsers - enable line clamping */
@supports (-webkit-line-clamp: 1) {
  .cardItem .title,
  .cardItem .location,
  .cardItem .time {
    display: -webkit-box;
    -webkit-line-clamp: 1;
    -webkit-box-orient: vertical;
    white-space: initial;
  }
}
.cardItem .location {
  font-size: 0.9rem;
  color: var(--bs-primary);
  overflow: hidden;
  display: -webkit-box;
  -webkit-line-clamp: 1;
  line-clamp: 1;
  -webkit-box-orient: vertical;
}

.cardItem .time {
  font-size: 0.9rem;
  color: var(--bs-secondary);
}

.cardItem .creator {
  font-size: 1rem;
  color: var(--bs-success, var(--green-color));
}
.rightCard {
  display: flex;
  gap: 7px;
  min-width: 170px;
  justify-content: center;
  flex-direction: column;
  margin-left: 10px;
  overflow-x: hidden;
  width: 210px;

  @keyframes zoomIn {
    0% {
      opacity: 0;
      -webkit-transform: scale(0.5);
      transform: scale(0.5);
    }

    100% {
      opacity: 1;
      -webkit-transform: scale(1);
      transform: scale(1);
    }
  }

  .buttonList {
    background-color: var(--buttonList-bg) !important;
  }
  /* AddOnEntry.tsx */

  .entrytoggle {
    margin: 24px 24px 0 auto;
    width: fit-content;
  }

  .entryaction {
    margin-left: auto;
    display: flex !important;
    align-items: center;
    background-color: transparent;
    color: var(--light-blue);
  }

  .entryaction .spinner-grow {
    height: 1rem;
    width: 1rem;
    margin-right: 8px;
  }
}

.entrytoggle {
  margin: 24px 24px 0 auto;
  width: fit-content;
}

.entryaction {
  display: flex !important;
}

.entryaction i {
  margin-right: 8px;
  margin-top: 4px;
}

.entryaction .spinner-grow {
  height: 1rem;
  width: 1rem;
  margin-right: 8px;
}

.admedia {
  object-fit: cover;
  height: 16rem;
}

.buttons {
  display: flex;
  justify-content: flex-end;
}

.addCard {
  width: 28rem;
}

.dropdownButton {
  background-color: transparent;
  color: #000;
  border: none;
  cursor: pointer;
  display: flex;
  width: 100%;
  justify-content: flex-end;
  padding: 8px 10px;
}

.dropdownContainer {
  position: relative;
  display: inline-block;
}

.dropdownmenu {
  display: none;
  position: absolute;
  z-index: 1;
  background-color: white;
  width: 120px;
  box-shadow: 0px 8px 16px 0px rgba(0, 0, 0, 0.2);
  padding: 5px 0;
  margin: 0;
  list-style-type: none;
  right: 0;
  top: 100%;
}

.dropdownmenu li {
  cursor: pointer;
  padding: 8px 16px;
  text-decoration: none;
  display: block;
  color: #333;
}

.dropdownmenu li:hover {
  background-color: #f1f1f1;
}

.dropdownContainer:hover .dropdownmenu {
  display: block;
}

.activeDrawer {
  width: calc(300px + 2rem);
  position: fixed;
  top: 0;
  left: 0;
  bottom: 0;
  animation: comeToRightBigScreen 0.5s ease-in-out;
}

.inactiveDrawer {
  position: fixed;
  top: 0;
  left: calc(-300px - 2rem);
  bottom: 0;
  animation: goToLeftBigScreen 0.5s ease-in-out;
}

.leftDrawer .talawaLogo {
  width: 100%;
  height: 65px;
}

.leftDrawer .talawaText {
  font-size: 20px;
  text-align: center;
  font-weight: 500;
}

.leftDrawer .titleHeader {
  margin: 2rem 0 1rem 0;
  font-weight: 600;
  color: var(--black) !important;
}

.leftDrawer .optionList button {
  display: flex;
  align-items: center;
  width: 100%;
  text-align: start;
  margin-bottom: 0.8rem;
  border-radius: 16px;
  outline: none;
  border: none;
}

.leftDrawer .optionList button:hover {
  background-color: var(--leftDrawer-option-hover-focus-bg) !important;
  box-shadow: var(--hover-shadow);
  color: var(--leftDrawer-option-text) !important;
}
.leftDrawer .optionList button:active,
.leftDrawer .optionList button:focus {
  background-color: var(--leftDrawer-option-hover-focus-bg) !important;
  color: var(--leftDrawer-option-text) !important;
  font-weight: bold;
}
.leftDrawer .optionList button:hover svg {
  stroke: var(--leftDrawer-option-text) !important;
}

.leftDrawer .optionList button .iconWrapper {
  width: 36px;
}

.leftDrawer .profileContainer {
  border: none;
  width: 100%;
  padding: 2.1rem 0.5rem;
  height: 52px;
  display: flex;
  align-items: center;
  background-color: var(--bs-white);
}

.leftDrawer .sidebarcompheight {
  height: 100%;
  padding-bottom: 48px;
}

.leftDrawer .profileContainer:focus {
  outline: none;
  background-color: var(--bs-gray-100, var(--white-color));
}

.leftDrawer .imageContainer {
  width: 68px;
}

.leftDrawer .profileContainer img {
  height: 52px;
  width: 52px;
  border-radius: 50%;
}

.leftDrawer .profileContainer .profileText {
  flex: 1;
  text-align: start;
}

.leftDrawer .profileContainer .profileText .primaryText {
  font-size: 1.1rem;
  font-weight: 600;
}

.leftDrawer .profileContainer .profileText .secondaryText {
  font-size: 0.8rem;
  font-weight: 400;
  color: var(--bs-secondary);
  display: block;
  text-transform: capitalize;
}

@media (max-width: 1120px) {
  .leftDrawer {
    width: calc(250px + 2rem);
    padding: 1rem 1rem 0 1rem;
  }
}

/* For tablets */
@media (max-width: 820px) {
  .hideElemByDefault {
    display: none;
  }

  .leftDrawer {
    width: 100%;
    left: 0;
    right: 0;
  }

  .inactiveDrawer {
    opacity: 0;
    left: 0;
    z-index: -1;
    animation: closeDrawer 0.4s ease-in-out;
  }

  .activeDrawer {
    display: flex;
    z-index: 100;
    animation: openDrawer 0.6s ease-in-out;
  }

  .logout {
    margin-bottom: 2.5rem !important;
  }
}

@keyframes goToLeftBigScreen {
  from {
    left: 0;
  }

  to {
    opacity: 0.1;
    left: calc(-300px - 2rem);
  }
}

/* Webkit prefix for older browser compatibility */
@-webkit-keyframes goToLeftBigScreen {
  from {
    left: 0;
  }

  to {
    opacity: 0.1;
    left: calc(-300px - 2rem);
  }
}

@keyframes comeToRightBigScreen {
  from {
    opacity: 0.4;
    left: calc(-300px - 2rem);
  }

  to {
    opacity: 1;
    left: 0;
  }
}

/* Webkit prefix for older browser compatibility */
@-webkit-keyframes comeToRightBigScreen {
  from {
    opacity: 0.4;
    left: calc(-300px - 2rem);
  }

  to {
    opacity: 1;
    left: 0;
  }
}

@keyframes closeDrawer {
  from {
    left: 0;
    opacity: 1;
  }

  to {
    left: -1000px;
    opacity: 0;
  }
}

/* Webkit prefix for older browser compatibility */
@-webkit-keyframes closeDrawer {
  from {
    left: 0;
    opacity: 1;
  }

  to {
    left: -1000px;
    opacity: 0;
  }
}

@keyframes openDrawer {
  from {
    opacity: 0;
    left: -1000px;
  }

  to {
    left: 0;
    opacity: 1;
  }
}

/* Webkit prefix for older browser compatibility */
@-webkit-keyframes openDrawer {
  from {
    opacity: 0;
    left: -1000px;
  }
  to {
    left: 0;
    opacity: 1;
  }
}

/* LeftDrawer general styles */
.leftDrawer {
  height: 100vh; /* Ensure it spans the full height */
  background-color: var(--profile-bg);
  overflow-y: auto; /* Enable vertical scrolling */
  transition: transform 0.3s ease;
  will-change: transform; /* NEW */
  position: fixed; /* Ensure it's positioned properly */
  padding-bottom: 1rem; /* Prevent last item clipping */
  overscroll-behavior: contain;
  /* Improve scroll performance */
  -webkit-overflow-scrolling: touch;
}

.hideElemByDefault {
  display: none;
}

[data-hidden='true'] {
  visibility: hidden;
}

[data-hidden='false'] {
  visibility: visible;
}

.inactiveDrawer {
  transform: translateX(-100%);
  &[data-hidden='true'] {
    /* Specific styles for inactive drawers if needed */
  }
}

.activeDrawer {
  transform: translateX(0);
  &[data-hidden='false'] {
    /* Specific styles for active drawers if needed */
  }
}

/* Organization Section */
.organizationContainer {
  padding-right: 3rem;
}

.bg-danger {
  background-color: var(--delete-button-color);
}

.text-start {
  text-align: start;
}

.text-white {
  color: var(--bs-white);
}

.imageContainer img {
  width: 40px;
  height: 40px;
  border-radius: 50%;
  /* Add alt text styles */
  &[alt] {
    font-size: 0.875rem;
    color: var(--bs-emphasis-color);
  }
}

.profileText {
  margin-left: 1rem;
}

.primaryText {
  font-weight: bold;
  color: var(--bs-emphasis-color, var(--black-color));
  @extend .reusable-text-ellipsis; /* Referencing the reusable class from the general section */
}

.secondaryText {
  font-size: 0.9rem;
  color: var(--bs-secondary-text);
  @extend .reusable-text-ellipsis; /* Referencing the reusable class from the general section */
}

/* Dropdown and options list */
.titleHeader {
  font-size: 1.2rem;
  color: var(--bs-secondary);
  line-height: 1.5; /* NEW */
  margin: var(--spacing-md, 1rem) 0; /* NEW */
}

/* Active and inactive buttons */
.activeButton,
.inactiveButton {
  position: relative;
  transition: all 0.2s ease;

  &:active {
    transform: scale(0.98);
  }

  &.focus-visible {
    @extend .reusable-focus-visible; /* Referencing the reusable class from the general section */
  }
}

.activeButton {
  background-color: var(--grey-bg-color);
  color: black;

  &::before {
    @extend .reusable-indicator; /* Referencing the reusable class from the general section */
  }

  &::after {
    @extend .reusable-arrow-indicator; /* Referencing the reusable class from the general section */
  }
}

.activeButton:hover .arrow-indicator {
  transform: translateY(-50%) scale(1.1);
  opacity: 1;
}

.inactiveButton {
  background-color: transparent;
  color: var(--bs-emphasis-color, var(--black-color));

  &:hover {
    background-color: var(--grey-bg-color);
  }
}

/* Icon wrapper styles */
.iconWrapper {
  display: flex;
  align-items: center;
  margin-inline-end: 8px;
  margin-inline-start: 0;

  &[aria-label]:not([aria-label='']) {
    position: relative;

    &::after {
      content: attr(aria-label);
      position: absolute;
      inset-inline-start: 100%;
      background: var(--bs-dark);
      color: var(--bs-white);
      padding: 0.25rem 0.5rem;
      border-radius: 4px;
      font-size: 0.875rem;
      opacity: 0;
      visibility: hidden;
      transform: translateX(var(--transform-direction, 8px));
      transition: all 0.2s ease;
    }

    &:hover::after {
      opacity: 1;
      visibility: visible;
      transform: translateX(0);
    }
  }
}

/* CustomRecurrenceModal.tsx */

.titlemodalCustomRecurrenceModal {
  color: var(--grey-bg-color-dark);
  font-weight: 600;
  font-size: 20px;
  margin-bottom: 20px;
  padding-bottom: 5px;
  border-bottom: 3px solid var(--subtle-blue-grey);
  width: 65%;
}

.recurrenceRuleNumberInput {
  width: 70px;
}

.recurrenceRuleDateBox {
  width: 70%;
}

.recurrenceDayButton {
  width: 33px;
  height: 33px;
  border: 1px solid var(--bs-gray);
  cursor: pointer;
  transition: background-color 0.3s;
  display: inline-flex;
  justify-content: center;
  align-items: center;
  margin-right: 0.5rem;
  border-radius: 50%;
  position: relative;
  outline: none;
}

.recurrenceDayButton:focus-visible {
  outline: 2px solid var(--bs-primary);
  outline-offset: 2px;
}

.recurrenceDayButton:hover {
  background-color: var(--bs-gray);
}

.recurrenceDayButton.selected {
  background-color: var(--bs-primary);
  border-color: var(--bs-primary);
  color: var(--bs-white);
}

.recurrenceDayButton span {
  color: var(--bs-gray);
  padding: 0.25rem;
  text-align: center;
}

.recurrenceDayButton:hover span {
  color: var(--bs-white);
}

.recurrenceDayButton.selected span {
  color: var(--bs-white);
}

.recurrenceRuleSubmitBtn {
  display: block;
  margin-left: auto;
  padding: 7px 15px;
  transition: all 0.2s ease;
  border-radius: 4px;
}

.recurrenceRuleSubmitBtn:hover {
  transform: translateY(-1px);
  box-shadow: 0 2px 4px var(--black-shadow-color);
}

.recurrenceRuleSubmitBtn:focus-visible {
  outline: 2px solid var(--bs-primary);
  outline-offset: 2px;
}

.attendance-modal .borderRightGreen {
  border-right: 1px solid var(--light-dark-green);
}
.attendance-modal .positionedTopRight {
  top: 10px;
  right: 15px;
  z-index: 1;
}
.attendance-modal .topRightCorner {
  position: absolute;
  right: 0;
  top: 0;
  border-bottom-left-radius: 8px;
}
.attendance-modal .bottomRightCorner {
  position: absolute;
  right: 0;
  bottom: 0;
  border-top-left-radius: 12px;
}
.attendance-modal .topLeftCorner {
  position: absolute;
  left: 0;
  top: 0;
  border-bottom-right-radius: 8px;
}
.attendance-modal .largeBoldText {
  font-size: 80px;
  font-weight: 400;
}
.attendance-modal .paddingBottom30 {
  padding-bottom: 30px;
}
.attendance-modal .paddingBottom2Rem {
  padding-bottom: 2rem;
}

/* PostCard.tsx */

.cardStyles {
  width: 100%;
  max-width: 20rem;
  background-color: var(--bs-white);
  padding: 0;
  border: none !important;
  outline: none !important;
}

.cardHeaderPostCard {
  display: flex;
  width: 100%;
  padding-inline: 0;
  padding-block: 0;
  flex-direction: row;
  gap: 0.5rem;
  align-items: center;
  background-color: var(--bs-white);
  border-bottom: 1px solid var(--input-shadow-color);
}

.creator {
  display: flex;
  width: 100%;
  padding-inline: 1rem;
  padding-block: 0;
  flex-direction: row;
  gap: 0.5rem;
  align-items: center;
}
.creator p {
  margin-bottom: 0;
  font-weight: 500;
}
.creator svg {
  width: 1.5rem;
  height: 1.5rem;
}

.customToggle {
  padding: 0;
  background: none;
  border: none;
  margin-right: 1rem;
}
.customToggle svg {
  color: var(--bs-black);
}

.customToggle::after {
  content: none;
}
.customToggle:hover,
.customToggle:focus,
.customToggle:active {
  background: none;
  border: none;
}
.cardBodyPostCard div {
  padding: 0.5rem;
}

.imageContainerPostCard {
  max-width: 100%;
}

.cardTitlePostCard {
  --max-lines: 1;
  display: -webkit-box;
  overflow: hidden;
  -webkit-box-orient: vertical;
  -webkit-line-clamp: var(--max-lines);

  font-size: 1.3rem !important;
  font-weight: 600;
}

.date {
  font-weight: 600;
}

.cardText {
  --max-lines: 2;
  display: -webkit-box;
  overflow: hidden;
  -webkit-box-orient: vertical;
  -webkit-line-clamp: var(--max-lines);
  padding-top: 0;
  font-weight: 300;
  margin-top: 0.7rem !important;
  text-align: left;
}
.viewBtn {
  display: flex;
  justify-content: flex-end;
  margin: 0.5rem;
}
.viewBtn Button {
  padding-inline: 1rem;
}
.cardActions {
  display: flex;
  flex-direction: row;
  align-items: center;
  gap: 1px;
  justify-content: flex-end;
}

.cardActionBtn {
  background-color: rgba(0, 0, 0, 0);
  padding: 0;
  border: none;
  color: var(--black-color);
  transition: all 0.2s ease-in-out;
  border-radius: 4px;
}

.cardActionBtn:hover,
.cardActionBtn:focus-visible {
  background-color: var(--dropdown-hover-color);
  border: none;
  color: var(--black-color) !important;
  outline: 2px solid var(--subtle-blue-grey);
  outline-offset: 2px;
}

.cardActionBtn:active {
  transform: scale(0.95);
  background-color: var(--grey-bg-color);
}

.creatorNameModal {
  display: flex;
  flex-direction: row;
  gap: 5px;
  align-items: center;
  margin-bottom: 10px;
}

.modalActions {
  display: flex;
  flex-direction: row;
  align-items: center;
  gap: 1rem;
  margin: 5px 0px;
}

.textModal {
  margin-top: 10px;
}

.colorPrimary {
  background: var(--subtle-blue-grey);
  color: var(--bs-white);
  cursor: pointer;
}

.commentContainer {
  overflow: auto;
  max-height: 18rem;
  padding-bottom: 1rem;
}

.modalFooter {
  background-color: var(--bs-white);
  width: 100%;
  padding-block: 0.5rem;
  display: flex;
  flex-direction: column;
  border-top: 1px solid var(--input-shadow-color);
}

.inputArea {
  border: none;
  outline: none;
  background-color: var(--input-area-color);
}

.postImage {
  width: 100%;
  aspect-ratio: 16/9;
  object-fit: cover;
}

/* Events.tsx */

.borderNone {
  border: none;
}

.colorWhite {
  color: var(--bs-white);
}

.backgroundWhite {
  background-color: var(--bs-white);
}

.maxWidth {
  max-width: 800px;
}

.mainContainer {
  margin-top: 2rem;
  width: 100%;
  /* max-width: 800px; */
  flex-grow: 3;
  max-height: 90vh;
  overflow: auto;
  padding: 0 1rem;
}

.mainContainer_people {
  margin-top: 2rem;
  width: 100%;
  flex-grow: 3;
  max-height: 90vh;
  overflow: auto;
  padding: 0 1rem;
}

.mainContainerEvent {
  margin-top: 2rem;
  width: 100%;
  flex-grow: 3;
  max-height: 90vh;
  overflow: auto;
  padding: 0 1rem;
}

.selectType {
  border-radius: 10px;
}
.dropdown__item {
  text-overflow: ellipsis;
  overflow: hidden;
  white-space: nowrap;
}

.gap {
  gap: var(--spacing-lg, 1.25rem);
}

.paddingY {
  padding: var(--spacing-xl, 1.875rem) 0;
  margin-bottom: 4rem;
}

.eventActionsContainer {
  display: flex;
  flex-direction: row;
  gap: 15px;
  flex-wrap: wrap;
}
.datePicker {
  border-radius: 10px;
  height: 2.5rem;
  text-align: center;
  background-color: var(--date-picker-background);
  border: none;
  width: 100%;
}

.modalBodyEvents {
  display: flex;
  flex-direction: column;
  gap: 10px;
}

.switchContainer {
  display: flex;
  align-items: center;
}

.switches {
  display: flex;
  flex-direction: row;
  gap: 20px;
  flex-wrap: wrap;
  margin-top: 20px;
}
.titlemodalEvents {
  color: var(--grey-bg-color-dark);
  font-weight: 600;
  font-size: 20px;
  margin-bottom: 20px;
  padding-bottom: 5px;
  border-bottom: 3px solid var(--subtle-blue-grey);
  width: 65%;
}

.datedivEvents {
  display: flex;
  flex-direction: row;
  margin-bottom: 15px;
}

.dateboxEvents {
  width: 90%;
  border-radius: 7px;
  border-color: var(--grey-border-box-color);
  outline: none;
  box-shadow: none;
  padding-top: 2px;
  padding-bottom: 2px;
  padding-right: 5px;
  padding-left: 5px;
  margin-right: 5px;
  margin-left: 5px;
}

.checkboxdivEvents > label {
  margin-right: 50px;
}
.checkboxdivEvents > label > input {
  margin-left: 10px;
}

.checkboxdivEvents {
  display: flex;
}
.checkboxdivEvents > div {
  width: 50%;
}

.dispflexEvents {
  display: flex;
  align-items: center;
}
.dispflexEvents > input {
  border: none;
  box-shadow: none;
  margin-top: 5px;
}

.blueregbtnEvents {
  margin-top: var(--spacing-lg, 1.25rem);
  border: 1px solid var(--grey-border-box-color);
  box-shadow: 0 2px 2px var(--grey-border-box-color);
  padding: var(--spacing-md, 0.625rem);
  border-radius: 5px;
  background-color: var(--subtle-blue-grey);
  width: 100%;
  font-size: 16px;
  color: var(--bs-white);
  outline: none;
  font-weight: 600;
  cursor: pointer;
  transition: all 0.2s ease-in-out;
  width: 100%;
  &:hover {
    transform: translateY(-1px);
    box-shadow: 0 4px 6px var(--grey-border-box-color);
  }
}

/* CreateDirectChat.tsx */

.modalContent {
  width: 530px;
}

.inputContainer {
  position: relative;
  margin-bottom: 16px;
}

.inputFieldModal {
  padding-right: 40px;
  width: 100%;
  border-radius: 4px;
  border: 1px solid var(--bs-gray-300);
}

.submitBtn {
  position: absolute;
  z-index: 10;
  bottom: 10px;
  right: 0px;
  display: flex;
  justify-content: center;
  align-items: center;
}
.tableContainer {
  height: 400px;
  overflow-y: scroll;
  overflow-x: hidden;
}

/* VolunteerViewModal.tsx */

.modalTitle {
  margin: 0;
}

.modalForm {
  padding: 1rem;
}

.formGroup {
  margin-bottom: 1rem;
}

.tableImage {
  width: 40px;
  height: 40px;
  border-radius: 50%;
  margin-right: 8px;
}

.statusGroup {
  display: flex;
  gap: 1rem;
  margin: 0 auto;
  margin-bottom: 0.5rem;
  role: 'status';
}

.statusIcon {
  margin-right: 0.5rem;
}

.acceptedStatus {
  color: var(--bs-primary);
  -webkit-text-fill-color: var(--bs-primary);
  outline: 1px solid currentColor;
  border-radius: 4px;
  padding: 2px 4px;
}

.pendingStatus {
  color: var(--bs-warning);
  -webkit-text-fill-color: var(--bs-warning);
  outline: 1px solid currentColor;
  border-radius: 4px;
  padding: 2px 4px;
}

.hoursField {
  width: 100%;
}

.groupsLabel {
  font-weight: lighter;
  margin-left: 0.5rem;
  margin-bottom: 0;
  font-size: 0.8rem;
  color: var(--bs-secondary);
}

.tableHeader {
  font-weight: bold;
}

.tableRow:last-child td,
.tableRow:last-child th {
  border: 0;
}

/* UpdateSession.tsx */

.updateTimeoutCard {
  width: 700px;
  background: var(--white-color);
  border: none;
  border-radius: 16px;
  filter: drop-shadow(0px 4px 15.3px rgba(0, 0, 0, 0.08));
  padding: 20px;
}

.updateTimeoutCardHeader {
  background: none;
  padding: 16px;
  border-bottom: none;
}

.updateTimeoutCardTitle {
  font-family: 'Lato', sans-serif;
  font-weight: 600;
  font-size: 24px;
  color: var(--black-color);
}

.updateTimeoutCardBody {
  padding: 20px;
}

.updateTimeoutCurrent {
  font-family: 'Lato', sans-serif;
  font-weight: 400;
  font-size: 16px;
  color: var(--black-color);
  margin-bottom: 20px;
}

.updateTimeoutLabel {
  font-family: 'Lato', sans-serif;
  font-weight: 400;
  font-size: 16px;
  color: var(--black-color);
  margin-bottom: 10px;
}

.updateTimeoutLabelsContainer {
  display: flex;
  flex-direction: column;
  align-items: start;
}

.updateTimeoutValue {
  color: var(--light-more-green);
  font-weight: bold;
}

.updateTimeoutSliderLabels {
  display: flex;
  justify-content: space-between;
  font-size: 0.9rem;
  color: var(--grey-dark);
}

.updateTimeoutButtonContainer {
  display: flex;
  justify-content: right;
  margin-top: 20px;
}

.updateTimeoutButton {
  width: 112px;
  height: 36px;
  background: var(--light-green);
  border-radius: 6px;
  font-family: 'Lato', sans-serif;
  font-weight: 500;
  font-size: 16px;
  color: var(--white-color);
  display: flex;
  align-items: center;
  justify-content: center;
  border: none;
  box-shadow: none;
}

.updateTimeoutButton:hover {
  background-color: var(--light-more-green);
  border-color: var(--light-more-green);
  box-shadow: none;
}

.updateTimeoutButton:active {
  transform: scale(0.98);
}

/* UserListCard.tsx */

.memberlist {
  margin-top: -1px;
}

.memberimg {
  width: 12.5rem;
  height: 6.25rem;
  border-radius: 7px;
  margin-left: 20px;
}

.singledetails {
  display: flex;
  flex-direction: row;
  justify-content: space-between;
}

.singledetails p {
  margin-bottom: -5px;
}

.singledetails_data_left {
  margin-top: 10px;
  margin-left: 10px;
  color: var(--grey-dark);
}

.singledetails_data_right {
  justify-content: right;
  margin-top: 10px;
  text-align: right;
  color: var(--grey-dark);
}

.membername {
  font-size: 16px;
  font-weight: bold;
}

.memberfont {
  margin-top: 3px;
}

.memberfont > span {
  width: 80%;
}

.memberfontcreated {
  margin-top: 18px;
}

.memberfontcreatedbtnUserListCard {
  margin-top: 33px;
  border-radius: 7px;
  border-color: var(--light-green);
  background-color: var(--light-green);
  color: var(--white-color);
  padding-right: 10px;
  padding-left: 10px;
  justify-content: flex-end;
  float: right;
  text-align: right;
  box-shadow: none;
}

@media only screen and (max-width: var(--breakpoint-mobile)) {
  .singledetails {
    margin-left: 20px;
  }

  .memberimg {
    margin: auto;
  }

  .singledetails_data_right {
    margin-right: -52px;
  }

  .singledetails_data_left {
    margin-left: 0px;
  }
}

/* UserPasswordUpdate.tsx */

.userupdatediv {
  border: 1px solid var(--grey-border);
  box-shadow: 2px 1px var(--grey-border);
  padding: 25px 16px;
  border-radius: 5px;
  background: var(--white-color);
}

.dispflexUserPasswordUpdate {
  display: flex;
  justify-content: flex-start;
  margin: 0 auto;
}

.dispbtnflex {
  width: 90%;
  display: flex;
  margin: 20px 30% 0 30%;
}

.dispflexUserPasswordUpdate > div {
  width: 50%;
  margin-right: 50px;
}

.whitebtn {
  margin: 1rem 0 0;
  margin-top: 10px;
  border: 1px solid var(--grey-border);
  box-shadow: 0 2px 2px var(--grey-border);
  padding: 10px 20px;
  border-radius: 5px;
  background: none;
  width: 20%;
  font-size: 16px;
  color: var(--light-green);
  outline: none;
  font-weight: 600;
  cursor: pointer;
  float: left;
  transition:
    transform 0.2s,
    box-shadow 0.2s;
}

/* VenueModal.tsx */

.previewVenueModal {
  display: flex;
  position: relative;
  width: 100%;
  overflow: hidden; /* Ensures content doesn't overflow the card */
  justify-content: center;
  border: 1px solid #ccc;
}

.previewVenueModal img {
  width: 400px;
  height: auto;
  object-fit: cover; /* Ensures the image stays within the boundaries */
}

.closeButtonP {
  position: absolute;
  top: 0px;
  right: 0px;
  width: 32px; /* Make the button circular */
  height: 32px; /* Make the button circular */
  background: transparent;
  transform: scale(1.2);
  cursor: pointer;
  border-radius: 50%;
  border: none;
  color: var(--grey-dark);
  font-weight: 600;
  font-size: 16px;
  transition:
    background-color 0.3s,
    transform 0.3s;
}

.closeButtonP:hover {
  transform: scale(1.1); /* Slightly enlarge on hover */
  box-shadow: 0 4px 6px rgba(0, 0, 0, 0.2); /* Add a shadow on hover */
}

/* YearlyEventCalender.tsx */

.calendar__weekdays {
  display: grid;
  grid-template-columns: repeat(7, 1fr);
  background-color: var(--grey-dark);
  height: 60px;
}

.calendar__days {
  display: grid;
  grid-template-columns: repeat(7, minmax(0, 1fr));
  grid-template-rows: repeat(5, 1fr);
  margin-bottom: 30px;
}

.day__selected {
  background-color: var(--blue-primary);
  color: var(--grey-dark);
}

.day__today {
  background-color: var(--light-neon-green);
  font-weight: 700;
  text-decoration: underline;
  color: var(--light-green);
}

.yearlyCalender {
  background-color: var(--white-color);
  box-sizing: border-box;
}

.closebtnYearlyEventCalender {
  padding: 10px;
}

.yearlyCalendarHeader {
  display: flex;
  flex-direction: row;
}

.yearlyCalendarHeader > div {
  font-weight: 600;
  font-size: 2rem;
  padding: 0 10px;
  color: var(--grey-dark);
}

.cardYearlyEventCalender {
  padding: 16px;
  text-align: center;
  height: 21rem;
}

.cardHeaderYearlyEventCalender {
  text-align: left;
}

.rowYearlyEventCalender {
  margin: 1px -5px;
}

.rowYearlyEventCalender:after {
  content: '';
  display: table;
  clear: both;
  margin: 0 -5px;
  content: '';
  display: table;
  clear: both;
}

.weekday__yearly {
  display: flex;
  justify-content: center;
  align-items: center;
  background-color: var(--white-color);
  font-weight: 600;
}

.columnYearlyEventCalender {
  float: left;
  width: 25%;
  padding: 10px;
}

.btn__more {
  border: 0px;
  font-size: 14px;
  background-color: initial;
  font-weight: 600;
  transition: all 200ms;
  position: relative;
  display: block;
  margin: -9px;
  margin-top: -28px;
}

.btn__more:hover {
  color: var(--light-green);
}

.expand_event_list {
  display: block;
}

.expand_list_container {
  width: 200px;
  max-height: 250px;
  z-index: 10;
  position: absolute;
  left: auto;
  right: auto;
  overflow: auto;
  padding: 10px 4px 0px 4px;
  background-color: var(--grey-bg-color);
  border: 1px solid var(--grey-border);
  border-radius: 5px;
  margin: 5px;
}

@media only screen and (max-width: var(--breakpoint-tablet)) {
  .event_list {
    display: none;
  }

  .expand_list_container {
    width: 150px;
    padding: 4px 4px 0px 4px;
  }
}

@media only screen and (max-width: var(--breakpoint-mobile)) {
  .btn__more {
    font-size: 12px;
  }

  .columnYearlyEventCalender {
    float: left;
    width: 100%;
    padding: 10px;
  }
}

/* AgendaItems */

.titlemodalAgendaItems {
  color: var(--bs-gray-600);
  font-weight: 600;
  font-size: 20px;
  margin-bottom: 20px;
  padding-bottom: 5px;
  border-bottom: 3px solid var(--bs-primary);
  width: 65%;
}

.agendaItemsOptionsButton {
  width: 24px;
  height: 24px;
}

.agendaItemModal {
  max-width: 80vw;
  margin-top: 2vh;
  margin-left: 13vw;
}

.greenregbtnAgendaItems {
  margin: 1rem 0 0;
  margin-top: 15px;
  border: 1px solid var(--bs-gray-300);
  box-shadow: 0 2px 2px var(--bs-gray-300);
  padding: 10px 10px;
  border-radius: 5px;
  background-color: var(--bs-primary);
  width: 100%;
  font-size: 16px;
  color: var(--bs-white);
  outline: none;
  font-weight: 600;
  cursor: pointer;
  transition:
    transform 0.2s,
    box-shadow 0.2s;
  width: 100%;
}

.previewFile {
  display: flex;
  flex-direction: column;
  align-items: center;
  width: 100%;
  margin-top: 10px;
}

.previewFile img,
.previewFile video {
  width: 100%;
  max-width: 400px;
  height: auto;
  margin-bottom: 10px;
}

.attachmentPreview {
  position: relative;
  width: 100%;
}

.closeButtonFile {
  position: absolute;
  top: 10px;
  right: 10px;
  background: transparent;
  transform: scale(1.2);
  cursor: pointer;
  border: none;
  color: var(--grey-dark);
  font-weight: 600;
  font-size: 16px;
  cursor: pointer;
}

.categoryContainer {
  display: flex;
  flex-wrap: wrap;
  gap: 10px;
  justify-content: center;
}

.categoryChip {
  display: inline-flex;
  align-items: center;
  background-color: var(--grey-bg-color);
  border-radius: 16px;
  padding: 0 12px;
  font-size: 14px;
  height: 32px;
  margin: 5px;
}

.urlListItem {
  display: flex;
  align-items: center;
  justify-content: space-between;
  padding: 5px 0;
}

.urlIcon {
  margin-right: 10px;
}

.deleteButtonAgendaItems {
  margin-left: auto;
  padding: 2px 5px;
}

.urlListItem a {
  text-decoration: none;
  color: inherit;
}

.urlListItem a:hover {
  text-decoration: underline;
}

.agendaItemRow {
  border: 1px solid var(--grey-border);
  border-radius: 4px;
  transition: box-shadow 0.2s ease;
  background-color: var(--white-color);
}

.agendaItemRow:hover {
  background-color: var(--white-color);
}

.dragging {
  box-shadow: 0 4px 8px var(--grey-border-box-color);
  z-index: 1000;
  background-color: var(--grey-bg-color);
}

.droppable {
  background-color: var(--grey-bg-color);
}

.droppableDraggingOver {
  background-color: var(--grey-bg-color);
}

.tableHeadAgendaItems {
  background-color: var(--light-green) !important;
  color: var(--white);
  border-radius: 20px 20px 0px 0px !important;
  padding: 20px;
}

@media (max-width: 768px) {
  .agendaItemModal {
    margin: 10vh auto;
    max-width: 90%;
  }

  .titlemodalAgendaItems {
    width: 90%;
  }

  .greenregbtnAgendaItems {
    width: 90%;
  }
}

@media (max-width: 576px) {
  .agendaItemModal {
    margin: 5vh auto;
    max-width: 95%;
  }

  .titlemodalAgendaItems {
    width: 100%;
  }

  .greenregbtnAgendaItems {
    width: 100%;
  }
}

/* AddOnStore.tsx */

.containerAddOnStore {
  display: flex;
  flex-direction: column;
  background: var(--white);
  margin: 2px;
  padding: 10px;
  border-radius: 20px;
}

.colAddOnStore {
  display: flex;
  align-items: center;
  justify-content: space-between;
}

.inputAddOnStore {
  display: flex;
  position: relative;
  width: 560px;
}

.cardGridItem {
  width: 38vw;
}

.justifyspAddOnStore {
  display: grid;
  width: 100%;
  justify-content: space-between;
  align-items: baseline;
  grid-template-rows: auto;
  grid-template-columns: repeat(2, 1fr);
  grid-gap: 0.8rem 0.4rem;
}

@media screen and (max-width: 600px) {
  .cardGridItem {
    width: 100%;
  }
  .justifyspAddOnStore {
    grid-template-columns: 1fr;
    justify-content: center;
    align-items: start;
  }
}

/* Advertisements.tsx */

.containerAdvertisements {
  background-color: var(--white);
  border-radius: 20px;
}

.justifyspAdvertisements {
  display: grid;
  width: 100%;
  margin-top: 30px;
}

.colAdvertisements {
  display: flex;
  align-items: center;
  justify-content: space-between;
  padding: 10px;
}

.inputAdvertisements {
  display: flex;
  position: relative;
  width: 560px;
}

.listBoxAdvertisements {
  display: grid;
  width: 100%;
  grid-template-rows: auto;
  grid-template-columns: repeat(6, 1fr);
  grid-gap: 0.8rem 0.4rem;
}

/* AdvertisementRegister.tsx */

.modalbtn {
  margin-top: 1rem;
  display: flex !important;
  margin-left: auto;
  align-items: center;
}

.modalbtn i,
.button i {
  height: min-content;
  margin-right: 4px;
}

.previewAdvertisementRegister {
  display: flex;
  position: relative;
  width: 100%;
  margin-top: 10px;
  overflow: hidden; /* Ensures content doesn't overflow the card */
  justify-content: center;
  border: 1px solid #ccc;
}

.previewAdvertisementRegister img {
  width: 400px;
  height: auto;
  object-fit: cover; /* Ensures the image stays within the boundaries */
}

.previewAdvertisementRegister video {
  width: 400px;
  height: auto;
}

.closeButtonAdvertisementRegister {
  position: absolute;
  top: 0px;
  right: 0px;
  width: 32px; /* Make the button circular */
  height: 32px; /* Make the button circular */
  background: transparent;
  transform: scale(1.2);
  cursor: pointer;
  border-radius: 50%;
  border: none;
  color: var(--grey-dark);
  font-weight: 600;
  font-size: 16px;
  transition:
    background-color 0.3s,
    transform 0.3s;
}

.closeButtonAdvertisementRegister:hover {
  transform: scale(1.1); /* Slightly enlarge on hover */
  box-shadow: 0 4px 6px rgba(0, 0, 0, 0.2); /* Add a shadow on hover */
}

.buttonAdvertisementRegister {
  min-width: 102px;
}

.editHeader {
  background-color: var(--light-green);
  color: var(--white-color);
}

.link_check {
  display: flex;
  justify-content: center;
  align-items: flex-start;
}

/* EventCalendar.tsx */

.calendar {
  font-family: sans-serif;
  font-size: 1.2rem;
  margin-bottom: 10px;
  background: var(--white-color);
  border-radius: 10px;
  padding-left: 70px;
  padding-right: 70px;
  padding-top: 5px;
}

.calendar__header {
  display: flex;
  align-items: center;
  justify-content: space-between;
  margin-right: 50px;
  /* margin: 2rem 10px 0px 10px; */
}

.calender_month {
  display: flex;
  align-items: center;
}

.calendar__header_month {
  margin: 0.5rem;
  color: var(--grey-dark);
  font-weight: 800;
  font-size: 45px;
  display: flex;
  gap: 23px;
  flex-direction: row;
}

.calendar__header_month div {
  font-weight: 400;
  color: var(--black-color);
  font-family: Outfit;
}

.buttonEventCalendar {
  border-radius: 100px;
  color: var(--bs-gray);
  /* background-color: var(--black-shadow-color); */
  /* font-weight: bold; */
  border: 0px;
  font-size: 40px;
}

.calendar__weekdays {
  display: grid;
  grid-template-columns: repeat(7, 1fr);
  background-color: var(--black-color);
  font-family: Outfit;
  height: 25px;
}

.calendar__scroll {
  height: 70vh;
  padding: 10px;
}

.weekday {
  display: flex;
  justify-content: center;
  align-items: center;
  background-color: var(--white);
  color: var(--gray-white);
  font-size: medium;
  font-weight: 600;
}

.calendar_hour_text_container {
  display: flex;
  flex-direction: row;
  align-items: flex-end;
  border-right: 1px solid var(--grey-border);
  width: 40px;
}

.calendar_timezone_text {
  top: -10px;
  left: -11px;
  position: relative;
  color: var(--grey-dark);
  font-size: 9px;
}

.calendar_hour_block {
  display: flex;
  flex-direction: row;
  border-bottom: 1px solid var(--grey-border);
  position: relative;
  height: 50px;
  border-bottom-right-radius: 5px;
}

.btn__more {
  border: 0px;
  font-size: 14px;
  background-color: initial;
  color: var(--black);
  font-weight: 600;
  transition: all 200ms;
  position: relative;
  display: block;
  margin: 2px;
}

.btn__more:hover {
  color: var(--grey-dark);
}

.event_list_parent {
  position: relative;
  width: 100%;
}

.event_list_parent_current {
  background-color: var(--grey-bg-color);
  position: relative;
  width: 100%;
}

.dummyWidth {
  width: 1px;
}

.day {
  background-color: var(--white);
  padding-left: 0.3rem;
  padding-right: 0.3rem;
  border-radius: 10px;
  margin: 5px;
  background-color: var(--white);
  border: 1px solid var(--grey-border);
  color: var(--grey-dark);
  font-weight: 600;
  height: 9rem;
  position: relative;
}

.day_weekends {
  background-color: var(--grey-light);
}

.day__outside {
  background-color: var(--white);
  color: var(--grey-light);
}

.day__selected {
  background-color: var(--blue-primary);
  color: var(--grey-dark);
}

.day__today {
  background-color: var(--grey-bg-color);
  font-weight: 700;
  text-decoration: underline;
  color: var(--blue-subtle);
}

.day__events {
  background-color: var(--white);
}

.expand_event_list {
  display: block;
}

.event_list_hour {
  display: flex;
  flex-direction: row;
}

.expand_list_container {
  width: 200px;
  max-height: 250px;
  z-index: 10;
  position: absolute;
  left: auto;
  right: auto;
  overflow: auto;
  padding: 10px 4px 0px 4px;
  background-color: var(--white-color);
  border: 1px solid var(--grey-border);
  border-radius: 5px;
  margin: 5px;
}

.holidays_card {
  background-color: var(--black-shadow-color);
}

.events_card {
  background-color: var(--white);
}

.holidayText {
  margin-left: 15px;
  font-size: 18px;
  color: var(--black-color);
}

.eventsLegend {
  display: flex;
  align-items: center;
  gap: 8px;
}

.list_container {
  padding: 5px;
  width: fit-content;
  display: flex;
  align-items: center;
  gap: 8px;
}

.list_container_holidays {
  width: fit-content;
  display: flex;
  align-items: center;
  gap: 8px;
}

.holidayIndicator {
  background-color: var(--black-color);
  opacity: 15%;
}

.holidayIndicator,
.organizationIndicator {
  width: 35px;
  height: 12px;
  border-radius: 4px;
}

.organizationIndicator {
  background-color: var(--organization-indicator-color);
}

.legendText {
  margin-left: 15px;
  font-size: 18px;
  color: var(--black-color);
}

.card_list {
  list-style: none;
  padding: 0;
  margin: 0;
}

.card_list_item {
  display: flex;
  align-items: center;
  margin-bottom: 10px;
  font-size: 14px;
  color: var(--grey-bg-color-dark);
}

.holiday_date {
  font-weight: 600;
  margin-right: 40px;
  font-size: 18px;
  color: var(--holidays-card-date-color);
}

.holiday_name {
  font-size: 16px;
  font-weight: 200;
  color: var(--black-color);
}

.calendar_infocards {
  display: flex;
  flex-direction: row;
  justify-content: space-between;
  align-items: flex-start;
  gap: 20px;
  padding: 20px 0px 20px 0px;
}

.holidays_card,
.events_card {
  flex: 1;
  padding: 20px;
  border-radius: 10px;
  box-shadow: var(--card-shadow);
}

.holidays_card {
  background-color: var(--holidays-card-background-color);
}

.events_card {
  background-color: var(--events-card-background-color);
}

.legend {
  display: flex;
  flex-direction: column;
  gap: 12px;
}

.card_list_item:hover {
  background-color: var(--blue-subtle);
  transition: background-color 0.2s ease;
  padding: 0.5px 8px 0.5px 8px;
  border-radius: 4px;
}

.card_list_item:focus-visible {
  background-color: var(--grey-bg-color-dark);
  transition: background-color 0.2s ease;
}

@media only screen and (max-width: var(--breakpoint-mobile)) {
  .btn__more {
    font-size: 12px;
  }
}

@media only screen and (max-width: var(--breakpoint-tablet)) {
  .holidayIndicator,
  .organizationIndicator {
    width: 16px;
    height: 10px;
  }

  .expand_list_container {
    width: 150px;
    padding: 4px 4px 0px 4px;
  }
}

/* EventHeader.tsx */

.calendarEventHeader {
  width: 100%;
  margin-bottom: 20px;
  border-radius: 10px;
  padding: 5px;
}

.flex_grow {
  flex-grow: 0.5;
}

.space {
  flex: 1;
  display: flex;
  align-items: center;
  gap: 10px;
}

.createButtonEventHeader {
  background-color: var(--grey-bg-color);
  color: var(--davys-grey);
  width: 110px;
  /* margin-left: 5px; */
  border: 1px solid var(--davys-grey);
  box-shadow: 2.5px 2.5px 2.5px rgba(0, 0, 0, 0.3);
}

.createButtonEventHeader:hover {
  background-color: var(--grey-bg-color);
  color: var(--black-color);
  border: 1px solid var(--davys-grey);
  box-shadow: 2.5px 2.5px 2.5px rgba(0, 0, 0, 0.3);
}

.selectTypeEventHeader {
  border-radius: 10px;
  margin: 8px;
}

@media (max-width: 520px) {
  .calendar__header {
    display: flex;
    flex-direction: column;
    align-items: stretch;
    gap: 10px;
  }

  .space {
    display: block !important;
    text-align: center;
  }

  .space > * {
    width: 100%;
    margin-bottom: 10px;
  }

  /* .input {
    width: 100%;
  }

  .createButton {
    margin: 0 auto;
    width: 100%;
  } */
}

/* EventListCardModals.tsx */

.dispflexEventListCardModals {
  display: flex;
  cursor: pointer;
  justify-content: space-between;
  margin: 10px 5px 5px 0px;
}

.eventtitle {
  margin-bottom: 0px;
  text-overflow: ellipsis;
  overflow: hidden;
  white-space: nowrap;
}

.checkboxdivEventListCardModals > div label {
  margin-right: 50px;
}

.checkboxdivEventListCardModals > label > input {
  margin-left: 10px;
}

.dispflexEventListCardModals > input {
  width: 20%;
  border: none;
  box-shadow: none;
  margin-top: 5px;
}

.checkboxContainer {
  display: flex;
  justify-content: space-between;
}

.checkboxdivEventListCardModals {
  display: flex;
  flex-direction: column;
}

.previewEventListCardModals {
  display: flex;
  flex-direction: row;
  font-weight: 700;
  font-size: 16px;
  color: var(--black-color);
  margin: 0;
}

@media only screen and (max-width: 600px) {
  .checkboxContainer {
    flex-direction: column;
  }

  .datediv {
    flex-direction: column;
  }

  .datediv > div {
    width: 100%;
    margin-left: 0;
    margin-bottom: 10px;
  }

  .datediv > div p {
    margin-bottom: 5px;
  }
}

.customButton {
  width: 90%;
  margin: 0 auto;
}

/* EventListCard.tsx */

.cardsEventListCard {
  width: 100%;
  background: var(--subtle-blue-grey) !important;
  padding: 2px 3px;
  border-radius: 5px;
  border: 1px solid var(--grey-border);
  box-shadow: 0 3px 2px var(--grey-border-box-color);
  color: var(--grey-dark);
  box-sizing: border-box;
  position: relative;
  overflow: hidden;
  transition: all 0.3s;
  margin-bottom: 5px;
}

.cardsEventListCard h2 {
  font-size: 15px;
  color: var(--grey-dark);
  font-weight: 500;
}

.cardsEventListCard > h3 {
  font-size: 17px;
}

.cardsEventListCard > p {
  font-size: 14px;
  margin-top: 0px;
  margin-bottom: 7px;
}

.cardsEventListCard a {
  color: var(--white-color);
  font-weight: 600;
}

.cardsEventListCard a:hover {
  color: var(--black-color);
}

.cardsEventListCard:last-child:nth-last-child(odd) {
  grid-column: auto / span 2;
}

.cardsEventListCard:first-child:nth-last-child(even),
.cardsEventListCard:first-child:nth-last-child(even) ~ .box {
  grid-column: auto / span 1;
}

.dispflexEventListCard {
  display: flex;
  cursor: pointer;
  justify-content: space-between;
  margin: 10px 5px 5px 0px;
}

.dispflexEventListCard > input {
  width: 20%;
  border: none;
  box-shadow: none;
  margin-top: 5px;
}

/* OrgPostCard.tsx */

.cardOrgPostCard {
  width: 100%;
  height: 20rem;
  margin-bottom: 2rem;
}

.cardsOrgPostCard h2 {
  font-size: 20px;
}

.cardsOrgPostCard > h3 {
  font-size: 17px;
}

.cardOrgPostCard {
  width: 100%;
  height: 20rem;
  margin-bottom: 2rem;
}

.cardsOrgPostCard:hover {
  filter: brightness(0.8);
}

.cardsOrgPostCard:hover::before {
  opacity: 0.5;
}

.postimageOrgPostCard {
  border-radius: 0px;
  width: 100%;
  height: 12rem;
  max-width: 100%;
  max-height: 12rem;
  object-fit: cover;
  position: relative;
  color: var(--black-color);
}

.previewOrgPostCard {
  display: flex;
  position: relative;
  width: 100%;
  margin-top: 10px;
  justify-content: center;
}

.previewOrgPostCard img {
  width: 400px;
  height: auto;
}

.previewOrgPostCard video {
  width: 400px;
  height: auto;
}

.nopostimage {
  border-radius: 0px;
  width: 100%;
  height: 12rem;
  max-height: 12rem;
  object-fit: cover;
  position: relative;
}

.menuModal {
  position: fixed;
  top: 0;
  left: 0;
  width: 100%;
  height: 100%;
  display: flex;
  align-items: center;
  justify-content: center;
  background-color: var(--black-shadow-color);
  z-index: 100;
}

.modalOrgPostCard {
  position: fixed;
  top: 0;
  left: 0;
  width: 100%;
  height: 100%;
  display: flex;
  align-items: center;
  justify-content: center;
  background-color: var(--modal-background);
  z-index: 100;
}

.modalContentOrgPostCard {
  display: flex;
  align-items: center;
  justify-content: center;
  background-color: var(--white);
  padding: 20px;
  max-width: 800px;
  max-height: 600px;
  overflow: auto;
}

.modalImage {
  flex: 1;
  margin-right: 20px;
  width: 25rem;
  height: 15rem;
}

.modalImage img,
.modalImage video {
  border-radius: 0px;
  width: 100%;
  height: 25rem;
  max-width: 25rem;
  max-height: 15rem;
  object-fit: cover;
  position: relative;
}

.modalInfo {
  flex: 1;
}

.titleOrgPostCard {
  font-size: 16px;
  color: var(--black-color);
  font-weight: 600;
}

.textOrgPostCard {
  font-size: 13px;
  color: var(--black-color);
  font-weight: 300;
}

.author {
  color: var(--grey-dark);
  font-weight: 100;
  font-size: 13px;
}

.closeButtonOrgPostCard {
  position: relative;
  bottom: 5rem;
  right: 10px;
  padding: 4px;
  background-color: var(--red-delete-bg);
  color: var(--white-color);
  border: none;
  cursor: pointer;
}

.closeButtonP {
  position: absolute;
  top: 0px;
  right: 0px;
  background: transparent;
  transform: scale(1.2);
  cursor: pointer;
  border: none;
  color: var(--grey-dark);
  font-weight: 600;
  font-size: 16px;
  cursor: pointer;
}

.cardsOrgPostCard:hover::after {
  opacity: 1;
  mix-blend-mode: normal;
}

.cardsOrgPostCard > p {
  font-size: 14px;
  margin-top: 0px;
  margin-bottom: 7px;
}

.cardsOrgPostCard a {
  color: var(--grey-dark);
  font-weight: 600;
}

.cardsOrgPostCard a:hover {
  color: var(--black-color);
}

.infodiv {
  margin-bottom: 7px;
  width: 15rem;
  text-align: justify;
  word-wrap: break-word;
}

.infodiv > p {
  margin: 0;
}

.cardsOrgPostCard:last-child:nth-last-child(odd) {
  grid-column: auto / span 2;
}

.cardsOrgPostCard:first-child:nth-last-child(even),
.cardsOrgPostCard:first-child:nth-last-child(even) ~ .box {
  grid-column: auto / span 1;
}

.toggleClickBtn {
  color: var(--light-green);
  cursor: pointer;
  border: none;
  font-size: 12px;
  background-color: var(--white-color);
}

.toggleClickBtnNone {
  display: none;
}

.menuContent {
  display: flex;
  align-items: center;
  justify-content: center;
  background-color: var(--white-color);
  padding-top: 20px;
  max-width: 700px;
  max-height: 500px;
  overflow: hidden;
  position: relative;
}

.menuOptions {
  list-style-type: none;
  padding: 0;
  margin: 0;
}

.menuOptions li {
  padding: 10px;
  border-bottom: 1px solid var(--grey-border);
  padding-left: 100px;
  padding-right: 100px;
  cursor: pointer;
}

.moreOptionsButton {
  position: relative;
  bottom: 5rem;
  right: 10px;
  padding: 2px;
  background-color: transparent;
  color: var(--black-color);
  border: none;
  cursor: pointer;
}

.list {
  color: var(--red-delete-text);
  cursor: pointer;
}

/* OrgActionItemCategories.tsx */

.iconOrgActionItemCategories {
  transform: scale(1.5);
  color: var(--bs-danger);
  margin-bottom: 1rem;
}

.btnsContainerOrgActionItemCategories {
  display: flex;
  margin: 0.5rem 0 1.5rem 0;
}

.btnsContainerOrgActionItemCategories .input {
  flex: 1;
  min-width: 18rem;
  position: relative;
}

.btnsContainerOrgActionItemCategories input {
  outline: 1px solid var(--bs-gray-400);
}

.btnsContainerOrgActionItemCategories .input button {
  width: 52px;
}

/* CategoryModal.tsx */

.createModal {
  margin-top: 20vh;
  margin-left: 13vw;
  max-width: 80vw;
}

.btnsContainer .input {
  width: 70%;
}

.btnsContainer .inputContainer button {
  width: 52px;
}

.largeBtnsWrapper {
  display: flex;
}

.listBox {
  width: 100%;
  flex: 1;
}

@media (max-width: 1020px) {
  .btnsContainer {
    flex-direction: column;
    margin: 1.5rem 0;
  }

  .btnsContainer .input {
    width: 100%;
  }

  .btnsContainer .btnsBlock {
    margin: 1.5rem 0 0 0;
    justify-content: space-between;
  }

  .btnsContainer .btnsBlock button {
    margin: 0;
  }

  .btnsContainer .btnsBlock div button {
    margin-right: 1.5rem;
  }
}

/* For mobile devices  */

@media (max-width: 520px) {
  .btnsContainer {
    margin-bottom: 0;
  }

  .btnsContainer .btnsBlock {
    display: block;
    margin-top: 1rem;
    margin-right: 0;
  }

  .largeBtnsWrapper {
    flex-direction: column;
  }

  .btnsContainer .btnsBlock div {
    flex: 1;
  }

  .btnsContainer .btnsBlock button {
    margin-bottom: 1rem;
    margin-right: 0;
    width: 100%;
  }
}

/* Holiday card */
.holidayCard {
  color: var(--black-color);
  background-color: rgba(0, 0, 0, 0.15);
  font-size: 10px;
  font-weight: 400;
  display: flex;
  padding: 8px 4px;
  border-radius: 5px;
  margin-bottom: 4px;
  text-overflow: ellipsis;
  overflow: hidden;
  white-space: nowrap;
}

/* event calender */
.card_title {
  font-size: 20px;
  margin-bottom: 10px;
  font-weight: bold;
  color: var(--black-color);
}

/* usersidebar  */

.leftDrawer {
  width: calc(300px);
  background-color: var(--profile-bg) !important;
  position: fixed;
  top: 0;
  bottom: 0;
  z-index: 100;
  display: flex;
  flex-direction: column;
  padding: 1rem 1rem 0 1rem;
  background-color: var(--leftDrawer-bg);
  transition: 0.5s;
  font-family: var(--bs-leftDrawer-font-family);
}

.leftbarcompheight {
  display: flex;
  justify-content: space-between;
  height: 100vh;
  padding-bottom: 48px;
}

@media (max-width: 820px) {
  .hideElemByDefault {
    display: none;
  }
  .leftDrawer {
    width: 100%;
    left: 0;
    right: 0;
  }
  .inactiveDrawer {
    opacity: 0;
    left: 0;
    z-index: -1;
    animation: closeDrawer 0.4s ease-in-out;
  }
  .activeDrawer {
    display: flex;
    z-index: 100;
    animation: openDrawer 0.6s ease-in-out;
  }
  .logout {
    margin-bottom: 2.5rem !important;
  }
}

/* ProfileDropdown */

.profileContainer {
  border: none;
  padding: 2.1rem 0.5rem;
  height: 52px;
  border-radius: 8px 0px 0px 8px;
  display: flex;
  align-items: center;
  background-color: var(--profile-bg) !important;
  justify-content: space-between;
  width: 100%;
  /* Add focus styles for keyboard navigation */
  &:focus-within {
    @extend .reusable-focus-visible; /* Referencing the reusable class from the general section */
  }
}
.profilebutton {
  width: 100%;
}

.profileContainer:focus {
  outline: none;
  background-color: var(--profileContainer-focus-bg);
}
.imageContainer {
  width: 56px;
  height: 56px;
  border-radius: 100%;
  margin-right: 10px;
}
.imageContainer img {
  width: 100%;
  height: 100%;
  object-fit: cover;
  border-radius: 100%;
}
.profileContainer .profileText {
  flex: 1;
  text-align: start;
  overflow: hidden;
  margin-right: 4px;
}
.profileContainer .profileText .primaryText {
  font-size: 1rem;
  font-weight: 600;
  overflow: hidden;
  display: -webkit-box;
  -webkit-line-clamp: 2; /* number of lines to show */
  -webkit-box-orient: vertical;
  word-wrap: break-word;
  white-space: normal;
}
.profileContainer .profileText .secondaryText {
  font-size: 0.8rem;
  font-weight: 400;
  color: var(--bs-secondary);
  display: block;
  text-transform: capitalize;
}
.profileDropdown {
  background-color: transparent !important;
}
.profileDropdown .dropdown-toggle .btn .btn-normal {
  display: none !important;
  background-color: transparent !important;
}
.dropdownToggle {
  background-image: url(../../../public/images/svg/angleRight.svg);
  background-repeat: no-repeat;
  background-position: center;
  background-color: var(--profile-bg) !important;
}

.dropdownToggle::after {
  border-top: none !important;
  border-bottom: none !important;
}
.avatarStyle {
  border-radius: 100%;
}

/* SuperAdminScreen */

.pageContainer {
  display: flex;
  flex-direction: column;
  min-height: 100vh;
  background-color: var(--profile-bg) !important;
  padding: 1rem 1.5rem 0 calc(300px + 2rem + 1.5rem);
}

.expand {
  padding-left: 4rem;
  animation: moveLeft 0.5s ease-in-out;
}

.contract {
  padding-left: calc(300px + 2rem + 1.5rem);
  animation: moveRight 0.5s ease-in-out;
}

.collapseSidebarButton {
  --bs-btn-active-color: var(--profile-bg);
  --bs-btn-active-bg: var(--profile-bg);
  --bs-btn-active-border-color: var(--profile-bg);
  position: fixed;
  height: 40px;
  bottom: 0;
  z-index: 9999;
  width: calc(250px + 2rem);
  background-color: rgba(245, 245, 245, 0.7);
  color: var(--collapse-Sidebar-Button-fill);
  border: none;
  border-radius: 0px;
}

.collapseSidebarButton:hover,
.opendrawer:hover {
  opacity: 1;
  background-color: var(--profile-bg);
  box-shadow: var(--hover-shadow);
  color: black !important;
}
.opendrawer {
  --bs-btn-active-color: var(--profile-bg);
  --bs-btn-active-bg: var(--profile-bg);
  --bs-btn-active-border-color: var(--profile-bg);
  position: fixed;
  display: flex;
  align-items: center;
  justify-content: center;
  top: 0;
  left: 0;
  width: 40px;
  height: 100vh;
  z-index: 9999;
  background-color: var(--profile-bg);
  border: none;
  border-radius: 0px;
  margin-right: 20px;
  color: black;
}

@media (max-width: 1120px) {
  .contract {
    padding-left: calc(250px + 2rem + 1.5rem);
  }
  .collapseSidebarButton {
    width: calc(250px + 2rem);
  }
}

/* For tablets */
@media (max-width: 820px) {
  .pageContainer {
    padding-left: 2.5rem;
  }

  .opendrawer {
    width: 25px;
  }

  .contract,
  .expand {
    animation: none;
  }

  .collapseSidebarButton {
    width: 100%;
    left: 0;
    right: 0;
  }
}

@keyframes moveLeft {
  from {
    padding-left: calc(300px + 2rem + 1.5rem);
  }

  to {
    padding-left: 1.5rem;
  }
}

@keyframes moveRight {
  from {
    padding-left: 1.5rem;
  }

  to {
    padding-left: calc(300px + 2rem + 1.5rem);
  }
}

/* OrganizationCard */
.joinBtn {
  display: flex;
  justify-content: space-around;
  width: 8rem;
  border-width: medium;
}

.joinedBtn {
  display: flex;
  justify-content: space-around;
  width: 8rem;
  color: var(--joined-button-color);
  font-weight: bold;
  background-color: var(--joined-button-bg) !important;
  border-color: var(--joined-button-bg) !important;
}

.joinedBtn:hover {
  background-color: var(--joined-button-bg) !important;
  border-color: var(--joined-button-bg) !important;
  color: var(--joined-button-color) !important;
  box-shadow: var(--hover-shadow);
}

.withdrawBtn {
  display: flex;
  justify-content: space-around;
  width: 8rem;
}

.orgName {
  text-overflow: ellipsis;
  white-space: nowrap;
  overflow: hidden;
  font-size: 1rem;
}

.orgdesc {
  font-size: 0.9rem;
  color: var(--org-desc-color);
  overflow: hidden;
  display: -webkit-box;
  -webkit-line-clamp: 1;
  line-clamp: 1;
  -webkit-box-orient: vertical;
  max-width: 20rem;
}

.orgadmin {
  font-size: 0.9rem;
  display: flex;
  align-items: start;
  flex-direction: column;
}

@media (max-width: 1420px) {
  .orgCard {
    width: 100%;
  }
}

@media (max-width: 550px) {
  .orgCard {
    width: 100%;
  }

  .orgCard {
    height: unset;
    margin: 0.5rem 0;
    padding: 1.25rem 1.5rem;
  }

  .orgCard .innerContainer {
    flex-direction: column;
  }

  .orgCard button {
    bottom: 0;
    right: 0;
    position: relative;
    margin-left: auto;
    display: block;
  }
  .joinBtn,
  .joinedBtn,
  .withdrawBtn {
    display: flex;
    justify-content: space-around;
    width: 100%;
  }
}

/* OrgListCard */

.orgCard {
  background-color: var(--orgCard-bg);
  margin: 1rem;
  padding: 1rem;
  border-radius: 8px;
  outline: 1px solid var(--orgCard-outline);
  position: relative;
}

.orgCard .innerContainer {
  display: flex;
  gap: 10px;
}

.orgCard .innerContainer .orgImgContainer {
  display: flex;
  justify-content: center;
  align-items: center;
  position: relative;
  overflow: hidden;
  border-radius: 4px;
  width: 125px;
  height: 120px;
  object-fit: contain;
  margin-bottom: 0.8rem;
  background-color: var(--orgCard-Image-bg);
}
.orgCard .innerContainer .content {
  flex: 1;
  margin-left: 1rem;
  width: 70%;
  margin-top: 0.7rem;
  margin-left: 0;
}

.orgCard button {
  position: absolute;
  bottom: 1rem;
  right: 1rem;
  z-index: 1;
}

.flaskIcon {
  margin-top: 4px;
}

.manageBtn {
  display: flex;
  justify-content: space-around;
  width: 8rem;
  border-color: var(--search-button-bg) !important;
  background-color: var(--search-button-bg) !important;
  color: #555555 !important;
}

.manageBtn:hover {
  color: var(--davys-grey) !important;
  box-shadow: var(--hover-shadow);
}

.orgdesc {
  font-size: 0.9rem;
  color: var(--org-desc-color);
  overflow: hidden;
  display: -webkit-box;
  -webkit-line-clamp: 1;
  line-clamp: 1;
  -webkit-box-orient: vertical;
  max-width: 20rem;
}

.orgmember {
  font-size: 0.9rem;
}

.address {
  overflow: hidden;
  display: -webkit-box;
  -webkit-line-clamp: 1;
  line-clamp: 1;
  -webkit-box-orient: vertical;
  align-items: center;
}

.address h6 {
  font-size: 0.9rem;
  color: var(--org-desc-color);
}

@media (max-width: 580px) {
  .orgCard {
    height: unset;
    margin: 0.5rem 0;
    padding: 1.25rem 1.5rem;
  }

  .orgCard .innerContainer {
    flex-direction: column;
  }

  .orgCard .innerContainer .orgImgContainer img {
    height: auto;
    width: 100%;
  }

  .orgCard button {
    bottom: 0;
    right: 0;
    position: relative;
    margin-left: auto;
    display: block;
  }

  .flaskIcon {
    margin-bottom: 6px;
  }

  .manageBtn {
    display: flex;
    justify-content: space-around;
    width: 100%;
  }
}

/* Organizations */

.borderNone {
  border: none;
}

.colorWhite {
  color: var(--search-outline);
}

.mainContainerOrganization {
  max-height: 100%;
  width: 100%;
  overflow: auto;
}

.content {
  min-height: calc(100% - 40px);
}

.paddingY {
  padding: 30px 0px;
}

.containerHeight {
  background-color: var(--profile-bg) !important;
  min-height: 100vh;
  padding: 1rem 1.5rem 0 calc(300px + 1.5rem);
}

.expandOrg {
  padding-left: 4rem;
  animation: moveLeft 0.9s ease-in-out;
}

.contractOrg {
  padding-left: calc(300px + 2rem + 1.5rem);
  animation: moveRight 0.5s ease-in-out;
}

.colorPrimary {
  background: var(--organization-bg);
  color: var(--organization-color) !important;
  --bs-btn-active-bg: var(--organization-bg);
}
.colorPrimary:hover,
.colorPrimary:focus,
.colorPrimary:active {
  background-color: var(--organization-bg) !important;
  box-shadow: var(--hover-shadow);
  color: var(--organization-color) !important;
}

.backgroundWhite {
  background-color: white;
}

.input {
  flex: 1;
  position: relative;
  margin-right: 10px;
}

.collapseSidebarButton:active,
.opendrawer:active {
  background-color: var(--profile-bg) !important;
}

.maxWidth {
  max-width: 473px;
}

@media screen and (max-width: 850px) {
  .mainContainerOrganization {
    width: 100%;
  }
}

@media (max-width: 1120px) {
  .collapseSidebarButton {
    width: calc(250px + 2rem);
  }
}

@media (max-height: 650px) {
  .collapseSidebarButton {
    width: 250px;
    height: 20px;
  }
  .opendrawer {
    width: 30px;
  }
}

/* For tablets */
@media (max-width: 820px) {
  .containerHeight {
    height: 100vh;
    padding: 2rem;
  }
  .opendrawer {
    width: 25px;
  }

  .contractOrg,
  .expandOrg {
    animation: none;
  }

  .collapseSidebarButton {
    width: 100%;
    left: 0;
    right: 0;
  }
}

/* LoginPortaltoggle */

.navLinkClass {
  display: inline-block;
  padding: 0.375rem 0.75rem;
  font-size: 1rem;
  line-height: 1.4;
  text-align: center;
  vertical-align: middle;
  cursor: pointer;
  color: var(--LoginToggle-button-color);
  border-radius: 0.3rem;
  width: 100%;
  box-sizing: border-box;
  border: 1px solid var(--LoginToggle-button-bg);
  font-weight: 500;
  transition: all 0.25s ease;
  background-color: var(--LoginToggle-button-bg);
}

.navLinkClass:hover {
  box-shadow: var(--hover-shadow);
  background-color: var(--LoginToggle-button-bg);
  border-color: var(--LoginToggle-button-bg);
}

.activeLink {
  color: var(--LoginToggle-button-color);
  border: 1px solid var(--LoginToggle-button-active);
  background-color: var(--LoginToggle-button-active);
}

.activeLink:hover {
  box-shadow: var(--hover-shadow);
  color: var(--LoginToggle-button-color);
  border: 1px solid var(--LoginToggle-button-active);
  background-color: var(--LoginToggle-button-active);
}
/* people card */
.personImage_peoplecard {
  border-radius: 50%;
  margin-right: 25px;
  max-width: 70px;
}

.people_card_container {
  display: flex;
}

.display_flex {
  display: flex;
}

.align_center {
  align-self: center;
}

.people_role {
  width: 75%;
  border: 1px solid var(--people-role-border);
  padding-top: 0.5rem;
  padding-bottom: 0.5rem;
  padding-left: 1rem;
  padding-right: 1rem;
  border-radius: 0.25rem;
}

/* People.tsx */

.borderRounded8 {
  border-radius: 8px;
}

.bottomRadius {
  border-bottom-left-radius: 24px;
  border-bottom-right-radius: 24px;
}

.shadow {
  box-shadow: 5px 5px 4px 0px var(--shadow);
}

.backgroundWhite {
  background-color: var(--background-color);
}

.people_content {
  display: flex;
  flex-direction: column;
  height: fit-content;
  min-height: calc(100% - 40px);
}

.gap {
  gap: 20px;
}

.semiBold {
  font-weight: 500;
}

.placeholderColor::placeholder {
  color: var(--placeholder-color);
}

.people__header {
  display: flex;
  align-items: center;
  justify-content: space-between;
  margin-right: 50px;
}

.people_card_main_container {
  display: flex;
  flex-direction: column;
  border: 1px solid var(--people-card-container-border);
  padding: 1rem;
  padding-left: 1.5rem;
  padding-right: 1.5rem;
  margin-top: 0;
  gap: var(--spacing-lg, 1.25rem);
  border-bottom-left-radius: 24px;
  border-bottom-right-radius: 24px;
  background-color: var(--people-card-container-bg);
}

.custom_row_center {
  display: flex;
  flex-direction: row;
  justify-content: center;
}

/* Loader.tsx */
.spinner_wrapper {
  height: 100vh;
  width: 100%;
  display: flex;
  justify-content: center;
  align-items: center;
}

.spinnerXl {
  width: 6rem;
  height: 6rem;
  border-width: 0.5rem;
}

.spinnerLg {
  height: 4rem;
  width: 4rem;
  border-width: 0.3rem;
}

.spinnerSm {
  height: 2rem;
  width: 2rem;
  border-width: 0.2rem;
}<|MERGE_RESOLUTION|>--- conflicted
+++ resolved
@@ -92,16 +92,15 @@
   --black: black;
   --rating-star-filled: #ff6d75;
   --rating-star-hover: #ff3d47;
-<<<<<<< HEAD
+
   --input-text-color: #737373;
-=======
   --info-button-text: var(--davys-grey);
   --close-button-text: var(--remove-button-color);
   --close-button-bg: var(--white-color);
   --checkbox-focus-border: var(--bs-gray-300);
   --checkbox-bg: var(--dark-blue);
   --checkbox-border: var(--dark-blue);
->>>>>>> 6a4eedef
+
 
   /* Background and Border */
   --table-bg: #eaebef;
@@ -227,11 +226,11 @@
   --create_button-text: #555555;
   --create-button-border: #dddddd;
   --card-shadow: 0 2px 4px rgba(0, 0, 0, 0.1);
-<<<<<<< HEAD
+
   --dorpdownItem-hover-shadow: 2.5px 2.5px 2.5px rgba(0, 0, 0, 0.3);
-=======
+
   --drop-shadow: 0px 4px 4px rgba(0, 0, 0, 0.25);
->>>>>>> 6a4eedef
+
 
   /* breakpoints */
   --breakpoint-mobile: 576px;
@@ -412,13 +411,8 @@
 .dropdown {
   background-color: var(--bs-white) !important;
   min-width: 150px;
-<<<<<<< HEAD
   border: 1px solid var(--dropdown-border-color);
   color: var(--dropdown-font-color) !important;
-=======
-  border: 1px solid var(--davys-grey);
-  color: var(--davys-grey) !important;
->>>>>>> 6a4eedef
   position: relative;
   display: inline-block;
   margin-top: 10px;
@@ -455,13 +449,8 @@
 }
 
 .dropdownItem {
-<<<<<<< HEAD
   background-color: var(--dropdown-item-bg) !important;
   color: var(--dropdown-item-text) !important;
-=======
-  background-color: var(--bs-white) !important;
-  color: var(--davys-grey) !important;
->>>>>>> 6a4eedef
   border: none !important;
   box-shadow: var(--dorpdownItem-hover-shadow);
 }
@@ -474,16 +463,8 @@
 .dropdownItem:hover,
 .dropdownItem:focus,
 .dropdownItem:active {
-<<<<<<< HEAD
   background-color: var(--dropdownItem-focus-bg) !important;
   color: var(--dropdown-item-text) !important;
-=======
-  background-color: var(
-    --dropdown-hover-color,
-    var(--grey-border-box-color)
-  ) !important;
-  color: var(--davys-grey) !important;
->>>>>>> 6a4eedef
   outline: none !important;
 }
 
@@ -621,7 +602,6 @@
 }
 
 .createButton {
-<<<<<<< HEAD
   background-color: var(--create-button-bg-color) !important;
   color: var(--create_button-text) !important;
   /* margin-top: 10px; */
@@ -640,20 +620,6 @@
   color: var(--eventManagement-button-text) !important;
   background-color: var(--table-bg) !important;
   border: 1px solid var(--eventManagement-button-text) !important;
-=======
-  background-color: var(--grey-bg-color) !important;
-  color: var(--black-color) !important;
-  margin-top: 10px;
-  /* margin-left: 5px; */
-  border: 1px solid var(--davys-grey);
-}
-
-.createButton:hover {
-  background-color: var(--grey-bg-color) !important;
-  color: var(--black-color) !important;
-  border: 1px solid var(--davys-grey) !important;
-  box-shadow: var(--drop-shadow);
->>>>>>> 6a4eedef
 }
 
 .visuallyHidden {
@@ -670,12 +636,8 @@
 .inputField {
   margin-top: 10px;
   margin-bottom: 10px;
-<<<<<<< HEAD
   background-color: var(--eventManagement-button-bg);
   border: 1px solid var(--input-shadow);
-=======
-  background-color: var(--bs-white);
->>>>>>> 6a4eedef
 }
 
 .inputField:focus {
@@ -807,12 +769,8 @@
 }
 
 .rowBackground {
-<<<<<<< HEAD
   background-color: var(--eventManagement-button-bg);
   color: var(--dropdown-item-text);
-=======
-  background-color: var(--row-background) !important;
->>>>>>> 6a4eedef
   max-height: 120px;
   overflow-y: auto;
 }
