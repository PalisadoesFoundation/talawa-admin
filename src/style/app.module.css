--- conflicted
+++ resolved
@@ -3485,122 +3485,6 @@
     opacity: 1;
   }
 }
-<<<<<<< HEAD
-/* LeftDrawer general styles */
-.leftDrawer {
-  height: 100vh; /* Ensure it spans the full height */
-  overflow-y: auto; /* Enable vertical scrolling */
-  transition: transform 0.3s ease;
-  position: fixed; /* Ensure it's positioned properly */
-  padding-bottom: 1rem; /* Prevent last item clipping */
-}
-
-.hideElemByDefault {
-  display: none;
-}
-
-.inactiveDrawer {
-  transform: translateX(-100%);
-}
-
-.activeDrawer {
-  transform: translateX(0);
-}
-
-/* Branding Section */
-.brandingContainer {
-  /* Style for the branding container */
-}
-
-.talawaLogo {
-  /* Styling for the logo */
-}
-
-.talawaText {
-  /* Styling for the Talawa text */
-}
-
-/* Organization Section */
-.organizationContainer {
-  padding-right: 3rem;
-}
-
-.profileContainer {
-  display: flex;
-  align-items: center;
-  justify-content: space-between;
-  width: 100%;
-}
-
-.shimmer {
-  /* Add shimmer animation styles */
-}
-
-.bg-danger {
-  background-color: var(--delete-button-color);
-}
-
-.text-start {
-  text-align: start;
-}
-
-.text-white {
-  color: var(--bs-white);
-}
-
-.imageContainer img {
-  width: 40px;
-  height: 40px;
-  border-radius: 50%;
-}
-
-.profileText {
-  margin-left: 1rem;
-}
-
-.primaryText {
-  font-weight: bold;
-}
-
-.secondaryText {
-  font-size: 0.9rem;
-  color: var(--grey-bg-color);
-}
-
-/* Dropdown and options list */
-.optionList {
-  /* Add necessary styles */
-}
-
-.titleHeader {
-  font-size: 1.2rem;
-  color: var(--bs-secondary);
-}
-
-/* Button specific styles */
-.activeButton {
-  background-color: var(--grey-bg-color); /* Changed from #eaebef */
-  color: black;
-}
-
-.inactiveButton {
-  background-color: transparent;
-  color: var(--bs-secondary);
-}
-
-.text-black {
-  color: black;
-}
-
-.text-secondary {
-  color: var(--bs-secondary);
-}
-
-.iconWrapper {
-  display: flex;
-  align-items: center;
-  margin-right: 8px;
-=======
 
 /* CustomRecurrenceModal.tsx */
 
@@ -3872,5 +3756,120 @@
     transform: translateY(-1px);
     box-shadow: 0 4px 6px var(--grey-border-box-color);
   }
->>>>>>> 0973ad2a
+}
+
+/* LeftDrawer general styles */
+.leftDrawer {
+  height: 100vh; /* Ensure it spans the full height */
+  overflow-y: auto; /* Enable vertical scrolling */
+  transition: transform 0.3s ease;
+  position: fixed; /* Ensure it's positioned properly */
+  padding-bottom: 1rem; /* Prevent last item clipping */
+}
+
+.hideElemByDefault {
+  display: none;
+}
+
+.inactiveDrawer {
+  transform: translateX(-100%);
+}
+
+.activeDrawer {
+  transform: translateX(0);
+}
+
+/* Branding Section */
+.brandingContainer {
+  /* Style for the branding container */
+}
+
+.talawaLogo {
+  /* Styling for the logo */
+}
+
+.talawaText {
+  /* Styling for the Talawa text */
+}
+
+/* Organization Section */
+.organizationContainer {
+  padding-right: 3rem;
+}
+
+.profileContainer {
+  display: flex;
+  align-items: center;
+  justify-content: space-between;
+  width: 100%;
+}
+
+.shimmer {
+  /* Add shimmer animation styles */
+}
+
+.bg-danger {
+  background-color: var(--delete-button-color);
+}
+
+.text-start {
+  text-align: start;
+}
+
+.text-white {
+  color: var(--bs-white);
+}
+
+.imageContainer img {
+  width: 40px;
+  height: 40px;
+  border-radius: 50%;
+}
+
+.profileText {
+  margin-left: 1rem;
+}
+
+.primaryText {
+  font-weight: bold;
+}
+
+.secondaryText {
+  font-size: 0.9rem;
+  color: var(--grey-bg-color);
+}
+
+/* Dropdown and options list */
+.optionList {
+  /* Add necessary styles */
+}
+
+.titleHeader {
+  font-size: 1.2rem;
+  color: var(--bs-secondary);
+}
+
+/* Button specific styles */
+.activeButton {
+  background-color: var(--grey-bg-color); /* Changed from #eaebef */
+  color: black;
+}
+
+.inactiveButton {
+  background-color: transparent;
+  color: var(--bs-secondary);
+}
+
+.text-black {
+  color: black;
+}
+
+.text-secondary {
+  color: var(--bs-secondary);
+}
+
+.iconWrapper {
+  display: flex;
+  align-items: center;
+  margin-right: 8px;
 }