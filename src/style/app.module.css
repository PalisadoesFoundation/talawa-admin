--- conflicted
+++ resolved
@@ -9102,23 +9102,6 @@
   align-items: center;
 }
 
-<<<<<<< HEAD
-/* CollapsibleDropdown */
-
-.collapsibleDropdownIconWrapper {
-  width: 36px;
-}
-
-.collapsibleDropdownCollapseBtn {
-  height: 48px;
-}
-
-.collapsibleDropdownIconWrapperSm {
-  width: 36px;
-  display: flex;
-  justify-content: center;
-  align-items: center;
-=======
 /* NotFound.tsx */
 
 .section {
@@ -9142,5 +9125,21 @@
     font-size: 1.1rem;
     font-style: oblique;
   }
->>>>>>> a7f37713
+}
+
+/* CollapsibleDropdown */
+
+.collapsibleDropdownIconWrapper {
+  width: 36px;
+}
+
+.collapsibleDropdownCollapseBtn {
+  height: 48px;
+}
+
+.collapsibleDropdownIconWrapperSm {
+  width: 36px;
+  display: flex;
+  justify-content: center;
+  align-items: center;
 }