--- conflicted
+++ resolved
@@ -580,10 +580,8 @@
   display: flex;
   justify-content: space-between;
   align-items: center;
-<<<<<<< HEAD
   margin-bottom: 10px;
-=======
->>>>>>> afa614ae
+
 }
 
 .cardHeader .cardTitle {
@@ -591,7 +589,6 @@
   font-weight: 600;
 }
 
-<<<<<<< HEAD
 .containerBody{
   min-height: 180px;
   padding-top: 0;
@@ -619,11 +616,6 @@
 
 .cardBody {
   min-height: 180px;
-
-=======
-.cardBody {
-  min-height: 180px;
->>>>>>> afa614ae
 }
 
 .cardBody .textBox {
