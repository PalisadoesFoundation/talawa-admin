/**
 * CSS Methodology for Common Styles:
 *
 * This project aims to reduce CSS duplication by merging similar styles across components
 * into reusable global classes. This ensures consistency and simplifies maintenance.
 *
 * Steps for contributors:
 * 1. Identify duplicate or similar styles in different components (e.g., buttons, modals).
 * 2. Create a global class with a clear, descriptive name (e.g., .addButton, .removeButton).
 * 3. Use the new global class in all components requiring that style.
 *
 * Naming Convention:
 * - Use lowercase, descriptive names for global classes (e.g., .addButton, .removeButton).
 * - Keep names generic enough for reuse but clear in their purpose.
 *
 * Example:
 * Instead of component-specific classes like:
 *   `.greenregbtnOrganizationFundCampaign`, `.greenregbtnPledge` (used in two different components for same functionality)
 * Use:
 *   `.addButton` (a single reusable class in the global CSS file that is used for functionalities that add/create tasks)
 *
 * Global Classes:
 *   `.inputField` (for form input fields)
 *   `.searchButton` (for form input field search button)
 *   `.addButton` (for buttons that add/create task)
 *   `.removeButton` (for buttons that remove/delete task)
 *   `.modalHeader` (for header section of any modal)
 *   `.editButton` (for buttons inside table)
 *   `.switch` (for form toggles)
 *   `.regularBtn` (for a simple blue button)
 *   `.tableHeader` (for header section of any table component)
 *   `.subtleBlueGrey` (for blue Text)
 *
 *
 * GLobal Varibles:
 *   --light-blue (for light blue contrast)
 *   --dark-blue (for dark blue contrast)
 */

:root {
  /* Neutral Colors */
  --grey-light: #eaebef;
  --grey-dark: #707070;
  --border-color: #e8e5e5;
  --input-shadow: #dddddd;

  /* Blue Shades */
  --blue-primary: #0056b3;
  --blue-subtle: #7c9beb;
  --blue-subtle-hover: #5f7e91;
  --blue-search-bg: #a8c7fa;
  --toggle-bg: #1e4e8c;
  --dropdown-hover: #eff1f7;

  /* Red Shades */
  --red-delete-bg: #f8d6dc;
  --red-delete-text: #ff4d4f;

  /* Yellow/Orange Shades */
  --loader-color: #febc59;

  /* Miscellaneous */
  --davys-grey: #555555;
  --blue-color: #0000ff;
  --light-blue-color: #286fe0;
  --dimp-white: #b5b5b5;
<<<<<<< HEAD
  --gray-blue: #1e293b;
  --text-secondary-color: #808080;
=======
  --gray-white: #808080;
>>>>>>> 846ce57e
  --dropdown-hover-color: #eff1f7;
  --grey-bg-color: #eaebef;
  --light-dark-green: #08780b;
  --light-green: #31bb6b;
  --green-color: #21d015;
  --light-more-green: #39a440;
  --off-light-green: #31bb6a60;
  --dark-emerald-green: #23864c;
  --light-neon-green: #afffe8;
  --white-color: #ffffff;
  --icon-bg-color: #ffffff;
  --off-white-color: #ffffff97;
  --text-primary-color: #000000;
  --black-shadow-color: #00000029;
  --white-shadow-color: #ffffff33;
<<<<<<< HEAD
  --light-dark-gray-color: #505050;
  --text-highlight-color:#febc59;
  --border-color-box-color: #e8e5e5;
=======
  --light-orange: #febc59;
  --grey-border-box-color: #e8e5e5;
>>>>>>> 846ce57e
  --subtle-blue-grey: #7c9beb;
  --subtle-blue-grey-hover: #5f7e91;
  --search-bar-icon-blue: #a8c7fa;
  --holidays-card-background-color: #e0e9ff;
  --holidays-card-date-color: #3771c8;
  --events-card-background-color: #eaebef;
  --organization-indicator-color: #a8c7fa;
  --white: #fff;
  --black: black;
  --rating-star-filled: #ff6d75;
  --rating-star-hover: #ff3d47;

  /* Background and Border */
  --table-bg: #eaebef;
  --profile-bg: #f6f8fc;
  --screen-bg: #f2f7ff;
  --tablerow-bg: #eff1f7;
  --date-picker-bg: #f2f2f2;
  --table-bg-color: var(--grey-bg-color);
  --tablerow-bg-color: #ffffff;
  --row-background: var(--bs-white, var(--bs-white));
  --modal-background: rgba(0, 0, 0, 0.7);
  --sort-bg: #fcfcfc;
  --sidebar-option-bg: #eaebef;
  --sidebar-icon-stroke-active: #000000;
  --sidebar-icon-stroke-inactive: #808080;
  --sidebar-option-text-active: #000000;
  --sidebar-option-text-inactive: #808080;
  --forgot-password-fill: #555555;
  --input-field-border: var(--dimp-white);
  --input-field-bg: #fff;
  --input-field-shadow: var(--black-shadow-color);
  --search-button-shadow: #0000001a;
  --people-card-header-bg: #eaebef;
  --people-card-header-border: #e8e5e5;
  --people-role-border: #dee2e6;
  --shadow: #d9d9d9;
  --placeholder-color: #737373;
  --people-card-container-border: #eaebef;
  --people-card-container-bg: #fff;
  --background-color: #fff;
  --dropdown-shadow: #0000004c;
  --dropdown-color: #555555;
  --loader-border: #ffffff33;
  --loader-border-left: #febc59;

  --dropdown-button-bg: #555555;
  --dropdown-button-fill: #555555;

  /* Font Sizes */
  --font-size-header: 16px;

  /* Borders and Radius */
  --primary-border-solid: 1px solid var(--dropdown-border-color);
  --table-head-radius: 20px;

  /* Loader Sizes */
  --loader-size: 10em;
  --loader-border-width: 1.1em;

  /* Image Sizes */
  --table-image-size: 50px;
  --table-image-small-size: 25px;

  /* Modal Dimensions */
  --modal-width: 670px;
  --modal-max-width: 680px;
  /* Hover style */
  --hover-shadow: 0 1px 3px 0 rgba(60, 64, 67, 0.3),
    0 4px 8px 3px rgba(60, 64, 67, 0.15);

  /* Additional Variables */
  --input-shadow-color: #dddddd;
  --delete-button-bg: #f8d6dc;
  --delete-button-color: #ff4d4f;
  --search-button-bg: #a8c7fa;
  --search-button-border: #555555;
  --search-outline: #555555;
  --search-button-fill: #555555;
  --createorgdropdown-button-bg: #eaebef;
  --createorgdropdown-button-border: #555555;
  --langChange-button-bg: #a8c7fa;
  --langChange-button-text: #1778f2;
  --login-button-fill: #555555;
  --login-button-bg: #a8c7fa;
  --register-button-bg: #eaebef;
  --buttonList-bg: #a8c7fa;
  --leftDrawer-option-hover-focus-bg: #eaebef;
  --leftDrawer-option-text: black;
  --leftDrawer-bg: #fff;
  --collapse-Sidebar-Button-fill: black;
  --joined-button-color: #555555;
  --joined-button-bg: #a8c7fa;
  --org-desc-color: #4b5563;
  --orgCard-bg: #fff;
  --orgCard-outline: #e9ecef;
  --orgCard-Image-bg: #e9ecef;
  --profileContainer-focus-bg: #f8f9fa;
  --organization-bg: #a8c7fa;
  --organization-color: #555555;
  --LoginToggle-button-color: #555555;
  --LoginToggle-button-bg: #eaebef;
  --LoginToggle-button-active: #a8c7fa;
  --bs-primary: #0056b3;
  --bs-warning: #ffc107;
  --bs-white: #fff;
  --bs-gray-600: #4b5563;
  --bs-gray-400: #9ca3af;
  --bs-gray-300: #d1d5db;
  --toggle-button-bg: #1e4e8c;
  --table-head-bg: #eaebef;
  --table-head-color: var(--bs-white, var(--white-color));
  --table-header-color: #000000;
  --input-area-color: #f1f3f6;
  --date-picker-background: #f2f2f2;
  --grey-bg-color-dark: #707070;
  --dropdown-border-color: #cccccc;
  --primary-border-solid: 1px solid var(--dropdown-border-color);
  --light-blue: #a8c7fa;
  --dark-blue: #1778f2;
  --remove-button-color: #c8102e;
  --card-shadow: 0 2px 4px rgba(0, 0, 0, 0.1);

  /* breakpoints */
  --breakpoint-mobile: 576px;
  --breakpoint-tablet: 768px;
  --breakpoint-desktop: 1024px;
}

.fonts {
  color: var(--grey-bg-color-dark);
}

.fonts > span {
  font-weight: 600;
}

.cards > h2 {
  font-size: 19px;
}
.cards > h3 {
  font-size: 17px;
}
.cards > p {
  font-size: 14px;
  margin-top: -5px;
  margin-bottom: 7px;
}

.cards:hover {
  filter: brightness(0.8);
}
.cards:hover::before {
  opacity: 0.5;
}

.cards:hover::after {
  opacity: 1;
  mix-blend-mode: normal;
}

.cards:last-child:nth-last-child(odd) {
  grid-column: auto / span 2;
}

.cards:first-child:nth-last-child(even),
.cards:first-child:nth-last-child(even) ~ .box {
  grid-column: auto / span 1;
}

.capacityLabel {
  background-color: var(--bs-primary);
  color: var(--white-color);
  height: 22.19px;
  font-size: 12px;
  font-weight: bolder;
  padding: 0.1rem 0.3rem;
  border-radius: 0.5rem;
  position: relative;
  overflow: hidden;
}

.capacityLabel svg {
  margin-bottom: 3px;
}

.sidebar {
  z-index: 0;
  padding-top: 5px;
  margin: 0;
  height: 100%;
}
.sidebar:after {
  background-color: var(--border-color-box-color);
  position: absolute;
  width: 2px;
  height: 600px;
  top: 10px;
  left: 94%;
  display: block;
}
.sidebarsticky {
  padding-left: 45px;
  margin-top: 7px;
}
.sidebarsticky > p {
  margin-top: -10px;
}

.logintitle {
  color: var(--grey-bg-color-dark);
  font-weight: 600;
  font-size: 20px;
  margin-bottom: 30px;
  padding-bottom: 5px;
  border-bottom: 3px solid var(--light-blue);
  width: 15%;
}

.searchtitle {
  color: var(--grey-bg-color-dark);
  font-weight: 600;
  font-size: 18px;
  margin-bottom: 20px;
  padding-bottom: 5px;
  border-bottom: 3px solid var(--light-blue);
  width: 60%;
}

.admindetails {
  display: flex;
  justify-content: space-between;
}

.admindetails > p {
  margin-top: -12px;
  margin-right: 30px;
}

.mainpageright > hr {
  margin-top: 20px;
  width: 100%;
  margin-left: -15px;
  margin-right: -15px;
  margin-bottom: 20px;
}

.justifysp {
  display: flex;
  justify-content: space-between;
}

@media screen and (max-width: 575.5px) {
  .justifysp {
    padding-left: 55px;
    display: flex;
    justify-content: space-between;
    width: 100%;
  }
}

.sidebarsticky > input {
  text-decoration: none;
  margin-bottom: 50px;
  border-color: var(--border-color-box-color);
  width: 80%;
  border-radius: 7px;
  padding-top: 5px;
  padding-bottom: 5px;
  padding-right: 10px;
  padding-left: 10px;
  box-shadow: none;
}

.noOutline:is(:hover, :focus, :active, :focus-visible, .show) {
  outline: none !important;
}

.modalContent {
  width: var(--modal-width);
  max-width: var(--modal-max-width);
}

.subtleBlueGrey {
  color: var(--subtle-blue-grey);
  text-decoration: none;
}

.subtleBlueGrey:hover {
  color: var(--subtle-blue-grey-hover);
  text-decoration: underline;
}

.dropdown {
  background-color: var(--bs-white) !important;
  min-width: 150px;
  border: 1px solid var(--davys-grey);
  color: var(--davys-grey) !important;
  position: relative;
  display: inline-block;
  margin-top: 10px;
  margin-bottom: 10px;
}
.dropdown:hover {
  box-shadow: var(--hover-shadow);
}

.dropdown:is(
    :hover,
    :focus,
    :active,
    :focus-visible,
    .show,
    :disabled,
    :checked
  ) {
  background-color: transparent !important;
  border: 1px solid var(--davys-grey);
  color: var(--dropdown-button-bg) !important;
  border-color: var(--davys-grey) !important;
}

.dropdown:is(:focus, :focus-visible) {
  outline: 2px solid var(--highlight-color, var(--search-button-bg));
  border: 1px solid var(--davys-grey);
}

.dropdown:not(:focus) {
  background-color: var(--bs-white);
  border: 1px solid var(--davys-grey);
  color: var(--davys-grey) !important;
}

.dropdownItem {
  background-color: var(--bs-white) !important;
  color: var(--davys-grey) !important;
  border: none !important;
}

.dropdownItem:focus,
.dropdownItem:hover {
  outline: 2px solid var(--highlight-color, var(--search-button-bg));
}

.dropdownItem:hover,
.dropdownItem:focus,
.dropdownItem:active {
  background-color: var(
    --dropdown-hover-color,
    var(--border-color-box-color)
  ) !important;
  color: var(--davys-grey) !important;
  outline: none !important;
  box-shadow: 0 0 4px var(--highlight-color, var(--search-button-bg));
}

.input {
  flex: 1;
  position: relative;
  margin-right: 80px;
  max-width: 473px !important;
}

.eventCreatebtn {
  display: flex;
  flex-direction: row;
  gap: 10px;
}

.btnsContainer {
  display: flex;
  margin: 2.5rem 0;
  align-items: center;
  gap: 10px;
}

.btnsContainer .btnsBlock {
  display: flex;
  width: max-content;
}

.btnsContainerBlockAndUnblock {
  display: flex;
  margin: 2.5rem 0 2.5rem 0;
}

.btnsContainerBlockAndUnblock .btnsBlockBlockAndUnblock {
  display: flex;
}

.btnsContainerBlockAndUnblock .btnsBlockBlockAndUnblock button {
  margin-left: 1rem;
  display: flex;
  justify-content: center;
  align-items: center;
}

.btnsContainerBlockAndUnblock .inputContainerBlockAndUnblock {
  flex: 1;
  position: relative;
}

.btnsContainerBlockAndUnblock .inputBlockAndUnblock {
  width: 70%;
  position: relative;
}

.btnsContainerBlockAndUnblock input {
  outline: 1px solid var(--bs-gray-400);
}

.btnsContainer .input button {
  width: 52px;
}

.deleteButton {
  background-color: var(--delete-button-bg);
  color: var(--delete-button-color);
  border: none;
  padding: 5px 20px;
  display: flex;
  align-items: center;
  margin-top: 20px;
  margin-right: auto;
  margin-left: auto;
  gap: 8px;
}

.deleteButton:is(:hover, :active) {
  background-color: var(--delete-button-color) !important;
  color: white;
}

.actionItemDeleteButton {
  background-color: var(--delete-button-bg);
  color: var(--delete-button-color);
  border: none;
}

.createButton {
  background-color: var(--grey-bg-color) !important;
  color: var(--text-primary-color) !important;
  /* margin-top: 10px; */
  /* margin-left: 5px; */
  border: 1px solid var(--davys-grey);
}

.createButton:hover {
  background-color: var(--grey-bg-color) !important;
<<<<<<< HEAD
  color: var(--text-primary-color) !important;
  border: 1px solid var(--brown-color) !important;
=======
  color: var(--black-color) !important;
  border: 1px solid var(--davys-grey) !important;
>>>>>>> 846ce57e
}

.visuallyHidden {
  position: absolute;
  width: 1px;
  height: 1px;
  padding: 0;
  margin: -1px;
  overflow: hidden;
  clip: rect(0, 0, 0, 0);
  border: 0;
}

.inputField {
  margin-top: 10px;
  margin-bottom: 10px;
  background-color: var(--bs-white);
  border: none;
  box-shadow: 0 1px 1px var(--input-shadow-color);
}

.inputField:focus {
  box-shadow: var(--hover-shadow);
}

.inputFieldModal {
  margin-bottom: 10px;
  background-color: var(--bs-white);
  box-shadow: 0 1px 1px var(--input-shadow-color);
}

.inputField > button {
  padding-top: 10px;
  padding-bottom: 10px;
}

.searchButton {
  --bs-btn-active-color: var(--search-button-bg);
  --bs-btn-active-bg: var(--search-button-bg);
  --bs-btn-active-border-color: var(--search-button-bg);
  margin-bottom: 10px;
  color: var(--search-button-fill);
  background-color: var(--search-button-bg);
  border-color: var(--search-button-bg);
  position: absolute;
  z-index: 10;
  bottom: 0;
  right: 0;
  display: flex;
  justify-content: center;
  align-items: center;
  transition:
    box-shadow 0.2s ease,
    transform 0.2s ease;
}

.searchButton:hover {
  background-color: var(--search-button-bg);
  border-color: var(--search-button-bg);
  box-shadow: var(--hover-shadow);
  color: var(--davys-grey) !important;
}

.searchButton:active {
  transform: scale(0.95);
  background-color: var(--search-button-bg) !important;
  border-color: transparent !important;
}

.addButton {
  margin-bottom: 10px;
  color: var(--davys-grey);
  background-color: var(--light-blue);
  border-color: var(--grey-bg-color);
}

.addButton:is(:hover, :active) {
  background-color: var(--dark-blue) !important;
  border-color: var(--search-button-border);
}

.removeButton {
  margin-bottom: 10px;
  background-color: var(--delete-button-bg);
  color: var(--remove-button-color);
  margin-right: 10px;
  --bs-btn-border-color: #dc3545;
}

.removeButton:is(:hover, :active, :focus) {
  background-color: var(--delete-button-color) !important;
  border-color: var(--delete-button-color);
  color: white;
}

.yesButton {
  background-color: var(--search-button-bg);
  border-color: var(--search-button-border);
}

.regularBtn {
  background-color: var(--search-button-bg);
  border-color: var(--search-button-border);
}

.regularBtn:is(:hover, :active) {
  background-color: #286fe0 !important;
  border-color: var(--search-button-border) !important;
}

.searchIcon {
  color: var(--davys-grey);
}

.infoButton {
  background-color: var(--search-button-bg);
  border-color: var(--search-button-border);
  color: var(--davys-grey);
  margin-right: 0.5rem;
  border-radius: 0.25rem;
}

.infoButton:hover {
  background-color: var(--light-blue-color);
  border-color: var(--search-button-border);
}

.TableImage {
  object-fit: cover;
  /* margin-top: px !important; */
  margin-right: 5px;
  width: var(--table-image-size) !important;
  height: var(--table-image-size) !important;
  border-radius: 100% !important;
}

.tableHead {
  color: var(--table-head-color);
  border-radius: var(--table-head-radius) !important;
  padding: 20px;
  margin-top: 20px;
}

.rowBackground {
  background-color: var(--row-background);
  max-height: 120px;
  overflow-y: auto;
}

.scrollContainer {
  height: 100px;
  overflow-y: auto;
  margin-bottom: 1rem;
}

.memberBadge {
  display: flex;
  align-items: center;
  padding: 5px 10px;
  border-radius: 12px;
  box-shadow: 0 1px 3px var(--bs-gray-400);
  max-width: calc(100% - 2rem);
}

.loadingDiv {
  min-height: 300px;
  display: flex;
  justify-content: center;
  align-items: center;
}

.tagBadge {
  display: flex;
  align-items: center;
  padding: 5px 10px;
  border-radius: 12px;
  box-shadow: 0 1px 3px var(--bs-gray-400);
  max-width: calc(100% - 2rem);
}

.tableHeader {
  background-color: var(--table-head-bg);
  color: var(--table-header-color);
  font-size: var(--font-size-header);
}

.editButton {
  background-color: var(--light-blue);
  color: var(--davys-grey);
  border-color: var(--grey-bg-color);
  --bs-btn-active-bg: var(--dark-blue);
  --bs-btn-active-border-color: var(--grey-bg-color);
}

.editButton:is(:hover, :active) {
  background-color: var(--dark-blue);
  border-color: var(--search-button-border);
}

.errorContainer {
  min-height: 100vh;
}

.errorIcon {
  transform: scale(1.5);
  color: var(--bs-danger, var(--delete-button-color));
  margin-bottom: 1rem;
  /* Add error icon for non-color indication */
  &::before {
    content: '⚠️';
    margin-right: 0.5rem;
  }
}

.tag-template-name {
  position: absolute;
  left: 14.91px;
  top: 27.03px;
  width: 58.55px;
  height: 5.67px;
  text-align: center;
  font-family: 'Roboto', sans-serif;
  font-size: 16px;
  letter-spacing: 0;
  line-height: 1;
  color: var(--light-dark-green);
}

.subTagsLink i {
  visibility: hidden;
}

.subTagsLink:hover,
.subTagsLink:focus {
  color: var(--subtle-blue-grey-hover);
  font-weight: 600;
  text-decoration: underline;
}

.subTagsLink:hover i,
.subTagsLink:focus i {
  visibility: visible;
}

.manageTagScrollableDiv {
  scrollbar-width: thin;
  scrollbar-color: var(--bs-gray-400) var(--bs-white);
  max-height: calc(100vh - 18rem);
  overflow: auto;
  margin-top: 20px !important;
}

.tagsBreadCrumbs:hover {
  color: var(--blue-color);
  font-weight: 600;
  text-decoration: underline;
}

.orgUserTagsScrollableDiv {
  scrollbar-width: auto;
  scrollbar-color: var(--bs-gray-400) var(--bs-white);

  max-height: calc(100vh - 18rem);
  overflow: auto;
  position: sticky;
}

input[type='checkbox']:checked + label {
  background-color: var(--subtle-blue-grey) !important;
}

input[type='radio']:checked + label:hover {
  color: var(--text-primary-color) !important;
}

.actionItemsContainer {
  height: 90vh;
}

.actionItemModal {
  max-width: 80vw;
  margin-top: 2vh;
  margin-left: 13vw;
}

.datediv {
  display: flex;
  flex-direction: row;
}

.datebox {
  width: 90%;
  border-radius: 7px;
  outline: none;
  box-shadow: none;
  padding-top: 2px;
  padding-bottom: 2px;
  padding-right: 5px;
  padding-left: 5px;
  margin-right: 5px;
  margin-left: 5px;
}

hr {
  border: none;
  height: 1px;
  background-color: var(--bs-gray-500);
  margin: 1rem;
}

.iconContainer {
  display: flex;
  justify-content: flex-end;
}

.icon {
  margin: 1px;
}

.message {
  margin-top: 25%;
  display: flex;
  justify-content: center;
  align-items: center;
  flex-direction: column;
}

.preview {
  display: flex;
  flex-direction: row;
  font-weight: 900;
  font-size: 16px;
  color: var(--davys-grey);
}

.rankings {
  aspect-ratio: 1;
  border-radius: 50%;
  width: 50px;
}

.toggleGroup {
  width: 50%;
  min-width: 20rem;
  margin: 0.5rem 0rem;
}

.toggleBtn {
  padding: 0rem;
  height: 2rem;
  display: flex;
  justify-content: center;
  align-items: center;
  /* background-color: var(--search-button-bg); */
}

.switch input {
  /* box-shadow: 0 0 0.1rem 0.2rem var(--light-blue); */
  --bs-form-switch-bg: transparent;
}

.switch input:checked {
  background-color: var(--dark-blue);
  border-color: var(--dark-blue);
  box-shadow: 0 0 0.1rem 0.2rem var(--light-blue);
}

.pageNotFound {
  position: relative;
  bottom: 20px;
}

.pageNotFound h3 {
  font-family: 'Roboto', sans-serif;
  font-weight: normal;
  letter-spacing: 1px;
}

.pageNotFound .brand span {
  margin-top: 50px;
  font-size: 40px;
}

.pageNotFound .brand h3 {
  font-weight: 300;
  margin: 10px 0 0 0;
}

.pageNotFound h1.head {
  font-size: 250px;
  font-weight: 900;
  color: var(--light-blue);
  letter-spacing: 25px;
  margin: 10px 0 0 0;
}

.pageNotFound h1.head span {
  position: relative;
  display: inline-block;
}
.pageNotFound h1.head span:before,
.pageNotFound h1.head span:after {
  position: absolute;
  top: 50%;
  width: 50%;
  height: 1px;
  background: var(--white);
  content: '';
}
.pageNotFound h1.head span:before {
  left: -55%;
}

.pageNotFound h1.head span:after {
  right: -55%;
}

.pledgeContainer {
  margin: 0.6rem 0;
}

.container {
  min-height: 100vh;
}

.pledgeModal {
  max-width: 80vw;
  margin-top: 2vh;
  margin-left: 13vw;
}

.greenregbtnPledge {
  margin-top: 15px;
  border: 1px solid var(--bs-gray-300);
  border-color: var(--grey-bg-color);
  box-shadow: 0 2px 2px var(--border-color-box-color);
  padding: 10px 10px;
  border-radius: 5px;
  background-color: var(--search-button-bg);
  width: 100%;
  font-size: 16px;
  color: var(--bs-white);
  outline: none;
  font-weight: 600;
  cursor: pointer;
  transition:
    transform 0.2s,
    box-shadow 0.2s;
}

.btnsContainerPledge {
  display: flex;
  gap: 0.8rem;
  margin: 2.2rem 0 0.8rem 0;
}

.btnsContainerPledge .inputPledge {
  flex: 1;
  min-width: 18rem;
  position: relative;
}

.btnsContainerPledge input {
  outline: 1px solid var(--bs-gray-400);
}

.btnsContainerPledge .inputPledge button {
  width: 52px;
}

.inputFieldPledge {
  background-color: var(--bs-white);
  box-shadow: 0 1px 1px var(--light-blue);
}

.dropdownPledge {
  background-color: var(--bs-white);
  border: 1px solid var(--bs-primary);
  position: relative;
  display: inline-block;
  color: var(--bs-primary);
}

.rowBackgroundPledge {
  background-color: var(--bs-white);
  max-height: 120px;
}

.TableImagePledge {
  object-fit: cover;
  width: calc(var(--table-image-size) / 2) !important;
  height: calc(var(--table-image-size) / 2) !important;
  border-radius: 100% !important;
}

.imageContainerPledge {
  display: flex;
  align-items: center;
  justify-content: center;
}

.pledgerContainer {
  display: flex;
  align-items: center;
  justify-content: center;
  margin: 0.1rem 0.25rem;
  gap: 0.25rem;
  padding: 0.25rem 0.45rem;
  border-radius: 0.35rem;
  background-color: var(--bs-primary-rgb, 49, 187, 107, 0.2);
  height: 2.2rem;
  margin-top: 0.75rem;
}

.noOutlinePledge input {
  outline: none;
}

.overviewContainer {
  display: flex;
  gap: 7rem;
  width: 100%;
  justify-content: space-between;
  margin: 1.5rem 0 0 0;
  padding: 1.25rem 2rem;
  background-color: var(--off-white-color);

  box-shadow: var(--black-shadow-color) 0px 1px 4px;
  border-radius: 0.5rem;
}

.titleContainer {
  display: flex;
  flex-direction: column;
  gap: 0.6rem;
}

.titleContainer h3 {
  font-size: 1.75rem;
  font-weight: 750;
  color: var(--davys-grey);
  margin-top: 0.2rem;
}

.titleContainer span {
  font-size: 0.9rem;
  margin-left: 0.5rem;
  font-weight: lighter;
  color: var(--grey-bg-color-dark);
}

.raisedAmount {
  display: flex;
  justify-content: center;
  align-items: center;
  font-size: 1.25rem;
  font-weight: 750;
  color: var(--davys-grey);
}

.progressContainer {
  display: flex;
  flex-direction: column;
  gap: 0.5rem;
  flex-grow: 1;
}

.progress {
  margin-top: 0.2rem;
  display: flex;
  flex-direction: column;
  gap: 0.3rem;
}

/* .progressBar .bg-info {
  background-color: #286fe0 !important;
} */

.endpoints {
  display: flex;
  position: relative;
  font-size: 0.85rem;
}

.start {
  position: absolute;
  top: 0px;
}

.end {
  position: absolute;
  top: 0px;
  right: 0px;
}

.moreContainer {
  display: flex;
  align-items: center;
}

.moreContainer:hover {
  text-decoration: underline;
  cursor: pointer;
}

.popup {
  z-index: 50;
  border-radius: 0.5rem;
  font-family: sans-serif;
  font-weight: 500;
  font-size: 0.875rem;
  margin-top: 0.5rem;
  padding: 0.75rem;
  border: 1px solid #e2e8f0;
  background-color: var(--bs-white);
  color: var(--black);
  box-shadow: 0 0.5rem 1rem rgb(0 0 0 / 0.15);
  display: flex;
  flex-direction: column;
  gap: 0.5rem;
}

.popupExtra {
  max-height: 15rem;
  overflow-y: auto;
}

.toggleGroupPledge {
  width: 50%;
  min-width: 27.75rem;
  margin: 0.5rem 0rem;
}

.toggleBtnPledge {
  padding: 0rem;
  height: 30px;
  display: flex;
  justify-content: center;
  align-items: center;
  border-color: var(--border-color-box-color);
}

.toggleBtnPledge:is(:focus, :active, :checked) + label {
  color: var(--text-primary-color) !important;
  border-color: var(--text-primary-color) !important;
}

.toggleBtnPledge:not(:checked) + label {
  color: var(--subtle-blue-grey-hover) !important;
}

.toggleBtnPledge:is(:hover) + label {
  color: var(--light-blue) !important;
}

.card {
  width: fit-content;
}
.cardContainer {
  width: 300px;
}

.ratingFilled {
  color: var(--rating-star-filled); /* Color for filled stars */
}

.ratingHover {
  color: var(--rating-star-hover); /* Color for star on hover */
}
.cardHeader {
  padding: 1.25rem 1rem 1rem 1rem;
  border-bottom: 1px solid var(--bs-gray-200);
  display: flex;
  justify-content: space-between;
  align-items: center;
}

.cardHeader .cardTitle {
  font-size: 1.5rem;
}

.formLabel {
  font-weight: normal;
  padding-bottom: 0;
  font-size: 1rem;
  color: var(--text-primary-color);
}

.cardBody {
  min-height: 180px;
}

.cardBody .textBox {
  margin: 0 0 3rem 0;
  color: var(--bs-secondary);
}

.socialInput {
  height: 2.5rem;
}

.eventContainer {
  display: flex;
  align-items: start;
}

.eventDetailsBox {
  position: relative;
  box-sizing: border-box;
  background: var(--white-color);
  width: 66%;
  padding: 0.3rem;
  box-shadow: 0 3px 8px rgba(0, 0, 0, 0.1);
  border-radius: 20px;
  margin-bottom: 0;
  margin-top: 20px;
}
.ctacards {
  padding: 20px;
  width: 100%;
  display: flex;
  background-color: var(--white-color);
  margin: 0 4px;
  justify-content: space-between;
  box-shadow: 0 3px 8px var(--black-shadow-color);
  align-items: center;
  border-radius: 20px;
}
.ctacards span {
  color: var(--dimp-white);
  font-size: small;
}

.justifyspOrganizationEvents {
  /* display: flex; */
  justify-content: space-between;
  margin-top: 20px;
}

.titlemodalOrganizationEvents {
  color: var(--grey-bg-color-dark);
  font-weight: 600;
  font-size: 20px;
  margin-bottom: 20px;
  padding-bottom: 5px;
  border-bottom: 3px solid var(--table-bg-color);
  width: 65%;
}

.closeButtonOrganizationEvents {
  color: var(--delete-button-color);
  margin-right: 5px;
  background-color: var(--delete-button-bg);
  border: var(--white-color);
}

.closeButtonOrganizationEvents:hover {
  color: var(--delete-button-bg) !important;
  background-color: var(--delete-button-color) !important;
  border: var(--white-color);
}

.datedivOrganizationEvents {
  display: flex;
  flex-direction: row;
  margin-bottom: 15px;
}

.dateboxOrganizationEvents {
  width: 90%;
  border-radius: 7px;
  border-color: var(--border-color-box-color);
  outline: none;
  box-shadow: none;
  padding: 2px 5px;
  margin-right: 5px;
  margin-left: 5px;
}

.dispflexOrganizationEvents {
  display: flex;
  align-items: center;
  justify-content: space-between;
}

.dispflexOrganizationEvents > input {
  border: none;
  box-shadow: none;
  margin-top: 5px;
}

.checkboxdiv {
  display: flex;
  margin-bottom: 5px;
}

.checkboxdiv > div {
  width: 50%;
}

.createButtonOrganizationEvents {
  background-color: var(--search-button-bg) !important;
  color: var(--text-primary-color) !important;
  margin: 15px 0 0;
  padding: 10px 10px;
  border-radius: 5px;
  font-size: 16px;
  outline: none;
  font-weight: 600;
  cursor: pointer;
  transition:
    transform 0.2s,
    box-shadow 0.2s;
  width: 100%;
  border: 1px solid var(--search-button-border);
}

.createButtonOrganizationEvents:hover {
  background-color: var(--bs-primary) !important;
  color: var(--white-color) !important;
  border: 1px solid var(--search-button-border) !important;
}

.time {
  display: flex;
  justify-content: space-between;
  padding: 15px;
  padding-bottom: 0px;
  width: 33%;

  box-sizing: border-box;
  background: var(--white-color);
  box-shadow: 0 3px 8px rgba(0, 0, 0, 0.1);
  border-radius: 20px;
  margin-bottom: 0;
  margin-top: 20px;
  margin-left: 10px;
}

.startTime,
.endTime {
  display: flex;
  font-size: 20px;
}

.to {
  padding-right: 10px;
}

.startDate,
.endDate {
  color: var(--text-secondary-color);
  font-size: 14px;
}

.titlename {
  font-weight: 600;
  font-size: 25px;
  padding: 15px;
  padding-bottom: 0px;
  width: 50%;
  overflow: hidden;
  text-overflow: ellipsis;
  white-space: nowrap;
}

.description {
  color: var(--text-secondary-color);
  font-weight: 300;
  font-size: 14px;
  word-wrap: break-word;
  padding: 15px;
  padding-bottom: 0px;
}

.toporgloc {
  font-size: 16px;
  padding: 0.5rem;
}

.toporgloc span {
  color: var(--text-secondary-color);
}

.eventAgendaItemContainer h2 {
  margin: 0.6rem 0;
}

@media (max-width: 768px) {
  .btnsContainer {
    margin-bottom: 0;
    display: flex;
    flex-direction: column;
  }

  .createAgendaItemButton {
    position: absolute;
    top: 1rem;
    right: 2rem;
  }
}

.customcell {
  background-color: var(--light-blue) !important;
  color: var(--bs-white) !important;
  font-size: medium !important;
  font-weight: 500 !important;
  padding-top: 10px !important;
  padding-bottom: 10px !important;
}

.eventsAttended,
.membername {
  color: var(--blue-color);
}
.actionBtn {
  background-color: var(--white-color) !important;
}
.actionBtn:hover,
.actionBtn:focus,
.actionBtn:active {
  color: var(--light-more-green) !important;
}

.table-body > .table-row {
  background-color: var(--white-color) !important;
}

.table-body > .table-row:nth-child(2n) {
  background: var(--light-blue) !important;
}

.organizationFundCampaignContainer {
  margin: 0.5rem 0;
}

.rowBackgroundOrganizationFundCampaign {
  background-color: var(--bs-white);
  max-height: 120px;
}

.campaignModal {
  max-width: 80vw;
  margin-top: 2vh;
  margin-left: 13vw;
}

.greenregbtnOrganizationFundCampaign {
  margin: 1rem 0 0;
  margin-top: 15px;
  /* border: 1px solid var(--search-button-bg); */
  border-color: var(--grey-bg-color);
  box-shadow: 0 2px 2px var(--border-color-box-color);
  padding: 10px 10px;
  border-radius: 5px;
  background-color: var(--search-button-bg);
  width: 100%;
  font-size: 16px;
  color: var(--bs-white);
  outline: none;
  font-weight: 600;
  cursor: pointer;
  transition:
    transform 0.2s,
    box-shadow 0.2s;
  flex: 1;
}

.greenregbtnOrganizationFundCampaign:hover {
  background-color: #286fe0;
  border-color: var(--grey-bg-color);
}

.goalButtonOrganizationFundCampaign {
  border: 1px solid var(--border-color-box-color) !important;
  color: var(--grey-bg-color-dark) !important;
  width: 75%;
  padding: 10px;
  border-radius: 8px;
  display: block;
  margin: auto;
  box-shadow: 5px 5px 4px 0px rgba(49, 187, 107, 0.12);
}

.redregbtn {
  margin: 1rem 0 0;
  margin-top: 15px;
  border: 1px solid var(--border-color-box-color);
  box-shadow: 0 2px 2px var(--border-color-box-color);
  padding: 10px 10px;
  border-radius: 5px;
  width: 100%;
  font-size: 16px;
  color: var(--bs-white);
  outline: none;
  font-weight: 600;
  cursor: pointer;
  transition:
    transform 0.2s,
    box-shadow 0.2s;
  width: 100%;
  flex: 1;
}

.campaignNameInfo {
  font-size: medium;
  cursor: pointer;
}
.campaignNameInfo:hover {
  color: var(--blue-color);
  transform: translateY(-2px);
}

.inputFieldOrganizationFundCampaign {
  background-color: var(--bs-white);
  box-shadow: 0 1px 1px var(--search-button-bg);
}

.dropdownOrganizationFundCampaign {
  background-color: var(--bs-white);
  border: 1px solid var(--border-color-box-color);
  position: relative;
  display: inline-block;
  color: var(--grey-bg-color-dark);
}

.btnsContainerOrganizationFundCampaign {
  display: flex;
  margin: 2rem 0 2rem 0;
  gap: 0.8rem;
}

.btnsContainerOrganizationFundCampaign .btnsBlockOrganizationFundCampaign {
  display: flex;
  gap: 0.8rem;
}

.btnsContainerOrganizationFundCampaign
  .btnsBlockOrganizationFundCampaign
  div
  button {
  display: flex;
  margin-left: 1rem;
  justify-content: center;
  align-items: center;
}

.btnsContainerOrganizationFundCampaign .inputOrganizationFundCampaign {
  flex: 1;
  position: relative;
}

.btnsContainerOrganizationFundCampaign input {
  outline: 1px solid var(--bs-gray-400);
}

.btnsContainerOrganizationFundCampaign .inputOrganizationFundCampaign button {
  width: 52px;
}

@media (max-width: 1020px) {
  .btnsContainerOrganizationFundCampaign {
    flex-direction: column;
    margin: 1.5rem 0;
  }

  .btnsContainerOrganizationFundCampaign .btnsBlockOrganizationFundCampaign {
    margin: 1.5rem 0 0 0;
    justify-content: space-between;
  }

  .btnsContainerOrganizationFundCampaign
    .btnsBlockOrganizationFundCampaign
    div
    button {
    margin: 0;
  }

  .createFundBtn {
    margin-top: 0;
  }
}

@media screen and (max-width: 575.5px) {
  .mainpageright {
    width: 98%;
  }
}

/* For mobile devices  */

@media (max-width: 520px) {
  .btnsContainerOrganizationFundCampaign {
    margin-bottom: 0;
  }

  .btnsContainerOrganizationFundCampaign .btnsBlockOrganizationFundCampaign {
    display: block;
    margin-top: 1rem;
    margin-right: 0;
  }

  .btnsContainerOrganizationFundCampaign
    .btnsBlockOrganizationFundCampaign
    div
    button {
    margin-bottom: 1rem;
    margin-right: 0;
    width: 100%;
  }
}

@media (max-width: 1024px) {
  .pageNotFound h1.head {
    font-size: 200px;
    letter-spacing: 25px;
  }
}

@media (max-width: 768px) {
  .pageNotFound h1.head {
    font-size: 150px;
    letter-spacing: 25px;
  }
}

@media (max-width: 640px) {
  .pageNotFound h1.head {
    font-size: 150px;
    letter-spacing: 0;
  }
}

@media (max-width: 480px) {
  .pageNotFound .brand h3 {
    font-size: 20px;
  }
  .pageNotFound h1.head {
    font-size: 130px;
    letter-spacing: 0;
  }
  .pageNotFound h1.head span:before,
  .pageNotFound h1.head span:after {
    width: 40%;
  }
  .pageNotFound h1.head span:before {
    left: -45%;
  }
  .pageNotFound h1.head span:after {
    right: -45%;
  }
  .pageNotFound p {
    font-size: 18px;
  }
}

@media (max-width: 320px) {
  .pageNotFound .brand h3 {
    font-size: 16px;
  }
  .pageNotFound h1.head {
    font-size: 100px;
    letter-spacing: 0;
  }
  .pageNotFound h1.head span:before,
  .pageNotFound h1.head span:after {
    width: 25%;
  }
  .pageNotFound h1.head span:before {
    left: -30%;
  }
  .pageNotFound h1.head span:after {
    right: -30%;
  }
}
@media (max-width: 520px) {
  .btnsContainer {
    margin-bottom: 0;
  }

  .btn {
    flex-direction: column;
    justify-content: center;
  }

  .btnsContainer .btnsBlock {
    display: block;
    margin-top: 1rem;
    margin-right: 0;
  }

  .btnsContainer .btnsBlock div {
    flex: 1;
  }

  .btnsContainer .btnsBlock div[title='Sort organizations'] {
    margin-right: 0.5rem;
  }

  .btnsContainer .btnsBlock button {
    margin-bottom: 1rem;
    margin-right: 0;
    width: 100%;
  }
}

@media (max-width: 1120px) {
  .contract {
    padding-left: calc(250px + 2rem + 1.5rem);
  }

  .listBox .itemCard {
    width: 100%;
  }
}

@media (max-width: 1020px) {
  .btnsContainer {
    flex-direction: column;
    margin: 1.5rem 0;
  }

  .btn {
    flex-direction: column;
    justify-content: center;
  }

  .btnsContainer > div {
    width: 100% !important;
    max-width: 100% !important;
    box-sizing: border-box;
  }

  .btnsContainer .btnsBlock {
    display: block;
    margin: 1.5rem 0 0 0;
    justify-content: space-between;
  }

  .btnsContainer .btnsBlock button {
    margin-bottom: 1rem;
    margin-right: 0;
    width: 100%;
  }

  .btnsContainer .btnsBlock div button {
    margin-right: 1.5rem;
  }
}

@-webkit-keyframes load8 {
  0% {
    -webkit-transform: rotate(0deg);
    transform: rotate(0deg);
  }
  100% {
    -webkit-transform: rotate(360deg);
    transform: rotate(360deg);
  }
}

@keyframes load8 {
  0% {
    -webkit-transform: rotate(0deg);
    transform: rotate(0deg);
  }
  100% {
    -webkit-transform: rotate(360deg);
    transform: rotate(360deg);
  }
}
.btnsContainer .input {
  flex: 1;
  position: relative;
  max-width: 60%;
  justify-content: space-between;
}

.btnsContainer input {
  outline: 1px solid var(--bs-gray-400);
}

.list_box {
  height: auto;
  overflow-y: auto;
  width: 100%;
}

.fundName {
  font-weight: 600;
  cursor: pointer;
}

.modalHeader {
  border: none;
  padding-bottom: 0;
  background-color: var(--white-color) !important;
  padding: 1rem 1rem;
  color: #000000;
}

.modalHeader div {
  color: #000000 !important;
}

.label {
  color: var(--bs-emphasis-color);
}

.fundModal {
  max-width: 80vw;
  margin-top: 2vh;
  margin-left: 13vw;
}

.btnsContainer .btnsBlock button {
  margin-left: 1rem;
  display: flex;
  justify-content: center;
  align-items: center;
}

@media (max-width: 1020px) {
  .btnsContainer .btnsBlock button {
    margin-left: 0;
  }
}

.errorMessage {
  margin-top: 25%;
  display: flex;
  justify-content: center;
  align-items: center;
  flex-direction: column;
}

.tableHeaders {
  background-color: var(--bs-primary-text-emphasis);
  color: var(--bs-white);
  font-size: 1rem;
}

.rowBackgrounds {
  background-color: var(--bs-white);
  max-height: 120px;
  overflow-y: auto; /* Handle content overflow */
}

.subTagsLink {
  color: var(--blue-color);
  font-weight: 500;
  cursor: pointer;
  /* Prevent layout shift */
  &::after {
    display: block;
    content: attr(data-text);
    font-weight: 600;
    height: 0;
    overflow: hidden;
    visibility: hidden;
  }
}

.tagsBreadCrumbs {
  color: var(--bs-gray);
  cursor: pointer;
  /* Prevent layout shift */
  &::after {
    display: block;
    content: attr(data-text);
    font-weight: 600;
    height: 0;
    overflow: hidden;
    visibility: hidden;
  }
}

.tagsBreadCrumbs:hover,
.tagsBreadCrumbs:focus {
  color: var(--blue-color);
  font-weight: 600;
  text-decoration: underline;
}

.subTagsScrollableDiv {
  scrollbar-width: auto;
  scrollbar-color: var(--bs-gray-400) var(--bs-white);
  max-height: calc(100vh - 18rem);
  overflow: auto;
}

#individualRadio,
#requestsRadio,
#groupsRadio,
.toggleBtn:hover {
  color: var(--brand-primary) !important;
}

.toggleBtn:hover {
  color: var(--light-blue) !important;
}

input[type='radio']:checked + label {
  background-color: var(--brand-primary-light) !important;
}

input[type='radio']:checked + label:hover {
  color: var(--text-primary-color) !important;
}

.dropdownToggle {
  margin-bottom: 0;
  display: flex;
}

.dropdownModalToggle {
  width: 50%;
}

.greenregbtn {
  margin-top: 1rem;
  border: 1px solid var(--bs-gray-300);
  box-shadow: 0 2px 2px var(--bs-gray-300);
  padding: 10px 10px;
  border-radius: 5px;
  background-color: var(--bs-primary);
  width: 100%;
  font-size: 16px;
  color: var(--bs-white);
  outline: none;
  font-weight: 600;
  cursor: pointer;
  transition:
    transform 0.2s,
    box-shadow 0.2s;
  width: 100%;
}

.manageBtn {
  margin: 1rem 0 0;
  margin-top: 15px;
  border: 1px solid var(--border-color-box-color);
  box-shadow: 0 2px 2px var(--border-color-box-color);
  padding: 10px 10px;
  border-radius: 5px;
  font-size: 16px;
  color: var(--bs-white);
  outline: none;
  font-weight: 600;
  cursor: pointer;
  width: 45%;
  transition:
    transform 0.2s,
    box-shadow 0.2s;
}

.removeFilterIcon {
  cursor: pointer;
}

.searchForm {
  display: inline;
}

.view {
  margin-left: 2%;
  font-weight: 600;
  font-size: 16px;
  color: var(--bs-gray-600);
}

/* header (search, filter, dropdown) */
.btncon .btnsContainer {
  display: flex;
  margin: 0.5rem 0 1.5rem 0;
}

.btncon .btnsContainer .input {
  flex: 1;
  min-width: 18rem;
  position: relative;
}

.btncon .btnsContainer input {
  outline: 1px solid var(--bs-gray-400);
}

.btncon .btnsContainer .input button {
  width: 52px;
}

.noOutline input {
  outline: none;
}

.noOutline input:disabled {
  -webkit-text-fill-color: var(--text-primary-color) !important;
}

.noOutline textarea:disabled {
  color: var(--text-primary-color) !important;
  opacity: 1;
}

.inputFields {
  box-shadow: 0 1px 1px var(--brand-primary);
}

.dropdowns {
  background-color: var(--bs-white);
  border: 1px solid var(--dropdown-border-color);
  position: relative;
  display: inline-block;
  color: var(--text-primary-color);
}

.chipIcon {
  height: 0.9rem !important;
}

.chip {
  height: 1.5rem !important;
}

.active {
  background-color: var(--status-active-bg);
  color: var(--light-blue) !important;
  border-color: var(--light-blue) !important;
}

.pending {
  background-color: var(--status-pending-bg);
  color: var(--light-blue) !important;
  border-color: var(--light-blue) !important;
}

.checkboxButton input:checked {
  background-color: var(--dark-blue);
  border-color: var(--dark-blue);
}

/* Modals */
.itemModal {
  max-width: 80vw;
  margin-top: 2vh;
  margin-left: 13vw;
}

.titlemodal {
  color: var(--grey-bg-color-dark);
  font-weight: 600;
  font-size: 32px;
  width: 65%;
  margin-bottom: 0px;
}

.modalCloseBtn {
  width: 40px;
  height: 40px;
  padding: 1rem;
  display: flex;
  justify-content: center;
  align-items: center;
}

.imageContainer {
  display: flex;
  align-items: center;
  justify-content: center;
  margin-right: 0.5rem;
}

.TableImages {
  object-fit: cover;
  width: var(--image-width, 100%);
  height: var(--image-height, auto);
  border-radius: 0;
  margin-right: var(--image-spacing, 8px);
}

.avatarContainer {
  width: 28px;
  height: 26px;
}

/* Modal Table (Groups & Assignments) */
.modalTable {
  max-height: 220px;
  overflow-y: auto;
}

/* * Refortoring css for OrgList */

.btnsContainerOrgList {
  display: flex;
  width: 100%;
  justify-content: space-between;
  margin: 2.5rem 0 2.5rem 0;
}

.btnsContainerOrgList .btnsBlockOrgList {
  display: flex;
}

.orgCreationBtn {
  width: 100%;
  border: None;
}

.enableEverythingBtn {
  width: 100%;
  border: None;
}

.pluginStoreBtn {
  width: 100%;
  background-color: var(--bs-white);
  color: var(--davys-grey);
  border: 0.5px solid var(--davys-grey);
}
.searchButtonOrgList {
  background-color: var(--light-blue);
  position: absolute;
  z-index: 10;
  bottom: 0;
  inset-inline-end: 0px;
  height: 100%;
  display: flex;
  justify-content: center;
  align-items: center;
}

.pluginStoreBtn:hover,
.pluginStoreBtn:focus {
  background-color: var(--dropdown-hover-color) !important;
  color: var(--davys-grey) !important;
  border-color: var(--davys-grey) !important;
}

.flexContainer {
  display: flex;
  justify-content: center;
  align-items: center;
  width: 100%;
}

.orText {
  display: block;
  position: absolute;
  top: -0.2rem;
  left: calc(50% - 2.6rem);
  margin: 0 auto;
  padding: 0.5rem 2rem;
  z-index: 100;
  background: var(--bs-white);
  color: var(--bs-secondary);
}

.sampleOrgSection {
  display: grid;
  grid-template-columns: repeat(1, 1fr);
  row-gap: 1em;
  width: 100%;
}

.sampleOrgCreationBtn {
  width: 100%;
  background-color: transparent;
  color: var(--grey-bg-color-dark);
  border-color: var(--grey-bg-color-dark);
  display: flex;
  justify-content: center;
  align-items: center;
}

.sampleHover:hover {
  border-color: var(--text-secondary-color);
  color: var(--text-secondary-color);
}

.sampleModalTitle {
  background-color: var(--bs-primary);
}

.btnsContainerOrgList .btnsBlockOrgList button {
  margin-left: 1rem;
  display: flex;
  justify-content: center;
  align-items: center;
}

.btnsContainerOrgList .inputOrgList {
  flex: 1;
  position: relative;
}

/* .btnsContainerOrgList input {
  outline: 1px solid var(--bs-gray-400);
} */

.btnsContainerOrgList .inputOrgList button {
  width: 52px;
}

.listBoxOrgList {
  display: flex;
  flex-wrap: wrap;
  overflow: unset !important;
}

.listBoxOrgList .itemCardOrgList {
  width: 50%;
}

.createorgdropdown {
  background-color: var(--createorgdropdown-button-bg);
  border-color: var(--createorgdropdown-button-border);
  height: 3rem;
  margin-top: 0.7rem;
  color: var(--dropdown-button-fill);
}
.createorgdropdown:active,
.createorgdropdown:hover {
  background-color: var(--createorgdropdown-button-bg) !important;
  border-color: var(--createorgdropdown-button-border) !important;
  color: var(--dropdown-button-fill) !important;
  box-shadow: var(--hover-shadow);
}
.notFound {
  flex: 1;
  display: flex;
  justify-content: center;
  align-items: center;
  flex-direction: column;
}

.mainpage {
  display: flex;
  flex-direction: row;
}

.editIcon {
  position: absolute;
  top: 10px;
  left: 20px;
  cursor: pointer;
}

.selectWrapper {
  position: relative;
}

.selectWithChevron {
  appearance: none;
  padding-right: 30px;
}

.selectWrapper::after {
  content: '\25BC';
  position: absolute;
  top: 50%;
  right: 10px;
  transform: translateY(-50%);
  pointer-events: none;
}

.sidebarstickyMemberDetail {
  padding: 0 2rem;
  text-overflow: ellipsis;
  /* overflow-x: hidden; */
}

.sidebarstickyMemberDetail > p {
  margin-top: -10px;
}

.navitem {
  padding-left: 27%;
  padding-top: 12px;
  padding-bottom: 12px;
  cursor: pointer;
}

.searchtitleMemberDetail {
  color: var(--grey-bg-color-dark);
  font-weight: 600;
  font-size: 18px;
  margin-top: 60px;
  margin-bottom: 20px;
  padding-bottom: 5px;
  border-bottom: 3px solid var(--grey-bg-color);
  width: 60%;
}

.contact {
  width: 100%;
}

.sidebarstickyMemberDetail > input {
  text-decoration: none;
  margin-bottom: 50px;
  border-color: var(--border-color-box-color);
  width: 80%;
  border-radius: 7px;
  padding-top: 5px;
  padding-bottom: 5px;
  padding-right: 10px;
  padding-left: 10px;
  box-shadow: none;
}

.logintitleMemberDetail {
  color: var(--grey-bg-color-dark);
  font-weight: 600;
  font-size: 20px;
  margin-bottom: 30px;
  padding-bottom: 5px;
  border-bottom: 3px solid var(--grey-bg-color);
  width: 30%;
}

.logintitleadmin {
  color: var(--grey-bg-color-dark);
  font-weight: 600;
  font-size: 20px;
  margin-top: 50px;
  margin-bottom: 40px;
  padding-bottom: 5px;
  border-bottom: 3px solid var(--grey-bg-color);
  width: 60%;
}

.cardBodyMemberDetail {
  height: 35vh;
  overflow-y: scroll;
}

.justifyspMemberDetail {
  display: flex;
  flex-direction: row;
  justify-content: space-between;
  align-items: flex-start;
  /* gap : 2px; */
}

.flexclm {
  display: flex;
  flex-direction: column;
}

.btngroup {
  display: flex;
  gap: 2rem;
  margin-bottom: 2rem;
}

@media screen and (max-width: 1200px) {
  .justifyspMemberDetail {
    padding-left: 55px;
    display: flex;
    justify-content: space-evenly;
  }

  .mainpageright {
    width: 100%;
  }

  .invitebtn {
    position: relative;
    right: 15px;
  }
}

.invitebtn {
  border: 1px solid var(--border-color-box-color);
  box-shadow: 0 2px 2px var(--border-color-box-color);
  border-radius: 5px;
  font-size: 16px;
  height: 60%;
  color: var(--bs-white);
  outline: none;
  font-weight: 600;
  cursor: pointer;
  transition:
    transform 0.2s,
    box-shadow 0.2s;
  background-color: var(--grey-bg-color);
  margin-right: 13px;
}

.flexdir {
  display: flex;
  flex-direction: row;
  justify-content: space-between;
  border: none;
}

.form_wrapper {
  margin-top: 27px;
  top: 50%;
  left: 50%;
  transform: translate(-50%, -50%);
  position: absolute;
  display: flex;
  flex-direction: column;
  width: 30%;
  padding: 40px 30px;
  background: var(--white-color);
  border-color: var(--border-color-box-color);
  border-width: 5px;
  border-radius: 10px;
  max-height: 86vh;
  overflow: auto;
}

.form_wrapper form {
  display: flex;
  align-items: left;
  justify-content: left;
  flex-direction: column;
}

.titlemodalMemberDetail {
  color: var(--grey-bg-color-dark);
  font-weight: 600;
  font-size: 20px;
  margin-bottom: 20px;
  padding-bottom: 5px;
  border-bottom: 3px solid var(--grey-bg-color);
  width: 65%;
}

.checkboxdiv > label {
  margin-right: 50px;
}

.checkboxdiv > label > input {
  margin-left: 10px;
}

.orgphoto {
  margin-top: 5px;
}

.orgphoto > input {
  margin-top: 10px;
  cursor: pointer;
  margin-bottom: 5px;
}

.cancel > i {
  margin-top: 5px;
  transform: scale(1.2);
  cursor: pointer;
  color: var(--grey-bg-color-dark);
}

.greenregbtnMemberDetail {
  margin: 1rem 0 0;
  margin-top: 10px;
  border: 1px solid var(--border-color-box-color);
  box-shadow: 0 2px 2px var(--border-color-box-color);
  padding: 10px 10px;
  border-radius: 5px;
  background-color: var(--grey-bg-color);
  font-size: 16px;
  color: var(--bs-white);
  outline: none;
  font-weight: 600;
  cursor: pointer;
  transition:
    transform 0.2s,
    box-shadow 0.2s;
}

.whiteregbtn {
  margin: 1rem 0 0;
  margin-right: 2px;
  margin-top: 10px;
  border: 1px solid var(--grey-bg-color);
  padding: 10px 10px;
  border-radius: 5px;
  background-color: var(--bs-white);
  font-size: 16px;
  color: var(--grey-bg-color-dark);
  outline: none;
  font-weight: 600;
  cursor: pointer;
  transition:
    transform 0.2s,
    box-shadow 0.2s;
}

@-webkit-keyframes load8 {
  0% {
    -webkit-transform: rotate(0deg);
    transform: rotate(0deg);
  }

  100% {
    -webkit-transform: rotate(360deg);
    transform: rotate(360deg);
  }
}

@keyframes load8 {
  0% {
    -webkit-transform: rotate(0deg);
    transform: rotate(0deg);
  }

  100% {
    -webkit-transform: rotate(360deg);
    transform: rotate(360deg);
  }
}

.list_boxMemberDetail {
  height: 70vh;
  overflow-y: auto;
  width: auto;
  padding-right: 50px;
}

.dispflex {
  display: flex;
}

.dispflex > input {
  width: 20%;
  border: none;
  box-shadow: none;
  margin-top: 5px;
}

.checkboxdivMemberDetail {
  display: flex;
}

.checkboxdivMemberDetail > div {
  width: 50%;
}

@media only screen and (max-width: 600px) {
  .sidebar {
    position: relative;
    bottom: 18px;
  }

  .invitebtn {
    width: 135px;
    position: relative;
    right: 10px;
  }

  .form_wrapper {
    width: 90%;
  }

  .searchtitleMemberDetail {
    margin-top: 30px;
  }
}

/* User page */

.memberfontcreatedbtn {
  border-radius: 7px;
  border-color: var(--border-color-box-color);
  background-color: var(--grey-bg-color);
  color: var(--bs-white);
  box-shadow: none;
  height: 2.5rem;
  width: max-content;
  display: flex;
  justify-content: center;
  align-items: center;
}

.userImage {
  width: 180px;
  height: 180px;
  object-fit: cover;
  border-radius: 8px;
}

@media only screen and (max-width: 1200px) {
  .userImage {
    width: 100px;
    height: 100px;
  }
}

.activeBtn {
  width: 100%;
  display: flex;
  color: var(--white-color);
  border: 1px solid var(--text-primary-color);
  background-color: var(--grey-bg-color);
  transition: 0.5s;
}

.activeBtn:hover {
  color: var(--white-color);
  background: var(--dark-emerald-green);
  transition: 0.5s;
}

.inactiveBtn {
  width: 100%;
  display: flex;
  color: var(--grey-bg-color-dark);
  border: 1px solid var(--off-light-green);
  background-color: var(--white-color);
  transition: 0.5s;
}

.inactiveBtn:hover {
  color: var(--white-color);
  background: var(--grey-bg-color);
  transition: 0.5s;
}

.sidebarstickyMemberDetail > button {
  display: flex;
  align-items: center;
  text-align: start;
  padding: 0 1.5rem;
  height: 3.25rem;
  margin: 0 0 1.5rem 0;
  font-weight: bold;
  border-radius: 50px;
}

.bgFill {
  height: 2rem;
  width: 2rem;
  border-radius: 50%;
  margin-right: 1rem;
  display: flex;
  justify-content: center;
  align-items: center;
}

.activeBtn .bgFill {
  background-color: var(--white-color);
}

.activeBtn i {
  color: var(--grey-bg-color-dark);
}

.inactiveBtn .bgFill {
  background-color: var(--grey-bg-color);
}

.inactiveBtn:hover .bgFill {
  background-color: var(--white-color);
}

.inactiveBtn i {
  color: var(--white-color);
}

.inactiveBtn:hover i {
  color: var(--grey-bg-color-dark);
}

.people_card_header {
  background-color: var(--people-card-header-bg);
  display: flex;
  border: 1px solid var(--people-card-header-border);
  padding: 1rem 1.5rem;
  margin-top: 1.5rem;
  border-top-left-radius: 16px;
  border-top-right-radius: 16px;
}

.titlenameMemberDetail {
  font-weight: 600;
  font-size: 25px;
  padding: 15px;
  padding-bottom: 0px;
  width: 50%;
}

.toporglocMemberDetail {
  font-size: 16px;
  padding: 15px;
  padding-bottom: 0px;
}

.toporglocMemberDetail span {
  color: var(--grey-bg-color-dark);
}

.inputColor {
  background: var(--input-area-color);
}

.cardHeaderMemberDetail {
  display: flex;
  justify-content: space-between;
  align-items: center;
}

.width60 {
  width: 60%;
}

.maxWidth40 {
  max-width: 40%;
}
.maxWidth50 {
  max-width: 50%;
}

.allRound {
  border-radius: 16px;
}

.WidthFit {
  width: fit-content;
}

.dateboxMemberDetail {
  border-radius: 7px;
  border-color: var(--border-color-box-color);
  outline: none;
  box-shadow: none;
  padding-top: 2px;
  padding-bottom: 2px;
  padding-right: 5px;
  padding-left: 5px;
  margin-right: 5px;
  margin-left: 5px;
}

.dateboxMemberDetail > div > input {
  padding: 0.5rem 0 0.5rem 0.5rem !important; /* top, right, bottom, left */
  background-color: var(--input-area-color);
  border-radius: var(--bs-border-radius) !important;
  border: none !important;
}

.dateboxMemberDetail > div > div {
  margin-left: 0px !important;
}

.dateboxMemberDetail > div > fieldset {
  border: none !important;
  /* background-color: var(--input-area-color); */
  border-radius: var(--bs-border-radius, 4px) !important;
}

.dateboxMemberDetail > div {
  margin: 0.5rem !important;
  background-color: var(--input-area-color);
}

input::file-selector-button {
  background-color: var(--text-primary-color);
  color: var(--bs-white);
}

.Outline {
  outline: 1px solid var(--bs-gray-400);
}

.tagLink {
  font-weight: 600;
  color: var(--bs-gray-700);
  cursor: pointer;
}

.tagLink:hover {
  font-weight: 800;
  color: var(--blue-color);
  text-decoration: underline;
}

@media (max-width: 1440px) {
  .contractOrgList {
    padding-left: calc(250px + 2rem + 1.5rem);
  }

  .listBoxOrgList .itemCardOrgList {
    width: 100%;
  }
}

@media (max-width: 1020px) {
  .btnsContainerOrgList {
    flex-direction: column;
    margin: 1.5rem 0;
  }

  .btnsContainerOrgList .btnsBlockOrgList {
    margin: 1.5rem 0 0 0;
    justify-content: space-between;
  }

  .btnsContainerOrgList .btnsBlockOrgList button {
    margin: 0;
  }

  .btnsContainerOrgList .btnsBlockOrgList div button {
    margin-right: 1.5rem;
  }
}

/* For mobile devices  */

@media (max-width: 520px) {
  .btnsContainerOrgList {
    margin-bottom: 0;
  }

  .btnsContainerOrgList .btnsBlockOrgList {
    display: block;
    margin-top: 1rem;
    margin-right: 0;
  }

  .btnsContainerOrgList .btnsBlockOrgList div {
    flex: 1;
  }

  .btnsContainerOrgList .btnsBlockOrgList div[title='Sort organizations'] {
    margin-right: 0.5rem;
  }

  .btnsContainerOrgList .btnsBlockOrgList button {
    margin-bottom: 1rem;
    margin-right: 0;
    width: 100%;
  }
}
@media (max-width: 600px) {
  .cardBody {
    min-height: 120px;
  }

  .cardBody .iconWrapper {
    position: absolute;
    top: 1rem;
    left: 1rem;
  }

  .cardBody .textWrapper {
    margin-top: calc(0.5rem + 36px);
    text-align: right;
  }

  .cardBody .textWrapper .primaryText {
    font-size: 1.5rem;
  }

  .cardBody .textWrapper .secondaryText {
    font-size: 1rem;
  }
}

.cardBody {
  padding: 1.25rem 1.5rem;
}

.cardBody .iconWrapper {
  position: relative;
  height: 48px;
  width: 48px;
  display: flex;
  justify-content: center;
  align-items: center;
}

.cardBody .iconWrapper .themeOverlay {
  background: var(--bs-primary);
  position: absolute;
  top: 0;
  right: 0;
  bottom: 0;
  left: 0;
  opacity: 0.12;
  border-radius: 50%;
}

.cardBody .textWrapper .primaryText {
  font-size: 24px;
  font-weight: bold;
  display: block;
}

.cardBody .textWrapper .secondaryText {
  font-size: 14px;
  display: block;
  color: var(--bs-secondary, var(--bs-gray-400));
}

/* Loading OrgList CSS */

.itemCardOrgList .loadingWrapper {
  background-color: var(--bs-white);
  margin: 0.5rem;
  height: calc(120px + 2rem);
  padding: 1rem;
  border-radius: 8px;
  outline: 1px solid var(--bs-gray-200, var(--bs-gray-300));
  position: relative;
}

.itemCardOrgList .loadingWrapper .innerContainer {
  display: flex;
}

.itemCardOrgList .loadingWrapper .innerContainer .orgImgContainer {
  width: 120px;
  height: 120px;
  border-radius: 4px;
}

.itemCardOrgList .loadingWrapper .innerContainer .content {
  flex: 1;
  display: flex;
  flex-direction: column;
  margin-left: 1rem;
}

.titlemodaldialog {
  color: var(--grey-bg-color-dark);
  font-size: 20px;
  margin-bottom: 20px;
  padding-bottom: 5px;
}

form label {
  font-weight: bold;
  padding-bottom: 1px;
  font-size: 14px;
  color: var(--grey-bg-color-dark);
}

form > input {
  display: block;
  margin-bottom: 20px;
  border: 1px solid var(--border-color-box-color);
  box-shadow: 2px 1px var(--border-color-box-color);
  padding: 10px 20px;
  border-radius: 5px;
  background: none;
  width: 100%;
  transition: all 0.3s ease-in-out;
  -webkit-transition: all 0.3s ease-in-out;
  -moz-transition: all 0.3s ease-in-out;
  -ms-transition: all 0.3s ease-in-out;
  -o-transition: all 0.3s ease-in-out;
}

.itemCardOrgList .loadingWrapper .innerContainer .content h5 {
  height: 24px;
  width: 60%;
  margin-bottom: 0.8rem;
}

.modalbody {
  width: 50px;
}

.pluginStoreBtnContainer {
  display: flex;
  gap: 1rem;
}

.itemCardOrgList .loadingWrapper .innerContainer .content h6[title='Location'] {
  display: block;
  width: 45%;
  height: 18px;
}

.itemCardOrgList .loadingWrapper .innerContainer .content h6 {
  display: block;
  width: 30%;
  height: 16px;
  margin-bottom: 0.8rem;
}

.itemCardOrgList .loadingWrapper .button {
  position: absolute;
  height: 48px;
  width: 92px;
  bottom: 1rem;
  right: 1rem;
  z-index: 1;
}

.login_background {
  min-height: 100vh;
}

.communityLogo {
  object-fit: contain;
}

.row .left_portion {
  display: flex;
  justify-content: center;
  align-items: center;
  flex-direction: column;
  height: 100vh;
}

.selectOrgText input {
  outline: none !important;
}

.selectOrgText {
  :global(.MuiOutlinedInput-root.Mui-focused) fieldset {
    border-color: var(--primary-color);
  }

  :global(.MuiInputLabel-root.Mui-focused) {
    color: var(--primary-color);
  }

  :global(.MuiAutocomplete-option:hover) {
    background-color: var(--primary-color);
    color: var(--text-color-light);
  }
}

.row .left_portion .inner .palisadoes_logo {
  width: 600px;
  height: auto;
}

.row .right_portion {
  min-height: 100vh;
  position: relative;
  overflow-y: scroll;
  display: flex;
  flex-direction: column;
  justify-content: center;
  padding: 1rem 2.5rem;
  background: var(--bs-white);
}

.row .right_portion::-webkit-scrollbar {
  width: 8px;
}

.row .right_portion::-webkit-scrollbar-track {
  background: transparent;
}

.row .right_portion::-webkit-scrollbar-thumb {
  background-color: var(--black-shadow-color);
  border-radius: 4px;
}

.row .right_portion .langChangeBtn {
  margin: 0;
  position: absolute;
  top: 1rem;
  left: 1rem;
}

/* Define your custom button styles */
.langChangeBtnStyle {
  --bs-btn-active-bg: var(--langChange-button-bg);
  --bs-btn-active-border-color: var(--langChange-button-bg);
  --bs-btn-active-color: var(--langChange-button-text);
  width: 7.5rem;
  height: 2.2rem;
  padding: 0;
  color: var(--langChange-button-text);
  border-color: var(--langChange-button-bg);
  background-color: transparent; /* Default transparent background */
}

.langChangeBtnStyle:hover {
  background-color: var(--langChange-button-bg) !important;
  border-color: var(--langChange-button-bg) !important;
}

.talawa_logo {
  height: clamp(3rem, 8vw, 5rem);
  width: auto;
  aspect-ratio: 1;
  display: block;
  margin: 1.5rem auto 1rem;
  @media (prefers-reduced-motion: no-preference) {
    -webkit-animation: zoomIn 0.3s ease-in-out;
    animation: zoomIn 0.3s ease-in-out;
  }
}

.row .orText {
  display: block;
  position: absolute;
  top: 0;
  left: calc(50% - 2.6rem);
  margin: 0 auto;
  padding: 0.35rem 2rem;
  z-index: 100;
  background: var(--bs-white);
  color: var(--bs-secondary);
}

.email_button {
  --bs-btn-active-bg: var(--search-button-bg);
  --bs-btn-active-border-color: var(--search-button-bg);
  --bs-btn-hover-bg: var(--search-button-bg);
  --bs-btn-hover-border-color: var(--search-button-bg);
  position: absolute;
  z-index: 10;
  bottom: 0;
  right: 0;
  height: 100%;
  display: flex;
  background-color: var(--search-button-bg);
  border-color: var(--search-button-bg);
  justify-content: center;
  align-items: center;
  color: var(--search-button-fill);
}
.email_button:hover {
  color: var(--search-button-fill) !important;
  box-shadow: var(--hover-shadow);
}

.login_btn {
  font-weight: bold;
  color: var(--login-button-fill);
  --bs-btn-bg: var(--login-button-bg);
  --bs-btn-border-color: var(--login-button-bg);
  --bs-btn-hover-bg: var(--login-button-bg);
  --bs-btn-hover-border-color: var(--login-button-bg);
  --bs-btn-active-color: var(--login-button-bg);
  --bs-btn-active-bg: var(--login-button-bg);
  --bs-btn-active-border-color: var(--login-button-bg);
  --bs-btn-disabled-bg: var(--login-button-bg);
  --bs-btn-disabled-border-color: var(--login-button-bg);
  margin-top: 1rem;
  margin-bottom: 1rem;
  width: 100%;
  transition: background-color 0.2s ease;
  cursor: pointer;
}

.login_btn:hover {
  color: var(--login-button-fill) !important;
  box-shadow: var(--hover-shadow);
}

.reg_btn {
  font-weight: bold;
  background-color: var(--register-button-bg);
  border-color: var(--register-button-bg);
  --bs-btn-hover-bg: var(--register-button-bg);
  --bs-btn-hover-border-color: var(--register-button-bg);
  --bs-btn-active-color: var(--register-button-bg);
  --bs-btn-active-bg: var(---register-button-bg);
  --bs-btn-active-border-color: var(--register-button-bg);
  margin-top: 1rem;
  color: var(--login-button-fill);
  margin-bottom: 1rem;
  width: 100%;
  transition: background-color 0.2s ease;
  cursor: pointer;
}
.reg_btn:hover {
  color: var(--login-button-fill) !important;
  box-shadow: var(--hover-shadow);
}

.active_tab {
  -webkit-animation: fadeIn 0.3s ease-in-out;
  animation: fadeIn 0.3s ease-in-out;
}

.socialIcons {
  display: flex;
  gap: 16px;
  justify-content: center;
}

.password_checks {
  display: flex;
  justify-content: space-between;
  align-items: flex-start;
  flex-direction: column;
  gap: var(--spacing-md, 1rem);
}

.password_check_element {
  padding: var(--spacing-sm, 0.5rem) 0;
}

.password_check_element_top {
  margin-top: var(--spacing-lg, 1.125rem);
}

.password_check_element_bottom {
  margin-bottom: var(--spacing-lg, 1.25rem);
}

@media (max-width: 450px) {
  .itemCardOrgList .loadingWrapper {
    height: unset;
    margin: 0.5rem 0;
    padding: 1.25rem 1.5rem;
  }

  .itemCardOrgList .loadingWrapper .innerContainer {
    flex-direction: column;
  }

  .itemCardOrgList .loadingWrapper .innerContainer .orgImgContainer {
    height: 200px;
    width: 100%;
    margin-bottom: 0.8rem;
  }

  .itemCardOrgList .loadingWrapper .innerContainer .content {
    margin-left: 0;
  }

  .itemCardOrgList .loadingWrapper .button {
    bottom: 0;
    right: 0;
    border-radius: 0.5rem;
    position: relative;
    margin-left: auto;
    display: block;
  }
}

/* * Refortoring css for Leaderboard */

.TableImageSmall {
  object-fit: cover;
  width: var(--table-image-small-size);
  height: var(--table-image-small-size);
  border-radius: 100%;
}

.avatarContainer {
  width: 28px;
  height: 26px;
}
/* CSS Refactor for OrgPost */

.btnsContainerOrgPost {
  display: flex;
  margin: 2.5rem 0 2.5rem 0;
}

.btnsContainerOrgPost .btnsBlockOrgPost {
  display: flex;
}

.btnsContainerOrgPost .btnsBlockOrgPost button {
  margin-left: 1rem;
  display: flex;
  justify-content: center;
  align-items: center;
}

.btnsContainerOrgPost .inputOrgPost {
  flex: 1;
  position: relative;
}

.btnsContainerOrgPost input {
  outline: 1px solid var(--bs-gray-400);
}

.btnsContainerOrgPost .inputOrgPost button {
  width: 52px;
}

.previewOrgPost {
  display: flex;
  position: relative;
  width: 100%;
  margin-top: 10px;
  justify-content: center;
}
.previewOrgPost img {
  width: 400px;
  height: auto;
}
.previewOrgPost video {
  width: 400px;
  height: auto;
}
.mainpagerightOrgPost > hr {
  margin-top: 20px;
  width: 100%;
  margin-left: -15px;
  margin-right: -15px;
  margin-bottom: 20px;
}

.pageWrapper {
  display: flex;
  flex-direction: column;
  align-items: center;
  justify-content: center;
  height: 100vh;
}

.cardTemplate {
  padding: 2rem;
  background-color: var(--white-color);
  border-radius: 0.8rem;
  border: 1px solid var(--bs-gray-200, var(--bs-gray-300));
}

.keyWrapper {
  height: 72px;
  width: 72px;
  transform: rotate(180deg);
  transform-origin: center;
  position: relative;
  overflow: hidden;
  display: flex;
  justify-content: center;
  align-items: center;
  border-radius: 50%;
  margin: 1rem auto;
}

.keyWrapper .themeOverlay {
  position: absolute;
  background-color: var(--bs-primary);
  height: 100%;
  width: 100%;
  opacity: var(--theme-overlay-opacity, 0.15);
}

.keyWrapper .keyLogo {
  height: 42px;
  width: 42px;
  -webkit-animation: zoomIn 0.3s ease-in-out;
  animation: zoomIn 0.3s ease-in-out;
}

@media (max-width: 1020px) {
  .btnsContainerOrgPost {
    flex-direction: column;
    margin: 1.5rem 0;
  }

  .btnsContainerOrgPost .btnsBlockOrgPost {
    margin: 1.5rem 0 0 0;
    justify-content: space-between;
  }

  .btnsContainerOrgPost .btnsBlockOrgPost button {
    margin: 0;
  }

  .btnsContainerOrgPost .btnsBlockOrgPost div button {
    margin-right: 1.5rem;
  }
}

@media (max-width: 992px) {
  .row .left_portion {
    padding: 0 2rem;
  }
  .row .left_portion .inner .palisadoes_logo {
    width: 100%;
  }
}

@media (max-width: 769px) {
  .row {
    flex-direction: column-reverse;
  }
  .row .right_portion,
  .row .left_portion {
    height: unset;
  }
  .row .right_portion {
    min-height: 100vh;
    overflow-y: unset;
  }
  .row .left_portion .inner {
    display: flex;
    justify-content: center;
  }
  .row .left_portion .inner .palisadoes_logo {
    height: 70px;
    width: unset;
    position: absolute;
    margin: 0.5rem;
    top: 0;
    right: 0;
    z-index: 100;
  }
  .row .left_portion .inner p {
    margin-bottom: 0;
    padding: 1rem;
  }
  .socialIcons {
    margin-bottom: 1rem;
  }
}

@media (max-width: 577px) {
  .row .right_portion {
    padding: 1rem 1rem 0 1rem;
  }
  .row .right_portion .langChangeBtn {
    position: absolute;
    margin: 1rem;
    left: 0;
    top: 0;
  }
  .marginTopForReg {
    margin-top: 4rem !important;
  }
  .row .right_portion .talawa_logo {
    height: 120px;
    margin: 0 auto 2rem auto;
  }
  .socialIcons {
    margin-bottom: 1rem;
  }
}

@media (prefers-reduced-motion: reduce) {
  .talawa_logo {
    animation: none;
  }

  .active_tab {
    animation: none;
  }
}

@-webkit-keyframes zoomIn {
  0% {
    opacity: 0;
    -webkit-transform: scale(0.5);
    transform: scale(0.5);
  }
  100% {
    opacity: 1;
    -webkit-transform: scale(1);
    transform: scale(1);
  }
}

@keyframes zoomIn {
  0% {
    opacity: 0;
    -webkit-transform: scale(0.5);
    transform: scale(0.5);
  }
  100% {
    opacity: 1;
    -webkit-transform: scale(1);
    transform: scale(1);
  }
}

@-webkit-keyframes fadeIn {
  0% {
    opacity: 0;
    -webkit-transform: translateY(2rem);
    transform: translateY(2rem);
  }
  100% {
    opacity: 1;
    -webkit-transform: translateY(0);
    transform: translateY(0);
  }
}

@keyframes fadeIn {
  0% {
    opacity: 0;
    -webkit-transform: translateY(2rem);
    transform: translateY(2rem);
  }
  100% {
    opacity: 1;
    -webkit-transform: translateY(0);
    transform: translateY(0);
  }
}

/* For mobile devices  */

@media (max-width: 520px) {
  .btnsContainerOrgPost {
    margin-bottom: 0;
  }

  .btnsContainerOrgPost .btnsBlockOrgPost {
    display: block;
    margin-top: 1rem;
    margin-right: 0;
  }

  .btnsContainerOrgPost .btnsBlockOrgPost div {
    flex: 1;
  }

  .btnsContainerOrgPost .btnsBlockOrgPost div[title='Sort organizations'] {
    margin-right: 0.5rem;
  }

  .btnsContainerOrgPost .btnsBlockOrgPost button {
    margin-bottom: 1rem;
    margin-right: 0;
    width: 100%;
  }
}
@media screen and (max-width: 575.5px) {
  .mainpagerightOrgPost {
    width: 98%;
  }
}
.addbtnOrgPost {
  border: 1px solid var(--border-color-box-color);
  box-shadow: 0 2px 2px var(--border-color-box-color);
  border-radius: 5px;
  font-size: 16px;
  height: 60%;
  width: 60%;
  color: var(--bs-white);
  outline: none;
  font-weight: 600;
  cursor: pointer;
  transition:
    transform 0.2s,
    box-shadow 0.2s;
}
.postinfo {
  height: 80px;
  margin-bottom: 20px;
}
.closeButtonOrgPost {
  position: absolute;
  top: 0px;
  right: 0px;
  background: transparent;
  transform: scale(1.2);
  cursor: pointer;
  border: none;
  color: var(--grey-bg-color-dark);
  font-weight: 600;
  font-size: 16px;
}
button[data-testid='createPostBtn'] {
  display: block;
}
.loader,
.loader:after {
  border-radius: 50%;
  width: var(--loader-size);
  height: var(--loader-size);
}
.loader {
  margin: 60px auto;
  margin-top: 35vh !important;
  font-size: 10px;
  position: relative;
  text-indent: -9999em;
<<<<<<< HEAD
  border-top: 1.1em solid var(--white-shadow-color);
  border-right: 1.1em solid var(--white-shadow-color);
  border-bottom: 1.1em solid var(--white-shadow-color);
  border-left: 1.1em solid var(--text-highlight-color:);
=======
  border-top: 1.1em solid var(--loader-border);
  border-right: 1.1em solid var(--loader-border);
  border-bottom: 1.1em solid var(--loader-border);
  border-left: 1.1em solid var(--loader-border-left);
>>>>>>> 846ce57e
  -webkit-transform: translateZ(0);
  -ms-transform: translateZ(0);
  transform: translateZ(0);
  -webkit-animation: load8 1.1s infinite linear;
  animation: load8 1.1s infinite linear;
}
@-webkit-keyframes load8 {
  0% {
    -webkit-transform: rotate(0deg);
    transform: rotate(0deg);
  }
  100% {
    -webkit-transform: rotate(360deg);
    transform: rotate(360deg);
  }
}
@keyframes load8 {
  0% {
    -webkit-transform: rotate(0deg);
    transform: rotate(0deg);
  }
  100% {
    -webkit-transform: rotate(360deg);
    transform: rotate(360deg);
  }
}

.list_box {
  height: 70vh;
  overflow-y: auto;
  width: auto;
}
@media only screen and (max-width: 600px) {
  .form_wrapper {
    width: 90%;
    top: 45%;
  }
}
.cardItem {
  position: relative;
  display: flex;
  align-items: center;
  border: 1px solid var(--bs-gray-200);
  border-radius: 8px;
  margin-top: 20px;
}
@-webkit-keyframes zoomIn {
  0% {
    opacity: 0;
    -webkit-transform: scale(0.5);
    transform: scale(0.5);
  }
  100% {
    opacity: 1;
    -webkit-transform: scale(1);
    transform: scale(1);
  }
}

@keyframes zoomIn {
  0% {
    opacity: 0;
    -webkit-transform: scale(0.5);
    transform: scale(0.5);
  }
  100% {
    opacity: 1;
    -webkit-transform: scale(1);
    transform: scale(1);
  }
}

.cardItem .iconWrapper {
  position: relative;
  height: 40px;
  width: 40px;
  display: flex;
  justify-content: center;
  align-items: center;
}

.cardItem .iconWrapper .themeOverlay {
  background: var(--bs-primary);
  position: absolute;
  top: 0;
  right: 0;
  bottom: 0;
  left: 0;
  opacity: 0.12;
  border-radius: 50%;
}

.cardItem .title {
  font-size: 1rem;
  flex: 1;
  overflow: hidden;
  text-overflow: ellipsis;
  white-space: nowrap; /* Fallback for browsers that don't support line-clamp */
  margin-left: 3px;
}
/* Modern browsers - enable line clamping */
@supports (-webkit-line-clamp: 1) {
  .cardItem .title,
  .cardItem .location,
  .cardItem .time {
    display: -webkit-box;
    -webkit-line-clamp: 1;
    -webkit-box-orient: vertical;
    white-space: initial;
  }
}
.cardItem .location {
  font-size: 0.9rem;
  color: var(--bs-primary);
  overflow: hidden;
  display: -webkit-box;
  -webkit-line-clamp: 1;
  line-clamp: 1;
  -webkit-box-orient: vertical;
}

.cardItem .time {
  font-size: 0.9rem;
  color: var(--bs-secondary);
}

.cardItem .creator {
  font-size: 1rem;
  color: var(--bs-success, var(--green-color));
}
.rightCard {
  display: flex;
  gap: 7px;
  min-width: 170px;
  justify-content: center;
  flex-direction: column;
  margin-left: 10px;
  overflow-x: hidden;
  width: 210px;

  @keyframes zoomIn {
    0% {
      opacity: 0;
      -webkit-transform: scale(0.5);
      transform: scale(0.5);
    }

    100% {
      opacity: 1;
      -webkit-transform: scale(1);
      transform: scale(1);
    }
  }

  .buttonList {
    background-color: var(--buttonList-bg) !important;
  }
  /* AddOnEntry.tsx */

  .entrytoggle {
    margin: 24px 24px 0 auto;
    width: fit-content;
  }

  .entryaction {
    margin-left: auto;
    display: flex !important;
    align-items: center;
    background-color: transparent;
    color: var(--light-blue);
  }

  .entryaction .spinner-grow {
    height: 1rem;
    width: 1rem;
    margin-right: 8px;
  }
}

.entrytoggle {
  margin: 24px 24px 0 auto;
  width: fit-content;
}

.entryaction {
  display: flex !important;
}

.entryaction i {
  margin-right: 8px;
  margin-top: 4px;
}

.entryaction .spinner-grow {
  height: 1rem;
  width: 1rem;
  margin-right: 8px;
}

.admedia {
  object-fit: cover;
  height: 16rem;
}

.buttons {
  display: flex;
  justify-content: flex-end;
}

.addCard {
  width: 28rem;
}

.dropdownButton {
  background-color: transparent;
  color: #000;
  border: none;
  cursor: pointer;
  display: flex;
  width: 100%;
  justify-content: flex-end;
  padding: 8px 10px;
}

.dropdownContainer {
  position: relative;
  display: inline-block;
}

.dropdownmenu {
  display: none;
  position: absolute;
  z-index: 1;
  background-color: white;
  width: 120px;
  box-shadow: 0px 8px 16px 0px rgba(0, 0, 0, 0.2);
  padding: 5px 0;
  margin: 0;
  list-style-type: none;
  right: 0;
  top: 100%;
}

.dropdownmenu li {
  cursor: pointer;
  padding: 8px 16px;
  text-decoration: none;
  display: block;
  color: #333;
}

.dropdownmenu li:hover {
  background-color: #f1f1f1;
}

.dropdownContainer:hover .dropdownmenu {
  display: block;
}

.activeDrawer {
  width: calc(300px + 2rem);
  position: fixed;
  top: 0;
  left: 0;
  bottom: 0;
  animation: comeToRightBigScreen 0.5s ease-in-out;
}

.inactiveDrawer {
  position: fixed;
  top: 0;
  left: calc(-300px - 2rem);
  bottom: 0;
  animation: goToLeftBigScreen 0.5s ease-in-out;
}

.leftDrawer .talawaLogo {
  width: 100%;
  height: 65px;
}

.leftDrawer .talawaText {
  font-size: 20px;
  text-align: center;
  font-weight: 500;
}

.leftDrawer .titleHeader {
  margin: 2rem 0 1rem 0;
  font-weight: 600;
  color: var(--black) !important;
}

.leftDrawer .optionList button {
  display: flex;
  align-items: center;
  width: 100%;
  text-align: start;
  margin-bottom: 0.8rem;
  border-radius: 16px;
  outline: none;
  border: none;
}

.leftDrawer .optionList button:hover {
  background-color: var(--leftDrawer-option-hover-focus-bg) !important;
  box-shadow: var(--hover-shadow);
  color: var(--leftDrawer-option-text) !important;
}
.leftDrawer .optionList button:active,
.leftDrawer .optionList button:focus {
  background-color: var(--leftDrawer-option-hover-focus-bg) !important;
  color: var(--leftDrawer-option-text) !important;
  font-weight: bold;
}
.leftDrawer .optionList button:hover svg {
  stroke: var(--leftDrawer-option-text) !important;
}

.leftDrawer .optionList button .iconWrapper {
  width: 36px;
}

.leftDrawer .profileContainer {
  border: none;
  width: 100%;
  padding: 2.1rem 0.5rem;
  height: 52px;
  display: flex;
  align-items: center;
  background-color: var(--bs-white);
}

.leftDrawer .sidebarcompheight {
  height: 100%;
  padding-bottom: 48px;
}

.leftDrawer .profileContainer:focus {
  outline: none;
  background-color: var(--bs-gray-100, var(--white-color));
}

.leftDrawer .imageContainer {
  width: 68px;
}

.leftDrawer .profileContainer img {
  height: 52px;
  width: 52px;
  border-radius: 50%;
}

.leftDrawer .profileContainer .profileText {
  flex: 1;
  text-align: start;
}

.leftDrawer .profileContainer .profileText .primaryText {
  font-size: 1.1rem;
  font-weight: 600;
}

.leftDrawer .profileContainer .profileText .secondaryText {
  font-size: 0.8rem;
  font-weight: 400;
  color: var(--bs-secondary);
  display: block;
  text-transform: capitalize;
}

@media (max-width: 1120px) {
  .leftDrawer {
    width: calc(250px + 2rem);
    padding: 1rem 1rem 0 1rem;
  }
}

/* For tablets */
@media (max-width: 820px) {
  .hideElemByDefault {
    display: none;
  }

  .leftDrawer {
    width: 100%;
    left: 0;
    right: 0;
  }

  .inactiveDrawer {
    opacity: 0;
    left: 0;
    z-index: -1;
    animation: closeDrawer 0.4s ease-in-out;
  }

  .activeDrawer {
    display: flex;
    z-index: 100;
    animation: openDrawer 0.6s ease-in-out;
  }

  .logout {
    margin-bottom: 2.5rem !important;
  }
}

@keyframes goToLeftBigScreen {
  from {
    left: 0;
  }

  to {
    opacity: 0.1;
    left: calc(-300px - 2rem);
  }
}

/* Webkit prefix for older browser compatibility */
@-webkit-keyframes goToLeftBigScreen {
  from {
    left: 0;
  }

  to {
    opacity: 0.1;
    left: calc(-300px - 2rem);
  }
}

@keyframes comeToRightBigScreen {
  from {
    opacity: 0.4;
    left: calc(-300px - 2rem);
  }

  to {
    opacity: 1;
    left: 0;
  }
}

/* Webkit prefix for older browser compatibility */
@-webkit-keyframes comeToRightBigScreen {
  from {
    opacity: 0.4;
    left: calc(-300px - 2rem);
  }

  to {
    opacity: 1;
    left: 0;
  }
}

@keyframes closeDrawer {
  from {
    left: 0;
    opacity: 1;
  }

  to {
    left: -1000px;
    opacity: 0;
  }
}

/* Webkit prefix for older browser compatibility */
@-webkit-keyframes closeDrawer {
  from {
    left: 0;
    opacity: 1;
  }

  to {
    left: -1000px;
    opacity: 0;
  }
}

@keyframes openDrawer {
  from {
    opacity: 0;
    left: -1000px;
  }

  to {
    left: 0;
    opacity: 1;
  }
}

/* Webkit prefix for older browser compatibility */
@-webkit-keyframes openDrawer {
  from {
    opacity: 0;
    left: -1000px;
  }
  to {
    left: 0;
    opacity: 1;
  }
}

/* LeftDrawer general styles */
.leftDrawer {
  height: 100vh; /* Ensure it spans the full height */
  background-color: var(--profile-bg);
  overflow-y: auto; /* Enable vertical scrolling */
  transition: transform 0.3s ease;
  will-change: transform; /* NEW */
  position: fixed; /* Ensure it's positioned properly */
  padding-bottom: 1rem; /* Prevent last item clipping */
  overscroll-behavior: contain;
  /* Improve scroll performance */
  -webkit-overflow-scrolling: touch;
}

.hideElemByDefault {
  display: none;
}

[data-hidden='true'] {
  visibility: hidden;
}

[data-hidden='false'] {
  visibility: visible;
}

.inactiveDrawer {
  transform: translateX(-100%);
  &[data-hidden='true'] {
    /* Specific styles for inactive drawers if needed */
  }
}

.activeDrawer {
  transform: translateX(0);
  &[data-hidden='false'] {
    /* Specific styles for active drawers if needed */
  }
}

/* Organization Section */
.organizationContainer {
  padding-right: 3rem;
}

.bg-danger {
  background-color: var(--delete-button-color);
}

.text-start {
  text-align: start;
}

.text-white {
  color: var(--bs-white);
}

.imageContainer img {
  width: 40px;
  height: 40px;
  border-radius: 50%;
  /* Add alt text styles */
  &[alt] {
    font-size: 0.875rem;
    color: var(--bs-emphasis-color);
  }
}

.profileText {
  margin-left: 1rem;
}

.primaryText {
  font-weight: bold;
  color: var(--bs-emphasis-color, var(--text-primary-color));
  @extend .reusable-text-ellipsis; /* Referencing the reusable class from the general section */
}

.secondaryText {
  font-size: 0.9rem;
  color: var(--bs-secondary-text);
  @extend .reusable-text-ellipsis; /* Referencing the reusable class from the general section */
}

/* Dropdown and options list */
.titleHeader {
  font-size: 1.2rem;
  color: var(--bs-secondary);
  line-height: 1.5; /* NEW */
  margin: var(--spacing-md, 1rem) 0; /* NEW */
}

/* Active and inactive buttons */
.activeButton,
.inactiveButton {
  position: relative;
  transition: all 0.2s ease;

  &:active {
    transform: scale(0.98);
  }

  &.focus-visible {
    @extend .reusable-focus-visible; /* Referencing the reusable class from the general section */
  }
}

.activeButton {
  background-color: var(--grey-bg-color);
  color: black;

  &::before {
    @extend .reusable-indicator; /* Referencing the reusable class from the general section */
  }

  &::after {
    @extend .reusable-arrow-indicator; /* Referencing the reusable class from the general section */
  }
}

.activeButton:hover .arrow-indicator {
  transform: translateY(-50%) scale(1.1);
  opacity: 1;
}

.inactiveButton {
  background-color: transparent;
  color: var(--bs-emphasis-color, var(--text-primary-color));

  &:hover {
    background-color: var(--grey-bg-color);
  }
}

/* Icon wrapper styles */
.iconWrapper {
  display: flex;
  align-items: center;
  margin-inline-end: 8px;
  margin-inline-start: 0;

  &[aria-label]:not([aria-label='']) {
    position: relative;

    &::after {
      content: attr(aria-label);
      position: absolute;
      inset-inline-start: 100%;
      background: var(--bs-dark);
      color: var(--bs-white);
      padding: 0.25rem 0.5rem;
      border-radius: 4px;
      font-size: 0.875rem;
      opacity: 0;
      visibility: hidden;
      transform: translateX(var(--transform-direction, 8px));
      transition: all 0.2s ease;
    }

    &:hover::after {
      opacity: 1;
      visibility: visible;
      transform: translateX(0);
    }
  }
}

/* CustomRecurrenceModal.tsx */

.titlemodalCustomRecurrenceModal {
  color: var(--grey-bg-color-dark);
  font-weight: 600;
  font-size: 20px;
  margin-bottom: 20px;
  padding-bottom: 5px;
  border-bottom: 3px solid var(--subtle-blue-grey);
  width: 65%;
}

.recurrenceRuleNumberInput {
  width: 70px;
}

.recurrenceRuleDateBox {
  width: 70%;
}

.recurrenceDayButton {
  width: 33px;
  height: 33px;
  border: 1px solid var(--bs-gray);
  cursor: pointer;
  transition: background-color 0.3s;
  display: inline-flex;
  justify-content: center;
  align-items: center;
  margin-right: 0.5rem;
  border-radius: 50%;
  position: relative;
  outline: none;
}

.recurrenceDayButton:focus-visible {
  outline: 2px solid var(--bs-primary);
  outline-offset: 2px;
}

.recurrenceDayButton:hover {
  background-color: var(--bs-gray);
}

.recurrenceDayButton.selected {
  background-color: var(--bs-primary);
  border-color: var(--bs-primary);
  color: var(--bs-white);
}

.recurrenceDayButton span {
  color: var(--bs-gray);
  padding: 0.25rem;
  text-align: center;
}

.recurrenceDayButton:hover span {
  color: var(--bs-white);
}

.recurrenceDayButton.selected span {
  color: var(--bs-white);
}

.recurrenceRuleSubmitBtn {
  display: block;
  margin-left: auto;
  padding: 7px 15px;
  transition: all 0.2s ease;
  border-radius: 4px;
}

.recurrenceRuleSubmitBtn:hover {
  transform: translateY(-1px);
  box-shadow: 0 2px 4px var(--black-shadow-color);
}

.recurrenceRuleSubmitBtn:focus-visible {
  outline: 2px solid var(--bs-primary);
  outline-offset: 2px;
}

.attendance-modal .borderRightGreen {
  border-right: 1px solid var(--light-dark-green);
}
.attendance-modal .positionedTopRight {
  top: 10px;
  right: 15px;
  z-index: 1;
}
.attendance-modal .topRightCorner {
  position: absolute;
  right: 0;
  top: 0;
  border-bottom-left-radius: 8px;
}
.attendance-modal .bottomRightCorner {
  position: absolute;
  right: 0;
  bottom: 0;
  border-top-left-radius: 12px;
}
.attendance-modal .topLeftCorner {
  position: absolute;
  left: 0;
  top: 0;
  border-bottom-right-radius: 8px;
}
.attendance-modal .largeBoldText {
  font-size: 80px;
  font-weight: 400;
}
.attendance-modal .paddingBottom30 {
  padding-bottom: 30px;
}
.attendance-modal .paddingBottom2Rem {
  padding-bottom: 2rem;
}

/* PostCard.tsx */

.cardStyles {
  width: 100%;
  max-width: 20rem;
  background-color: var(--bs-white);
  padding: 0;
  border: none !important;
  outline: none !important;
}

.cardHeaderPostCard {
  display: flex;
  width: 100%;
  padding-inline: 0;
  padding-block: 0;
  flex-direction: row;
  gap: 0.5rem;
  align-items: center;
  background-color: var(--bs-white);
  border-bottom: 1px solid var(--input-shadow-color);
}

.creator {
  display: flex;
  width: 100%;
  padding-inline: 1rem;
  padding-block: 0;
  flex-direction: row;
  gap: 0.5rem;
  align-items: center;
}
.creator p {
  margin-bottom: 0;
  font-weight: 500;
}
.creator svg {
  width: 1.5rem;
  height: 1.5rem;
}

.customToggle {
  padding: 0;
  background: none;
  border: none;
  margin-right: 1rem;
}
.customToggle svg {
  color: var(--bs-black);
}

.customToggle::after {
  content: none;
}
.customToggle:hover,
.customToggle:focus,
.customToggle:active {
  background: none;
  border: none;
}
.cardBodyPostCard div {
  padding: 0.5rem;
}

.imageContainerPostCard {
  max-width: 100%;
}

.cardTitlePostCard {
  --max-lines: 1;
  display: -webkit-box;
  overflow: hidden;
  -webkit-box-orient: vertical;
  -webkit-line-clamp: var(--max-lines);

  font-size: 1.3rem !important;
  font-weight: 600;
}

.date {
  font-weight: 600;
}

.cardText {
  --max-lines: 2;
  display: -webkit-box;
  overflow: hidden;
  -webkit-box-orient: vertical;
  -webkit-line-clamp: var(--max-lines);
  padding-top: 0;
  font-weight: 300;
  margin-top: 0.7rem !important;
  text-align: left;
}
.viewBtn {
  display: flex;
  justify-content: flex-end;
  margin: 0.5rem;
}
.viewBtn Button {
  padding-inline: 1rem;
}
.cardActions {
  display: flex;
  flex-direction: row;
  align-items: center;
  gap: 1px;
  justify-content: flex-end;
}

.cardActionBtn {
  background-color: rgba(0, 0, 0, 0);
  padding: 0;
  border: none;
  color: var(--text-primary-color);
  transition: all 0.2s ease-in-out;
  border-radius: 4px;
}

.cardActionBtn:hover,
.cardActionBtn:focus-visible {
  background-color: var(--dropdown-hover-color);
  border: none;
  color: var(--text-primary-color) !important;
  outline: 2px solid var(--subtle-blue-grey);
  outline-offset: 2px;
}

.cardActionBtn:active {
  transform: scale(0.95);
  background-color: var(--grey-bg-color);
}

.creatorNameModal {
  display: flex;
  flex-direction: row;
  gap: 5px;
  align-items: center;
  margin-bottom: 10px;
}

.modalActions {
  display: flex;
  flex-direction: row;
  align-items: center;
  gap: 1rem;
  margin: 5px 0px;
}

.textModal {
  margin-top: 10px;
}

.colorPrimary {
  background: var(--subtle-blue-grey);
  color: var(--bs-white);
  cursor: pointer;
}

.commentContainer {
  overflow: auto;
  max-height: 18rem;
  padding-bottom: 1rem;
}

.modalFooter {
  background-color: var(--bs-white);
  width: 100%;
  padding-block: 0.5rem;
  display: flex;
  flex-direction: column;
  border-top: 1px solid var(--input-shadow-color);
}

.inputArea {
  border: none;
  outline: none;
  background-color: var(--input-area-color);
}

.postImage {
  width: 100%;
  aspect-ratio: 16/9;
  object-fit: cover;
}

/* Events.tsx */

.borderNone {
  border: none;
}

.colorWhite {
  color: var(--bs-white);
}

.backgroundWhite {
  background-color: var(--bs-white);
}

.maxWidth {
  max-width: 800px;
}

.mainContainer {
  margin-top: 2rem;
  width: 100%;
  /* max-width: 800px; */
  flex-grow: 3;
  max-height: 90vh;
  overflow: auto;
  padding: 0 1rem;
}

.mainContainer_people {
  margin-top: 2rem;
  width: 100%;
  flex-grow: 3;
  max-height: 90vh;
  overflow: auto;
  padding: 0 1rem;
}

.mainContainerEvent {
  margin-top: 2rem;
  width: 100%;
  flex-grow: 3;
  max-height: 90vh;
  overflow: auto;
  padding: 0 1rem;
}

.selectType {
  border-radius: 10px;
}
.dropdown__item {
  text-overflow: ellipsis;
  overflow: hidden;
  white-space: nowrap;
}

.gap {
  gap: var(--spacing-lg, 1.25rem);
}

.paddingY {
  padding: var(--spacing-xl, 1.875rem) 0;
  margin-bottom: 4rem;
}

.eventActionsContainer {
  display: flex;
  flex-direction: row;
  gap: 15px;
  flex-wrap: wrap;
}
.datePicker {
  border-radius: 10px;
  height: 2.5rem;
  text-align: center;
  background-color: var(--date-picker-background);
  border: none;
  width: 100%;
}

.modalBodyEvents {
  display: flex;
  flex-direction: column;
  gap: 10px;
}

.switchContainer {
  display: flex;
  align-items: center;
}

.switches {
  display: flex;
  flex-direction: row;
  gap: 20px;
  flex-wrap: wrap;
  margin-top: 20px;
}
.titlemodalEvents {
  color: var(--grey-bg-color-dark);
  font-weight: 600;
  font-size: 20px;
  margin-bottom: 20px;
  padding-bottom: 5px;
  border-bottom: 3px solid var(--subtle-blue-grey);
  width: 65%;
}

.datedivEvents {
  display: flex;
  flex-direction: row;
  margin-bottom: 15px;
}

.dateboxEvents {
  width: 90%;
  border-radius: 7px;
  border-color: var(--border-color-box-color);
  outline: none;
  box-shadow: none;
  padding-top: 2px;
  padding-bottom: 2px;
  padding-right: 5px;
  padding-left: 5px;
  margin-right: 5px;
  margin-left: 5px;
}

.checkboxdivEvents > label {
  margin-right: 50px;
}
.checkboxdivEvents > label > input {
  margin-left: 10px;
}

.checkboxdivEvents {
  display: flex;
}
.checkboxdivEvents > div {
  width: 50%;
}

.dispflexEvents {
  display: flex;
  align-items: center;
}
.dispflexEvents > input {
  border: none;
  box-shadow: none;
  margin-top: 5px;
}

.blueregbtnEvents {
  margin-top: var(--spacing-lg, 1.25rem);
  border: 1px solid var(--border-color-box-color);
  box-shadow: 0 2px 2px var(--border-color-box-color);
  padding: var(--spacing-md, 0.625rem);
  border-radius: 5px;
  background-color: var(--subtle-blue-grey);
  width: 100%;
  font-size: 16px;
  color: var(--bs-white);
  outline: none;
  font-weight: 600;
  cursor: pointer;
  transition: all 0.2s ease-in-out;
  width: 100%;
  &:hover {
    transform: translateY(-1px);
    box-shadow: 0 4px 6px var(--border-color-box-color);
  }
}

/* CreateDirectChat.tsx */

.modalContent {
  width: 530px;
}

.inputContainer {
  position: relative;
  margin-bottom: 16px;
}

.inputFieldModal {
  padding-right: 40px;
  width: 100%;
  border-radius: 4px;
  border: 1px solid var(--bs-gray-300);
}

.submitBtn {
  position: absolute;
  z-index: 10;
  bottom: 10px;
  right: 0px;
  display: flex;
  justify-content: center;
  align-items: center;
}
.tableContainer {
  height: 400px;
  overflow-y: scroll;
  overflow-x: hidden;
}

/* VolunteerViewModal.tsx */

.modalTitle {
  margin: 0;
}

.modalForm {
  padding: 1rem;
}

.formGroup {
  margin-bottom: 1rem;
}

.tableImage {
  width: 40px;
  height: 40px;
  border-radius: 50%;
  margin-right: 8px;
}

.statusGroup {
  display: flex;
  gap: 1rem;
  margin: 0 auto;
  margin-bottom: 0.5rem;
  role: 'status';
}

.statusIcon {
  margin-right: 0.5rem;
}

.acceptedStatus {
  color: var(--bs-primary);
  -webkit-text-fill-color: var(--bs-primary);
  outline: 1px solid currentColor;
  border-radius: 4px;
  padding: 2px 4px;
}

.pendingStatus {
  color: var(--bs-warning);
  -webkit-text-fill-color: var(--bs-warning);
  outline: 1px solid currentColor;
  border-radius: 4px;
  padding: 2px 4px;
}

.hoursField {
  width: 100%;
}

.groupsLabel {
  font-weight: lighter;
  margin-left: 0.5rem;
  margin-bottom: 0;
  font-size: 0.8rem;
  color: var(--bs-secondary);
}

.tableHeader {
  font-weight: bold;
}

.tableRow:last-child td,
.tableRow:last-child th {
  border: 0;
}

/* UpdateSession.tsx */

.updateTimeoutCard {
  width: 700px;
  background: var(--white-color);
  border: none;
  border-radius: 16px;
  filter: drop-shadow(0px 4px 15.3px rgba(0, 0, 0, 0.08));
  padding: 20px;
}

.updateTimeoutCardHeader {
  background: none;
  padding: 16px;
  border-bottom: none;
}

.updateTimeoutCardTitle {
  font-family: 'Lato', sans-serif;
  font-weight: 600;
  font-size: 24px;
  color: var(--text-primary-color);
}

.updateTimeoutCardBody {
  padding: 20px;
}

.updateTimeoutCurrent {
  font-family: 'Lato', sans-serif;
  font-weight: 400;
  font-size: 16px;
  color: var(--text-primary-color);
  margin-bottom: 20px;
}

.updateTimeoutLabel {
  font-family: 'Lato', sans-serif;
  font-weight: 400;
  font-size: 16px;
  color: var(--text-primary-color);
  margin-bottom: 10px;
}

.updateTimeoutLabelsContainer {
  display: flex;
  flex-direction: column;
  align-items: start;
}

.updateTimeoutValue {
  color: var(--light-more-green);
  font-weight: bold;
}

.updateTimeoutSliderLabels {
  display: flex;
  justify-content: space-between;
  font-size: 0.9rem;
  color: var(--grey-dark);
}

.updateTimeoutButtonContainer {
  display: flex;
  justify-content: right;
  margin-top: 20px;
}

.updateTimeoutButton {
  width: 112px;
  height: 36px;
  background: var(--light-green);
  border-radius: 6px;
  font-family: 'Lato', sans-serif;
  font-weight: 500;
  font-size: 16px;
  color: var(--white-color);
  display: flex;
  align-items: center;
  justify-content: center;
  border: none;
  box-shadow: none;
}

.updateTimeoutButton:hover {
  background-color: var(--light-more-green);
  border-color: var(--light-more-green);
  box-shadow: none;
}

.updateTimeoutButton:active {
  transform: scale(0.98);
}

/* UserListCard.tsx */

.memberlist {
  margin-top: -1px;
}

.memberimg {
  width: 12.5rem;
  height: 6.25rem;
  border-radius: 7px;
  margin-left: 20px;
}

.singledetails {
  display: flex;
  flex-direction: row;
  justify-content: space-between;
}

.singledetails p {
  margin-bottom: -5px;
}

.singledetails_data_left {
  margin-top: 10px;
  margin-left: 10px;
  color: var(--grey-dark);
}

.singledetails_data_right {
  justify-content: right;
  margin-top: 10px;
  text-align: right;
  color: var(--grey-dark);
}

.membername {
  font-size: 16px;
  font-weight: bold;
}

.memberfont {
  margin-top: 3px;
}

.memberfont > span {
  width: 80%;
}

.memberfontcreated {
  margin-top: 18px;
}

.memberfontcreatedbtnUserListCard {
  margin-top: 33px;
  border-radius: 7px;
  border-color: var(--light-green);
  background-color: var(--light-green);
  color: var(--white-color);
  padding-right: 10px;
  padding-left: 10px;
  justify-content: flex-end;
  float: right;
  text-align: right;
  box-shadow: none;
}

@media only screen and (max-width: var(--breakpoint-mobile)) {
  .singledetails {
    margin-left: 20px;
  }

  .memberimg {
    margin: auto;
  }

  .singledetails_data_right {
    margin-right: -52px;
  }

  .singledetails_data_left {
    margin-left: 0px;
  }
}

/* UserPasswordUpdate.tsx */

.userupdatediv {
  border: 1px solid var(--border-color);
  box-shadow: 2px 1px var(--border-color);
  padding: 25px 16px;
  border-radius: 5px;
  background: var(--white-color);
}

.dispflexUserPasswordUpdate {
  display: flex;
  justify-content: flex-start;
  margin: 0 auto;
}

.dispbtnflex {
  width: 90%;
  display: flex;
  margin: 20px 30% 0 30%;
}

.dispflexUserPasswordUpdate > div {
  width: 50%;
  margin-right: 50px;
}

.whitebtn {
  margin: 1rem 0 0;
  margin-top: 10px;
  border: 1px solid var(--border-color);
  box-shadow: 0 2px 2px var(--border-color);
  padding: 10px 20px;
  border-radius: 5px;
  background: none;
  width: 20%;
  font-size: 16px;
  color: var(--light-green);
  outline: none;
  font-weight: 600;
  cursor: pointer;
  float: left;
  transition:
    transform 0.2s,
    box-shadow 0.2s;
}

/* VenueModal.tsx */

.previewVenueModal {
  display: flex;
  position: relative;
  width: 100%;
  overflow: hidden; /* Ensures content doesn't overflow the card */
  justify-content: center;
  border: 1px solid #ccc;
}

.previewVenueModal img {
  width: 400px;
  height: auto;
  object-fit: cover; /* Ensures the image stays within the boundaries */
}

.closeButtonP {
  position: absolute;
  top: 0px;
  right: 0px;
  width: 32px; /* Make the button circular */
  height: 32px; /* Make the button circular */
  background: transparent;
  transform: scale(1.2);
  cursor: pointer;
  border-radius: 50%;
  border: none;
  color: var(--grey-dark);
  font-weight: 600;
  font-size: 16px;
  transition:
    background-color 0.3s,
    transform 0.3s;
}

.closeButtonP:hover {
  transform: scale(1.1); /* Slightly enlarge on hover */
  box-shadow: 0 4px 6px rgba(0, 0, 0, 0.2); /* Add a shadow on hover */
}

/* YearlyEventCalender.tsx */

.calendar__weekdays {
  display: grid;
  grid-template-columns: repeat(7, 1fr);
  background-color: var(--grey-dark);
  height: 60px;
}

.calendar__days {
  display: grid;
  grid-template-columns: repeat(7, minmax(0, 1fr));
  grid-template-rows: repeat(5, 1fr);
  margin-bottom: 30px;
}

.day__selected {
  background-color: var(--blue-primary);
  color: var(--grey-dark);
}

.day__today {
  background-color: var(--light-neon-green);
  font-weight: 700;
  text-decoration: underline;
  color: var(--light-green);
}

.yearlyCalender {
  background-color: var(--white-color);
  box-sizing: border-box;
}

.closebtnYearlyEventCalender {
  padding: 10px;
}

.yearlyCalendarHeader {
  display: flex;
  flex-direction: row;
}

.yearlyCalendarHeader > div {
  font-weight: 600;
  font-size: 2rem;
  padding: 0 10px;
  color: var(--grey-dark);
}

.cardYearlyEventCalender {
  padding: 16px;
  text-align: center;
  height: 21rem;
}

.cardHeaderYearlyEventCalender {
  text-align: left;
}

.rowYearlyEventCalender {
  margin: 1px -5px;
}

.rowYearlyEventCalender:after {
  content: '';
  display: table;
  clear: both;
  margin: 0 -5px;
  content: '';
  display: table;
  clear: both;
}

.weekday__yearly {
  display: flex;
  justify-content: center;
  align-items: center;
  background-color: var(--white-color);
  font-weight: 600;
}

.columnYearlyEventCalender {
  float: left;
  width: 25%;
  padding: 10px;
}

.btn__more {
  border: 0px;
  font-size: 14px;
  background-color: initial;
  font-weight: 600;
  transition: all 200ms;
  position: relative;
  display: block;
  margin: -9px;
  margin-top: -28px;
}

.btn__more:hover {
  color: var(--light-green);
}

.expand_event_list {
  display: block;
}

.expand_list_container {
  width: 200px;
  max-height: 250px;
  z-index: 10;
  position: absolute;
  left: auto;
  right: auto;
  overflow: auto;
  padding: 10px 4px 0px 4px;
  background-color: var(--grey-bg-color);
  border: 1px solid var(--border-color);
  border-radius: 5px;
  margin: 5px;
}

@media only screen and (max-width: var(--breakpoint-tablet)) {
  .event_list {
    display: none;
  }

  .expand_list_container {
    width: 150px;
    padding: 4px 4px 0px 4px;
  }
}

@media only screen and (max-width: var(--breakpoint-mobile)) {
  .btn__more {
    font-size: 12px;
  }

  .columnYearlyEventCalender {
    float: left;
    width: 100%;
    padding: 10px;
  }
}

/* AgendaItems */

.titlemodalAgendaItems {
  color: var(--bs-gray-600);
  font-weight: 600;
  font-size: 20px;
  margin-bottom: 20px;
  padding-bottom: 5px;
  border-bottom: 3px solid var(--bs-primary);
  width: 65%;
}

.agendaItemsOptionsButton {
  width: 24px;
  height: 24px;
}

.agendaItemModal {
  max-width: 80vw;
  margin-top: 2vh;
  margin-left: 13vw;
}

.greenregbtnAgendaItems {
  margin: 1rem 0 0;
  margin-top: 15px;
  border: 1px solid var(--bs-gray-300);
  box-shadow: 0 2px 2px var(--bs-gray-300);
  padding: 10px 10px;
  border-radius: 5px;
  background-color: var(--bs-primary);
  width: 100%;
  font-size: 16px;
  color: var(--bs-white);
  outline: none;
  font-weight: 600;
  cursor: pointer;
  transition:
    transform 0.2s,
    box-shadow 0.2s;
  width: 100%;
}

.previewFile {
  display: flex;
  flex-direction: column;
  align-items: center;
  width: 100%;
  margin-top: 10px;
}

.previewFile img,
.previewFile video {
  width: 100%;
  max-width: 400px;
  height: auto;
  margin-bottom: 10px;
}

.attachmentPreview {
  position: relative;
  width: 100%;
}

.closeButtonFile {
  position: absolute;
  top: 10px;
  right: 10px;
  background: transparent;
  transform: scale(1.2);
  cursor: pointer;
  border: none;
  color: var(--grey-dark);
  font-weight: 600;
  font-size: 16px;
  cursor: pointer;
}

.categoryContainer {
  display: flex;
  flex-wrap: wrap;
  gap: 10px;
  justify-content: center;
}

.categoryChip {
  display: inline-flex;
  align-items: center;
  background-color: var(--grey-bg-color);
  border-radius: 16px;
  padding: 0 12px;
  font-size: 14px;
  height: 32px;
  margin: 5px;
}

.urlListItem {
  display: flex;
  align-items: center;
  justify-content: space-between;
  padding: 5px 0;
}

.urlIcon {
  margin-right: 10px;
}

.deleteButtonAgendaItems {
  margin-left: auto;
  padding: 2px 5px;
}

.urlListItem a {
  text-decoration: none;
  color: inherit;
}

.urlListItem a:hover {
  text-decoration: underline;
}

.agendaItemRow {
  border: 1px solid var(--border-color);
  border-radius: 4px;
  transition: box-shadow 0.2s ease;
  background-color: var(--white-color);
}

.agendaItemRow:hover {
  background-color: var(--white-color);
}

.dragging {
  box-shadow: 0 4px 8px var(--border-color-box-color);
  z-index: 1000;
  background-color: var(--grey-bg-color);
}

.droppable {
  background-color: var(--grey-bg-color);
}

.droppableDraggingOver {
  background-color: var(--grey-bg-color);
}

.tableHeadAgendaItems {
  background-color: var(--light-green) !important;
  color: var(--white);
  border-radius: 20px 20px 0px 0px !important;
  padding: 20px;
}

@media (max-width: 768px) {
  .agendaItemModal {
    margin: 10vh auto;
    max-width: 90%;
  }

  .titlemodalAgendaItems {
    width: 90%;
  }

  .greenregbtnAgendaItems {
    width: 90%;
  }
}

@media (max-width: 576px) {
  .agendaItemModal {
    margin: 5vh auto;
    max-width: 95%;
  }

  .titlemodalAgendaItems {
    width: 100%;
  }

  .greenregbtnAgendaItems {
    width: 100%;
  }
}

/* AddOnStore.tsx */

.containerAddOnStore {
  display: flex;
  flex-direction: column;
  background: var(--white);
  margin: 2px;
  padding: 10px;
  border-radius: 20px;
}

.colAddOnStore {
  display: flex;
  align-items: center;
  justify-content: space-between;
}

.inputAddOnStore {
  display: flex;
  position: relative;
  width: 560px;
}

.cardGridItem {
  width: 38vw;
}

.justifyspAddOnStore {
  display: grid;
  width: 100%;
  justify-content: space-between;
  align-items: baseline;
  grid-template-rows: auto;
  grid-template-columns: repeat(2, 1fr);
  grid-gap: 0.8rem 0.4rem;
}

@media screen and (max-width: 600px) {
  .cardGridItem {
    width: 100%;
  }
  .justifyspAddOnStore {
    grid-template-columns: 1fr;
    justify-content: center;
    align-items: start;
  }
}

/* Advertisements.tsx */

.containerAdvertisements {
  background-color: var(--white);
  border-radius: 20px;
}

.justifyspAdvertisements {
  display: grid;
  width: 100%;
  margin-top: 30px;
}

.colAdvertisements {
  display: flex;
  align-items: center;
  justify-content: space-between;
  padding: 10px;
}

.inputAdvertisements {
  display: flex;
  position: relative;
  width: 560px;
}

.listBoxAdvertisements {
  display: grid;
  width: 100%;
  grid-template-rows: auto;
  grid-template-columns: repeat(6, 1fr);
  grid-gap: 0.8rem 0.4rem;
}

/* AdvertisementRegister.tsx */

.modalbtn {
  margin-top: 1rem;
  display: flex !important;
  margin-left: auto;
  align-items: center;
}

.modalbtn i,
.button i {
  height: min-content;
  margin-right: 4px;
}

.previewAdvertisementRegister {
  display: flex;
  position: relative;
  width: 100%;
  margin-top: 10px;
  overflow: hidden; /* Ensures content doesn't overflow the card */
  justify-content: center;
  border: 1px solid #ccc;
}

.previewAdvertisementRegister img {
  width: 400px;
  height: auto;
  object-fit: cover; /* Ensures the image stays within the boundaries */
}

.previewAdvertisementRegister video {
  width: 400px;
  height: auto;
}

.closeButtonAdvertisementRegister {
  position: absolute;
  top: 0px;
  right: 0px;
  width: 32px; /* Make the button circular */
  height: 32px; /* Make the button circular */
  background: transparent;
  transform: scale(1.2);
  cursor: pointer;
  border-radius: 50%;
  border: none;
  color: var(--grey-dark);
  font-weight: 600;
  font-size: 16px;
  transition:
    background-color 0.3s,
    transform 0.3s;
}

.closeButtonAdvertisementRegister:hover {
  transform: scale(1.1); /* Slightly enlarge on hover */
  box-shadow: 0 4px 6px rgba(0, 0, 0, 0.2); /* Add a shadow on hover */
}

.buttonAdvertisementRegister {
  min-width: 102px;
}

.editHeader {
  background-color: var(--light-green);
  color: var(--white-color);
}

.link_check {
  display: flex;
  justify-content: center;
  align-items: flex-start;
}

/* EventCalendar.tsx */

.calendar {
  font-family: sans-serif;
  font-size: 1.2rem;
  margin-bottom: 10px;
  background: var(--white-color);
  border-radius: 10px;
  padding-left: 70px;
  padding-right: 70px;
  padding-top: 5px;
}

.calendar__header {
  display: flex;
  align-items: center;
  justify-content: space-between;
  margin-right: 50px;
  /* margin: 2rem 10px 0px 10px; */
}

.calender_month {
  display: flex;
  align-items: center;
}

.calendar__header_month {
  margin: 0.5rem;
  color: var(--grey-dark);
  font-weight: 800;
  font-size: 45px;
  display: flex;
  gap: 23px;
  flex-direction: row;
}

.calendar__header_month div {
  font-weight: 400;
  color: var(--text-primary-color);
  font-family: Outfit;
}

.buttonEventCalendar {
  border-radius: 100px;
  color: var(--bs-gray);
  /* background-color: var(--black-shadow-color); */
  /* font-weight: bold; */
  border: 0px;
  font-size: 40px;
}

.calendar__weekdays {
  display: grid;
  grid-template-columns: repeat(7, 1fr);
  background-color: var(--text-primary-color);
  font-family: Outfit;
  height: 25px;
}

.calendar__scroll {
  height: 70vh;
  padding: 10px;
}

.weekday {
  display: flex;
  justify-content: center;
  align-items: center;
  background-color: var(--white);
  color: var(--text-secondary-color);
  font-size: medium;
  font-weight: 600;
}

.calendar_hour_text_container {
  display: flex;
  flex-direction: row;
  align-items: flex-end;
  border-right: 1px solid var(--border-color);
  width: 40px;
}

.calendar_timezone_text {
  top: -10px;
  left: -11px;
  position: relative;
  color: var(--grey-dark);
  font-size: 9px;
}

.calendar_hour_block {
  display: flex;
  flex-direction: row;
  border-bottom: 1px solid var(--border-color);
  position: relative;
  height: 50px;
  border-bottom-right-radius: 5px;
}

.btn__more {
  border: 0px;
  font-size: 14px;
  background-color: initial;
  color: var(--black);
  font-weight: 600;
  transition: all 200ms;
  position: relative;
  display: block;
  margin: 2px;
}

.btn__more:hover {
  color: var(--grey-dark);
}

.event_list_parent {
  position: relative;
  width: 100%;
}

.event_list_parent_current {
  background-color: var(--grey-bg-color);
  position: relative;
  width: 100%;
}

.dummyWidth {
  width: 1px;
}

.day {
  background-color: var(--white);
  padding-left: 0.3rem;
  padding-right: 0.3rem;
  border-radius: 10px;
  margin: 5px;
  background-color: var(--white);
  border: 1px solid var(--border-color);
  color: var(--grey-dark);
  font-weight: 600;
  height: 9rem;
  position: relative;
}

.day_weekends {
  background-color: var(--grey-light);
}

.day__outside {
  background-color: var(--white);
  color: var(--grey-light);
}

.day__selected {
  background-color: var(--blue-primary);
  color: var(--grey-dark);
}

.day__today {
  background-color: var(--grey-bg-color);
  font-weight: 700;
  text-decoration: underline;
  color: var(--blue-subtle);
}

.day__events {
  background-color: var(--white);
}

.expand_event_list {
  display: block;
}

.event_list_hour {
  display: flex;
  flex-direction: row;
}

.expand_list_container {
  width: 200px;
  max-height: 250px;
  z-index: 10;
  position: absolute;
  left: auto;
  right: auto;
  overflow: auto;
  padding: 10px 4px 0px 4px;
  background-color: var(--white-color);
  border: 1px solid var(--border-color);
  border-radius: 5px;
  margin: 5px;
}

.holidays_card {
  background-color: var(--black-shadow-color);
}

.events_card {
  background-color: var(--white);
}

.holidayText {
  margin-left: 15px;
  font-size: 18px;
  color: var(--text-primary-color);
}

.eventsLegend {
  display: flex;
  align-items: center;
  gap: 8px;
}

.list_container {
  padding: 5px;
  width: fit-content;
  display: flex;
  align-items: center;
  gap: 8px;
}

.list_container_holidays {
  width: fit-content;
  display: flex;
  align-items: center;
  gap: 8px;
}

.holidayIndicator {
  background-color: var(--text-primary-color);
  opacity: 15%;
}

.holidayIndicator,
.organizationIndicator {
  width: 35px;
  height: 12px;
  border-radius: 4px;
}

.organizationIndicator {
  background-color: var(--organization-indicator-color);
}

.legendText {
  margin-left: 15px;
  font-size: 18px;
  color: var(--text-primary-color);
}

.card_list {
  list-style: none;
  padding: 0;
  margin: 0;
}

.card_list_item {
  display: flex;
  align-items: center;
  margin-bottom: 10px;
  font-size: 14px;
  color: var(--grey-bg-color-dark);
}

.holiday_date {
  font-weight: 600;
  margin-right: 40px;
  font-size: 18px;
  color: var(--holidays-card-date-color);
}

.holiday_name {
  font-size: 16px;
  font-weight: 200;
  color: var(--text-primary-color);
}

.calendar_infocards {
  display: flex;
  flex-direction: row;
  justify-content: space-between;
  align-items: flex-start;
  gap: 20px;
  padding: 20px 0px 20px 0px;
}

.holidays_card,
.events_card {
  flex: 1;
  padding: 20px;
  border-radius: 10px;
  box-shadow: var(--card-shadow);
}

.holidays_card {
  background-color: var(--holidays-card-background-color);
}

.events_card {
  background-color: var(--events-card-background-color);
}

.legend {
  display: flex;
  flex-direction: column;
  gap: 12px;
}

.card_list_item:hover {
  background-color: var(--blue-subtle);
  transition: background-color 0.2s ease;
  padding: 0.5px 8px 0.5px 8px;
  border-radius: 4px;
}

.card_list_item:focus-visible {
  background-color: var(--grey-bg-color-dark);
  transition: background-color 0.2s ease;
}

@media only screen and (max-width: var(--breakpoint-mobile)) {
  .btn__more {
    font-size: 12px;
  }
}

@media only screen and (max-width: var(--breakpoint-tablet)) {
  .holidayIndicator,
  .organizationIndicator {
    width: 16px;
    height: 10px;
  }

  .expand_list_container {
    width: 150px;
    padding: 4px 4px 0px 4px;
  }
}

/* EventHeader.tsx */

.calendarEventHeader {
  width: 100%;
  margin-bottom: 20px;
  border-radius: 10px;
  padding: 5px;
}

.flex_grow {
  flex-grow: 0.5;
}

.space {
  flex: 1;
  display: flex;
  align-items: center;
  gap: 10px;
}

.createButtonEventHeader {
  background-color: var(--grey-bg-color);
  color: var(--davys-grey);
  width: 110px;
  /* margin-left: 5px; */
  border: 1px solid var(--davys-grey);
  box-shadow: 2.5px 2.5px 2.5px rgba(0, 0, 0, 0.3);
}

.createButtonEventHeader:hover {
  background-color: var(--grey-bg-color);
<<<<<<< HEAD
  color: var(--text-primary-color);
  border: 1px solid var(--brown-color);
=======
  color: var(--black-color);
  border: 1px solid var(--davys-grey);
>>>>>>> 846ce57e
  box-shadow: 2.5px 2.5px 2.5px rgba(0, 0, 0, 0.3);
}

.selectTypeEventHeader {
  border-radius: 10px;
  margin: 8px;
}

@media (max-width: 520px) {
  .calendar__header {
    display: flex;
    flex-direction: column;
    align-items: stretch;
    gap: 10px;
  }

  .space {
    display: block !important;
    text-align: center;
  }

  .space > * {
    width: 100%;
    margin-bottom: 10px;
  }

  /* .input {
    width: 100%;
  }

  .createButton {
    margin: 0 auto;
    width: 100%;
  } */
}

/* EventListCardModals.tsx */

.dispflexEventListCardModals {
  display: flex;
  cursor: pointer;
  justify-content: space-between;
  margin: 10px 5px 5px 0px;
}

.eventtitle {
  margin-bottom: 0px;
  text-overflow: ellipsis;
  overflow: hidden;
  white-space: nowrap;
}

.checkboxdivEventListCardModals > div label {
  margin-right: 50px;
}

.checkboxdivEventListCardModals > label > input {
  margin-left: 10px;
}

.dispflexEventListCardModals > input {
  width: 20%;
  border: none;
  box-shadow: none;
  margin-top: 5px;
}

.checkboxContainer {
  display: flex;
  justify-content: space-between;
}

.checkboxdivEventListCardModals {
  display: flex;
  flex-direction: column;
}

.previewEventListCardModals {
  display: flex;
  flex-direction: row;
  font-weight: 700;
  font-size: 16px;
  color: var(--text-primary-color);
  margin: 0;
}

@media only screen and (max-width: 600px) {
  .checkboxContainer {
    flex-direction: column;
  }

  .datediv {
    flex-direction: column;
  }

  .datediv > div {
    width: 100%;
    margin-left: 0;
    margin-bottom: 10px;
  }

  .datediv > div p {
    margin-bottom: 5px;
  }
}

.customButton {
  width: 90%;
  margin: 0 auto;
}

/* EventListCard.tsx */

.cardsEventListCard {
  width: 100%;
  background: var(--subtle-blue-grey) !important;
  padding: 2px 3px;
  border-radius: 5px;
  border: 1px solid var(--border-color);
  box-shadow: 0 3px 2px var(--border-color-box-color);
  color: var(--grey-dark);
  box-sizing: border-box;
  position: relative;
  overflow: hidden;
  transition: all 0.3s;
  margin-bottom: 5px;
}

.cardsEventListCard h2 {
  font-size: 15px;
  color: var(--grey-dark);
  font-weight: 500;
}

.cardsEventListCard > h3 {
  font-size: 17px;
}

.cardsEventListCard > p {
  font-size: 14px;
  margin-top: 0px;
  margin-bottom: 7px;
}

.cardsEventListCard a {
  color: var(--white-color);
  font-weight: 600;
}

.cardsEventListCard a:hover {
  color: var(--text-primary-color);
}

.cardsEventListCard:last-child:nth-last-child(odd) {
  grid-column: auto / span 2;
}

.cardsEventListCard:first-child:nth-last-child(even),
.cardsEventListCard:first-child:nth-last-child(even) ~ .box {
  grid-column: auto / span 1;
}

.dispflexEventListCard {
  display: flex;
  cursor: pointer;
  justify-content: space-between;
  margin: 10px 5px 5px 0px;
}

.dispflexEventListCard > input {
  width: 20%;
  border: none;
  box-shadow: none;
  margin-top: 5px;
}

/* OrgPostCard.tsx */

.cardOrgPostCard {
  width: 100%;
  height: 20rem;
  margin-bottom: 2rem;
}

.cardsOrgPostCard h2 {
  font-size: 20px;
}

.cardsOrgPostCard > h3 {
  font-size: 17px;
}

.cardOrgPostCard {
  width: 100%;
  height: 20rem;
  margin-bottom: 2rem;
}

.cardsOrgPostCard:hover {
  filter: brightness(0.8);
}

.cardsOrgPostCard:hover::before {
  opacity: 0.5;
}

.postimageOrgPostCard {
  border-radius: 0px;
  width: 100%;
  height: 12rem;
  max-width: 100%;
  max-height: 12rem;
  object-fit: cover;
  position: relative;
  color: var(--text-primary-color);
}

.previewOrgPostCard {
  display: flex;
  position: relative;
  width: 100%;
  margin-top: 10px;
  justify-content: center;
}

.previewOrgPostCard img {
  width: 400px;
  height: auto;
}

.previewOrgPostCard video {
  width: 400px;
  height: auto;
}

.nopostimage {
  border-radius: 0px;
  width: 100%;
  height: 12rem;
  max-height: 12rem;
  object-fit: cover;
  position: relative;
}

.menuModal {
  position: fixed;
  top: 0;
  left: 0;
  width: 100%;
  height: 100%;
  display: flex;
  align-items: center;
  justify-content: center;
  background-color: var(--black-shadow-color);
  z-index: 100;
}

.modalOrgPostCard {
  position: fixed;
  top: 0;
  left: 0;
  width: 100%;
  height: 100%;
  display: flex;
  align-items: center;
  justify-content: center;
  background-color: var(--modal-background);
  z-index: 100;
}

.modalContentOrgPostCard {
  display: flex;
  align-items: center;
  justify-content: center;
  background-color: var(--white);
  padding: 20px;
  max-width: 800px;
  max-height: 600px;
  overflow: auto;
}

.modalImage {
  flex: 1;
  margin-right: 20px;
  width: 25rem;
  height: 15rem;
}

.modalImage img,
.modalImage video {
  border-radius: 0px;
  width: 100%;
  height: 25rem;
  max-width: 25rem;
  max-height: 15rem;
  object-fit: cover;
  position: relative;
}

.modalInfo {
  flex: 1;
}

.titleOrgPostCard {
  font-size: 16px;
  color: var(--text-primary-color);
  font-weight: 600;
}

.textOrgPostCard {
  font-size: 13px;
  color: var(--text-primary-color);
  font-weight: 300;
}

.author {
  color: var(--grey-dark);
  font-weight: 100;
  font-size: 13px;
}

.closeButtonOrgPostCard {
  position: relative;
  bottom: 5rem;
  right: 10px;
  padding: 4px;
  background-color: var(--red-delete-bg);
  color: var(--white-color);
  border: none;
  cursor: pointer;
}

.closeButtonP {
  position: absolute;
  top: 0px;
  right: 0px;
  background: transparent;
  transform: scale(1.2);
  cursor: pointer;
  border: none;
  color: var(--grey-dark);
  font-weight: 600;
  font-size: 16px;
  cursor: pointer;
}

.cardsOrgPostCard:hover::after {
  opacity: 1;
  mix-blend-mode: normal;
}

.cardsOrgPostCard > p {
  font-size: 14px;
  margin-top: 0px;
  margin-bottom: 7px;
}

.cardsOrgPostCard a {
  color: var(--grey-dark);
  font-weight: 600;
}

.cardsOrgPostCard a:hover {
  color: var(--text-primary-color);
}

.infodiv {
  margin-bottom: 7px;
  width: 15rem;
  text-align: justify;
  word-wrap: break-word;
}

.infodiv > p {
  margin: 0;
}

.cardsOrgPostCard:last-child:nth-last-child(odd) {
  grid-column: auto / span 2;
}

.cardsOrgPostCard:first-child:nth-last-child(even),
.cardsOrgPostCard:first-child:nth-last-child(even) ~ .box {
  grid-column: auto / span 1;
}

.toggleClickBtn {
  color: var(--light-green);
  cursor: pointer;
  border: none;
  font-size: 12px;
  background-color: var(--white-color);
}

.toggleClickBtnNone {
  display: none;
}

.menuContent {
  display: flex;
  align-items: center;
  justify-content: center;
  background-color: var(--white-color);
  padding-top: 20px;
  max-width: 700px;
  max-height: 500px;
  overflow: hidden;
  position: relative;
}

.menuOptions {
  list-style-type: none;
  padding: 0;
  margin: 0;
}

.menuOptions li {
  padding: 10px;
  border-bottom: 1px solid var(--border-color);
  padding-left: 100px;
  padding-right: 100px;
  cursor: pointer;
}

.moreOptionsButton {
  position: relative;
  bottom: 5rem;
  right: 10px;
  padding: 2px;
  background-color: transparent;
  color: var(--text-primary-color);
  border: none;
  cursor: pointer;
}

.list {
  color: var(--red-delete-text);
  cursor: pointer;
}

/* OrgActionItemCategories.tsx */

.iconOrgActionItemCategories {
  transform: scale(1.5);
  color: var(--bs-danger);
  margin-bottom: 1rem;
}

.btnsContainerOrgActionItemCategories {
  display: flex;
  margin: 0.5rem 0 1.5rem 0;
}

.btnsContainerOrgActionItemCategories .input {
  flex: 1;
  min-width: 18rem;
  position: relative;
}

.btnsContainerOrgActionItemCategories input {
  outline: 1px solid var(--bs-gray-400);
}

.btnsContainerOrgActionItemCategories .input button {
  width: 52px;
}

/* CategoryModal.tsx */

.createModal {
  margin-top: 20vh;
  margin-left: 13vw;
  max-width: 80vw;
}

.btnsContainer .input {
  width: 70%;
}

.btnsContainer .inputContainer button {
  width: 52px;
}

.largeBtnsWrapper {
  display: flex;
}

.listBox {
  width: 100%;
  flex: 1;
}

@media (max-width: 1020px) {
  .btnsContainer {
    flex-direction: column;
    margin: 1.5rem 0;
  }

  .btnsContainer .input {
    width: 100%;
  }

  .btnsContainer .btnsBlock {
    margin: 1.5rem 0 0 0;
    justify-content: space-between;
  }

  .btnsContainer .btnsBlock button {
    margin: 0;
  }

  .btnsContainer .btnsBlock div button {
    margin-right: 1.5rem;
  }
}

/* For mobile devices  */

@media (max-width: 520px) {
  .btnsContainer {
    margin-bottom: 0;
  }

  .btnsContainer .btnsBlock {
    display: block;
    margin-top: 1rem;
    margin-right: 0;
  }

  .largeBtnsWrapper {
    flex-direction: column;
  }

  .btnsContainer .btnsBlock div {
    flex: 1;
  }

  .btnsContainer .btnsBlock button {
    margin-bottom: 1rem;
    margin-right: 0;
    width: 100%;
  }
}

/* Holiday card */
.holidayCard {
  color: var(--text-primary-color);
  background-color: rgba(0, 0, 0, 0.15);
  font-size: 10px;
  font-weight: 400;
  display: flex;
  padding: 8px 4px;
  border-radius: 5px;
  margin-bottom: 4px;
  text-overflow: ellipsis;
  overflow: hidden;
  white-space: nowrap;
}

/* event calender */
.card_title {
  font-size: 20px;
  margin-bottom: 10px;
  font-weight: bold;
  color: var(--text-primary-color);
}

/* usersidebar  */

.leftDrawer {
  width: calc(300px);
  background-color: var(--profile-bg) !important;
  position: fixed;
  top: 0;
  bottom: 0;
  z-index: 100;
  display: flex;
  flex-direction: column;
  padding: 1rem 1rem 0 1rem;
  background-color: var(--leftDrawer-bg);
  transition: 0.5s;
  font-family: var(--bs-leftDrawer-font-family);
}

.leftbarcompheight {
  display: flex;
  justify-content: space-between;
  height: 100vh;
  padding-bottom: 48px;
}

@media (max-width: 820px) {
  .hideElemByDefault {
    display: none;
  }
  .leftDrawer {
    width: 100%;
    left: 0;
    right: 0;
  }
  .inactiveDrawer {
    opacity: 0;
    left: 0;
    z-index: -1;
    animation: closeDrawer 0.4s ease-in-out;
  }
  .activeDrawer {
    display: flex;
    z-index: 100;
    animation: openDrawer 0.6s ease-in-out;
  }
  .logout {
    margin-bottom: 2.5rem !important;
  }
}

/* ProfileDropdown */

.profileContainer {
  border: none;
  padding: 2.1rem 0.5rem;
  height: 52px;
  border-radius: 8px 0px 0px 8px;
  display: flex;
  align-items: center;
  background-color: var(--profile-bg) !important;
  justify-content: space-between;
  width: 100%;
  /* Add focus styles for keyboard navigation */
  &:focus-within {
    @extend .reusable-focus-visible; /* Referencing the reusable class from the general section */
  }
}
.profilebutton {
  width: 100%;
}

.profileContainer:focus {
  outline: none;
  background-color: var(--profileContainer-focus-bg);
}
.imageContainer {
  width: 56px;
  height: 56px;
  border-radius: 100%;
  margin-right: 10px;
}
.imageContainer img {
  width: 100%;
  height: 100%;
  object-fit: cover;
  border-radius: 100%;
}
.profileContainer .profileText {
  flex: 1;
  text-align: start;
  overflow: hidden;
  margin-right: 4px;
}
.profileContainer .profileText .primaryText {
  font-size: 1rem;
  font-weight: 600;
  overflow: hidden;
  display: -webkit-box;
  -webkit-line-clamp: 2; /* number of lines to show */
  -webkit-box-orient: vertical;
  word-wrap: break-word;
  white-space: normal;
}
.profileContainer .profileText .secondaryText {
  font-size: 0.8rem;
  font-weight: 400;
  color: var(--bs-secondary);
  display: block;
  text-transform: capitalize;
}
.profileDropdown {
  background-color: transparent !important;
}
.profileDropdown .dropdown-toggle .btn .btn-normal {
  display: none !important;
  background-color: transparent !important;
}
.dropdownToggle {
  background-image: url(../../../public/images/svg/angleRight.svg);
  background-repeat: no-repeat;
  background-position: center;
  background-color: var(--profile-bg) !important;
}

.dropdownToggle::after {
  border-top: none !important;
  border-bottom: none !important;
}
.avatarStyle {
  border-radius: 100%;
}

/* SuperAdminScreen */

.pageContainer {
  display: flex;
  flex-direction: column;
  min-height: 100vh;
  background-color: var(--profile-bg) !important;
  padding: 1rem 1.5rem 0 calc(300px + 2rem + 1.5rem);
}

.expand {
  padding-left: 4rem;
  animation: moveLeft 0.5s ease-in-out;
}

.contract {
  padding-left: calc(300px + 2rem + 1.5rem);
  animation: moveRight 0.5s ease-in-out;
}

.collapseSidebarButton {
  --bs-btn-active-color: var(--profile-bg);
  --bs-btn-active-bg: var(--profile-bg);
  --bs-btn-active-border-color: var(--profile-bg);
  position: fixed;
  height: 40px;
  bottom: 0;
  z-index: 9999;
  width: calc(250px + 2rem);
  background-color: rgba(245, 245, 245, 0.7);
  color: var(--collapse-Sidebar-Button-fill);
  border: none;
  border-radius: 0px;
}

.collapseSidebarButton:hover,
.opendrawer:hover {
  opacity: 1;
  background-color: var(--profile-bg);
  box-shadow: var(--hover-shadow);
  color: black !important;
}
.opendrawer {
  --bs-btn-active-color: var(--profile-bg);
  --bs-btn-active-bg: var(--profile-bg);
  --bs-btn-active-border-color: var(--profile-bg);
  position: fixed;
  display: flex;
  align-items: center;
  justify-content: center;
  top: 0;
  left: 0;
  width: 40px;
  height: 100vh;
  z-index: 9999;
  background-color: var(--profile-bg);
  border: none;
  border-radius: 0px;
  margin-right: 20px;
  color: black;
}

@media (max-width: 1120px) {
  .contract {
    padding-left: calc(250px + 2rem + 1.5rem);
  }
  .collapseSidebarButton {
    width: calc(250px + 2rem);
  }
}

/* For tablets */
@media (max-width: 820px) {
  .pageContainer {
    padding-left: 2.5rem;
  }

  .opendrawer {
    width: 25px;
  }

  .contract,
  .expand {
    animation: none;
  }

  .collapseSidebarButton {
    width: 100%;
    left: 0;
    right: 0;
  }
}

@keyframes moveLeft {
  from {
    padding-left: calc(300px + 2rem + 1.5rem);
  }

  to {
    padding-left: 1.5rem;
  }
}

@keyframes moveRight {
  from {
    padding-left: 1.5rem;
  }

  to {
    padding-left: calc(300px + 2rem + 1.5rem);
  }
}

/* OrganizationCard */
.joinBtn {
  display: flex;
  justify-content: space-around;
  width: 8rem;
  border-width: medium;
}

.joinedBtn {
  display: flex;
  justify-content: space-around;
  width: 8rem;
  color: var(--joined-button-color);
  font-weight: bold;
  background-color: var(--joined-button-bg) !important;
  border-color: var(--joined-button-bg) !important;
}

.joinedBtn:hover {
  background-color: var(--joined-button-bg) !important;
  border-color: var(--joined-button-bg) !important;
  color: var(--joined-button-color) !important;
  box-shadow: var(--hover-shadow);
}

.withdrawBtn {
  display: flex;
  justify-content: space-around;
  width: 8rem;
}

.orgName {
  text-overflow: ellipsis;
  white-space: nowrap;
  overflow: hidden;
  font-size: 1rem;
}

.orgdesc {
  font-size: 0.9rem;
  color: var(--org-desc-color);
  overflow: hidden;
  display: -webkit-box;
  -webkit-line-clamp: 1;
  line-clamp: 1;
  -webkit-box-orient: vertical;
  max-width: 20rem;
}

.orgadmin {
  font-size: 0.9rem;
  display: flex;
  align-items: start;
  flex-direction: column;
}

@media (max-width: 1420px) {
  .orgCard {
    width: 100%;
  }
}

@media (max-width: 550px) {
  .orgCard {
    width: 100%;
  }

  .orgCard {
    height: unset;
    margin: 0.5rem 0;
    padding: 1.25rem 1.5rem;
  }

  .orgCard .innerContainer {
    flex-direction: column;
  }

  .orgCard button {
    bottom: 0;
    right: 0;
    position: relative;
    margin-left: auto;
    display: block;
  }
  .joinBtn,
  .joinedBtn,
  .withdrawBtn {
    display: flex;
    justify-content: space-around;
    width: 100%;
  }
}

/* OrgListCard */

.orgCard {
  background-color: var(--orgCard-bg);
  margin: 1rem;
  padding: 1rem;
  border-radius: 8px;
  outline: 1px solid var(--orgCard-outline);
  position: relative;
}

.orgCard .innerContainer {
  display: flex;
  gap: 10px;
}

.orgCard .innerContainer .orgImgContainer {
  display: flex;
  justify-content: center;
  align-items: center;
  position: relative;
  overflow: hidden;
  border-radius: 4px;
  width: 125px;
  height: 120px;
  object-fit: contain;
  margin-bottom: 0.8rem;
  background-color: var(--orgCard-Image-bg);
}
.orgCard .innerContainer .content {
  flex: 1;
  margin-left: 1rem;
  width: 70%;
  margin-top: 0.7rem;
  margin-left: 0;
}

.orgCard button {
  position: absolute;
  bottom: 1rem;
  right: 1rem;
  z-index: 1;
}

.flaskIcon {
  margin-top: 4px;
}

.manageBtn {
  display: flex;
  justify-content: space-around;
  width: 8rem;
  border-color: var(--search-button-bg) !important;
  background-color: var(--search-button-bg) !important;
  color: #555555 !important;
}

.manageBtn:hover {
  color: var(--davys-grey) !important;
  box-shadow: var(--hover-shadow);
}

.orgdesc {
  font-size: 0.9rem;
  color: var(--org-desc-color);
  overflow: hidden;
  display: -webkit-box;
  -webkit-line-clamp: 1;
  line-clamp: 1;
  -webkit-box-orient: vertical;
  max-width: 20rem;
}

.orgmember {
  font-size: 0.9rem;
}

.address {
  overflow: hidden;
  display: -webkit-box;
  -webkit-line-clamp: 1;
  line-clamp: 1;
  -webkit-box-orient: vertical;
  align-items: center;
}

.address h6 {
  font-size: 0.9rem;
  color: var(--org-desc-color);
}

@media (max-width: 580px) {
  .orgCard {
    height: unset;
    margin: 0.5rem 0;
    padding: 1.25rem 1.5rem;
  }

  .orgCard .innerContainer {
    flex-direction: column;
  }

  .orgCard .innerContainer .orgImgContainer img {
    height: auto;
    width: 100%;
  }

  .orgCard button {
    bottom: 0;
    right: 0;
    position: relative;
    margin-left: auto;
    display: block;
  }

  .flaskIcon {
    margin-bottom: 6px;
  }

  .manageBtn {
    display: flex;
    justify-content: space-around;
    width: 100%;
  }
}

/* Organizations */

.borderNone {
  border: none;
}

.colorWhite {
  color: var(--search-outline);
}

.mainContainerOrganization {
  max-height: 100%;
  width: 100%;
  overflow: auto;
}

.content {
  min-height: calc(100% - 40px);
}

.paddingY {
  padding: 30px 0px;
}

.containerHeight {
  background-color: var(--profile-bg) !important;
  min-height: 100vh;
  padding: 1rem 1.5rem 0 calc(300px + 1.5rem);
}

.expandOrg {
  padding-left: 4rem;
  animation: moveLeft 0.9s ease-in-out;
}

.contractOrg {
  padding-left: calc(300px + 2rem + 1.5rem);
  animation: moveRight 0.5s ease-in-out;
}

.colorPrimary {
  background: var(--organization-bg);
  color: var(--organization-color) !important;
  --bs-btn-active-bg: var(--organization-bg);
}
.colorPrimary:hover,
.colorPrimary:focus,
.colorPrimary:active {
  background-color: var(--organization-bg) !important;
  box-shadow: var(--hover-shadow);
  color: var(--organization-color) !important;
}

.backgroundWhite {
  background-color: white;
}

.input {
  flex: 1;
  position: relative;
  margin-right: 10px;
}

.collapseSidebarButton:active,
.opendrawer:active {
  background-color: var(--profile-bg) !important;
}

.maxWidth {
  max-width: 473px;
}

@media screen and (max-width: 850px) {
  .mainContainerOrganization {
    width: 100%;
  }
}

@media (max-width: 1120px) {
  .collapseSidebarButton {
    width: calc(250px + 2rem);
  }
}

@media (max-height: 650px) {
  .collapseSidebarButton {
    width: 250px;
    height: 20px;
  }
  .opendrawer {
    width: 30px;
  }
}

/* For tablets */
@media (max-width: 820px) {
  .containerHeight {
    height: 100vh;
    padding: 2rem;
  }
  .opendrawer {
    width: 25px;
  }

  .contractOrg,
  .expandOrg {
    animation: none;
  }

  .collapseSidebarButton {
    width: 100%;
    left: 0;
    right: 0;
  }
}

/* LoginPortaltoggle */

.navLinkClass {
  display: inline-block;
  padding: 0.375rem 0.75rem;
  font-size: 1rem;
  line-height: 1.4;
  text-align: center;
  vertical-align: middle;
  cursor: pointer;
  color: var(--LoginToggle-button-color);
  border-radius: 0.3rem;
  width: 100%;
  box-sizing: border-box;
  border: 1px solid var(--LoginToggle-button-bg);
  font-weight: 500;
  transition: all 0.25s ease;
  background-color: var(--LoginToggle-button-bg);
}

.navLinkClass:hover {
  box-shadow: var(--hover-shadow);
  background-color: var(--LoginToggle-button-bg);
  border-color: var(--LoginToggle-button-bg);
}

.activeLink {
  color: var(--LoginToggle-button-color);
  border: 1px solid var(--LoginToggle-button-active);
  background-color: var(--LoginToggle-button-active);
}

.activeLink:hover {
  box-shadow: var(--hover-shadow);
  color: var(--LoginToggle-button-color);
  border: 1px solid var(--LoginToggle-button-active);
  background-color: var(--LoginToggle-button-active);
}
/* people card */
.personImage_peoplecard {
  border-radius: 50%;
  margin-right: 25px;
  max-width: 70px;
}

.people_card_container {
  display: flex;
}

.display_flex {
  display: flex;
}

.align_center {
  align-self: center;
}

.people_role {
  width: 75%;
  border: 1px solid var(--people-role-border);
  padding-top: 0.5rem;
  padding-bottom: 0.5rem;
  padding-left: 1rem;
  padding-right: 1rem;
  border-radius: 0.25rem;
}

/* People.tsx */

.borderRounded8 {
  border-radius: 8px;
}

.bottomRadius {
  border-bottom-left-radius: 24px;
  border-bottom-right-radius: 24px;
}

.shadow {
  box-shadow: 5px 5px 4px 0px var(--shadow);
}

.backgroundWhite {
  background-color: var(--background-color);
}

.people_content {
  display: flex;
  flex-direction: column;
  height: fit-content;
  min-height: calc(100% - 40px);
}

.gap {
  gap: 20px;
}

.semiBold {
  font-weight: 500;
}

.placeholderColor::placeholder {
  color: var(--placeholder-color);
}

.people__header {
  display: flex;
  align-items: center;
  justify-content: space-between;
  margin-right: 50px;
}

.people_card_main_container {
  display: flex;
  flex-direction: column;
  border: 1px solid var(--people-card-container-border);
  padding: 1rem;
  padding-left: 1.5rem;
  padding-right: 1.5rem;
  margin-top: 0;
  gap: var(--spacing-lg, 1.25rem);
  border-bottom-left-radius: 24px;
  border-bottom-right-radius: 24px;
  background-color: var(--people-card-container-bg);
}

.custom_row_center {
  display: flex;
  flex-direction: row;
  justify-content: center;
}

.alignimg {
  border-radius: 50%;
  background-color: var(--icon-bg-color);
  background-blend-mode: darken;
  height: clamp(50px, 4vw, 65px);
  width: clamp(50px, 4vw, 65px);
  object-fit: cover;
}

.box {
  color: var(--text-highlight-color);
}
.first_box {
  display: flex;
  flex-direction: row;
  padding-bottom: 10px;
  padding-top: 10px;
}

.second_box {
  padding-left: 20px;
  padding-top: 10px;
}

.second_box > h4 {
  font-size: 10px;
  font-weight: bold;
  text-decoration: none;
  color: var(--text-primary-color);
}

.second_box > h5 {
  text-decoration: none;
  font-size: 10px;
  font-weight: 100;
  color: var(--text-secondary-color);
}

.deco {
  border: 1px solid var(--border-color);
  width: 100%;
  max-width: 800px;
  height: 0;
}<|MERGE_RESOLUTION|>--- conflicted
+++ resolved
@@ -64,12 +64,9 @@
   --blue-color: #0000ff;
   --light-blue-color: #286fe0;
   --dimp-white: #b5b5b5;
-<<<<<<< HEAD
   --gray-blue: #1e293b;
   --text-secondary-color: #808080;
-=======
-  --gray-white: #808080;
->>>>>>> 846ce57e
+
   --dropdown-hover-color: #eff1f7;
   --grey-bg-color: #eaebef;
   --light-dark-green: #08780b;
@@ -85,14 +82,9 @@
   --text-primary-color: #000000;
   --black-shadow-color: #00000029;
   --white-shadow-color: #ffffff33;
-<<<<<<< HEAD
   --light-dark-gray-color: #505050;
   --text-highlight-color:#febc59;
   --border-color-box-color: #e8e5e5;
-=======
-  --light-orange: #febc59;
-  --grey-border-box-color: #e8e5e5;
->>>>>>> 846ce57e
   --subtle-blue-grey: #7c9beb;
   --subtle-blue-grey-hover: #5f7e91;
   --search-bar-icon-blue: #a8c7fa;
@@ -542,13 +534,8 @@
 
 .createButton:hover {
   background-color: var(--grey-bg-color) !important;
-<<<<<<< HEAD
   color: var(--text-primary-color) !important;
   border: 1px solid var(--brown-color) !important;
-=======
-  color: var(--black-color) !important;
-  border: 1px solid var(--davys-grey) !important;
->>>>>>> 846ce57e
 }
 
 .visuallyHidden {
@@ -3622,17 +3609,10 @@
   font-size: 10px;
   position: relative;
   text-indent: -9999em;
-<<<<<<< HEAD
   border-top: 1.1em solid var(--white-shadow-color);
   border-right: 1.1em solid var(--white-shadow-color);
   border-bottom: 1.1em solid var(--white-shadow-color);
   border-left: 1.1em solid var(--text-highlight-color:);
-=======
-  border-top: 1.1em solid var(--loader-border);
-  border-right: 1.1em solid var(--loader-border);
-  border-bottom: 1.1em solid var(--loader-border);
-  border-left: 1.1em solid var(--loader-border-left);
->>>>>>> 846ce57e
   -webkit-transform: translateZ(0);
   -ms-transform: translateZ(0);
   transform: translateZ(0);
@@ -6007,13 +5987,8 @@
 
 .createButtonEventHeader:hover {
   background-color: var(--grey-bg-color);
-<<<<<<< HEAD
   color: var(--text-primary-color);
   border: 1px solid var(--brown-color);
-=======
-  color: var(--black-color);
-  border: 1px solid var(--davys-grey);
->>>>>>> 846ce57e
   box-shadow: 2.5px 2.5px 2.5px rgba(0, 0, 0, 0.3);
 }
 
