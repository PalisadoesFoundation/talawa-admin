/**
 * CSS Methodology for Common Styles:
 *
 * This project aims to reduce CSS duplication by merging similar styles across components
 * into reusable global classes. This ensures consistency and simplifies maintenance.
 *
 * Steps for contributors:
 * 1. Identify duplicate or similar styles in different components (e.g., buttons, modals).
 * 2. Create a global class with a clear, descriptive name (e.g., .addButton, .removeButton).
 * 3. Use the new global class in all components requiring that style.
 *
 * Naming Convention:
 * - Use lowercase, descriptive names for global classes (e.g., .addButton, .removeButton).
 * - Keep names generic enough for reuse but clear in their purpose.
 *
 * Example:
 * Instead of component-specific classes like:
 *   `.greenregbtnOrganizationFundCampaign`, `.greenregbtnPledge` (used in two different components for same functionality)
 * Use:
 *   `.addButton` (a single reusable class in the global CSS file that is used for functionalities that add/create tasks)
 *
 * Global Classes:
 *   `.inputField` (for form input fields)
 *   `.searchButton` (for form input field search button)
 *   `.addButton` (for buttons that add/create task)
 *   `.removeButton` (for buttons that remove/delete task)
 *   `.modalHeader` (for header section of any modal)
 *   `.editButton` (for buttons inside table)
 *   `.switch` (for form toggles)
 *   `.regularBtn` (for a simple blue button)
 *   `.tableHeader` (for header section of any table component)
 *   `.subtleBlueGrey` (for blue Text)
 *   `.activeTab` (for tabs which are active)
 *   `.inActiveTab` (for tabs which are not selected)
 *
 */

:root {
  --addButton-font: #555555;
  --addButton-border: #eaebef;
  --addButton-bg: #a8c7fa;
  --addButton-bg-hover: #1778f2;
  --addButton-border-hover: #555555;
  --disabled-btn: #e7f0fe;

  --removeButton-bg: #f8d6dc;
  --removeButton-color: #c8102e;
  --removeButton-bg-hover: #ff4d4f;
  --removeButton-border-hover: #ff4d4f;
  --removeButton-color-hover: #ffffff;
  --removeButton-border: #dc3545;

  --activeTab-bg: #eaebef;
  --activeTab-color: #808080;
  --activeTab-bg-hover: #707070;
  --activeTab-color-hover: #ffffff;
  --activeTab-border: #808080;
  --activeTab-outline-focus: #808080;
  --activeTab-border-hover: #707070;

  --inactiveTab-bg: #ffffff97;
  --inactiveTab-color: #808080;
  --inactiveTab-border: #808080;
  --inActiveTab-outline-focus: #808080;
  --inactiveTab-bg-hover: #eaebef;
  --inactiveTab-color-hover: #808080;
  --inactiveTab-border-hover: #707070;

  --searchButton-bg: #a8c7fa;
  --searchButton-color: #555555;
  --searchButton-border: #a8c7fa;
  --searchButton-border-hover: #a8c7fa;
  --searchButton-color-hover: #555555;
  --searchButton-border-focus: #a8c7fa;
  --searchButton-bg-hover: #a8c7fa;
  --searchButton-bg-active: #a8c7fa;
  --hover-shadow:
    0 1px 3px 0 rgba(168, 199, 250, 1), 0 4px 8px 3px rgba(60, 64, 67, 0.15);

  --modalHeader-color: #000000;
  --modalHeader-bg: #ffffff;

  --modalTitle-color: #4b5563;

  --switch-bg-checked: #1778f2;
  --switch-border-checked: #1778f2;
  --switch-box-shadow-checked: #a8c7fa;
  --switch-border-focus: #d1d5db;

  --editButton-bg: #a8c7fa;
  --editButton-font: #555555;
  --editButton-border: #eaebef;
  --editButton-bg-active: #1778f2;
  --editButton-border-active: #eaebef;
  --editButton-bg-hover: #1778f2;
  --editButton-border-hover: #555555;

  --regularBtn-bg: #a8c7fa;
  --regularBtn-border: #555555;
  --regularBtn-bg-hover: #286fe0;
  --regularBtn-font-hover: #555555;
  --regularBtn-border-hover: #555555;

  --font-size-header: 16px;
  --font-size-table-body: 14px;

  --tableHeader-bg: #eaebef;
  --tableHeader-color: #000000;

  --LoginToggle-button-color: #555555;
  --LoginToggle-button-bg: #eaebef;
  --LoginToggle-button-border: #eaebef;
  --LoginToggle-button-bg-hover: #eaebef;
  --LoginToggle-button-border-hover: #eaebef;
  --LoginToggle-button-bg-active: #a8c7fa;
  --LoginToggle-button-border-active: #a8c7fa;
  --LoginToggle-button-color-active: #555555;
  --LoginToggle-button-color-active-hover: #555555;
  --LoginToggle-button-border-active-hover: #a8c7fa;
  --LoginToggle-button-bg-active-hover: #a8c7fa;

  --email-button-bg: #a8c7fa;
  --email-button-bg: #a8c7fa;
  --email-button-bg-hover: #a8c7fa;
  --email-button-border-hover: #a8c7fa;
  --email-button-bg: #a8c7fa;
  --email-button-border: #a8c7fa;
  --email-button-fill: #555555;

  --login-button-color: #555555;
  --login-button-bg: #a8c7fa;
  --login-button-border: #a8c7fa;
  --login-button-bg-hover: #a8c7fa;
  --login-button-border-hover: #a8c7fa;
  --login-button-color-active: #a8c7fa;
  --login-button-bg-active: #a8c7fa;
  --login-button-border-active: #a8c7fa;
  --login-button-bg-disabled: #a8c7fa;
  --login-button-border-disabled: #a8c7fa;
  --login-button-color-hover: #555555;

  --langChange-button-bg-active: #a8c7fa;
  --langChange-button-border-active: #a8c7fa;
  --langChange-button-color-active: #1778f2;
  --langChange-button-color: #1778f2;
  --langChange-button-border: #a8c7fa;
  --langChange-button-bg-hover: #a8c7fa;
  --langChange-button-border-hover: #a8c7fa;

  --langChange-button-bg-hover: #a8c7fa;
  --langChange-button-border-hover: #a8c7fa;

  --orText-bg: #fff;
  --orText-color: #6c757d;

  --register-button-bg: #eaebef;
  --register-button-border: #eaebef;
  --register-button-border: #eaebef;
  --register-button-border-hover: #eaebef;
  --register-button-color-active: #eaebef;
  --register-button-bg-active: #eaebef;
  --register-button-border-active: #eaebef;
  --register-button-color: #555555;
  --register-button-color-hover: #555555;

  --row-bg: #fff;
  --row-bg-scroll: #00000029;
  --row-color: #6c757d;

  --regBtn-border: #d1d5db;
  --regBtn-box-shadow: #d1d5db;
  --regBtn-bg: #0056b3;
  --regBtn-color: #fff;

  --titlemodal-org-event-color: #707070;
  --titlemodal-org-event-border: #eaebef;

  --inputFieldModal: #d1d5db;

  --slider-bg: #1778f2;
  --slider-rail-bg: #e6e6e6;

  --updateTimeoutCard-bg: #ffffff;
  --updateTimeoutCardTitle-color: #000000;
  --updateTimeoutCurrent-color: #000000;
  --updateTimeoutLabel-color: #000000;
  --updateTimeoutValue-color: #1778f2;
  --updateTimeoutSliderLabels: #707070;
  --updateTimeoutButton-bg: #a8c7fa;
  --updateTimeoutButton-color: #ffffff;
  --updateTimeoutButton-bg-hover: #a8c7fa;
  --updateTimeoutButton-border-hover: #a8c7fa;

  --signOut-container-bg: #d3e3fd;
  --signOutBtn-bg: #d3e3fd;

  --profileContainer-bg: #ffffff;
  --profileContainer-bg-focus: #f8f9fa;
  --profileText-color: #6c757d;

  --chevronRightbtn-bg: #ffffff;
  --chevronIcon-color: #808080;
  --chevronIcon-bg: #ffffff;

  --primaryText-color: #000000;
  --secondText-color: #9fa6b2;

  --leftDrawer-bg: #ffffff;
  --leftDrawer-scrollbar-color: #eaebef;
  --leftDrawer-optionList-bg: #ffffff;
  --LeftDrawer-org-profileContainer-bg: #e0e9ff;
  --leftDrawer-profileContainer-bg: #ffffff;
  --leftDrawer-secondaryText-color: #6c757d;
  --leftDrawer-inactive-button-hover-bg: #eaebef;
  --leftDrawer-collapse-active-button-bg: #e0e5ec;
  --leftDrawer-inactive-button-bg: transparent;
  --leftDrawer-active-button-bg: #d3e3fd;

  --activeItem-bg: #eaebef;
  --active-item-color: #000000;
  --active-item-color-hover: #000000;

  --user-sidebar-org-item-bg: #eaebef;

  --inputField-bg: #ffffff;
  --inputField-border: #dddddd;
  --inputField-border-focus: #b5b5b5;
  --inputField-bg: #fff;

  --inputFieldModal-bg: #fff;
  --input-shadow-color: #dddddd;

  --drop-shadow: 0px 4px 4px rgba(0, 0, 0, 0.25);

  --people-card-header-bg: #eaebef;
  --people-card-header-border: #e8e5e5;
  --people-card-container-border: #eaebef;
  --people-card-container-bg: #fff;

  --pageNotFound-color: #a8c7fa;
  --pageNotFound-bg: #ffffff;

  --createButton-bg: #fcfcfc;
  --createButton-color: #555555;
  --createButton-border: #555555;
  --createButton-box-shadow-hover: 2.5px 2.5px 2.5px rgba(0, 0, 0, 0.3);
  --createButton-bg-hover: #fcfcfc;
  --createButton-color-hover: #555555;
  --createButton-border-hover: #555555;
  --createButton-color-active: #808080;
  --createButton-bg-active: #eaebef;
  --createButton-border-active: #808080;

  --btnsContainerOrgPost-outline: #9ca3af;
  --closeButtonOrgPost-color: #707070;

  --titlemodal-color: #707070;
  --closeButton-color: #c8102e;
  --closeButton-bg: #ffffff;

  --toggleBtn-bg: #fcfcfc;
  --toggleBtn-color: #808080;
  --toggleBtn-border: #dddddd;
  --toggleBtn-color-hover: #555555;
  --toggleBtn-border-hover: #dddddd;

  --searchIcon-color: #555555;

  --modal-width: 670px;
  --modal-max-width: 680px;

  --eventsAttended-membername-color: #0000ff;

  --membername-color: #7c9beb;
  --membername-color-hover: #5f7e91;

  --colorPrimary-bg: #7c9beb;
  --colorPrimary-color: #fff;
  --colorPrimary-bg: #a8c7fa;
  --colorPrimary-color: #555555;
  --colorPrimary-bg-active: #a8c7fa;
  --colorPrimary-bg-active: #a8c7fa;

  --hover-shadow:
    0 1px 3px 0 rgba(168, 199, 250, 1), 0 4px 8px 3px rgba(60, 64, 67, 0.15);

  --colorPrimary-color-active: #555555;
  --colorWhite: #555555;

  --errorIcon-color: #ff4d4f;

  --tagsBreadCrumbs-color-hover: #0000ff;
  --tagsBreadCrumbs-color: #808080;

  --subTagsLink-color-hover: #5f7e91;
  --subTagsLink-color: #0000ff;

  --orgUserTagsScrollableDiv-color: #9ca3af;

  --rowBackground-bg: #ffffff;
  --rowBackground-color: #000000;

  --hyperlink-text-color: #1778f2;
  --hyperlink-text-color-hover: #5f7e91;
  --rowBackgrounds-bg: #fff;

  --manageTagScrollableDiv-color: #9ca3af;

  --inputColor-bg: #f1f3f6;
  --dateboxMemberDetail-border: #e8e5e5;
  --cardBody-color: #495057;
  --themeOverlay-bg: #0056b3;
  --cardBody-tw-st-color: #9ca3af;
  --cardBody-st-color: #0056b3;

  --sidebar-bg: #e8e5e5;
  --sidebarsticky-border: #e8e5e5;
  --searchtitle-color: #707070;
  --searchtitle-border: #a8c7fa;
  --logintitle-color: #707070;
  --logintitle-border: #a8c7fa;

  --subTagsScrollableDiv-color: #9ca3af;

  --customcell-bg: #eaebef;
  --customcell-color: #000000;

  --singledetails_dl-color: #707070;
  --memberfontbtn-border: #e8e5e5;
  --memberfont-bg: #eaebef;
  --memberfont-color: #fff;

  --loader-size: 10em;
  --loader-border: #ffffff33;
  --loader-border-left: #febc59;

  --pledgeContainer-bg: #31bb6b33;
  --popup-border: #e2e8f0;
  --popup-bg: #fff;
  --popup-color: #000000;
  --popup-box-shadow: #00000026;

  --colorlight-bg: #f5f5f5;

  --containerHeight-bg: #f6f8fc;
  --cardHeader-border: #e9ecef;

  --collapseSidebarButton-od-bg-hover: #f6f8fc;
  --collapseSidebarButton-od-color-hover: #000000;
  --opendrawer-color-active: #f6f8fc;
  --opendrawer-bg-active: #f6f8fc;
  --opendrawer-border-active: #f6f8fc;
  --opendrawer-bg: #f6f8fc;
  --collapseSidebarButton-od-bg-active: #f6f8fc;
  --collapseSidebarButton-bg: #f5f5f5;
  --csb-od-bg-hover: #0056b3;
  --collapseSidebarButton-color-active: #f6f8fc;
  --collapseSidebarButton-bg-active: #f6f8fc;
  --collapseSidebarButton-border-active: #f6f8fc;
  --collapseSidebarButton-bg: #f5f5f5;
  --collapse-Sidebar-Button-fill: #000000;
  --collapseBtn-op-bg-hover: #f6f8fc;

  --active-color: #a8c7fa;
  --active-border-color: #a8c7fa;
  --pending-color: #ffc21a;
  --pending-border-color: #ffc21a;

  --toggleBtn-bg: #fcfcfc;
  --toggleBtn-color: #808080;
  --toggleBtn-border: #dddddd;
  --toggleBtn-color-hover: #555555;
  --toggleBtn-border-hover: #dddddd;

  --titleContainerVolunteer-color: #5e5e5e;
  --subContainer-color: #707070;
  --outlineBtn-bg: #ffffff;
  --outlineBtn-color: #a8c7fa;
  --outlineBtn-border: #a8c7fa;
  --outlineBtn-hover-bg: #1778f2;
  --outlineBtn-color-hover: #ffffff;
  --outlineBtn-hover-border: #1778f2;
  --outlineBtn-bg-disabled: #ffffff;
  --outlineBtn-color-disabled: #9e9e9e;
  --outlineBtn-border-disabled: #9e9e9e;

  --outlineBtn-bg: #ffffff;
  --outlineBtn-color: #a8c7fa;
  --outlineBtn-border: #a8c7fa;
  --outlineBtn-hover-bg: #1778f2;
  --outlineBtn-bg-disabled: #ffffff;
  --outlineBtn-disabled: #9e9e9e;
  --outlineBtn-disabled: #9e9e9e;

  --customToggle-color: #000000;
  --addChatContainer-border: #000000;
  --filterButton-bg: #000000;
  --filterButton-color: #a5a5a5;
  --filterButton-border: #a5a5a5;
  --filterButton-border-hover: #a8c7fa;
  --filterButton-bg-hover: #a8c7fa;
  --filterButton-color-hover: #ffffff;
  --chatContainer-border: #dcdcdc;

  --mainContainer50-bg: #f2f7ff;
  --box-bg: #ffffff;
  --box-border: #dddddd;

  --dateboxEvents-border: #e8e5e5;

  --cardHeader-border: #f6f6f6;
  --formLabel-color: #000000;

  --eventManagementSelectedBtn-color: #555555;
  --eventManagementSelectedBtn-bg: #eaebef;
  --eventManagementSelectedBtn-border: #808080;
  --eventManagementSelectedBtn-color-hover: #555555;
  --eventManagementSelectedBtn-border-hover: #808080;
  --eventManagementBtn-color: #808080;
  --eventManagementBtn-bg: #ffffff;
  --eventManagementBtn-border: #dddddd;
  --eventManagementBtn-color-hover: #808080;
  --eventManagementBtn-border-hover: #dddddd;

  --actionsButton-bg: #a8c7fa;
  --actionsButton-color: #555555;
  --actionsButton-border: #a8c7fa;
  --actionsButton-box-shadow-hover: #0000004d;
  --actionsButton-bg-color: #a8c7fa;
  --actionsButton-border-hover: #a8c7fa;

  --acceptedStatus-color: #0056b3;
  --acceptedStatus-fill: #0056b3;
  --pendingStatus-color: #ffc107;
  --pendingStatus-fill: #ffc107;
  --groupsLabel-color: #495057;
  --tableHeader-bg: #eaebef;
  --tableHeader-color: #000000;
  --font-size-header: 16px;

  --cardTemplate-bg: #ffffff;
  --cardTemple-border: #d1d5db;
  --keyWrapper-bg: #0056b3;

  --table-image-size: 50px;
  --overviewContainer-bg: #ffffff97;
  --overviewContainer-box-shadow: #00000029;
  --titleContainer-color: #555555;
  --titleContainer-color: #707070;
  --toggleBtnPledge-border: #e8e5e5;
  --toggleBtnPledge-color-notChecked: #5f7e91;
  --toggleBtnPledge-color-hover: #a8c7fa;
  --btnsContainerPledge-outline: #9ca3af;
  --rowBackgroundPledge-bg: #fff;

  --table-image-small-size: 25px;

  --containerAdvertisemens-bg: #ffffff;
  --orgCard-bg: #fff;
  --orgCard-bg: #fff;
  --orgCard-outline: #e9ecef;
  --orgImgContainer-bg: #e9ecef;
  --orgCard-Image-bg: #e9ecef;

  --previewAdvertisementRegister-border: #ccc;
  --closeButtonAdvertisementRegister-color: #707070;
  --closeButtonAdvertisementRegister-box-shadow-hover: #00000033;

  --dropdownmenu-bg: #fff;
  --dropdownmenu-box-shadow: #00000033;
  --dropdownmenu-color: #333;
  --dropdownmenu-li-hover: #f1f1f1;
  --dropdownButton-color: #000;
  --entryaction-color: #a8c7fa;

  --memberBadge-box-shadow: #9ca3af;

  --containerAddOnStore-bg: #ffffff;
  --titlemodalAgendaItems-color: #4b5563;
  --titlemodalAgendaItems-border: #0056b3;
  --preview-color: #555555;
  --view-color: #6c757d;

  --closeButtonFile-color: #707070;
  --regBtnAgendaItems-border: #d1d5db;
  --regBtnAgendaItems-box-shadow: #d1d5db;
  --regBtnAgendaItems-bg: #0056b3;
  --regBtnAgendaItems-color: #fff;

  --tableHeadAgendaItems-bg: #a8c7fa;
  --tableHeadAgendaItems-color: #fff;
  --agendaItemRow-border: #e8e5e5;
  --agendaItemRow-bg: #ffffff;
  --agendaItemRow-bg-hover: #ffffff;
  --dragging-box-shadow: #e8e5e5;
  --dragging-bg: #eaebef;
  --categoryChip-bg: #eaebef;

  --orgdesc-color: #4b5563;
  --address-h6-color: #4b5563;
  --joined-button-color: #555555;
  --joined-button-bg: #a8c7fa;
  --joined-button-border: #a8c7fa;
  --joined-button-bg-hover: #a8c7fa;
  --joined-button-border-hover: #a8c7fa;
  --joined-button-color-hover: #555555;

  --box-color: #ffbd59;
  --box-color-hover: #ffbd59;
  --secondBox-h4-color: #000000;
  --secondBox-h5-color: #969696;
  --deco-bg: #dfdfdf;

  --cardItem-border: #e9ecef;
  --cardItem-iconWrapper-bg: #0056b3;
  --cardItem-location-color: #0056b3;
  --cardItem-time-color: #495057;
  --cardItem-creator-color: #a8c7fa;
  --iconWrapper-bg: #332d2d;
  --iconWrapper-color: #fff;

  --manageBtn-border: #e8e5e5;
  --manageBtn-box-shadow: #e8e5e5;
  --manageBtn-color: #fff;
  --manageBtn1-border: #a8c7fa;
  --manageBtn1-bg: #a8c7fa;
  --manageBtn1-color: #555555;
  --manageBtn-color-hover: #555555;

  --cardsOrgPostCard-color: #707070;
  --cardsOrgPostCard-color-hover: #000000;
  --postimageOrgPostCard-color: #000000;
  --titleOrgPostCard-color: #000000;
  --textOrgPostCard-color: #000000;
  --author-color: #707070;
  --modalOrgPostCard-bg: #000000b3;
  --modalContentOrgPostCard-bg: #ffffff;
  --toggleClickBtn-color: #a8c7fa;
  --toggleClickBtn-bg: #ffffff;
  --moreOptionsButton-color: #000000;
  --closeButtonOrgPostCard-bg: #f8d6dc;
  --closeButtonOrgPost-color: #ffffff;
  --menuModal-bg: #00000029;
  --menuContent-bg: #ffffff;
  --menuOptions-border: #e8e5e5;
  --list-color: #ff4d4f;
  --closeButtonP-color: #707070;
  --closeButtonP-box-shadow-hover: #00000033;
  --closeButtonP-color: #707070;

  --iconOrgActionItemCategories-color: #ff4d4f;
  --btnsContainerOrgActionItemCategories-outline: #9ca3af;

  --delete-button-bg: #f8d6dc;
  --delete-button-color: #ff4d4f;
  --delete-button-color-hover: #ff4d4f;
  --delete-button-border: #000;
  --delete-button-color-hover: #ff4d4f;

  --customDataTable-bg: #f2f2f2;

  --userupdatediv-border: #e8e5e5;
  --userupdatediv-box-shadow: #e8e5e5;
  --userupdatediv-bg: #ffffff;

  --current-hour-indicator-color: #ff0000;

  --fonts-color: #707070;

  --dropwdownToggle-bg: #f1f3f6;
  --dropwdownToggle-color: #000000;
  --dropwdownToggle-outline: #9ca3af;

  --createButtonEventHeader-bg: #eaebef;
  --createButtonEventHeader-color: #555555;
  --createButtonEventHeader-border: #555555;
  --createButtonEventHeader-boxshadow: #0000004d;
  --createButtonEventHeader-bg-hover: #eaebef;
  --createButtonEventHeader-color-hover: #000000;
  --createButtonEventHeader-border-hover: #555555;
  --createButtonEventHeader-boxshadow-hover: #0000004d;

  --breakpoint-mobile: 576px;
  --breakpoint-tablet: 768px;
  --breakpoint-desktop: 1024px;

  --calenderHourBlock-border: #e8e5e5;
  --calenderHourTextContainer-border: #e8e5e5;
  --calenderTimezoneText-color: #707070;
  --eventListParentCurrent-bg: #eaebef;
  --expandListContainer-bg: #eaebef;
  --expandListContainer-border: #e8e5e5;

  --btnMore-color: #000000;
  --btnMore-color-hover: #707070;
  --eventsCard-box-shadow: #0000001a;
  --holidaysCard-bg: #e0e9ff;
  --cardTitle-color: #000000;

  --cardListItem-color: #707070;
  --cardListItem-bg-hover: #7c9beb;
  --cardListItem-focus-bg: #707070;
  --holidays-card-date-color: #3771c8;
  --holidayName-color: #000000;
  --eventsCard-bg: #eaebef;
  --organizationIndicator-bg: #a8c7fa;
  --legendText-color: #000000;
  --holidayIndicator-bg: #000000;
  --holidayText-color: #000000;

  --dayWeekends-bg: #eaebef;
  --dayToday-bg: #eaebef;
  --dayToday-color: #7c9beb;
  --dayOutside-bg: #ffffff;
  --dayOutside-color: #eaebef;

  --daySelected-bg: #0056b3;
  --daySelected-color: #707070;
  --day-bg: #ffffff;
  --day-border: #e8e5e5;
  --day-color: #707070;
  --dayEvents-bg: #ffffff;
  --calendar-bg: #ffffff;
  --buttonEventCalendar-color: #808080;
  --calendarHeaderMonth-color: #707070;
  --calendarHeaderMonthDiv-color: #000000;
  --buttonEventCalendar-color: #808080;
  --calendarWeekdays-bg: #000000;
  --weekday-color: #808080;
  --weekday-bg: #ffffff;

  --weekdayYearly-bg: #ffffff;
  --yearlyCalendarHeader-color: #707070;
  --calendar-bg: #ffffff;
  --yearlyCalender-bg: #ffffff;

  --input-area-color: #f1f3f6;

  --previewEventListCardModals-color: #000000;

  --cardsEventListCard-bg: #7c9beb;
  --cardsEventListCard-border: #e8e5e5;
  --cardsEventListCard-box-shadow: #e8e5e5;
  --cardsEventsListCard-color: #707070;
  --cardsEventListCard-h2-color: #707070;
  --cardsEventListCard-a-color: #ffffff;
  --cardsEventListCard-a-color-hover: #000000;

  --ctacards-bg: #ffffff;
  --ctacards-border: #dddddd;
  --ctacards-span-color: #b5b5b5;
  --eventDetailsBox-bg: #ffffff;
  --eventDetailsBox-border: #dddddd;
  --description-color: #808080;
  --toporgloc-color: #808080;
  --time-border: #dddddd;
  --time-bg: #ffffff;
  --time-box-shadow: #0000001a;
  --time-bg: #ffffff;
  --cardItem-color: #495057;
  --endDate-color: #808080;

  --attendanceModal-border: #286fe0;

  --rating-star-filled: #ff6d75;
  --rating-star-hover: #ff6d75;

  --groupMemberList-p-color: #959595;
  --editImgBtn-bg: #ffffff;
  --editImgBtn-border: #959595;
  --editImgBtn-color: #959595;
  --editChatNameContainer-border: #ababab;
  --icon-cancel: #c52a2a;
  --icon-check: #2ac52a;

  --holidayCard-color: #000000;
  --holidayCard-bg: #00000026;

  --spinner-border: #9ca3af;
<<<<<<< HEAD
  --card-background-color: #1778f2;
  --card-header-background-color: #1778f2;
  --text-fields-color: #737373;

  --settings-header-button-bg: #ffffff;
  --settings-header-button-border: #808080;
  --settings-header-button-color: #808080;

  --settings-active-button-bg: #eaebef;
  --settings-active-button-border: #555555;
  --settings-active-button-color: #555555;

  --bg-header: #ffffff;

  --changelangauge-btn-bg: #ffffff;
  --changelangauge-btn-color: #1778f2;
  --changelangauge-btn-border: #1778f2;

  --resetbtn-border: #1778f2;
  --resetbtn-bg: #ffffff;
  --resetbtn-color: #1778f2;
=======

  --modalClose-button-color: #c8102e;
  --formLabel-color: #000000;
  --inputField-text-color: #555555;
  --inputField-placeholder-color: #707070;
  --inputField-bg-focus: #f1f3f6;
>>>>>>> f25fe795
}

/* Global Classes (Add CSS classes as Global Classes that are used at multiple place)*/

/* Add Button */

.addButton {
  margin-bottom: 10px;
  color: var(--addButton-font);
  background-color: var(--addButton-bg);
  border-color: var(--addButton-border);
  --bs-btn-focus-box-shadow: none;
}

.addButton:is(:hover, :active, :focus-visible) {
  background-color: var(--addButton-bg-hover) !important;
  border-color: var(--addButton-border-hover);
}

.addButton:disabled {
  margin-bottom: 10px;
  background-color: var(--disabled-btn);
  border-color: var(--addButton-bg);
}

/* Remove Button */

.removeButton {
  margin-bottom: 10px;
  background-color: var(--removeButton-bg);
  color: var(--removeButton-color);
  margin-right: 10px;
  --bs-btn-border-color: var(--removeButton-border);
}

.removeButton:is(:hover, :active, :focus) {
  background-color: var(--removeButton-bg-hover) !important;
  border-color: var(--removeButton-border-hover);
  color: var(--removeButton-color-hover);
}

/* Active Tab */

.activeTab {
  background-color: var(--activeTab-bg);
  color: var(--activeTab-color);
  border-color: var(--activeTab-border);
  align-items: center;
  position: relative;
  outline: none;
}

.activeTab:focus-visible {
  outline: 2px solid var(--activeTab-outline-focus);
  outline-offset: 2px;
}

.activeTab:is(:hover, :focus, :active) {
  background-color: var(--activeTab-bg-hover) !important;
  color: var(--activeTab-color-hover);
  border-color: var(--activeTab-border-hover) !important;
  align-items: center;
}

/* Inactive Tab */

.inActiveTab {
  background-color: var(--inActiveTab-bg);
  color: var(--inActiveTab-color);
  border-color: var(--inActiveTab-border);
  align-items: center;
  position: relative;
  outline: none;
}

.inActiveTab:focus-visible {
  outline: 2px solid var(--inActiveTab-outline-focus);
  outline-offset: 2px;
}

.inActiveTab:is(:hover, :focus, :active) {
  background-color: var(--inActiveTab-bg-hover) !important;
  color: var(--inActiveTab-color-hover);
  border-color: var(--inActiveTab-border-hover) !important;
  align-items: center;
}

/* Search Button */

.searchButton {
  --bs-btn-active-color: var(--searchButton-bg);
  --bs-btn-active-bg: var(--searchButton-bg);
  --bs-btn-active-border-color: var(--searchButton-border);
  margin-bottom: 10px;
  background-color: var(--searchButton-bg) !important;
  border-color: var(--searchButton-border) !important;
  color: var(--searchButton-color);
  position: absolute;
  z-index: 10;
  bottom: 0;
  right: 0;
  display: flex;
  justify-content: center;
  align-items: center;
  transition:
    box-shadow 0.2s ease,
    transform 0.2s ease;
}

.searchButton:hover {
  background-color: var(--searchButton-bg-hover);
  border-color: var(--searchButton-border-hover);
  box-shadow: var(--hover-shadow);
  color: var(--searchButton-color-hover) !important;
}

.searchButton:active {
  transform: scale(0.95);
  background-color: var(--searchButton-bg-active) !important;
  border-color: transparent !important;
}

/* Modal Header*/

.modalHeader {
  border: none;
<<<<<<< HEAD
  background-color: var(--modalHeader-bg) !important;
  padding: 1rem;
=======
  padding-bottom: 0;
  background-color: var(--colorlight-bg) !important;
  padding: 1rem 1rem 0 1rem;
>>>>>>> f25fe795
  color: var(--modalHeader-color);
}

/* Make sure the modal title is dark grey */
.modalHeader div,
.modalHeader .modal-title {
  color: var(--modalTitle-color) !important;
  font-weight: 600;
  font-size: 20px;
}

/* Close button styling */
.modalHeader button.close,
.modalHeader .btn-close {
  color: var(--modalClose-button-color) !important;
  opacity: 1;
}

/* Form Labels */
.inputField label,
form label,
.form-label {
  color: var(--formLabel-color) !important;
  font-weight: normal;
  padding-bottom: 0;
  font-size: 1rem;
  margin-top: 10px;
}

/* Input Fields - Update the existing inputField class */
.inputField {
  margin-top: 10px;
  margin-bottom: 10px;
  background-color: var(--inputField-bg) !important;
  border: 1px solid var(--inputField-border);
  color: var(--inputField-text-color) !important;
}

/* Placeholder styling */
.inputField::placeholder {
  color: var(--inputField-placeholder-color) !important;
  opacity: 1;
}

.inputField:focus {
  border: 0.1px solid var(--inputField-border-focus) !important;
  background-color: var(--inputField-bg-focus) !important;
  box-shadow: var(--drop-shadow);
  outline: none;
  transition: box-shadow 0.2s ease;
}

/* Switch */

.switch input {
  --bs-form-switch-bg: transparent;
}

.switch input:checked {
  background-color: var(--switch-bg-checked);
  border-color: var(--switch-border-checked);
  box-shadow: 0 0 0.1rem 0.2rem var(--switch-box-shadow-checked);
}

.switch input:focus {
  outline: none;
  box-shadow: none;
  border-color: var(--switch-border-focus);
}

/* Edit Button */

.editButton {
  background-color: var(--editButton-bg);
  color: var(--editButton-font);
  border-color: var(--editButton-border);
  --bs-btn-active-bg: var(--editButton-bg-active);
  --bs-btn-active-border-color: var(--editButton-border-active);
}

.editButton:is(:hover, :active) {
  background-color: var(--editButton-bg-hover);
  border-color: var(--editButton-border-hover);
  box-shadow: none;
}

/* Regular Button */

.regularBtn {
  background-color: var(--regularBtn-bg);
  border-color: var(--regularBtn-border);
}

.regularBtn:is(:hover, :active) {
  background-color: var(--regularBtn-bg-hover) !important;
  color: var(--regularBtn-font-hover);
  border-color: var(--regularBtn-border-hover) !important;
}

/* Table Header */

.tableHeader {
  background-color: var(--tableHeader-bg);
  color: var(--tableHeader-color);
  font-size: var(--font-size-header);
}

.tableHeader {
  font-weight: bold;
}

/* btnsBlock & btnsContainer */

.btnsContainer {
  display: flex;
  margin: 2.5rem 0;
  align-items: center;
  gap: 10px;
}

.btnsContainer .btnsBlock {
  display: flex;
  width: max-content;
}

@media (max-width: 520px) {
  .btnsContainer {
    margin-bottom: 0;
  }

  .btn {
    flex-direction: column;
    justify-content: center;
  }

  .btnsContainer .btnsBlock {
    display: block;
    margin-top: 1rem;
    margin-right: 0;
  }

  .btnsContainer .btnsBlock div {
    flex: 1;
  }

  .btnsContainer .btnsBlock div[title='Sort organizations'] {
    margin-right: 0.5rem;
  }

  .btnsContainer .btnsBlock button {
    margin-bottom: 1rem;
    margin-right: 0;
    width: 100%;
  }
}

@media (max-width: 1020px) {
  .btnsContainer {
    flex-direction: column;
    margin: 1.5rem 0;
  }

  .btn {
    flex-direction: column;
    justify-content: center;
  }

  .btnsContainer > div {
    width: 100% !important;
    max-width: 100% !important;
    box-sizing: border-box;
  }

  .btnsContainer .btnsBlock {
    display: block;
    margin: 1.5rem 0 0 0;
    justify-content: space-between;
  }

  .btnsContainer .btnsBlock button {
    margin-bottom: 1rem;
    margin-right: 0;
    width: 100%;
  }

  .btnsContainer .btnsBlock div button {
    margin-right: 1.5rem;
  }
}

.btnsContainer .btnsBlock button {
  margin-left: 1rem;
  display: flex;
  justify-content: center;
  align-items: center;
}

@media (max-width: 1020px) {
  .btnsContainer {
    flex-direction: column;
    margin: 1.5rem 0;
  }

  .btnsContainer .input {
    width: 100%;
  }

  .btnsContainer .btnsBlock {
    margin: 1.5rem 0 0 0;
    justify-content: space-between;
  }

  .btnsContainer .btnsBlock button {
    margin: 0;
  }

  .btnsContainer .btnsBlock div button {
    margin-right: 1.5rem;
  }

  .btnsContainer .btnsBlock button {
    margin-left: 0;
  }
}

@media (max-width: 520px) {
  .btnsContainer {
    margin-bottom: 0;
  }

  .btnsContainer .btnsBlock {
    display: block;
    margin-top: 1rem;
    margin-right: 0;
  }

  .largeBtnsWrapper {
    flex-direction: column;
  }

  .btnsContainer .btnsBlock div {
    flex: 1;
  }

  .btnsContainer .btnsBlock button {
    margin-bottom: 1rem;
    margin-right: 0;
    width: 100%;
  }
}

/* Dropdown */

.dropdown {
  background-color: var(--sortBtn-bg) !important;
  min-width: 150px;
  border: 1px solid var(--dropdown-border);
  color: var(--dropdown-font-color) !important;
  position: relative;
  display: inline-block;
}

.dropdown:is(
    :hover,
    :focus,
    :active,
    :focus-visible,
    .show,
    :disabled,
    :checked
  ) {
  box-shadow: 2.5px 2.5px 2.5px var(--dropdown-shadow);
  border: 1px solid var(--dropdown-border) !important;
  color: var(--dropdown-font) !important;
}

.dropdown:is(:focus, :focus-visible) {
  outline: 2px solid var(--highlight-color, var(--search-button-bg));
  border: 1px solid var(--dropdown-border);
}

.createorgdropdown {
  background-color: var(--createorgdropdown-button-bg);
  border-color: var(--createorgdropdown-button-border);
  height: 3rem;
  margin-top: 0.7rem;
  color: var(--dropdown-button-fill);
}

.createorgdropdown:active,
.createorgdropdown:hover {
  background-color: var(--createorgdropdown-button-bg) !important;
  border-color: var(--createorgdropdown-button-border) !important;
  color: var(--dropdown-button-fill) !important;
  box-shadow: var(--hover-shadow);
}

/* Error */

.errorContainer {
  min-height: 100vh;
}

.errorMessage {
  margin-top: 25%;
  display: flex;
  justify-content: center;
  align-items: center;
  flex-direction: column;
}

.errorIcon {
  transform: scale(1.5);
  color: var(--bs-danger, var(--errorIcon-color));
  margin-bottom: 1rem;

  /* Add error icon for non-color indication */
  &::before {
    content: '⚠️';
    margin-right: 0.5rem;
  }
}

/* Not Found */

.notFound {
  flex: 1;
  display: flex;
  justify-content: center;
  align-items: center;
  flex-direction: column;
}

/* Row Background */

.rowBackground {
  background-color: var(--rowBackground-bg);
  color: var(--rowBackground-color);
  max-height: 120px;
  overflow-y: auto;
}

/* No outline */

.noOutline input {
  outline: none;
}

.noOutline input:disabled {
  -webkit-text-fill-color: var(--noOutline-input-disables) !important;
}

.noOutline textarea:disabled {
  color: var(--noOutline-textarea-disables) !important;
  opacity: 1;
}

.noOutline:is(:hover, :focus, :active, :focus-visible, .show) {
  outline: none !important;
}

/* Input */

.input {
  flex: 1;
  position: relative;
  margin-right: 10px;
}

.input {
  flex: 1;
  position: relative;
  margin-right: 80px;
  width: 425px;
}

.input:active {
  box-shadow: var(--dorpdownItem-hover-shadow) !important;
  background-color: var(--create-button-bg-color);
  border-color: var(--input-shadow) !important;
  color: var(--input-text-color);
}

.input:focus {
  box-shadow: var(--dorpdownItem-hover-shadow) !important;
  border-color: var(--input-shadow) !important;
}

.btnsContainer .input button {
  width: 52px;
}

.btnsContainer .input {
  flex: 1;
  position: relative;
  max-width: 60%;
  justify-content: space-between;
}

.btncon .btnsContainer .input {
  flex: 1;
  min-width: 18rem;
  position: relative;
}

.btncon .btnsContainer input {
  outline: 1px solid var(--btncon-input);
}

.btncon .btnsContainer .input button {
  width: 52px;
}

/* Input Field */

.inputField {
  margin-top: 10px;
  margin-bottom: 10px;
  background-color: var(--inputField-bg);
  border: 1px solid var(--inputField-border);
}

.inputField:focus {
  border: 0.1px solid var(--inputField-border-focus) !important;
  background-color: var(--inputField-bg) !important;
  box-shadow: var(--drop-shadow);
  outline: none;
  transition: box-shadow 0.2s ease;
}

.inputFieldModal {
  margin-bottom: 10px;
  background-color: var(--inputFieldModal-bg);
  box-shadow: 0 1px 1px var(--input-shadow-color);
}

.inputField > button {
  padding-top: 10px;
  padding-bottom: 10px;
}

/* Create Button*/

.createButton {
  background-color: var(--createButton-bg) !important;
  color: var(--createButton-color) !important;
  border: 1px solid var(--createButton-border) !important;
}

.createButton:hover {
  box-shadow: var(--createButton-box-shadow-hover);
  background-color: var(--createButton-bg-hover) !important;
  color: var(--createButton-color-hover) !important;
  border: 1px solid var(--createButton-border-hover) !important;
}

.createButton:active {
  color: var(--createButton-color-active) !important;
  background-color: var(--createButton-bg-active) !important;
  border: 1px solid var(--createButton-border-active) !important;
}

/* Add more Global CSS Classes above this */

/* ----------------------------------------------------- */

/* Css Class Related to a particular Component */

/* -- AddOnEntry.tsx -- */

/* -- AddOnRegister.tsx -- */

.modalbtn {
  margin-top: 1rem;
  display: flex !important;
  margin-left: auto;
  align-items: center;
}

/* -- AddOnStore.tsx -- */

.containerAddOnStore {
  display: flex;
  flex-direction: column;
  background: var(--containerAddOnStore-bg);
  margin: 2px;
  padding: 10px;
  border-radius: 20px;
}

.colAddOnStore {
  display: flex;
  align-items: center;
  justify-content: space-between;
}

.inputAddOnStore {
  display: flex;
  position: relative;
  width: 560px;
}

.cardGridItem {
  width: 38vw;
}

.justifyspAddOnStore {
  display: grid;
  width: 100%;
  justify-content: space-between;
  align-items: baseline;
  grid-template-rows: auto;
  grid-template-columns: repeat(2, 1fr);
  grid-gap: 0.8rem 0.4rem;
}

@media screen and (max-width: 600px) {
  .cardGridItem {
    width: 100%;
  }

  .justifyspAddOnStore {
    grid-template-columns: 1fr;
    justify-content: center;
    align-items: start;
  }
}

/* -- Action.tsx -- */

/* -- MainContent.tsx -- */

.maincontainer {
  width: 70vw;
  margin-right: 2rem;
}

/* -- SidePanel.tsx -- */

.sidebarcontainer {
  width: 30vw;
  justify-content: center;
  display: flex;
  flex-direction: column;
  padding: 2rem;
  height: fit-content;
}

.sidebarcollapsed {
  display: none;
}

/* -- AddOn.tsx -- */

/* -- AddPeopleToTag.tsx -- */

.scrollContainer {
  height: 100px;
  overflow-y: auto;
  margin-bottom: 1rem;
}

.memberBadge {
  display: flex;
  align-items: center;
  padding: 5px 10px;
  border-radius: 12px;
  box-shadow: 0 1px 3px var(--memberBadge-box-shadow);
  max-width: calc(100% - 2rem);
}

.removeFilterIcon {
  cursor: pointer;
}

.loadingDiv {
  min-height: 300px;
  display: flex;
  justify-content: center;
  align-items: center;
}

/* -- AdvertisementEntry.tsx -- */

.addCard {
  width: 28rem;
}

.dropdownContainer {
  position: relative;
  display: inline-block;
}

.dropdownContainer:hover .dropdownmenu {
  display: block;
}

.dropdownmenu {
  display: none;
  position: absolute;
  z-index: 1;
  background-color: var(--dropdownmenu-bg);
  width: 120px;
  box-shadow: 0px 8px 16px 0px var(--dropdownmenu-box-shadow);
  padding: 5px 0;
  margin: 0;
  list-style-type: none;
  right: 0;
  top: 100%;
}

.dropdownmenu li {
  cursor: pointer;
  padding: 8px 16px;
  text-decoration: none;
  display: block;
  color: var(--dropdownmenu-color);
}

.dropdownmenu li:hover {
  background-color: var(--dropdownmenu-li-hover);
}

.dropdownButton {
  background-color: transparent;
  color: var(--dropdownButton-color);
  border: none;
  cursor: pointer;
  display: flex;
  width: 100%;
  justify-content: flex-end;
  padding: 8px 10px;
}

.admedia {
  object-fit: cover;
  height: 16rem;
}

.buttons {
  display: flex;
  justify-content: flex-end;
}

.entryaction {
  margin-left: auto;
  display: flex !important;
  align-items: center;
  background-color: transparent;
  color: var(--entryaction-color);
}

.entryaction .spinner-grow {
  height: 1rem;
  width: 1rem;
  margin-right: 8px;
}

.entryaction {
  display: flex !important;
}

.entryaction i {
  margin-right: 8px;
  margin-top: 4px;
}

.entryaction .spinner-grow {
  height: 1rem;
  width: 1rem;
  margin-right: 8px;
}

/* -- AdvertisementRegister.tsx -- */

.previewAdvertisementRegister {
  display: flex;
  position: relative;
  width: 100%;
  margin-top: 10px;
  overflow: hidden;
  justify-content: center;
  border: 1px solid var(--previewAdvertisementRegister-border);
}

.previewAdvertisementRegister img {
  width: 400px;
  height: auto;
  object-fit: cover;
}

.previewAdvertisementRegister video {
  width: 400px;
  height: auto;
}

.closeButtonAdvertisementRegister {
  position: absolute;
  top: 0px;
  right: 0px;
  width: 32px;
  height: 32px;
  background: transparent;
  transform: scale(1.2);
  cursor: pointer;
  border-radius: 50%;
  border: none;
  color: var(--closeButtonAdvertisementRegister-color);
  font-weight: 600;
  font-size: 16px;
  transition:
    background-color 0.3s,
    transform 0.3s;
}

.closeButtonAdvertisementRegister:hover {
  transform: scale(1.1);
  box-shadow: 0 4px 6px var(--closeButtonAdvertisementRegister-box-shadow-hover);
}

/* -- Advertisement.tsx -- */

.containerAdvertisements {
  background-color: var(--containerAdvertisemens-bg);
  border-radius: 20px;
}

.justifyspAdvertisements {
  display: grid;
  width: 100%;
  margin-top: 30px;
}

.colAdvertisements {
  display: flex;
  align-items: center;
  justify-content: space-between;
  padding: 10px;
}

.inputAdvertisements {
  display: flex;
  position: relative;
  width: 560px;
}

.listBoxAdvertisements {
  display: grid;
  width: 100%;
  grid-template-rows: auto;
  grid-template-columns: repeat(6, 1fr);
  grid-gap: 0.8rem 0.4rem;
}

.orgCard .innerContainer {
  display: flex;
}

.orgCard {
  background-color: var(--orgCard-bg);
  margin: 0.5rem;
  height: calc(120px + 2rem);
  padding: 1rem;
  border-radius: 8px;
  outline: 1px solid var(--orgCard-outline);
  position: relative;
}

.orgCard .innerContainer .orgImgContainer {
  display: flex;
  justify-content: center;
  align-items: center;
  position: relative;
  overflow: hidden;
  border-radius: 4px;
  width: 125px;
  height: 120px;
  object-fit: contain;
  background-color: var(--orgImgContainer-bg);
}

.orgCard .innerContainer .content {
  flex: 1;
  margin-left: 1rem;
  width: 70%;
  margin-top: 0.7rem;
}

@media (max-width: 550px) {
  .orgCard {
    width: 100%;
  }

  .orgCard {
    height: unset;
    margin: 0.5rem 0;
    padding: 1.25rem 1.5rem;
  }

  .orgCard .innerContainer .orgImgContainer {
    margin-bottom: 0.8rem;
  }

  .orgCard .innerContainer {
    flex-direction: column;
  }

  .orgCard .innerContainer .orgImgContainer img {
    height: auto;
    width: 100%;
  }

  .orgCard .innerContainer .content {
    margin-left: 0;
  }

  .orgCard button {
    bottom: 0;
    right: 0;
    position: relative;
    margin-left: auto;
    display: block;
  }

  .joinBtn,
  .joinedBtn,
  .withdrawBtn {
    display: flex;
    justify-content: space-around;
    width: 100%;
  }
}

.itemCardOrgList .loadingWrapper .innerContainer {
  display: flex;
}

.itemCardOrgList .loadingWrapper .innerContainer .orgImgContainer {
  width: 120px;
  height: 120px;
  border-radius: 4px;
}

.itemCardOrgList .loadingWrapper .innerContainer .content {
  flex: 1;
  display: flex;
  flex-direction: column;
  margin-left: 1rem;
}

.itemCardOrgList .loadingWrapper .innerContainer .content h5 {
  height: 24px;
  width: 60%;
  margin-bottom: 0.8rem;
}

.itemCardOrgList .loadingWrapper .innerContainer .content h6[title='Location'] {
  display: block;
  width: 45%;
  height: 18px;
}

.itemCardOrgList .loadingWrapper .innerContainer .content h6 {
  display: block;
  width: 30%;
  height: 16px;
  margin-bottom: 0.8rem;
}

@media (max-width: 450px) {
  .itemCardOrgList .loadingWrapper {
    height: unset;
    margin: 0.5rem 0;
    padding: 1.25rem 1.5rem;
  }

  .itemCardOrgList .loadingWrapper .innerContainer {
    flex-direction: column;
  }

  .itemCardOrgList .loadingWrapper .innerContainer .orgImgContainer {
    height: 200px;
    width: 100%;
    margin-bottom: 0.8rem;
  }

  .itemCardOrgList .loadingWrapper .innerContainer .content {
    margin-left: 0;
  }

  .itemCardOrgList .loadingWrapper .button {
    bottom: 0;
    right: 0;
    border-radius: 0.5rem;
    position: relative;
    margin-left: auto;
    display: block;
  }
}

@media (max-width: 550px) {
  .orgCard {
    width: 100%;
  }

  .orgCard {
    height: unset;
    margin: 0.5rem 0;
    padding: 1.25rem 1.5rem;
  }

  .orgCard .innerContainer {
    flex-direction: column;
  }

  .orgCard button {
    bottom: 0;
    right: 0;
    position: relative;
    margin-left: auto;
    display: block;
  }

  .joinBtn,
  .joinedBtn,
  .withdrawBtn {
    display: flex;
    justify-content: space-around;
    width: 100%;
  }
}

.orgCard .innerContainer {
  display: flex;
  gap: 10px;
}

.orgCard .innerContainer .orgImgContainer {
  display: flex;
  justify-content: center;
  align-items: center;
  position: relative;
  overflow: hidden;
  border-radius: 4px;
  width: 125px;
  height: 120px;
  object-fit: contain;
  margin-bottom: 0.8rem;
  background-color: var(--orgCard-Image-bg);
}

.orgCard .innerContainer .content {
  flex: 1;
  margin-left: 1rem;
  width: 70%;
  margin-top: 0.7rem;
  margin-left: 0;
}

@media (max-width: 580px) {
  .orgCard {
    height: unset;
    margin: 0.5rem 0;
    padding: 1.25rem 1.5rem;
  }

  .orgCard .innerContainer {
    flex-direction: column;
  }

  .orgCard .innerContainer .orgImgContainer img {
    height: auto;
    width: 100%;
  }

  .orgCard button {
    bottom: 0;
    right: 0;
    position: relative;
    margin-left: auto;
    display: block;
  }

  .flaskIcon {
    margin-bottom: 6px;
  }

  .manageBtn {
    display: flex;
    justify-content: space-around;
    width: 100%;
  }
}

.modalbtn i,
.button i {
  height: min-content;
  margin-right: 4px;
}

/* -- AgendaCategoryContainer.tsx -- */

/* -- AgendaItemsCreateModal.tsx -- */

.campaignModal {
  max-width: 80vw;
  margin-top: 2vh;
  margin-left: 13vw;
}

.titlemodalOrganizationEvents {
  color: var(--titlemodal-org-event-color);
  font-weight: 600;
  font-size: 20px;
  margin-bottom: 20px;
  padding-bottom: 5px;
  border-bottom: 3px solid var(--titlemodal-org-event-border);
  width: 65%;
}

.regBtn {
  margin-top: 1rem;
  border: 1px solid var(--regBtn-border);
  box-shadow: 0 2px 2px var(--regBtn-box-shadow);
  padding: 10px 10px;
  border-radius: 5px;
  background-color: var(--regBtn-bg);
  width: 100%;
  font-size: 16px;
  color: var(--regBtn-color);
  outline: none;
  font-weight: 600;
  cursor: pointer;
  transition:
    transform 0.2s,
    box-shadow 0.2s;
  width: 100%;
}

/* -- AgendaItemsDeleteModal.tsx -- */

.agendaItemModal {
  max-width: 80vw;
  margin-top: 2vh;
  margin-left: 13vw;
}

@media (max-width: 768px) {
  .agendaItemModal {
    margin: 10vh auto;
    max-width: 90%;
  }

  .titlemodalAgendaItems {
    width: 90%;
  }

  .greenregbtnAgendaItems {
    width: 90%;
  }
}

@media (max-width: 576px) {
  .agendaItemModal {
    margin: 5vh auto;
    max-width: 95%;
  }

  .titlemodalAgendaItems {
    width: 100%;
  }

  .greenregbtnAgendaItems {
    width: 100%;
  }
}

/* -- AgendaItemsPreviewModal.tsx -- */

.previewFile {
  display: flex;
  flex-direction: column;
  align-items: center;
  width: 100%;
  margin-top: 10px;
}

.previewFile img,
.previewFile video {
  width: 100%;
  max-width: 400px;
  height: auto;
  margin-bottom: 10px;
}

.urlListItem {
  display: flex;
  align-items: center;
  justify-content: space-between;
  padding: 5px 0;
}

.urlListItem a {
  text-decoration: none;
  color: inherit;
}

.urlListItem a:hover {
  text-decoration: underline;
}

.urlIcon {
  margin-right: 10px;
}

.titlemodalAgendaItems {
  color: var(--titlemodalAgendaItems-color);
  font-weight: 600;
  font-size: 20px;
  margin-bottom: 20px;
  padding-bottom: 5px;
  border-bottom: 3px solid var(--titlemodalAgendaItems-border);
  width: 65%;
}

.preview {
  display: flex;
  flex-direction: row;
  font-weight: 900;
  font-size: 16px;
  color: var(--preview-color);
}

.view {
  margin-left: 2%;
  font-weight: 600;
  font-size: 16px;
  color: var(--view-color);
}

.iconContainer {
  display: flex;
  justify-content: flex-end;
}

/* -- AgendaItemsUpdateModal.tsx -- */

.deleteButtonAgendaItems {
  margin-left: auto;
  padding: 2px 5px;
}

.attachmentPreview {
  position: relative;
  width: 100%;
}

.closeButtonFile {
  position: absolute;
  top: 10px;
  right: 10px;
  background: transparent;
  transform: scale(1.2);
  cursor: pointer;
  border: none;
  color: var(--closeButtonFile-color);
  font-weight: 600;
  font-size: 16px;
  cursor: pointer;
}

.greenregbtnAgendaItems {
  margin: 1rem 0 0;
  margin-top: 15px;
  border: 1px solid var(--regBtnAgendaItems-border);
  box-shadow: 0 2px 2px var(--regBtnAgendaItems-box-shadow);
  padding: 10px 10px;
  border-radius: 5px;
  background-color: var(--regBtnAgendaItems-bg);
  width: 100%;
  font-size: 16px;
  color: var(--regBtnAgendaItems-color);
  outline: none;
  font-weight: 600;
  cursor: pointer;
  transition:
    transform 0.2s,
    box-shadow 0.2s;
  width: 100%;
}

/* -- AgendaItemsContainer.tsx -- */

.tableHeadAgendaItems {
  background-color: var(--tableHeadAgendaItems-bg) !important;
  color: var(--tableHeadAgendaItems-color);
  border-radius: 20px 20px 0px 0px !important;
  padding: 20px;
}

.agendaItemRow {
  border: 1px solid var(--agendaItemRow-border);
  border-radius: 4px;
  transition: box-shadow 0.2s ease;
  background-color: var(--agendaItemRow-bg);
}

.agendaItemRow:hover {
  background-color: var(--agendaItemRow-bg-hover);
}

.dragging {
  box-shadow: 0 4px 8px var(--dragging-box-shadow);
  z-index: 1000;
  background-color: var(--dragging-bg);
}

.categoryContainer {
  display: flex;
  flex-wrap: wrap;
  gap: 10px;
  justify-content: center;
}

.categoryChip {
  display: inline-flex;
  align-items: center;
  background-color: var(--categoryChip-bg);
  border-radius: 16px;
  padding: 0 12px;
  font-size: 14px;
  height: 32px;
  margin: 5px;
}

.agendaItemsOptionsButton {
  width: 24px;
  height: 24px;
}

/* -- Avatar.tsx -- */

/* -- ChangeLanguageDropDown.tsx -- */

/* -- TableRow.tsx -- */

/* -- CheckInWrapper.tsx -- */

/* -- CollapsibleDropdown.tsx -- */

.collapsibleDropdownIconWrapper {
  width: 36px;
}

.collapsibleDropdownCollapseBtn {
  height: 48px;
}

.collapsibleDropdownIconWrapperSm {
  width: 36px;
  display: flex;
  justify-content: center;
  align-items: center;
}

/* -- ContriStats.tsx -- */

.fonts {
  color: var(--fonts-color);
}

.fonts > span {
  font-weight: 600;
}

/* -- CurrentHourIndicator.tsx -- */

.currentHourIndicator_container {
  position: relative;
  display: flex;
  flex-direction: row;
  top: -8px;
  left: -9px;
}

.currentHourIndicator_round {
  background-color: var(--current-hour-indicator-color);
  border-radius: 100%;
  width: 15px;
  height: 15px;
}

.currentHourIndicator_line {
  width: 100%;
  height: 1px;
  background-color: var(--current-hour-indicator-color);
  margin: auto;
}

/* -- DynamicDropDown.tsx -- */

.dropwdownToggle {
  background-color: var(--dropwdownToggle-bg);
  color: var(--dropwdownToggle-color);
  width: 100%;
  border: none;
  padding: 0.5rem;
  text-align: left;
  display: flex;
  align-items: center;
  justify-content: space-between;
  min-width: 8rem;
  outline: 1px solid var(--dropwdownToggle-outline);
}

/* -- EditCustomFieldDropDown.tsx -- */

/* -- EventHeader.tsx -- */

.calendarEventHeader {
  width: 100%;
  margin-bottom: 20px;
  border-radius: 10px;
  padding: 5px;
}

.flex_grow {
  flex-grow: 0.5;
}

.space {
  flex: 1;
  display: flex;
  align-items: center;
  gap: 10px;
}

.createButtonEventHeader {
  background-color: var(--createButtonEventHeader-bg);
  color: var(--createButtonEventHeader-color);
  width: 110px;
  border: 1px solid var(--createButtonEventHeader-border);
  box-shadow: 2.5px 2.5px 2.5px var(--createButtonEventHeader-boxshadow);
}

.createButtonEventHeader:hover {
  background-color: var(--createButtonEventHeader-bg-hover);
  color: var(--createButtonEventHeader-color-hover);
  border: 1px solid var(--createButtonEventHeader-border-hover);
  box-shadow: 2.5px 2.5px 2.5px var(--createButtonEventHeader-boxshadow-hover);
}

.selectTypeEventHeader {
  border-radius: 10px;
  margin: 8px;
}

.calendar__header {
  display: flex;
  align-items: center;
  justify-content: space-between;
  margin-right: 50px;
}

@media (max-width: 520px) {
  .calendar__header {
    display: flex;
    flex-direction: column;
    align-items: stretch;
    gap: 10px;
  }

  .space {
    display: block !important;
    text-align: center;
  }

  .space > * {
    width: 100%;
    margin-bottom: 10px;
  }
}

/* -- EventCalender.tsx -- */

.calendar_hour_block {
  display: flex;
  flex-direction: row;
  border-bottom: 1px solid var(--calenderHourBlock-border);
  position: relative;
  height: 50px;
  border-bottom-right-radius: 5px;
}

.calendar_hour_text_container {
  display: flex;
  flex-direction: row;
  align-items: flex-end;
  border-right: 1px solid var(--calenderHourTextContainer-border);
  width: 40px;
}

.calendar_timezone_text {
  top: -10px;
  left: -11px;
  position: relative;
  color: var(--calenderTimezoneText-color);
  font-size: 9px;
}

.dummyWidth {
  width: 1px;
}

.event_list_parent_current {
  background-color: var(--eventListParentCurrent-bg);
  position: relative;
  width: 100%;
}

.event_list_parent {
  position: relative;
  width: 100%;
}

.expand_list_container {
  width: 200px;
  max-height: 250px;
  z-index: 10;
  position: absolute;
  left: auto;
  right: auto;
  overflow: auto;
  padding: 10px 4px 0px 4px;
  background-color: var(--expandListContainer-bg);
  border: 1px solid var(--expandListContainer-border);
  border-radius: 5px;
  margin: 5px;
}

@media only screen and (max-width: var(--breakpoint-tablet)) {
  .event_list {
    display: none;
  }

  .expand_list_container {
    width: 150px;
    padding: 4px 4px 0px 4px;
  }
}

@media only screen and (max-width: var(--breakpoint-tablet)) {
  .holidayIndicator,
  .organizationIndicator {
    width: 16px;
    height: 10px;
  }

  .expand_list_container {
    width: 150px;
    padding: 4px 4px 0px 4px;
  }
}

.list_container {
  padding: 5px;
  width: fit-content;
  display: flex;
  align-items: center;
  gap: 8px;
}

.expand_event_list {
  display: block;
}

.event_list_hour {
  display: flex;
  flex-direction: row;
}

.btn__more {
  border: 0px;
  font-size: 14px;
  background-color: initial;
  color: var(--btnMore-color);
  font-weight: 600;
  transition: all 200ms;
  position: relative;
  display: block;
  margin: 2px;
}

.btn__more:hover {
  color: var(--btnMore-color-hover);
}

@media only screen and (max-width: var(--breakpoint-mobile)) {
  .btn__more {
    font-size: 12px;
  }
}

.calendar_infocards {
  display: flex;
  flex-direction: row;
  justify-content: space-between;
  align-items: flex-start;
  gap: 20px;
  padding: 20px 0px 20px 0px;
}

.holidays_card,
.events_card {
  flex: 1;
  padding: 20px;
  border-radius: 10px;
  box-shadow: 0 2px 4px var(--eventsCard-box-shadow);
}

.holidays_card {
  background-color: var(--holidaysCard-bg);
}

.card_title {
  font-size: 20px;
  margin-bottom: 10px;
  font-weight: bold;
  color: var(--cardTitle-color);
}

.card_list {
  list-style: none;
  padding: 0;
  margin: 0;
}

.card_list_item {
  display: flex;
  align-items: center;
  margin-bottom: 10px;
  font-size: 14px;
  color: var(--cardListItem-color);
}

.card_list_item:hover {
  background-color: var(--cardListItem-bg-hover);
  transition: background-color 0.2s ease;
  padding: 0.5px 8px 0.5px 8px;
  border-radius: 4px;
}

.card_list_item:focus-visible {
  background-color: var(--cardListItem-focus-bg);
  transition: background-color 0.2s ease;
}

.holiday_date {
  font-weight: 600;
  margin-right: 40px;
  font-size: 18px;
  color: var(--holidays-card-date-color);
}

.holiday_name {
  font-size: 16px;
  font-weight: 200;
  color: var(--holidayName-color);
}

.events_card {
  background-color: var(--eventsCard-bg);
}

.legend {
  display: flex;
  flex-direction: column;
  gap: 12px;
}

.eventsLegend {
  display: flex;
  align-items: center;
  gap: 8px;
}

.holidayIndicator,
.organizationIndicator {
  width: 35px;
  height: 12px;
  border-radius: 4px;
}

.organizationIndicator {
  background-color: var(--organizationIndicator-bg);
}

.legendText {
  margin-left: 15px;
  font-size: 18px;
  color: var(--legendText-color);
}

.list_container_holidays {
  width: fit-content;
  display: flex;
  align-items: center;
  gap: 8px;
}

.holidayIndicator {
  background-color: var(--holidayIndicator-bg);
  opacity: 15%;
}

.holidayText {
  margin-left: 15px;
  font-size: 18px;
  color: var(--holidayText-color);
}

.day_weekends {
  background-color: var(--dayWeekends-bg);
}

.day__today {
  background-color: var(--dayToday-bg);
  font-weight: 700;
  text-decoration: underline;
  color: var(--dayToday-color);
}

.day__outside {
  background-color: var(--dayOutside-bg);
  color: var(--dayOutside-color);
}

.day__selected {
  background-color: var(--daySelected-bg);
  color: var(--daySelected-color);
}

.day {
  background-color: var(--day-bg);
  padding-left: 0.3rem;
  padding-right: 0.3rem;
  border-radius: 10px;
  margin: 5px;
  border: 1px solid var(--day-border);
  color: var(--day-color);
  font-weight: 600;
  height: 9rem;
  position: relative;
}

.day__events {
  background-color: var(--dayEvents-bg);
}

.calendar {
  font-family: sans-serif;
  font-size: 1.2rem;
  margin-bottom: 10px;
  background: var(--calendar-bg);
  border-radius: 10px;
  padding-left: 70px;
  padding-right: 70px;
  padding-top: 5px;
}

.calender_month {
  display: flex;
  align-items: center;
}

.buttonEventCalendar {
  border-radius: 100px;
  color: var(--buttonEventCalendar-color);
  /* background-color: var(--black-shadow-color); */
  /* font-weight: bold; */
  border: 0px;
  font-size: 40px;
}

.calendar__header_month {
  margin: 0.5rem;
  color: var(--calendarHeaderMonth-color);
  font-weight: 800;
  font-size: 45px;
  display: flex;
  gap: 23px;
  flex-direction: row;
}

.calendar__header_month div {
  font-weight: 400;
  color: var(--calendarHeaderMonthDiv-color);
  font-family: Outfit, sans-serif;
}

.buttonEventCalendar {
  border-radius: 100px;
  color: var(--buttonEventCalendar-color);
  /* background-color: var(--black-shadow-color); */
  /* font-weight: bold; */
  border: 0px;
  font-size: 40px;
}

.calendar__weekdays {
  display: grid;
  grid-template-columns: repeat(7, 1fr);
  background-color: var(--calendarWeekdays-bg);
  font-family: Outfit, sans-serif;
  height: 25px;
}

.weekday {
  display: flex;
  justify-content: center;
  align-items: center;
  background-color: var(--weekday-bg);
  color: var(--weekday-color);
  font-size: medium;
  font-weight: 600;
}

.calendar__days {
  display: grid;
  grid-template-columns: repeat(7, minmax(0, 1fr));
  grid-template-rows: repeat(5, 1fr);
  margin-bottom: 30px;
}

/* -- YearlyEventCalender.tsx -- */

.closebtnYearlyEventCalender {
  padding: 10px;
}

.columnYearlyEventCalender {
  float: left;
  width: 25%;
  padding: 10px;
}

@media only screen and (max-width: var(--breakpoint-mobile)) {
  .btn__more {
    font-size: 12px;
  }

  .columnYearlyEventCalender {
    float: left;
    width: 100%;
    padding: 10px;
  }
}

.cardYearlyEventCalender {
  padding: 16px;
  text-align: center;
  height: 21rem;
}

.cardHeaderYearlyEventCalender {
  text-align: left;
}

.weekday__yearly {
  display: flex;
  justify-content: center;
  align-items: center;
  background-color: var(--weekdayYearly-bg);
  font-weight: 600;
}

.yearlyCalendarHeader {
  display: flex;
  flex-direction: row;
}

.yearlyCalendarHeader > div {
  font-weight: 600;
  font-size: 2rem;
  padding: 0 10px;
  color: var(--yearlyCalendarHeader-color);
}

.rowYearlyEventCalender {
  margin: 1px -5px;
}

.rowYearlyEventCalender:after {
  content: '';
  display: table;
  clear: both;
  margin: 0 -5px;
  content: '';
  display: table;
  clear: both;
}

.calendar {
  font-family: sans-serif;
  font-size: 1.2rem;
  margin-bottom: 10px;
  background: var(--calendar-bg);
  border-radius: 10px;
  padding-left: 70px;
  padding-right: 70px;
  padding-top: 5px;
}

.yearlyCalender {
  background-color: var(--yearlyCalender-bg);
  box-sizing: border-box;
}

/* -- EventDashboardSreen.tsx -- */

.containerHeightEventDash {
  height: calc(100vh - 66px);
}

.colorLight {
  background-color: var(--input-area-color);
}

.mainContainerEventDashboard {
  width: 50%;
  flex-grow: 3;
  padding: 20px;
  max-height: 100%;
  overflow: auto;
}

.gap {
  gap: var(--spacing-lg, 1.25rem);
}

/* -- EventListCardDeleteModal.tsx -- */

/* -- EventListCardPreviewModal.tsx -- */

.previewEventListCardModals {
  display: flex;
  flex-direction: row;
  font-weight: 700;
  font-size: 16px;
  color: var(--previewEventListCardModals-color);
  margin: 0;
}

.datebox {
  width: 90%;
  border-radius: 7px;
  outline: none;
  box-shadow: none;
  padding-top: 2px;
  padding-bottom: 2px;
  padding-right: 5px;
  padding-left: 5px;
  margin-right: 5px;
  margin-left: 5px;
}

.checkboxContainer {
  display: flex;
  justify-content: space-between;
}

.checkboxdivEventListCardModals > div label {
  margin-right: 50px;
}

.checkboxdivEventListCardModals > label > input {
  margin-left: 10px;
}

.checkboxdivEventListCardModals {
  display: flex;
  flex-direction: column;
}

.dispflexEventListCardModals {
  display: flex;
  cursor: pointer;
  justify-content: space-between;
  margin: 10px 5px 5px 0px;
}

.dispflexEventListCardModals > input {
  width: 20%;
  border: none;
  box-shadow: none;
  margin-top: 5px;
}

/* -- EventListCardUpdateModal.tsx -- */

/* -- EventListCardModals.tsx -- */

/* -- EventListCard.tsx -- */

.cardsEventListCard {
  width: 100%;
  background: var(--cardsEventListCard-bg) !important;
  padding: 2px 3px;
  border-radius: 5px;
  border: 1px solid var(--cardsEventListCard-border);
  box-shadow: 0 3px 2px var(--cardsEventListCard-box-shadow);
  color: var(--cardsEventsListCard-color);
  box-sizing: border-box;
  position: relative;
  overflow: hidden;
  transition: all 0.3s;
  margin-bottom: 5px;
}

.cardsEventListCard h2 {
  font-size: 15px;
  color: var(--cardsEventListCard-h2-color);
  font-weight: 500;
}

.cardsEventListCard > h3 {
  font-size: 17px;
}

.cardsEventListCard > p {
  font-size: 14px;
  margin-top: 0px;
  margin-bottom: 7px;
}

.cardsEventListCard a {
  color: var(--cardsEventListCard-a-color);
  font-weight: 600;
}

.cardsEventListCard a:hover {
  color: var(--cardsEventListCard-a-color-hover);
}

.cardsEventListCard:last-child:nth-last-child(odd) {
  grid-column: auto / span 2;
}

.cardsEventListCard:first-child:nth-last-child(even),
.cardsEventListCard:first-child:nth-last-child(even) ~ .box {
  grid-column: auto / span 1;
}

.dispflexEventListCard {
  display: flex;
  cursor: pointer;
  justify-content: space-between;
  margin: 10px 5px 5px 0px;
}

.dispflexEventListCard > input {
  width: 20%;
  border: none;
  box-shadow: none;
  margin-top: 5px;
}

.eventtitle {
  margin-bottom: 0px;
  text-overflow: ellipsis;
  overflow: hidden;
  white-space: nowrap;
}

/* -- EventDashboard.tsx -- */

.ctacards {
  padding: 20px;
  width: 100%;
  display: flex;
  background-color: var(--ctacards-bg);
  margin: 0 4px;
  justify-content: space-between;
  align-items: center;
  border: 1px solid var(--ctacards-border);
  border-radius: 8px;
}

.ctacards span {
  color: var(--ctacards-span-color);
  font-size: small;
}

.eventContainer {
  display: flex;
  align-items: start;
}

.eventDetailsBox {
  position: relative;
  box-sizing: border-box;
  background: var(--eventDetailsBox-bg);
  width: 66%;
  padding: 0.3rem;
  border: 1px solid var(--eventDetailsBox-border);
  border-radius: 8px;
  margin-bottom: 0;
  margin-top: 20px;
}

.titlename {
  font-weight: 600;
  font-size: 25px;
  padding: 15px;
  padding-bottom: 0px;
  width: 50%;
  overflow: hidden;
  text-overflow: ellipsis;
  white-space: nowrap;
}

.description {
  color: var(--description-color);
  font-weight: 300;
  font-size: 14px;
  word-wrap: break-word;
  padding: 15px;
  padding-bottom: 0px;
}

.toporgloc {
  font-size: 16px;
  padding: 0.5rem;
}

.toporgloc span {
  color: var(--toporgloc-color);
}

.time {
  display: flex;
  justify-content: space-between;
  padding: 15px;
  padding-bottom: 0px;
  width: 33%;
  border: 1px solid var(--time-border);
  box-sizing: border-box;
  background: var(--time-bg);
  box-shadow: 0 3px 8px var(--time-box-shadow);
  border-radius: 20px;
  background: var(--time-bg);
  border-radius: 8px;
  margin-bottom: 0;
  margin-top: 20px;
  margin-left: 10px;
}

@supports (-webkit-line-clamp: 1) {
  .cardItem .title,
  .cardItem .location,
  .cardItem .time {
    display: -webkit-box;
    -webkit-line-clamp: 1;
    -webkit-box-orient: vertical;
    white-space: initial;
  }
}

.cardItem .time {
  font-size: 0.9rem;
  color: var(--cardItem-color);
}

.startTime,
.endTime {
  display: flex;
  font-size: 20px;
}

.startDate,
.endDate {
  color: var(--endDate-color);
  font-size: 14px;
}

.to {
  padding-right: 10px;
}

/* -- EventAgendaItems.tsx -- */

.eventAgendaItemContainer h2 {
  margin: 0.6rem 0;
}

@media (max-width: 768px) {
  .btnsContainer {
    margin-bottom: 0;
    display: flex;
    flex-direction: column;
  }

  .createAgendaItemButton {
    position: absolute;
    top: 1rem;
    right: 2rem;
  }
}

/* -- EventAttendance.tsx -- */

.noBorderRow td {
  border: none !important;
}

.membername:hover {
  color: var(--membername-color-hover);
  text-decoration: underline;
}

/* -- AttendedEventList.tsx -- */

/* -- EventStatistics.tsx -- */

.attendance-modal .positionedTopRight {
  top: 10px;
  right: 15px;
  z-index: 1;
}

.attendance-modal .borderRightGreen {
  border-right: 1px solid var(--attendanceModal-border);
}

.attendance-modal .paddingBottom30 {
  padding-bottom: 30px;
}

.attendance-modal .topRightCorner {
  position: absolute;
  right: 0;
  top: 0;
  border-bottom-left-radius: 8px;
}

.attendance-modal .paddingBottom2Rem {
  padding-bottom: 2rem;
}

.attendance-modal .largeBoldText {
  font-size: 80px;
  font-weight: 400;
}

.attendance-modal .bottomRightCorner {
  position: absolute;
  right: 0;
  bottom: 0;
  border-top-left-radius: 12px;
}

.attendance-modal .topLeftCorner {
  position: absolute;
  left: 0;
  top: 0;
  border-bottom-right-radius: 8px;
}

/* -- EventRegistrants.tsx -- */

/* -- AddOnSpotAttendee.tsx -- */

/* -- EventRegistrantsModal.tsx -- */

/* -- EventRegistrantsWrapper.tsx -- */

/* -- AverageRating.tsx -- */

.cardContainer {
  width: 300px;
}

.ratingFilled {
  color: var(--rating-star-filled);
}

.ratingHover {
  color: var(--rating-star-hover);
}

/* -- Feedback.tsx -- */

/* -- Review.tsx -- */

/* -- EventStats.tsx -- */

.loader,
.loader:after {
  border-radius: 50%;
  width: var(--loader-size);
  height: var(--loader-size);
}

.loader {
  margin: 60px auto;
  margin-top: 35vh !important;
  font-size: 10px;
  position: relative;
  text-indent: -9999em;
  border-top: 1.1em solid var(--loader-border);
  border-right: 1.1em solid var(--loader-border);
  border-bottom: 1.1em solid var(--loader-border);
  border-left: 1.1em solid var(--loader-border-left);
  -webkit-transform: translateZ(0);
  -ms-transform: translateZ(0);
  transform: translateZ(0);
  -webkit-animation: load8 1.1s infinite linear;
  animation: load8 1.1s infinite linear;
}

/* -- EventStatsWrapper.tsx -- */

/* -- GroupChatDetails.tsx -- */

.groupInfo {
  display: flex;
  flex-direction: column;
  justify-content: center;
  align-items: center;
}

.memberList {
  max-height: 300px;
  overflow: scroll;
}

.memberList::-webkit-scrollbar {
  display: none;
}

.listItem {
  display: flex;
  align-items: center;
  gap: 10px;
}

.groupMembersList {
  display: flex;
  align-items: center;
  justify-content: space-between;
}

.groupMembersList p {
  margin: 0;
  color: var(--groupMemberList-p-color);
}

.membersImage {
  width: 40px !important;
}

.groupImage {
  margin-bottom: 10px;
}

.editImgBtn {
  padding: 2px 6px 6px 8px;
  border-radius: 100%;
  background-color: var(--editImgBtn-bg);
  border: 1px solid var(--editImgBtn-border);
  color: var(--editImgBtn-color);
  outline: none;
  position: relative;
  top: -40px;
  left: 40px;
}

.chatImage {
  height: 120px;
  border-radius: 100%;
  width: 120px;
}

.editChatNameContainer {
  display: flex;
  gap: 15px;
  align-items: center;
  font-size: 20px;
  margin-bottom: 10px;
}

.editChatNameContainer input {
  border: none;
  border-bottom: 1px solid var(--editChatNameContainer-border);
  outline: none;
  padding: 0px 5px;
}

.editChatNameContainer h3 {
  margin: 0;
}

.cancelIcon {
  color: var(--icon-cancel);
  cursor: pointer;
  font-size: 16px;
}

.checkIcon {
  color: var(--icon-check);
  cursor: pointer;
}

.chatUserDetails {
  display: flex;
  gap: 10px;
  align-items: center;
}

/* -- HolidayCard.tsx -- */

.holidayCard {
  color: var(--holidayCard-color);
  background-color: var(--holidayCard-bg);
  font-size: 10px;
  font-weight: 400;
  display: flex;
  padding: 8px 4px;
  border-radius: 5px;
  margin-bottom: 4px;
  text-overflow: ellipsis;
  overflow: hidden;
  white-space: nowrap;
}

/* -- IconComponent.tsx -- */

/* -- InfiniteScrollLoader.tsx -- */

.simpleLoader {
  display: flex;
  justify-content: center;
  align-items: center;
  width: 100%;
  height: 100%;
}

.spinner {
  width: 2rem;
  height: 2rem;
  margin: 1rem 0;
  border: 4px solid transparent;
  border-top-color: var(--spinner-border);
  border-radius: 50%;
  animation: spin 0.6s linear infinite;
}

@keyframes spin {
  to {
    transform: rotate(360deg);
  }
}

/* -- LeftDrawer.tsx -- */
/* -- LeftDrawerOrg.tsx -- */

/* -- Loader.tsx -- */

.spinner_wrapper {
  height: 100vh;
  width: 100%;
  display: flex;
  justify-content: center;
  align-items: center;
}

.spinnerXl {
  width: 6rem;
  height: 6rem;
  border-width: 0.5rem;
}

.spinnerLg {
  height: 4rem;
  width: 4rem;
  border-width: 0.3rem;
}

.spinnerSm {
  height: 2rem;
  width: 2rem;
  border-width: 0.2rem;
}

/* -- LoginPortalToggle.tsx -- */

.navLinkClass {
  display: inline-block;
  padding: 0.375rem 0.75rem;
  font-size: 1rem;
  line-height: 1.4;
  text-align: center;
  vertical-align: middle;
  cursor: pointer;
  color: var(--LoginToggle-button-color);
  border-radius: 0.3rem;
  width: 100%;
  box-sizing: border-box;
  border: 1px solid var(--LoginToggle-button-border);
  font-weight: 500;
  transition: all 0.25s ease;
  background-color: var(--LoginToggle-button-bg);
}

.navLinkClass:hover {
  box-shadow: var(--hover-shadow);
  background-color: var(--LoginToggle-button-bg-hover);
  border-color: var(--LoginToggle-button-border-hover);
}

.activeLink {
  color: var(--LoginToggle-button-color-active);
  border: 1px solid var(--LoginToggle-button-border-active);
  background-color: var(--LoginToggle-button-bg-active);
}

.activeLink:hover {
  box-shadow: var(--hover-shadow);
  color: var(--LoginToggle-button-color-active-hover);
  border: 1px solid var(--LoginToggle-button-border-active-hover);
  background-color: var(--LoginToggle-button-bg-active-hover);
}

/* -- customTableCell.tsx -- */

/* -- EventsAttendedByMember.tsx -- */

/* -- EventsAttendedCardItem.tsx -- */

/* -- EventsAttendedMemberModal.tsx -- */

/* -- MemberRequestCard.tsx -- */

.memberlist {
  margin-top: -1px;
}

.memberimg {
  width: 12.5rem;
  height: 6.25rem;
  border-radius: 7px;
  margin-left: 20px;
}

.singledetails {
  display: flex;
  flex-direction: row;
  justify-content: space-between;
}

.singledetails p {
  margin-bottom: -5px;
}

.singledetails_data_left {
  margin-top: 10px;
  margin-left: 10px;
  color: var(--singledetails_dl-color);
}

.memberfont {
  margin-top: 3px;
}

.memberfont > span {
  width: 80%;
}

.memberfontcreated {
  margin-top: 18px;
}

@media only screen and (max-width: var(--breakpoint-mobile)) {
  .singledetails {
    margin-left: 20px;
  }

  .memberimg {
    margin: auto;
  }

  .singledetails_data_right {
    margin-right: -52px;
  }

  .singledetails_data_left {
    margin-left: 0px;
  }
}

.memberfontcreatedbtn {
  border-radius: 7px;
  border-color: var(--memberfontbtn-border);
  background-color: var(--memberfont-bg);
  color: var(--memberfont-color);
  box-shadow: none;
  height: 2.5rem;
  width: max-content;
  display: flex;
  justify-content: center;
  align-items: center;
}

/* -- NotFound.tsx -- */

.section {
  flex: 1;
  display: flex;
  justify-content: center;
  align-items: center;
  flex-direction: column;
}

.error {
  font-size: 1.2rem;
  font-weight: 500;
}

@media (min-width: 440px) and (max-width: 570px) {
  .section {
    margin-left: 50px;
  }

  .error {
    font-size: 1.1rem;
    font-style: oblique;
  }
}

/* -- OrgAdminListCard.tsx -- */

/* -- OrganizationCard.tsx -- */

.orgName {
  text-overflow: ellipsis;
  white-space: nowrap;
  overflow: hidden;
  font-size: 1rem;
}

.orgdesc {
  font-size: 0.9rem;
  color: var(--orgdesc-color);
  overflow: hidden;
  display: -webkit-box;
  -webkit-line-clamp: 1;
  line-clamp: 1;
  -webkit-box-orient: vertical;
  max-width: 20rem;
}

.address {
  overflow: hidden;
  display: -webkit-box;
  -webkit-line-clamp: 1;
  line-clamp: 1;
  -webkit-box-orient: vertical;
  align-items: center;
}

.address h6 {
  font-size: 0.9rem;
  color: var(--address-h6-color);
}

.orgadmin {
  font-size: 0.9rem;
}

.orgadmin {
  font-size: 0.9rem;
  display: flex;
  align-items: start;
  flex-direction: column;
}

.joinedBtn {
  display: flex;
  justify-content: space-around;
  width: 8rem;
}

.joinedBtn {
  display: flex;
  justify-content: space-around;
  width: 8rem;
  color: var(--joined-button-color);
  font-weight: bold;
  background-color: var(--joined-button-bg) !important;
  border-color: var(--joined-button-border) !important;
}

.joinedBtn:hover {
  background-color: var(--joined-button-bg-hover) !important;
  border-color: var(--joined-button-border-hover) !important;
  color: var(--joined-button-color-hover) !important;
  box-shadow: var(--hover-shadow);
}

.withdrawBtn {
  display: flex;
  justify-content: space-around;
  width: 8rem;
}

.joinBtn {
  display: flex;
  justify-content: space-around;
  width: 8rem;
  border-width: medium;
}

/* -- OrganizationCardStart.tsx -- */

.alignimg {
  border-radius: 50%;
  background-blend-mode: darken;
  height: 65px;
  width: 65px;
}

.box {
  color: var(--box-color);
}

.box :hover {
  color: var(--box-color-hover);
}

.first_box {
  display: flex;
  flex-direction: row;
  padding-bottom: 10px;
  padding-top: 10px;
}

.second_box {
  padding-left: 20px;
  padding-top: 10px;
}

.second_box > h4 {
  font-size: 10;
  font-weight: bold;
  text-decoration: none;
  color: var(--secondBox-h4-color);
}

.second_box > h5 {
  text-decoration: none;
  font-size: 10;
  font-weight: 100;
  color: var(--secondBox-h5-color);
}

.deco {
  border: 1px solid var(--deco-bg);
  width: 65vw;
  height: 0px !important;
}

/* -- CardItem.tsx -- */

.cardItem {
  display: flex;
  flex-direction: row;
  align-items: center; /* Ensures left alignment */
  justify-content: flex-start;
  height: 6rem;
  padding: 0.75rem;
  gap: 1.5rem;
  background-color: #f7f8fa;
  border: 1px solid var(--cardItem-border);
  border-radius: 8px;
  margin-top: 20px;
}

.CardItemImage {
  background-color: #eaebef;
  height: 3.5rem;
  min-width: 3.5rem;
  border: 3.25rem; /* Make sure to update this if you need border style & color */
  border-radius: 8px;
}

.cardItemtitle {
  font-size: 15px;
  font-weight: bold;
}

.CardItemDate {
  color: gray;
  font-size: 12px;
}

.cardItem .iconWrapper {
  position: relative;
  height: 40px;
  width: 40px;
  display: flex;
  justify-content: center;
  align-items: center;
}

.cardItem .iconWrapper .themeOverlay {
  background: var(--cardItem-iconWrapper-bg);
  position: absolute;
  top: 0;
  right: 0;
  bottom: 0;
  left: 0;
  opacity: 0.12;
  border-radius: 50%;
}

.cardItem .title {
  font-size: 1rem;
  flex: 1;
  overflow: hidden;
  text-overflow: ellipsis;
  white-space: nowrap;
  margin-left: 3px;
}

@supports (-webkit-line-clamp: 1) {
  .cardItem .title,
  .cardItem .location,
  .cardItem .time {
    display: -webkit-box;
    -webkit-line-clamp: 1;
    -webkit-box-orient: vertical;
    white-space: initial;
  }
}

.cardItem .location {
  font-size: 0.9rem;
  color: var(--cardItem-location-color);
  overflow: hidden;
  display: -webkit-box;
  -webkit-line-clamp: 1;
  line-clamp: 1;
  -webkit-box-orient: vertical;
}

.cardItem .time {
  font-size: 0.9rem;
  color: var(--cardItem-time-color);
}

.cardItem .creator {
  font-size: 1rem;
  color: var(--cardItem-creator-color);
}

.iconWrapper {
  display: flex;
  align-items: center;
  margin-inline-end: 8px;
  margin-inline-start: 0;

  &[aria-label]:not([aria-label='']) {
    position: relative;

    &::after {
      content: attr(aria-label);
      position: absolute;
      inset-inline-start: 100%;
      background: var(--iconWrapper-bg);
      color: var(--iconWrapper-color);
      padding: 0.25rem 0.5rem;
      border-radius: 4px;
      font-size: 0.875rem;
      opacity: 0;
      visibility: hidden;
      transform: translateX(var(--transform-direction, 8px));
      transition: all 0.2s ease;
    }

    &:hover::after {
      opacity: 1;
      visibility: visible;
      transform: translateX(0);
    }
  }
}

.rightCard {
  display: flex;
  gap: 7px;
  min-width: 170px;
  justify-content: center;
  flex-direction: column;
  margin-left: 10px;
  overflow-x: hidden;
  width: 210px;
}

.creator {
  display: flex;
  width: 100%;
  padding-inline: 1rem;
  padding-block: 0;
  flex-direction: row;
  gap: 0.5rem;
  align-items: center;
}

.creator p {
  margin-bottom: 0;
  font-weight: 500;
}

.creator svg {
  width: 1.5rem;
  height: 1.5rem;
}

.cardItem .title {
  font-size: 1rem;
  flex: 1;
  overflow: hidden;
  text-overflow: ellipsis;
  white-space: nowrap;
  margin-left: 3px;
}

@supports (-webkit-line-clamp: 1) {
  .cardItem .title,
  .cardItem .location,
  .cardItem .time {
    display: -webkit-box;
    -webkit-line-clamp: 1;
    -webkit-box-orient: vertical;
    white-space: initial;
  }
}

/* -- CardItemLoading.tsx -- */

/* -- DashboardCard.tsx -- */

/* -- DashboardCardLoading.tsx -- */

/* -- OrganizationScreen.tsx -- */

/* -- OrgContriCards.tsx -- */

.cards > h2 {
  font-size: 19px;
}

.cards > h3 {
  font-size: 17px;
}

.cards > p {
  font-size: 14px;
  margin-top: -5px;
  margin-bottom: 7px;
}

.cards:hover {
  filter: brightness(0.8);
}

.cards:hover::before {
  opacity: 0.5;
}

.cards:hover::after {
  opacity: 1;
  mix-blend-mode: normal;
}

.cards:last-child:nth-last-child(odd) {
  grid-column: auto / span 2;
}

/* -- OrgDelete.tsx -- */

/* -- OrgListCard.tsx -- */

.manageBtn {
  margin: 1rem 0 0;
  margin-top: 15px;
  border: 1px solid var(--manageBtn-border);
  box-shadow: 0 2px 2px var(--manageBtn-box-shadow);
  padding: 10px 10px;
  border-radius: 5px;
  font-size: 16px;
  color: var(--manageBtn-color);
  outline: none;
  font-weight: 600;
  cursor: pointer;
  width: 45%;
  transition:
    transform 0.2s,
    box-shadow 0.2s;
}

.manageBtn {
  display: flex;
  justify-content: space-around;
  width: 8rem;
  border-color: var(--manageBtn1-border) !important;
  background-color: var(--manageBtn1-bg) !important;
  color: var(--manageBtn1-color) #555555 !important;
  position: absolute;
  right: 10px;
  bottom: 10px;
}

.manageBtn:hover {
  color: var(--manageBtn-color-hover) !important;
  box-shadow: var(--hover-shadow);
}

/* -- TruncatedText.tsx -- */

/* -- useDebounce.tsx -- */

/* -- orgPeopleListCard.tsx -- */

/* -- DeletePostModal.tsx -- */

/* -- OrgPostCard.tsx -- */

.cardsOrgPostCard h2 {
  font-size: 20px;
}

.cardsOrgPostCard > h3 {
  font-size: 17px;
}

.cardsOrgPostCard:hover {
  filter: brightness(0.8);
}

.cardsOrgPostCard:hover::before {
  opacity: 0.5;
}

.cardsOrgPostCard:hover::after {
  opacity: 1;
  mix-blend-mode: normal;
}

.cardsOrgPostCard > p {
  font-size: 14px;
  margin-top: 0px;
  margin-bottom: 7px;
}

.cardsOrgPostCard a {
  color: var(--cardsOrgPostCard-color);
  font-weight: 600;
}

.cardsOrgPostCard a:hover {
  color: var(--cardsOrgPostCard-color-hover);
}

.cardsOrgPostCard:last-child:nth-last-child(odd) {
  grid-column: auto / span 2;
}

.cardsOrgPostCard:first-child:nth-last-child(even),
.cardsOrgPostCard:first-child:nth-last-child(even) ~ .box {
  grid-column: auto / span 1;
}

.postimageOrgPostCard {
  border-radius: 0px;
  width: 100%;
  height: 12rem;
  max-width: 100%;
  max-height: 12rem;
  object-fit: cover;
  position: relative;
  color: var(--postimageOrgPostCard-color);
}

.titleOrgPostCard {
  font-size: 16px;
  color: var(--titleOrgPostCard-color);
  font-weight: 600;
}

.textOrgPostCard {
  font-size: 13px;
  color: var(--textOrgPostCard-color);
  font-weight: 300;
}

.cardOrgPostCard {
  width: 100%;
  height: 20rem;
  margin-bottom: 2rem;
}

.nopostimage {
  border-radius: 0px;
  width: 100%;
  height: 12rem;
  max-height: 12rem;
  object-fit: cover;
  position: relative;
}

.author {
  color: var(--author-color);
  font-weight: 100;
  font-size: 13px;
}

.modalOrgPostCard {
  position: fixed;
  top: 0;
  left: 0;
  width: 100%;
  height: 100%;
  display: flex;
  align-items: center;
  justify-content: center;
  background-color: var(--modalOrgPostCard-bg);
  z-index: 100;
}

.modalContentOrgPostCard {
  display: flex;
  align-items: center;
  justify-content: center;
  background-color: var(--modalContentOrgPostCard-bg);
  padding: 20px;
  max-width: 800px;
  max-height: 600px;
  overflow: auto;
}

.modalImage {
  flex: 1;
  margin-right: 20px;
  width: 25rem;
  height: 15rem;
}

.modalImage img,
.modalImage video {
  border-radius: 0px;
  width: 100%;
  height: 25rem;
  max-width: 25rem;
  max-height: 15rem;
  object-fit: cover;
  position: relative;
}

.modalInfo {
  flex: 1;
}

.infodiv {
  margin-bottom: 7px;
  width: 15rem;
  text-align: justify;
  word-wrap: break-word;
}

.infodiv > p {
  margin: 0;
}

.toggleClickBtn {
  color: var(--toggleClickBtn-color);
  cursor: pointer;
  border: none;
  font-size: 12px;
  background-color: var(--toggleClickBtn-bg);
}

.toggleClickBtnNone {
  display: none;
}

.moreOptionsButton {
  position: relative;
  bottom: 5rem;
  right: 10px;
  padding: 2px;
  background-color: transparent;
  color: var(--moreOptionsButton-color);
  border: none;
  cursor: pointer;
}

.closeButtonOrgPostCard {
  position: relative;
  bottom: 5rem;
  right: 10px;
  padding: 4px;
  background-color: var(--closeButtonOrgPostCard-bg);
  color: var(--closeButtonOrgPost-color);
  border: none;
  cursor: pointer;
}

.menuModal {
  position: fixed;
  top: 0;
  left: 0;
  width: 100%;
  height: 100%;
  display: flex;
  align-items: center;
  justify-content: center;
  background-color: var(--menuModal-bg);
  z-index: 100;
}

.menuContent {
  display: flex;
  align-items: center;
  justify-content: center;
  background-color: var(--menuContent-bg);
  padding-top: 20px;
  max-width: 700px;
  max-height: 500px;
  overflow: hidden;
  position: relative;
}

.menuOptions {
  list-style-type: none;
  padding: 0;
  margin: 0;
}

.menuOptions li {
  padding: 10px;
  border-bottom: 1px solid var(--menuOptions-border);
  padding-left: 100px;
  padding-right: 100px;
  cursor: pointer;
}

.list {
  color: var(--list-color);
  cursor: pointer;
}

.previewOrgPostCard {
  display: flex;
  position: relative;
  width: 100%;
  margin-top: 10px;
  justify-content: center;
}

.previewOrgPostCard img {
  width: 400px;
  height: auto;
}

.previewOrgPostCard video {
  width: 400px;
  height: auto;
}

.closeButtonP {
  position: absolute;
  top: 0px;
  right: 0px;
  width: 32px;
  height: 32px;
  background: transparent;
  transform: scale(1.2);
  cursor: pointer;
  border-radius: 50%;
  border: none;
  color: var(--closeButtonP-color);
  font-weight: 600;
  font-size: 16px;
  transition:
    background-color 0.3s,
    transform 0.3s;
}

.closeButtonP:hover {
  transform: scale(1.1);
  box-shadow: 0 4px 6px var(--closeButtonP-box-shadow-hover);
}

.closeButtonP {
  position: absolute;
  top: 0px;
  right: 0px;
  background: transparent;
  transform: scale(1.2);
  cursor: pointer;
  border: none;
  color: var(--closeButtonP-color);
  font-weight: 600;
  font-size: 16px;
  cursor: pointer;
}

/* -- CategoryModal.tsx -- */

.createModal {
  margin-top: 20vh;
  margin-left: 13vw;
  max-width: 80vw;
}

/* -- OrgActionItemCategories.tsx -- */

.iconOrgActionItemCategories {
  transform: scale(1.5);
  color: var(--iconOrgActionItemCategories-color);
  margin-bottom: 1rem;
}

.btnsContainerOrgActionItemCategories {
  display: flex;
  margin: 0.5rem 0 1.5rem 0;
}

.btnsContainerOrgActionItemCategories .input {
  flex: 1;
  min-width: 18rem;
  position: relative;
}

.btnsContainerOrgActionItemCategories input {
  outline: 1px solid var(--btnsContainerOrgActionItemCategories-outline);
}

.btnsContainerOrgActionItemCategories .input button {
  width: 52px;
}

/* -- AgendaCategoryCreateModal.tsx -- */

/* -- AgendaCategoryDeleteModal.tsx -- */

/* -- AgendaCategoryPreviewModal.tsx -- */

/* -- AgendaCategoryUpdateModal.tsx -- */

/* -- OrganizationAgendaCategory.tsx -- */

/* -- GeneralSettings.tsx -- */

.userupdatediv {
  padding: 25px 16px;
  background: var(--white-color);
}

.textFields {
  background-color: var(--inputColor-bg);
  color: var(--text-fields-color);
  margin-bottom: 1rem;
  width: auto;
}

.descriptionTextField {
  background-color: var(--inputColor-bg);
  color: var(--text-fields-color);
  margin-bottom: 1rem;
  width: auto;
  resize: none;
  height: 100px;
}

/* -- DeleteOrg.tsx -- */

.DeleteOrgCard {
  border-radius: 0.5rem;
  box-shadow: 0 0.125rem 0.25rem rgba(0, 0, 0, 0.075);
  border: none;
  height: 280px !important;
  width: 98% !important;
}

.settingsBody {
  margin: 2.5rem 0;
  padding: 0;
}

.deleteCardHeader {
  background-color: var(--activeTab-bg);
  border-top-left-radius: 1rem !important;
  border-top-right-radius: 1rem !important;
  padding-top: 1rem;
  padding-bottom: 1rem;
}

.btnDelete {
  background-color: var(--activeTab-bg);
  border: var(--active-item-color) !important;
  color: var(--active-item-color);
}

.btnDelete:hover {
  background-color: var(--activeTab-bg);
  color: var(--active-item-color) !important;
}

.btnDelete:active {
  background-color: var(--activeTab-bg) !important;
  color: var(--active-item-color) !important;
}

.deleteButton {
  background-color: var(--removeButton-bg);
  color: var(--removeButton-color);
  border: 1px solid var(--removeButton-color);
  padding: 8px 16px;
  cursor: pointer;
  display: block;
  margin: 10px auto;
  border-radius: 4px;
  height: 42px;
  text-align: center;
  padding-left: 3rem;
  padding-right: 3rem;
}

.deleteButton:hover,
.deleteButton:active,
.deleteButton:focus {
  background-color: var(--removeButton-bg) !important;
  color: var(--removeButton-color);
  box-shadow: 2.5px 2.5px 2.5px var(--dropdown-shadow);
  outline: none;
}

.btnConfirmDelete {
  background-color: var(--removeButton-bg);
  color: var(--removeButton-color);
  border: 0px;
}

.customFileInput,
.customFileInput:hover {
  background-color: var(--inputColor-bg);
}

.customFileInput::file-selector-button {
  background-color: var(--card-background-color) !important;
  color: white;
}

.customFileInput::file-selector-button:hover {
  color: var(--card-background-color);
  box-shadow: 2.5px 2.5px 2.5px var(--dropdown-shadow);
}

.btnConfirmDelete:hover {
  background-color: var(--removeButton-bg);
  color: var(--removeButton-color) !important;
}

.btnConfirmDelete:active {
  background-color: var(--removeButton-bg) !important;
  color: var(--removeButton-color);
  border: 0px;
}

.btnConfirmDelete:focus {
  background-color: var(--removeButton-bg) !important;
  color: var(--removeButton-color);
  border: 0px;
}

.icon {
  margin-right: 8px;
}

.modelHeaderDelete {
  background-color: var(--card-header-background-color);
}

/* -- OrgProfileFieldSettings.tsx -- */

.customDataTable {
  width: 100%;
  border-collapse: collapse;
}

.customDataTable th,
.customDataTable td {
  padding: 8px;
  text-align: left;
}

.customDataTable th {
  background-color: var(--customDataTable-bg);
}

form {
  display: flex;
  flex-direction: column;
  gap: 10px;
}

.saveButton {
  width: 10em;
  align-self: self-end;
}

/* -- OrgUpdate.tsx -- */

.orgCardSettings {
  width: 95% !important;
}

.resetChangesBtn {
  border-width: 2px;
  border-color: var(--resetbtn-border);
  color: var(--resetbtn-color);
  padding: 0.5rem 1rem;
  border-radius: 0.5rem;
  display: flex;
  align-items: center;
  gap: 0.5rem;
  height: 49px;
  width: 160px;
  font-size: 0.8rem;
}

.resetChangesBtn:hover,
.resetChangesBtn:focus,
.resetChangesBtn:active {
  border-width: 2px;
  border-color: var(--resetbtn-border) !important;
  color: var(--resetbtn-color) !important;
  box-shadow: 2.5px 2.5px 2.5px var(--dropdown-shadow) !important;
}

.syncIconStyle,
.syncIconStyle:focus {
  transform: rotate(135deg) scale(1.2);
  width: 10px;
  height: 10px;
  stroke: var(--card-background-color);
  stroke-width: 1;
  fill: var(--card-background-color);
}

.saveChangesBtn {
  color: white;
  border: 0px;
  height: 49px;
  width: 160px;
  font-size: 0.8rem;
  background-color: var(--card-background-color) !important;
}

.saveChangesBtn:hover {
  background-color: var(--card-background-color) !important;
  box-shadow: 2.5px 2.5px 2.5px var(--dropdown-shadow);
}

.orgUpdateFormLables {
  font-weight: normal !important;
  color: var(--delete-button-border);
}

.btnStyle {
  border-width: 2px !important;
  border-color: #1778f2;
  padding: 0.5rem 1rem;
  border-radius: 0.5rem;
  display: flex;
  align-items: center;
  gap: 0.5rem;
  height: 49px;
  width: 160px;
  background-color: var(--card-background-color) !important;
  font-size: 0.8rem;
}

/* -- OrganizationCard.tsx -- */

/* -- OrganizationCardStart.tsx -- */

/* -- CardItem.tsx -- */

/* -- CardItemLoading.tsx -- */

/* -- DashboardCard.tsx -- */

/* -- DashboardCardLoading.tsx -- */

/* -- OrganizationScreen.tsx -- */

/* -- Pagination.tsx -- */

/* -- PaginationList.tsx -- */

/* -- ProfileCard.tsx -- */

.profileContainer {
  border: none;
  padding: 2.1rem 0.5rem;
  height: 52px;
  width: 100%;
  border-radius: 16px 0px 0px 16px;
  display: flex;
  align-items: center;
  background-color: var(--profileContainer-bg) !important;
}

.profileContainer:focus {
  outline: none;
  background-color: var(--profileContainer-bg-focus);
}

.imageContainer {
  width: 56px;
  height: 56px;
  border-radius: 100%;
  margin-right: 10px;
  margin-top: 10px;
}

.imageContainer img {
  width: 100%;
  height: 100%;
  object-fit: cover;
  border-radius: 100%;
}

.avatarStyle {
  border-radius: 100%;
}

.ArrowIcon {
  font-size: 24px;
}

.dropdownToggle {
  margin-bottom: 0;
  display: flex;
  background-image: url(/public/images/svg/angleDown.svg);
  background-repeat: no-repeat;
  background-position: center;
  background-color: var(--tablerow-bg-color) !important;
  border-left: none;
  border-top-right-radius: 16px;
  border-bottom-right-radius: 16px;
  color: var(--eventManagement-button-text);
}

.dropdownToggle:hover {
  border: 1px solid var(--create-button-border);
  border-left: none;
}

.dropdownToggle::after {
  border-top: none !important;
  border-bottom: none !important;
}

.profileText {
  display: flex;
  flex-direction: column;
}

.ProfileRightConatiner {
  display: flex;
  align-items: center;
  justify-content: center;
  gap: 15px;
}
.profileContainer .profileTextUserSidebarOrg {
  flex: 1;
  text-align: start;
  overflow: hidden;
  margin-right: 4px;
}

.profileContainer .profileTextUserSidebarOrg .primaryText {
  font-size: 0.75rem;
  font-weight: 600;
  overflow: hidden;
  display: -webkit-box;
  -webkit-line-clamp: 2;
  -webkit-box-orient: vertical;
  word-wrap: break-word;
  white-space: normal;
}

.profileContainer .profileTextUserSidebarOrg .secondaryText {
  font-size: 0.8rem;
  font-weight: 400;
  color: var(--profileText-color);
  display: block;
  text-transform: capitalize;
}

.profileCardContainer {
  margin-top: 80px !important;
}

.chevronRightbtn {
  border: 0px;
  background-color: var(--chevronRightbtn-bg);
}

.chevronIcon {
  color: var(--chevronIcon-color);
  background: var(--chevronIcon-bg);
  font-size: 60px;
  stroke-width: 1;
  margin-left: 50px;
}

.primaryText {
  font-weight: bold;
  color: var(--bs-emphasis-color, var(--primaryText-color));
  @extend .reusable-text-ellipsis;
}

.secondaryText {
  font-size: 0.9rem;
  color: var(--secondText-color);
  @extend .reusable-text-ellipsis;
}

/* -- ProfileDropdown.tsx -- */
/* -- CustomRecurrenceModal.tsx -- */
/* -- RecurrenceOptions.tsx -- */
/* -- RequestsTableItem.tsx -- */
/* -- SecuredRoute.tsx -- */
/* -- SecuredRoute.tsx -- */

/* -- SignOut.tsx -- */

.signOutContainer {
  display: flex;
  align-items: center;
  width: 100%;
  text-align: start;
  margin-bottom: 0.8rem;
  border-radius: 8px;
  font-size: 16px;
  padding: 0.8rem;
  padding-left: 0.8rem;
  outline: none;
  border: none;
  background-color: var(--signOut-container-bg);
  margin-top: 1rem;
  margin-bottom: 4rem;
}

.signOutButton {
  background-color: var(--signOutBtn-bg) !important;
  border: none !important;
  border-radius: 5px !important;
  margin-left: 10px;
}

/* -- TableLoader.tsx -- */
/* -- TagActions.tsx -- */
/* -- TagNode.tsx -- */

/* -- UpdateSession.tsx -- */

.slider .MuiSlider-track {
  background-color: var(--slider-bg) !important;
  border: none;
}

.slider .MuiSlider-thumb {
  background-color: var(--slider-bg) !important;
}

.slider .MuiSlider-rail {
  background-color: var(--slider-rail-bg) !important;
}

.updateTimeoutCard {
  width: 700px;
  background: var(--updateTimeoutCard-bg);
  border: none;
  border-radius: 16px;
  filter: drop-shadow(0px 4px 15.3px rgba(0, 0, 0, 0.08));
  padding: 20px;
}

.updateTimeoutCardHeader {
  background: none;
  padding: 16px;
  border-bottom: none;
}

.updateTimeoutCardTitle {
  font-family: 'Lato', sans-serif;
  font-weight: 600;
  font-size: 24px;
  color: var(--updateTimeoutCardTitle-color);
}

.updateTimeoutCardBody {
  padding: 20px;
}

.updateTimeoutCurrent {
  font-family: 'Lato', sans-serif;
  font-weight: 400;
  font-size: 16px;
  color: var(--updateTimeoutCurrent-color);
  margin-bottom: 20px;
}

.updateTimeoutLabel {
  font-family: 'Lato', sans-serif;
  font-weight: 400;
  font-size: 16px;
  color: var(--updateTimeoutLabel-color);
  margin-bottom: 10px;
}

.updateTimeoutLabelsContainer {
  display: flex;
  flex-direction: column;
  align-items: start;
}

.updateTimeoutValue {
  color: var(--updateTimeoutValue-color);
  font-weight: bold;
}

.updateTimeoutSliderLabels {
  display: flex;
  justify-content: space-between;
  font-size: 0.9rem;
  color: var(--updateTimeoutSliderLabels);
}

.updateTimeoutButtonContainer {
  display: flex;
  justify-content: right;
  margin-top: 20px;
}

.updateTimeoutButton {
  width: 112px;
  height: 36px;
  background: var(--updateTimeoutButton-bg);
  border-radius: 6px;
  font-family: 'Lato', sans-serif;
  font-weight: 500;
  font-size: 16px;
  color: var(--updateTimeoutButton-color);
  display: flex;
  align-items: center;
  justify-content: center;
  border: none;
  box-shadow: none;
}

.updateTimeoutButton:hover {
  background-color: var(--updateTimeoutButton-bg-hover);
  border-color: var(--updateTimeoutButton-border-hover);
  box-shadow: none;
}

.updateTimeoutButton:active {
  transform: scale(0.98);
}

/* -- UserListCard.tsx -- */
/* -- UserPasswordUpdate.tsx -- */
/* -- ChatRoom.tsx -- */
/* -- CommentCard.tsx -- */
/* -- ContactCard.tsx -- */

/* -- CreateDirectChat.tsx -- */

.modalContent {
  width: 530px;
}

.inputContainer {
  position: relative;
  flex: 1;
  margin: 0;
}

.inputFieldModal {
  padding-right: 40px;
  width: 100%;
  border-radius: 4px;
  border: 1px solid var(--inputFieldModal);
}

.submitBtn {
  position: absolute;
  z-index: 10;
  bottom: 10px;
  right: 0px;
  display: flex;
  justify-content: center;
  align-items: center;
}

.tableContainer {
  height: 400px;
  overflow-y: scroll;
  overflow-x: hidden;
}

/* -- CreateGroupChat.tsx -- */
/* -- DonationCard.tsx -- */
/* -- EventCard.tsx -- */
/* -- OrganizationCard.tsx -- */
/* -- OrganizationNavbar.tsx -- */

/* -- PeopleCard.tsx -- */

.personImage_peoplecard {
  border-radius: 50%;
  margin-right: 25px;
  max-width: 70px;
}

.people_card_container {
  display: flex;
}

.display_flex {
  display: flex;
}

.align_center {
  align-self: center;
}

.people_role {
  width: 75%;
  border: 1px solid var(--people-role-border);
  padding-top: 0.5rem;
  padding-bottom: 0.5rem;
  padding-left: 1rem;
  padding-right: 1rem;
  border-radius: 0.25rem;
}

/* -- PostCard.tsx -- */
/* -- PromotedPost.tsx -- */
/* -- Register.tsx -- */
/* -- SecuredRouteForUser.tsx -- */
/* -- StartPostModal.tsx -- */
/* -- UserNavbar.tsx -- */
/* -- EventsAttendedByUser.tsx -- */
/* -- UserAddressFields.tsx -- */
/* -- UserSidebar.tsx -- */

/* -- UserSidebarOrg.tsx -- */

.leftDrawer {
  width: calc(300px + 2rem);
  min-height: 100%;
  position: fixed;
  top: 0;
  bottom: 0;
  z-index: 100;
  display: flex;
  flex-direction: column;
  padding: 0.8rem 1rem 0 1rem;
  background-color: var(--leftDrawer-bg) !important;
  transition: 0.5s;
  font-family: var(--bs-leftDrawer-font-family);
}

.activeDrawer {
  width: calc(300px + 2rem);
  position: fixed;
  top: 0;
  left: 0;
  bottom: 0;
  animation: comeToRightBigScreen 0.5s ease-in-out;
}

.inactiveDrawer {
  position: fixed;
  top: 0;
  left: calc(-300px - 2rem);
  bottom: 0;
  animation: goToLeftBigScreen 0.5s ease-in-out;
}

.leftDrawer .brandingContainer {
  display: flex;
  justify-content: flex-start;
  align-items: center;
}

.leftDrawer .organizationContainer button {
  position: relative;
  margin: 0.7rem 0;
  padding: 2.5rem 0.1rem;
  border-radius: 16px;
}

.leftDrawer .talawaLogo {
  width: 50px;
  height: 50px;
  margin-right: 0.3rem;
}

.leftDrawer .talawaText {
  font-size: 18px;
  font-weight: 500;
}

.leftDrawer .titleHeader {
  font-weight: 600;
  margin: 0.6rem 0rem;
}

.leftDrawer .optionList {
  height: 75%;
  overflow-y: hidden;
  scrollbar-width: thin;
  scrollbar-color: var(--leftDrawer-scrollbar-color) transparent;
  transition: overflow 0.3s ease-in-out;
}

.leftDrawer .optionList:hover {
  overflow-y: auto;
}

.leftDrawer .optionList::-webkit-scrollbar {
  width: 1px;
}

.leftDrawer .optionList::-webkit-scrollbar-track {
  background: transparent;
}

.leftDrawer .optionList::-webkit-scrollbar-thumb {
  background-color: transparent;
  border-radius: 30px;
}

.leftDrawer .optionList::-webkit-scrollbar-thumb:hover {
  background-color: var(--leftDrawer-optionList-bg);
}

.leftDrawer .optionList button {
  display: flex;
  align-items: center;
  width: 100%;
  text-align: start;
  margin-bottom: 0.8rem;
  border-radius: 16px;
  font-size: 16px;
  padding: 0.6rem;
  padding-left: 0.8rem;
  outline: none;
  border: none;
}

.leftDrawer button .iconWrapper {
  width: 36px;
}

.leftDrawer .optionList .collapseBtn {
  height: 48px;
  border: none;
}

.leftDrawer button .iconWrapperSm {
  width: 36px;
  display: flex;
  justify-content: center;
  align-items: center;
}

.leftDrawer .organizationContainer .profileContainer {
  background-color: var(--LeftDrawer-org-profileContainer-bg) !important;
  padding-right: 10px;
  padding-left: 10px;
}

.leftDrawer .profileContainer {
  border: none;
  width: 100%;
  height: 52px;
  border-radius: 16px;
  display: flex;
  align-items: center;
  background-color: var(--leftDrawer-profileContainer-bg);
}

.leftDrawer .profileContainer:focus {
  outline: none;
}

.leftDrawer .imageContainer {
  width: 68px;
  margin-right: 8px;
  margin-bottom: 10px;
}

.leftDrawer .profileContainer img {
  height: 52px;
  width: 52px;
  border-radius: 50%;
}

.leftDrawer .profileContainer .profileTextUserSidebarOrg {
  flex: 1;
  text-align: start;
  overflow: hidden;
}

.leftDrawer .profileContainer .profileTextUserSidebarOrg .primaryText {
  font-size: 1.1rem;
  font-weight: 600;
  overflow: hidden;
  display: -webkit-box;
  -webkit-line-clamp: 2;
  -webkit-box-orient: vertical;
  word-wrap: break-word;
  white-space: normal;
}

.leftDrawer .profileContainer .profileTextUserSidebarOrg .secondaryText {
  font-size: 0.8rem;
  font-weight: 400;
  color: var(--leftDrawer-secondaryText-color);
  display: block;
  text-transform: capitalize;
}

.leftDrawerActiveButton,
.leftDrawerInactiveButton {
  position: relative;
  transition: all 0.2s ease;

  &:active {
    transform: scale(0.98);
  }
}

.leftDrawerActiveButton {
  background-color: var(--leftDrawer-active-button-bg);
  color: black;
}

.leftDrawerActiveButton:hover .arrow-indicator {
  transform: translateY(-50%) scale(1.1);
  opacity: 1;
}

.leftDrawerInactiveButton {
  background-color: var(--leftDrawer-inactive-button-bg);
  color: black;

  &:hover {
    background-color: var(--leftDrawer-inactive-button-hover-bg);
  }
}

.leftDrawerCollapseActiveButton {
  background-color: var(--leftDrawer-collapse-active-button-bg);
  color: black;
}

.userSidebarOrgFooter {
  margin-top: 60px !important;
}

@media (max-width: 1120px) {
  .leftDrawer {
    width: calc(250px + 2rem);
    padding: 1rem 1rem 0 1rem;
  }
}

/* For tablets */
@media (max-height: 900px) {
  .leftDrawer {
    width: calc(300px + 1rem);
  }

  .leftDrawer .talawaLogo {
    width: 38px;
    height: 38px;
    margin-right: 0.4rem;
  }

  .leftDrawer .talawaText {
    font-size: 1rem;
  }

  .leftDrawer .organizationContainer button {
    margin: 0.6rem 0;
    padding: 2.2rem 0.1rem;
  }

  .leftDrawer .optionList button {
    margin-bottom: 0.05rem;
    font-size: 16px;
    padding-left: 0.8rem;
  }

  .leftDrawer .profileContainer .profileTextUserSidebarOrg .primaryText {
    font-size: 1rem;
  }

  .leftDrawer .profileContainer .profileTextUserSidebarOrg .secondaryText {
    font-size: 0.8rem;
  }
}

@media (max-height: 650px) {
  .leftDrawer {
    padding: 0.5rem 0.8rem 0 0.8rem;
    width: calc(250px);
  }

  .leftDrawer .talawaText {
    font-size: 0.8rem;
  }

  .leftDrawer .organizationContainer button {
    margin: 0.2rem 0;
    padding: 1.6rem 0rem;
  }

  .leftDrawer .titleHeader {
    font-size: 16px;
  }

  .leftDrawer .optionList button {
    margin-bottom: 0.05rem;
    font-size: 14px;
    padding: 0.4rem;
    padding-left: 0.8rem;
  }

  .leftDrawer .profileContainer .profileTextUserSidebarOrg .primaryText {
    font-size: 0.8rem;
  }

  .leftDrawer .profileContainer .profileTextUserSidebarOrg .secondaryText {
    font-size: 0.6rem;
  }

  .leftDrawer .imageContainer {
    width: 40px;
    margin-left: 5px;
    margin-right: 10px;
  }

  .leftDrawer .imageContainer img {
    width: 40px;
    height: 100%;
  }
}

@media (max-width: 820px) {
  .hideElemByDefault {
    display: none;
  }

  .leftDrawer {
    width: 100%;
    left: 0;
    right: 0;
  }

  .inactiveDrawer {
    opacity: 0;
    left: 0;
    z-index: -1;
    animation: closeDrawer 0.2s ease-in-out;
  }

  .activeDrawer {
    display: flex;
    z-index: 100;
    animation: openDrawer 0.4s ease-in-out;
  }

  .logout {
    margin-bottom: 2.5rem;
  }
}

@keyframes goToLeftBigScreen {
  from {
    left: 0;
  }

  to {
    opacity: 0.1;
    left: calc(-300px - 2rem);
  }
}

/* Webkit prefix for older browser compatibility */
@-webkit-keyframes goToLeftBigScreen {
  from {
    left: 0;
  }

  to {
    opacity: 0.1;
    left: calc(-300px - 2rem);
  }
}

@keyframes comeToRightBigScreen {
  from {
    opacity: 0.4;
    left: calc(-300px - 2rem);
  }

  to {
    opacity: 1;
    left: 0;
  }
}

/* Webkit prefix for older browser compatibility */
@-webkit-keyframes comeToRightBigScreen {
  from {
    opacity: 0.4;
    left: calc(-300px - 2rem);
  }

  to {
    opacity: 1;
    left: 0;
  }
}

@keyframes closeDrawer {
  from {
    left: 0;
    opacity: 1;
  }

  to {
    left: -1000px;
    opacity: 0;
  }
}

/* Webkit prefix for older browser compatibility */
@-webkit-keyframes closeDrawer {
  from {
    left: 0;
    opacity: 1;
  }

  to {
    left: -1000px;
    opacity: 0;
  }
}

@keyframes openDrawer {
  from {
    opacity: 0;
    left: -1000px;
  }

  to {
    left: 0;
    opacity: 1;
  }
}

/* Webkit prefix for older browser compatibility */
@-webkit-keyframes openDrawer {
  from {
    opacity: 0;
    left: -1000px;
  }

  to {
    left: 0;
    opacity: 1;
  }
}

/* -- DeleteUser.tsx -- */
/* -- OtherSettings.tsx -- */
/* -- UserProfile.tsx -- */
/* -- UsersTableItem.tsx -- */
/* -- VenueCard.tsx -- */
/* -- VenueModal.tsx -- */

/* Add more Class Related to a particular Component above this */

/* ----------------------------------------------------- */

/* Css Class Related to a particular Screen */

/* -- BlockUser.tsx -- */

/* -- CommunityProfile.tsx -- */

.card {
  width: fit-content;
}

.cardHeader {
  padding: 1.25rem 1rem 1rem 1rem;
  border-bottom: 3px solid var(--cardHeader-border);
  display: flex;
  justify-content: space-between;
  align-items: center;
}

.cardHeader .cardTitle {
  font-size: 1.5rem;
}

.formLabel {
  font-weight: normal;
  padding-bottom: 0;
  font-size: 1rem;
  color: var(--formLabel-color);
}

.profileDropdown .dropdown-toggle .btn .btn-normal {
  display: none !important;
  background-color: transparent !important;
}

/* -- EventManagement.tsx -- */

.eventManagementSelectedBtn {
  color: var(--eventManagementSelectedBtn-color);
  background-color: var(--eventManagementSelectedBtn-bg) !important;
  border: 1px solid var(--eventManagementSelectedBtn-border) !important;
}

.eventManagementSelectedBtn:hover {
  color: var(--eventManagementSelectedBtn-color-hover) !important;
  border: 1px solid var(--eventManagementSelectedBtn-border-hover);
}

.eventManagementBtn {
  color: var(--eventManagementBtn-color);
  background-color: var(--eventManagementBtn-bg) !important;
  border-color: var(--eventManagementBtn-border) !important;
}

.eventManagementBtn:hover {
  color: var(--eventManagementBtn-color-hover) !important;
  border-color: var(--eventManagementBtn-border-hover);
}

/* -- VolunteerContainer.tsx -- */

/* -- Requests.tsx -- */

/* -- VolunteerGroupDeleteModal.tsx -- */

/* -- VolunteerGroupModal.tsx -- */

/* -- VolunteerGroupViewModal.tsx -- */

.TableImages {
  object-fit: cover;
  width: var(--image-width, 100%);
  height: var(--image-height, auto);
  border-radius: 0;
  margin-right: var(--image-spacing, 8px);
}

/* -- VolunteerGroups.tsx -- */

.actionsButton {
  background-color: var(--actionsButton-bg);
  color: var(--actionsButton-color);
  border: 1px solid var(--actionsButton-border) !important;
}

.actionsButton:hover {
  box-shadow: 2.5px 2.5px 2.5px var(--actionsButton-box-shadow-hover);
  background-color: var(--actionsButton-bg-color) !important;
  color: var(--actionsButton-bg) !important;
  border: 1px solid var(--actionsButton-border-hover) !important;
}

/* -- VolunteerCreateModal.tsx -- */

/* -- VolunteerDeleteModal.tsx -- */

/* -- VolunteerViewModal.tsx -- */

.modalTitle {
  margin: 0;
}

.modalForm {
  padding: 1rem;
}

.formGroup {
  margin-bottom: 1rem;
}

.tableImage {
  width: 40px;
  height: 40px;
  border-radius: 50%;
  margin-right: 8px;
}

.statusGroup {
  display: flex;
  gap: 1rem;
  margin: 0 auto;
  margin-bottom: 0.5rem;
}

.statusIcon {
  margin-right: 0.5rem;
}

.acceptedStatus {
  color: var(--acceptedStatus-color);
  -webkit-text-fill-color: var(--acceptedStatus-fill);
  outline: 1px solid currentColor;
  border-radius: 4px;
  padding: 2px 4px;
}

.pendingStatus {
  color: var(--pendingStatus-color);
  -webkit-text-fill-color: var(--pendingStatus-fill);
  outline: 1px solid currentColor;
  border-radius: 4px;
  padding: 2px 4px;
}

.hoursField {
  width: 100%;
}

.groupsLabel {
  font-weight: lighter;
  margin-left: 0.5rem;
  margin-bottom: 0;
  font-size: 0.8rem;
  color: var(--groupsLabel-color);
}

.modalTable {
  max-height: 220px;
  overflow-y: auto;
}

.modalTable img[alt='creator'] {
  height: 24px;
  width: 24px;
  object-fit: contain;
  border-radius: 12px;
  margin-right: 0.4rem;
}

.modalTable img[alt='orgImage'] {
  height: 28px;
  width: 28px;
  object-fit: contain;
  border-radius: 4px;
  margin-right: 0.4rem;
}

.tableHeader {
  background-color: var(--tableHeader-bg);
  color: var(--tableHeader-color);
  font-size: var(--font-size-header);
  font-weight: bold;
}

.tableRow:last-child td,
.tableRow:last-child th {
  border: 0;
}

/* -- Volunteers.tsx -- */

/* -- ForgotPassword.tsx -- */

.pageWrapper {
  display: flex;
  flex-direction: column;
  align-items: center;
  justify-content: center;
  height: 100vh;
}

.cardTemplate {
  padding: 2rem;
  background-color: var(--cardTemplate-bg);
  border-radius: 0.8rem;
  border: 1px solid var(--cardTemple-border);
}

.keyWrapper {
  height: 72px;
  width: 72px;
  transform: rotate(180deg);
  transform-origin: center;
  position: relative;
  overflow: hidden;
  display: flex;
  justify-content: center;
  align-items: center;
  border-radius: 50%;
  margin: 1rem auto;
}

.keyWrapper .themeOverlay {
  position: absolute;
  background-color: var(--keyWrapper-bg);
  height: 100%;
  width: 100%;
  opacity: var(--theme-overlay-opacity, 0.15);
}

.keyWrapper .keyLogo {
  height: 42px;
  width: 42px;
  -webkit-animation: zoomIn 0.3s ease-in-out;
  animation: zoomIn 0.3s ease-in-out;
}

/* -- FundCampaignPledge.tsx -- */

.TableImagePledge {
  object-fit: cover;
  width: calc(var(--table-image-size) / 2) !important;
  height: calc(var(--table-image-size) / 2) !important;
  border-radius: 100% !important;
}

.imageContainerPledge {
  display: flex;
  align-items: center;
  justify-content: center;
}

.moreContainer {
  display: flex;
  align-items: center;
}

.moreContainer:hover {
  text-decoration: underline;
  cursor: pointer;
}

.overviewContainer {
  display: flex;
  gap: 7rem;
  width: 100%;
  justify-content: space-between;
  margin: 1.5rem 0 0 0;
  padding: 1.25rem 2rem;
  background-color: var(--overviewContainer-bg);

  box-shadow: var(--overviewContainer-box-shadow) 0px 1px 4px;
  border-radius: 0.5rem;
}

.titleContainer {
  display: flex;
  flex-direction: column;
  gap: 0.6rem;
}

.titleContainer h3 {
  font-size: 1.75rem;
  font-weight: 750;
  color: var(--titleContainer-color);
  margin-top: 0.2rem;
}

.titleContainer span {
  font-size: 0.9rem;
  margin-left: 0.5rem;
  font-weight: lighter;
  color: var(--titleContainer-color);
}

.progressContainer {
  display: flex;
  flex-direction: column;
  gap: 0.5rem;
  flex-grow: 1;
}

.toggleBtnPledge {
  padding: 0rem;
  height: 30px;
  display: flex;
  justify-content: center;
  align-items: center;
  border-color: var(--toggleBtnPledge-border);
}

.toggleBtnPledge:is(:focus, :active, :checked) + label {
  color: var(--toggleBtnPledge-color-hover) !important;
  border-color: var(--toggleBtnPledge-border-hover) !important;
}

.toggleBtnPledge:not(:checked) + label {
  color: var(--toggleBtnPledge-color-notChecked) !important;
}

.toggleBtnPledge:is(:hover) + label {
  color: var(--toggleBtnPledge-color-hover) !important;
}

.progress {
  margin-top: 0.2rem;
  display: flex;
  flex-direction: column;
  gap: 0.3rem;
}

.endpoints {
  display: flex;
  position: relative;
  font-size: 0.85rem;
}

.start {
  position: absolute;
  top: 0px;
}

.end {
  position: absolute;
  top: 0px;
  right: 0px;
}

.btnsContainerPledge {
  display: flex;
  gap: 0.8rem;
  margin: 2.2rem 0 0.8rem 0;
}

.btnsContainerPledge .inputPledge {
  flex: 1;
  min-width: 18rem;
  position: relative;
}

.btnsContainerPledge input {
  outline: 1px solid var(--btnsContainerPledge-outline);
}

.btnsContainerPledge .inputPledge button {
  width: 52px;
}

.rowBackgroundPledge {
  background-color: var(--rowBackgroundPledge-bg);
  max-height: 120px;
}

/* -- PledgeDeleteModal.tsx -- */

/* -- PledgeModal.tsx -- */

/* -- Leaderboard.tsx -- */

.rankings {
  aspect-ratio: 1;
  border-radius: 50%;
  width: 50px;
}

.TableImageSmall {
  object-fit: cover;
  width: var(--table-image-small-size);
  height: var(--table-image-small-size);
  border-radius: 100%;
}

/* -- LoginPage.tsx -- */

.active_tab {
  -webkit-animation: fadeIn 0.3s ease-in-out;
  animation: fadeIn 0.3s ease-in-out;
}

.communityLogo {
  object-fit: contain;
}

.email_button {
  --bs-btn-active-bg: var(--email-button-bg);
  --bs-btn-active-border-color: var(--email-button-border);
  --bs-btn-hover-bg: var(--email-button-bg-hover);
  --bs-btn-hover-border-color: var(--email-button-border-hover);
  position: absolute;
  z-index: 10;
  bottom: 0;
  right: 0;
  height: 100%;
  display: flex;
  background-color: var(--email-button-bg);
  border-color: var(--email-button-border);
  justify-content: center;
  align-items: center;
  color: var(--email-button-fill);
}

.email_button:hover {
  color: var(--email-button-fill) !important;
  box-shadow: var(--hover-shadow);
}

.socialIcons {
  display: flex;
  gap: 16px;
  justify-content: center;
}

.login_background {
  min-height: 100vh;
}

.login_btn {
  font-weight: bold;
  color: var(--login-button-color);
  --bs-btn-bg: var(--login-button-bg);
  --bs-btn-border-color: var(--login-button-border);
  --bs-btn-hover-bg: var(--login-button-bg-hover);
  --bs-btn-hover-border-color: var(--login-button-border-hover);
  --bs-btn-active-color: var(--login-button-color-active);
  --bs-btn-active-bg: var(--login-button-bg-active);
  --bs-btn-active-border-color: var(--login-button-border-active);
  --bs-btn-disabled-bg: var(--login-button-bg-disabled);
  --bs-btn-disabled-border-color: var(--login-button-border-disabled);
  margin-top: 1rem;
  margin-bottom: 1rem;
  width: 100%;
  transition: background-color 0.2s ease;
  cursor: pointer;
}

.login_btn:hover {
  color: var(--login-button-color-hover) !important;
  box-shadow: var(--hover-shadow);
}

.langChangeBtnStyle {
  --bs-btn-active-bg: var(--langChange-button-bg-active);
  --bs-btn-active-border-color: var(--langChange-button-border-active);
  --bs-btn-active-color: var(--langChange-button-color-active);
  width: 7.5rem;
  height: 2.2rem;
  padding: 0;
  color: var(--langChange-button-color);
  border-color: var(--langChange-button-border);
  background-color: transparent;
}

.langChangeBtnStyle:hover {
  background-color: var(--langChange-button-bg-hover) !important;
  border-color: var(--langChange-button-border-hover) !important;
}

.talawa_logo {
  height: clamp(3rem, 8vw, 5rem);
  width: auto;
  aspect-ratio: 1;
  display: block;
  margin: 1.5rem auto 1rem;

  @media (prefers-reduced-motion: no-preference) {
    -webkit-animation: zoomIn 0.3s ease-in-out;
    animation: zoomIn 0.3s ease-in-out;
  }
}

.password_checks {
  display: flex;
  justify-content: space-between;
  align-items: flex-start;
  flex-direction: column;
  gap: var(--spacing-md, 1rem);
}

.password_check_element {
  padding: var(--spacing-sm, 0.5rem) 0;
}

.password_check_element_top {
  margin-top: var(--spacing-lg, 1.125rem);
}

.password_check_element_bottom {
  margin-bottom: var(--spacing-lg, 1.25rem);
}

.reg_btn {
  font-weight: bold;
  background-color: var(--register-button-bg);
  border-color: var(--register-button-border);
  --bs-btn-hover-bg: var(--register-button-border);
  --bs-btn-hover-border-color: var(--register-button-border-hover);
  --bs-btn-active-color: var(--register-button-color-active);
  --bs-btn-active-bg: var(--register-button-bg-active);
  --bs-btn-active-border-color: var(--register-button-border-active);
  margin-top: 1rem;
  color: var(--register-button-color);
  margin-bottom: 1rem;
  width: 100%;
  transition: background-color 0.2s ease;
  cursor: pointer;
}

.reg_btn:hover {
  color: var(--register-button-color-hover) !important;
  box-shadow: var(--hover-shadow);
}

.row .left_portion {
  display: flex;
  justify-content: center;
  align-items: center;
  flex-direction: column;
  height: 100vh;
}

.row .left_portion .inner .palisadoes_logo {
  width: 600px;
  height: auto;
}

.row .right_portion {
  min-height: 100vh;
  position: relative;
  overflow-y: scroll;
  display: flex;
  flex-direction: column;
  justify-content: center;
  padding: 1rem 2.5rem;
  background: var(--row-bg);
}

.row .right_portion::-webkit-scrollbar {
  width: 8px;
}

.row .right_portion::-webkit-scrollbar-track {
  background: transparent;
}

.row .right_portion::-webkit-scrollbar-thumb {
  background-color: var(--row-bg-scroll);
  border-radius: 4px;
}

.row .right_portion .langChangeBtn {
  margin: 0;
  position: absolute;
  top: 1rem;
  left: 1rem;
}

.orText {
  display: block;
  position: absolute;
  top: -0.2rem;
  left: calc(50% - 2.6rem);
  margin: 0 auto;
  padding: 0.5rem 2rem;
  z-index: 100;
  background: var(--orText-bg);
  color: var(--orText-color);
}

.row .orText {
  display: block;
  position: absolute;
  top: -0.5rem;
  left: calc(50% - 2.6rem);
  margin: 0 auto;
  padding: 0.35rem 2rem;
  z-index: 100;
  background: var(--row-bg);
  color: var(--row-color);
}

@media (max-width: 992px) {
  .row .left_portion {
    padding: 0 2rem;
  }

  .row .left_portion .inner .palisadoes_logo {
    width: 100%;
  }
}

@media (max-width: 769px) {
  .row {
    flex-direction: column-reverse;
  }

  .row .right_portion,
  .row .left_portion {
    height: unset;
  }

  .row .right_portion {
    min-height: 100vh;
    overflow-y: unset;
  }

  .row .left_portion .inner {
    display: flex;
    justify-content: center;
  }

  .row .left_portion .inner .palisadoes_logo {
    height: 70px;
    width: unset;
    position: absolute;
    margin: 0.5rem;
    top: 0;
    right: 0;
    z-index: 100;
  }

  .row .left_portion .inner p {
    margin-bottom: 0;
    padding: 1rem;
  }

  .socialIcons {
    margin-bottom: 1rem;
  }
}

@media (max-width: 577px) {
  .row .right_portion {
    padding: 1rem 1rem 0 1rem;
  }

  .row .right_portion .langChangeBtn {
    position: absolute;
    margin: 1rem;
    left: 0;
    top: 0;
  }

  .marginTopForReg {
    margin-top: 4rem !important;
  }

  .row .right_portion .talawa_logo {
    height: 120px;
    margin: 0 auto 2rem auto;
  }

  .socialIcons {
    margin-bottom: 1rem;
  }
}

@media (prefers-reduced-motion: reduce) {
  .talawa_logo {
    animation: none;
  }

  .active_tab {
    animation: none;
  }
}

/* -- EditUserTagModal.tsx -- */

/* -- ManageTag.tsx -- */

.manageTagScrollableDiv {
  scrollbar-width: thin;
  scrollbar-color: var(--manageTagScrollableDiv-color);
  max-height: calc(100vh - 18rem);
  overflow: auto;
  margin-top: 20px !important;
}

/* -- RemoveUserTagModal.tsx -- */

/* -- UnassignUserTagModal.tsx -- */

/* -- MemberDetail.tsx -- */

.allRound {
  border-radius: 16px;
}

.topRadius {
  border-top-left-radius: 24px;
  border-top-right-radius: 24px;
}

.inputColor {
  background: var(--inputColor-bg);
}

.dateboxMemberDetail {
  border-radius: 7px;
  border-color: var(--dateboxMemberDetail-border);
  outline: none;
  box-shadow: none;
  padding-top: 2px;
  padding-bottom: 2px;
  padding-right: 5px;
  padding-left: 5px;
  margin-right: 5px;
  margin-left: 5px;
}

.contact {
  width: 100%;
}

.cardBody {
  padding: 1rem 0rem;
  display: flex;
  width: 100% !important;
  justify-content: center;
  align-items: center;
}

.cardHeading {
  padding-left: 0.3rem !important;
}
.cardBodymain {
  display: flex;
  flex-direction: row;
  align-items: center;
  width: 100%;
}

.cardbodyIcon {
  font-size: 2rem;
  height: 3rem;
  color: #555555;
  background-color: #eaebef;
  width: 3rem;
  display: flex;
  align-items: center;
  justify-content: center;
  border-radius: 50%;
}

.iconCol {
  padding-right: 0.75rem;
}

.contentCol {
  display: flex;
  flex-direction: column;
}

.cardBodyNumber {
  color: black;
  font-size: 1.25rem;
  font-weight: 600;
  line-height: 1.2;
}

.cardBodySecondaryText {
  font-size: 0.75rem;
  color: gray;
}

.cardBodyMainDiv {
  border-radius: 1.5rem;
  box-shadow: 0 2px 6px rgba(0, 0, 0, 0.05);
  border: none;
  height: auto;
  width: 100%;
}
.cardBody .textBox {
  margin: 0 0 3rem 0;
  padding-bottom: 10px;
  color: var(--cardBody-color);
}

.textBox {
  padding-top: 20px;
  padding-bottom: 20px;
}

.changeLanguageBtn {
  border-width: 2px;
  background-color: var(--changelangauge-btn-bg);
  color: var(--changelangauge-btn-color);
  padding: 0.5rem 1rem;
  border-radius: 0.5rem;
  border-color: var(--changelangauge-btn-border);
  display: flex;
  align-items: center;
  gap: 0.5rem;
  height: 49px;
  width: 160px;
  font-size: 0.8rem;
}

.changeLanguageBtn:hover,
.changeLanguageBtn:active,
.changeLanguageBtn:focus {
  border-width: 2px;
  background-color: #ffff !important;
  color: var(--changelangauge-btn-color) !important;
  padding: 0.5rem 1rem;
  border-radius: 0.5rem;
  border-color: var(--changelangauge-btn-border) !important;
  display: flex;
  align-items: center;
  gap: 0.5rem;
  height: 49px;
  width: 160px;
  font-size: 0.8rem;
  box-shadow: 1.5px 1.5px 1.5px var(--actionsButton-box-shadow-hover);
}

@media (max-width: 600px) {
  .cardBody {
    min-height: 120px;
  }

  .cardBody .iconWrapper {
    position: absolute;
    top: 1rem;
    left: 1rem;
  }

  .cardBody .textWrapper {
    margin-top: calc(0.5rem + 36px);
    text-align: right;
  }

  .cardBody .textWrapper .primaryText {
    font-size: 1.5rem;
  }

  .cardBody .textWrapper .secondaryText {
    font-size: 1rem;
  }
}

.cardbodyIcon {
  font-size: 2rem;
  height: 50px;
  color: #555555;
  height: 3rem;
  background-color: #eaebef;
  width: 3rem;
  display: flex;
  align-items: center;
  justify-content: center;
  border-radius: 50%;
}

/* -- OrgContribution.tsx -- */

.sidebar {
  z-index: 0;
  padding-top: 5px;
  margin: 0;
  height: 100%;
}

.sidebar:after {
  background-color: var(--sidebar-bg);
  position: absolute;
  width: 2px;
  height: 600px;
  top: 10px;
  left: 94%;
  display: block;
}

@media only screen and (max-width: 600px) {
  .sidebar {
    position: relative;
    bottom: 18px;
  }

  .invitebtn {
    width: 135px;
    position: relative;
    right: 10px;
  }

  .form_wrapper {
    width: 90%;
  }

  .searchtitleMemberDetail {
    margin-top: 30px;
  }
}

.sidebarsticky {
  padding-left: 45px;
  margin-top: 7px;
}

.sidebarsticky > p {
  margin-top: -10px;
}

.sidebarsticky > input {
  text-decoration: none;
  margin-bottom: 50px;
  border-color: var(--sidebarsticky-border);
  width: 80%;
  border-radius: 7px;
  padding-top: 5px;
  padding-bottom: 5px;
  padding-right: 10px;
  padding-left: 10px;
  box-shadow: none;
}

.searchtitle {
  color: var(--searchtitle-color);
  font-weight: 600;
  font-size: 18px;
  margin-bottom: 20px;
  padding-bottom: 5px;
  border-bottom: 3px solid var(--searchtitle-border);
  width: 60%;
}

.justifysp {
  display: flex;
  justify-content: space-between;
}

@media screen and (max-width: 575.5px) {
  .justifysp {
    padding-left: 55px;
    display: flex;
    justify-content: space-between;
    width: 100%;
  }
}

.logintitle {
  color: var(--logintitle-color);
  font-weight: 600;
  font-size: 20px;
  margin-bottom: 30px;
  padding-bottom: 5px;
  border-bottom: 3px solid var(--logintitle-border);
  width: 15%;
}

/* -- OrgList.tsx -- */

.btnsContainerSearchBar {
  display: flex;
  width: 100%;
  justify-content: space-between;
  margin: 2.5rem 0 2.5rem 0;
}

.btnsContainerSearchBar .btnsBlockSearchBar {
  display: flex;
}

.btnsContainerSearchBar .btnsBlockSearchBar button {
  margin-left: 1rem;
  display: flex;
  justify-content: center;
  align-items: center;
}

.btnsContainerSearchBar .inputOrgList {
  flex: 1;
  position: relative;
}

.btnsContainerSearchBar input {
  outline: 1px solid var(--bs-gray-400);
}

.btnsContainerSearchBar .inputOrgList button {
  width: 52px;
}

@media (max-width: 1020px) {
  .btnsContainerSearchBar {
    flex-direction: column;
    margin: 1.5rem 0;
  }

  .btnsContainerSearchBar .btnsBlockSearchBar {
    margin: 1.5rem 0 0 0;
    justify-content: space-between;
  }

  .btnsContainerSearchBar .btnsBlockSearchBar button {
    margin: 0;
  }

  .btnsContainerSearchBar .btnsBlockSearchBar div button {
    margin-right: 1.5rem;
  }
}

@media (max-width: 520px) {
  .btnsContainerSearchBar {
    margin-bottom: 0;
  }

  .btnsContainerSearchBar .btnsBlockSearchBar {
    display: block;
    margin-top: 1rem;
    margin-right: 0;
  }

  .btnsContainerSearchBar .btnsBlockSearchBar div {
    flex: 1;
  }

  .btnsContainerSearchBar .btnsBlockSearchBar div[title='Sort organizations'] {
    margin-right: 0.5rem;
  }

  .btnsContainerSearchBar .btnsBlockSearchBar button {
    margin-bottom: 1rem;
    margin-right: 0;
    width: 100%;
  }
}

.listBoxOrgList {
  display: flex;
  flex-wrap: wrap;
  overflow: unset !important;
}

.listBoxOrgList .itemCardOrgList {
  width: 50%;
}

@media (max-width: 1440px) {
  .contractOrgList {
    padding-left: calc(250px + 2rem + 1.5rem);
  }

  .listBoxOrgList .itemCardOrgList {
    width: 100%;
  }
}

.itemCardOrgList .loadingWrapper {
  background-color: var(--bs-white);
  margin: 0.5rem;
  height: calc(120px + 2rem);
  padding: 1rem;
  border-radius: 8px;
  outline: 1px solid var(--bs-gray-200, var(--bs-gray-300));
  position: relative;
}

.itemCardOrgList .loadingWrapper .button {
  position: absolute;
  height: 48px;
  width: 92px;
  bottom: 1rem;
  right: 1rem;
  z-index: 1;
}

/* -- OrganizationModal.tsx -- */

.sampleOrgSection {
  display: grid;
  grid-template-columns: repeat(1, 1fr);
  row-gap: 1em;
  width: 100%;
}

/* orgsettings */

.modalHeader {
  border: none;
  background-color: var(--primary-bg-color) !important;
  padding: 1rem;
  color: #000000;
}

.inputFields {
  background-color: var(--eventManagement-button-bg);
  border: 1px solid var(--create-button-border);
  color: var(--eventManagement-button-bg);
  box-shadow: 0 1px 1px var(--brand-primary);
  width: 375px;
  padding-right: 40px;
  border-radius: 8px;
}

.headerBtn {
  background: var(--settings-header-button-bg);
  border: 1px solid var(--settings-header-button-border);
  border-radius: 8px;
  height: auto;
  padding: 1rem;
  padding-left: 2rem;
  padding-right: 2rem;
  color: var(--settings-header-button-color) !important;
}

.headerBtn:active {
  background: var(--settings-header-button-bg) !important;
  border: 1px solid var(--settings-header-button-border) !important;
  border-radius: 8px;
  height: auto;
  width: auto;
  padding-left: 2rem;
  padding-right: 2rem;
  color: var(--settings-header-button-color) !important;
}

.activeTabBtn {
  background: var(--settings-active-button-bg);
  border: 1px solid var(--settings-active-button-border);
  border-radius: 8px;
  color: var(--settings-active-button-color) !important;
}

.activeTabBtn:active {
  background: var(--settings-active-button-bg) !important;
  border: 1px solid var(--settings-active-button-border) !important;
  color: var(--settings-active-button-color) !important;
}

.settingsTabs {
  display: flex;
  gap: 0.75rem;
  background-color: var(--bg-header) !important;
  padding: 20px 14.9px;
  border-radius: 1rem;
}

.headerBtn:hover {
  border: 1px solid var(--settings-header-button-border);
  background: var(--settings-header-button-bg);
  border-radius: 8px;
  box-shadow: 1.5px 1.5px 1.5px var(--actionsButton-box-shadow-hover);
  color: var(--settings-header-button-color) !important;
}

.activeTabBtn:hover {
  box-shadow: 1.5px 1.5px 1.5px var(--actionsButton-box-shadow-hover);
  background: var(--settings-active-button-bg);
  border: 1px solid var(--settings-active-button-border);
  color: var(--settings-active-button-color) !important;
}

/* -- OrgPost.tsx -- */

.mainpagerightOrgPost > hr {
  margin-top: 20px;
  width: 100%;
  margin-left: -15px;
  margin-right: -15px;
  margin-bottom: 20px;
}

@media screen and (max-width: 575.5px) {
  .mainpagerightOrgPost {
    width: 98%;
  }
}

.btnsContainerOrgPost {
  display: flex;
  margin: 2.5rem 0 2.5rem 0;
}

.btnsContainerOrgPost .btnsBlockOrgPost {
  display: flex;
}

.btnsContainerOrgPost .btnsBlockOrgPost button {
  margin-left: 1rem;
  display: flex;
  justify-content: center;
  align-items: center;
}

.btnsContainerOrgPost .inputOrgPost {
  flex: 1;
  position: relative;
}

.btnsContainerOrgPost input {
  outline: 1px solid var(--btnsContainerOrgPost-outline);
}

.btnsContainerOrgPost .inputOrgPost button {
  width: 52px;
}

@media (max-width: 1020px) {
  .btnsContainerOrgPost {
    flex-direction: column;
    margin: 1.5rem 0;
  }

  .btnsContainerOrgPost .btnsBlockOrgPost {
    margin: 1.5rem 0 0 0;
    justify-content: space-between;
  }

  .btnsContainerOrgPost .btnsBlockOrgPost button {
    margin: 0;
  }

  .btnsContainerOrgPost .btnsBlockOrgPost div button {
    margin-right: 1.5rem;
  }
}

@media (max-width: 520px) {
  .btnsContainerOrgPost {
    margin-bottom: 0;
  }

  .btnsContainerOrgPost .btnsBlockOrgPost {
    display: block;
    margin-top: 1rem;
    margin-right: 0;
  }

  .btnsContainerOrgPost .btnsBlockOrgPost div {
    flex: 1;
  }

  .btnsContainerOrgPost .btnsBlockOrgPost div[title='Sort organizations'] {
    margin-right: 0.5rem;
  }

  .btnsContainerOrgPost .btnsBlockOrgPost button {
    margin-bottom: 1rem;
    margin-right: 0;
    width: 100%;
  }
}

.list_box {
  height: auto;
  overflow-y: auto;
  width: 100%;
}

.list_box {
  height: 70vh;
  overflow-y: auto;
  width: auto;
}

.previewOrgPost {
  display: flex;
  position: relative;
  width: 100%;
  margin-top: 10px;
  justify-content: center;
}

.previewOrgPost img {
  width: 400px;
  height: auto;
}

.previewOrgPost video {
  width: 400px;
  height: auto;
}

.closeButtonOrgPost {
  position: absolute;
  top: 0px;
  right: 0px;
  background: transparent;
  transform: scale(1.2);
  cursor: pointer;
  border: none;
  color: var(--closeButtonOrgPost-color);
  font-weight: 600;
  font-size: 16px;
}

/* -- ItemDeleteModal.tsx -- */

.itemModal {
  max-width: 80vw;
  margin-top: 2vh;
  margin-left: 13vw;
}

.titlemodal {
  color: var(--titlemodal-color);
  font-weight: 600;
  font-size: 32px;
  width: 65%;
  margin-bottom: 0px;
}

.closeButton {
  color: var(--closeButton-color);
  border: none;
  background-color: var(--closeButton-bg);
}

/* -- ItemModal.tsx -- */

.toggleGroup {
  width: 50%;
  min-width: 20rem;
  margin: 0.5rem 0rem;
}

.toggleBtn {
  padding: 0rem;
  height: 2rem;
  display: flex;
  justify-content: center;
  align-items: center;
  background-color: var(--toggleBtn-bg) !important;
  color: var(--toggleBtn-color) !important;
  border: 1px solid var(--toggleBtn-border) !important;
}

#individualRadio,
#requestsRadio,
#groupsRadio,
.toggleBtn:hover {
  color: var(--brand-primary) !important;
}

.toggleBtn:hover {
  color: var(--toggleBtn-color-hover) !important;
  border: 1px solid var(--toggleBtn-border-hover) !important;
}

/* -- ItemUpdateStatusModal.tsx -- */

/* -- ItemViewModal.tsx -- */

.TableImage {
  object-fit: cover;
  margin-right: 5px;
  width: var(--table-image-size) !important;
  height: var(--table-image-size) !important;
  border-radius: 100% !important;
}

/* -- OrganizationActionItems.tsx -- */
/* -- OrganizationDashboard.tsx -- */
/* -- OrganizationEvents.tsx -- */

/* -- CampaignModal.tsx -- */

/* -- OrganizationFundCampagins.tsx -- */

/* -- FundModal.tsx -- */

.fundModal {
  max-width: 80vw;
  margin-top: 2vh;
  margin-left: 13vw;
}

/* -- OrganizationFunds.tsx -- */

.container {
  min-height: 100vh;
}

.message {
  margin-top: 25%;
  display: flex;
  justify-content: center;
  align-items: center;
  flex-direction: column;
}

.hyperlinkText {
  color: var(--hyperlink-text-color);
  text-decoration: none;
  cursor: pointer;
}

.hyperlinkText:hover {
  color: var(--hyperlink-text-color-hover);
}

.rowBackgrounds {
  background-color: var(--rowBackgrounds-bg);
  max-height: 120px;
  overflow-y: auto;
  /* Handle content overflow */
}

/* -- AddMember.tsx -- */

.searchIcon {
  color: var(--searchIcon-color);
}

.modalContent {
  width: var(--modal-width);
  max-width: var(--modal-max-width);
}

.eventsAttended,
.membername {
  color: var(--eventsAttended-membername-color);
}

.membername {
  font-size: 16px;
  font-weight: bold;
  color: var(--membername-color);
  text-decoration: none;
}

.membername:hover {
  color: var(--membername-color-hover);
  text-decoration: underline;
}

.borderNone {
  border: none;
}

.colorPrimary {
  background: var(--colorPrimary-bg);
  color: var(--colorPrimary-color) !important;
  --bs-btn-active-bg: var(--colorPrimary-bg-active);
  cursor: pointer;
}

.colorPrimary:hover,
.colorPrimary:focus,
.colorPrimary:active {
  background-color: var(--colorPrimary-bg-active) !important;
  box-shadow: var(--hover-shadow);
  color: var(--colorPrimary-color-active) !important;
}

.colorWhite {
  color: var(--colorWhite);
}

/* -- OrganizationPeople.tsx -- */

/* -- OrganizationTags.tsx -- */

.tagsBreadCrumbs:hover {
  color: var(--tagsBreadCrumbs-color-hover);
  font-weight: 600;
  text-decoration: underline;
}

.tagsBreadCrumbs {
  color: var(--tagsBreadCrumbs-color);
  cursor: pointer;

  /* Prevent layout shift */
  &::after {
    display: block;
    content: attr(data-text);
    font-weight: 600;
    height: 0;
    overflow: hidden;
    visibility: hidden;
  }
}

.tagsBreadCrumbs:hover,
.tagsBreadCrumbs:focus {
  color: var(--tagsBreadCrumbs-color-hover);
  font-weight: 600;
  text-decoration: underline;
}

.subTagsLink i {
  visibility: hidden;
}

.subTagsLink:hover,
.subTagsLink:focus {
  color: var(--subTagsLink-color-hover);
  font-weight: 600;
  text-decoration: underline;
}

.subTagsLink:hover i,
.subTagsLink:focus i {
  visibility: visible;
}

.subTagsLink {
  color: var(--subTagsLink-color);
  font-weight: 500;
  cursor: pointer;

  /* Prevent layout shift */
  &::after {
    display: block;
    content: attr(data-text);
    font-weight: 600;
    height: 0;
    overflow: hidden;
    visibility: hidden;
  }
}

.orgUserTagsScrollableDiv {
  scrollbar-width: auto;
  scrollbar-color: var(--orgUserTagsScrollableDiv-color);
  max-height: calc(100vh - 18rem);
  overflow: auto;
  position: sticky;
}

/* -- OrganizationVenues.tsx -- */

.mainpageright > hr {
  margin-top: 20px;
  width: 100%;
  margin-left: -15px;
  margin-right: -15px;
  margin-bottom: 20px;
}

@media screen and (max-width: 575.5px) {
  .mainpageright {
    width: 98%;
  }
}

@media screen and (max-width: 1200px) {
  .justifyspMemberDetail {
    padding-left: 55px;
    display: flex;
    justify-content: space-evenly;
  }

  .mainpageright {
    width: 100%;
  }

  .invitebtn {
    position: relative;
    right: 15px;
  }
}

/* -- PageNotFound.tsx  -- */

.pageNotFound {
  position: relative;
  bottom: 20px;
}

.pageNotFound h3 {
  font-family: 'Roboto', sans-serif;
  font-weight: normal;
  letter-spacing: 1px;
}

.pageNotFound .brand span {
  margin-top: 50px;
  font-size: 40px;
}

.pageNotFound .brand h3 {
  font-weight: 300;
  margin: 10px 0 0 0;
}

.pageNotFound h1.head {
  font-size: 250px;
  font-weight: 900;
  color: var(--pageNotFound-color);
  letter-spacing: 25px;
  margin: 10px 0 0 0;
}

.pageNotFound h1.head span {
  position: relative;
  display: inline-block;
}

.pageNotFound h1.head span:before,
.pageNotFound h1.head span:after {
  position: absolute;
  top: 50%;
  width: 50%;
  height: 1px;
  background: var(--pageNotFound-bg);
  content: '';
}

.pageNotFound h1.head span:before {
  left: -55%;
}

.pageNotFound h1.head span:after {
  right: -55%;
}

@media (max-width: 1024px) {
  .pageNotFound h1.head {
    font-size: 200px;
    letter-spacing: 25px;
  }
}

@media (max-width: 768px) {
  .pageNotFound h1.head {
    font-size: 150px;
    letter-spacing: 25px;
  }
}

@media (max-width: 640px) {
  .pageNotFound h1.head {
    font-size: 150px;
    letter-spacing: 0;
  }
}

@media (max-width: 480px) {
  .pageNotFound .brand h3 {
    font-size: 20px;
  }

  .pageNotFound h1.head {
    font-size: 130px;
    letter-spacing: 0;
  }

  .pageNotFound h1.head span:before,
  .pageNotFound h1.head span:after {
    width: 40%;
  }

  .pageNotFound h1.head span:before {
    left: -45%;
  }

  .pageNotFound h1.head span:after {
    right: -45%;
  }

  .pageNotFound p {
    font-size: 18px;
  }
}

@media (max-width: 320px) {
  .pageNotFound .brand h3 {
    font-size: 16px;
  }

  .pageNotFound h1.head {
    font-size: 100px;
    letter-spacing: 0;
  }

  .pageNotFound h1.head span:before,
  .pageNotFound h1.head span:after {
    width: 25%;
  }

  .pageNotFound h1.head span:before {
    left: -30%;
  }

  .pageNotFound h1.head span:after {
    right: -30%;
  }
}

/* -- Requests.tsx --  */

@media (max-width: 1120px) {
  .contract {
    padding-left: calc(250px + 2rem + 1.5rem);
  }

  .listBox .itemCard {
    width: 100%;
  }

  .collapseSidebarButton {
    width: calc(250px + 2rem);
  }
}

.listBox {
  width: 100%;
  flex: 1;
}

.customcell {
  background-color: var(--customcell-bg) !important;
  color: var(--customcell-color) !important;
  font-size: medium !important;
  font-weight: 500 !important;
  padding-top: 15px !important;
  padding-bottom: 15px !important;
}

/* -- SubTags.tsx -- */

.subTagsScrollableDiv {
  scrollbar-width: auto;
  scrollbar-color: var(--subTagsScrollableDiv-color);
  max-height: calc(100vh - 18rem);
  overflow: auto;
}

/* -- Campaigns.tsx -- */

.outlineBtn {
  margin-bottom: 10px;
  background-color: var(--outlineBtn-bg);
  color: var(--outlineBtn-color);
  border-color: var(--outlineBtn-border);
}

.outlineBtn:is(:hover, :active) {
  margin-bottom: 10px;
  background-color: var(--outlineBtn-hover-bg) !important;
  color: var(--outlineBtn-bg) !important;
  border-color: var(--outlineBtn-hover-bg);
}

.outlineBtn:disabled {
  margin-bottom: 10px;
  background-color: var(--outlineBtn-bg);
  color: var(--outlineBtn-disabled);
  border-color: var(--outlineBtn-disabled);
}

.progressAccordion {
  display: flex;
  width: 45rem;
}

.progressBarAccordion {
  margin: 0rem 0.75rem;
  width: 100%;
  font-size: 0.9rem;
  height: 1.25rem;
}

/* -- PledgeModal.tsx --  */

.pledgeModal {
  max-width: 80vw;
  margin-top: 2vh;
  margin-left: 13vw;
}

.noOutlinePledge input {
  outline: none;
}

/* -- Chat.tsx -- */

.customToggle {
  padding: 0;
  background: none;
  border: none;
  margin-right: 1rem;
  --bs-btn-active-bg: transparent;
  --bs-btn-focus-box-shadow: none;
}

.customToggle svg {
  color: var(--customToggle-color);
}

.customToggle::after {
  content: none;
}

.customToggle:hover,
.customToggle:focus,
.customToggle:active {
  background: none;
  border: none;
}

.contactContainer {
  flex-grow: 1;
  display: flex;
  flex-direction: column;
  width: 25%;
  overflow-y: scroll;
}

.addChatContainer {
  margin: 0 20px;
  padding: 20px 0px 10px 0px;
  border-bottom: 2px solid var(--addChatContainer-border);
}

.filters {
  padding: 20px 0px 0px 20px;
  display: flex;
  gap: 8px;
}

.filterButton {
  border-radius: 14px;
  padding: 5px 10px;
  background-color: var(--filterButton-bg);
  color: var(--filterButton-color);
  border: none;
  border: 1px solid var(--filterButton-border);
}

.selectedBtn,
.filterButton:hover {
  border: 1px solid var(--filterButton-border-hover);
  background-color: var(--filterButton-bg-hover);
  color: var(--filterButton-color-hover);
}

.contactCardContainer {
  padding: 10px 15px;
  display: flex;
  flex-direction: column;
  gap: 5px;
}

.chatContainer {
  flex-grow: 6;
  display: flex;
  flex-direction: column;
  margin: 20px;
  border: 1px solid var(--chatContainer-border);
  border-radius: 24px;
  overflow-y: scroll;
  margin-left: 0px;
}

.chatContainer::-webkit-scrollbar {
  display: none;
}

/* -- Donate.tsx -- */

.mainContainer50 {
  width: 50%;
  flex-grow: 3;
  padding: 1rem;
  max-height: 100%;
  overflow-y: auto;
  overflow-x: hidden;
  background-color: var(--mainContainer50-bg);
}

.inputContainer {
  position: relative;
  flex: 1;
  margin: 0;
}

.btnsContainer .inputContainer button {
  width: 52px;
}

.box:hover {
  box-shadow: var(--hover-shadow);
  transition: box-shadow 0.2s ease;
}

.cards:first-child:nth-last-child(even),
.cards:first-child:nth-last-child(even) ~ .box {
  grid-column: auto / span 1;
}

.box {
  width: auto;
  background-color: var(--box-bg);
  margin-top: 1rem;
  padding: 20px;
  border: 1px solid var(--box-border);
  border-radius: 10px;
}

.cardsEventListCard:first-child:nth-last-child(even),
.cardsEventListCard:first-child:nth-last-child(even) ~ .box {
  grid-column: auto / span 1;
}

.heading {
  font-size: 1.1rem;
}

.donationInputContainer {
  display: flex;
  flex-direction: row;
  margin-top: 20px;
}

.width100 {
  width: 100%;
}

.donateBtn {
  padding-inline: 1rem !important;
}

.donationsContainer {
  padding-top: 4rem;
  flex-grow: 1;
  display: flex;
  flex-direction: column;
}

.contentDonate {
  padding-top: 10px;
  flex-grow: 1;
}

.donationCardsContainer {
  display: flex;
  flex-wrap: wrap;
  gap: 1rem;
  --bs-gutter-x: 0;
}

/* -- Events.tsx -- */

.justifyspOrganizationEvents {
  justify-content: space-between;
  margin-top: 20px;
}

.datedivEvents {
  display: flex;
  flex-direction: row;
  margin-bottom: 15px;
}

.dateboxEvents {
  width: 90%;
  border-radius: 7px;
  border-color: var(--dateboxEvents-border);
  outline: none;
  box-shadow: none;
  padding-top: 2px;
  padding-bottom: 2px;
  padding-right: 5px;
  padding-left: 5px;
  margin-right: 5px;
  margin-left: 5px;
}

@media only screen and (max-width: 600px) {
  .checkboxContainer {
    flex-direction: column;
  }

  .datediv {
    flex-direction: column;
  }

  .datediv > div {
    width: 100%;
    margin-left: 0;
    margin-bottom: 10px;
  }

  .datediv > div p {
    margin-bottom: 5px;
  }
}

.checkboxdivEvents > label {
  margin-right: 50px;
}

.checkboxdivEvents > label > input {
  margin-left: 10px;
}

.checkboxdivEvents {
  display: flex;
}

.checkboxdivEvents > div {
  width: 50%;
}

.dispflexEvents {
  display: flex;
  align-items: center;
}

.dispflexEvents > input {
  border: none;
  box-shadow: none;
  margin-top: 5px;
}

/* -- LeaveOrganization.tsx -- */
/* -- Organizations.tsx -- */

.mainContainerOrganization {
  max-height: 100%;
  width: 100%;
  overflow: auto;
}

.maxWidth {
  max-width: 800px;
}

.content {
  height: fit-content;
  min-height: calc(100% - 40px);
}

.content {
  min-height: calc(100% - 40px);
}

.orgCard .innerContainer .content {
  margin-left: 0;
}

@media screen and (max-width: 850px) {
  .mainContainerOrganization {
    width: 100%;
  }
}

.gap {
  gap: 20px;
}

.paddingY {
  padding: var(--spacing-xl, 1.875rem) 0;
  margin-bottom: 4rem;
}

/* -- People.tsx -- */

.mainContainer_people {
  margin-top: 2rem;
  width: 100%;
  flex-grow: 3;
  max-height: 90vh;
  overflow: auto;
  padding: 0 1rem;
}

.people__header {
  display: flex;
  align-items: center;
  justify-content: space-between;
  margin-right: 50px;
}

.people_content {
  display: flex;
  flex-direction: column;
  height: fit-content;
  min-height: calc(100% - 40px);
}

.people_card_header {
  background-color: var(--people-card-header-bg);
  display: flex;
  border: 1px solid var(--people-card-header-border);
  padding: 1rem 1.5rem;
  margin-top: 1.5rem;
  border-top-left-radius: 16px;
  border-top-right-radius: 16px;
}

.people_card_main_container {
  display: flex;
  flex-direction: column;
  border: 1px solid var(--people-card-container-border);
  padding: 1rem;
  padding-left: 1.5rem;
  padding-right: 1.5rem;
  margin-top: 0;
  gap: var(--spacing-lg, 1.25rem);
  border-bottom-left-radius: 24px;
  border-bottom-right-radius: 24px;
  background-color: var(--people-card-container-bg);
}

.custom_row_center {
  display: flex;
  flex-direction: row;
  justify-content: center;
}

/* -- Pledges.tsx -- */

.pledgerContainer {
  display: flex;
  align-items: center;
  justify-content: center;
  margin: 0.1rem 0.25rem;
  gap: 0.25rem;
  padding: 0.25rem 0.45rem;
  border-radius: 0.35rem;
  background-color: var(--pledgeContainer-bg);
  height: 2.2rem;
  margin-top: 0.75rem;
}

.avatarContainer {
  width: 28px;
  height: 26px;
}

.moreContainer {
  display: flex;
  align-items: center;
}

.moreContainer:hover {
  text-decoration: underline;
  cursor: pointer;
}

.progressBar {
  margin: 0rem 0.75rem;
  width: 100%;
  font-size: 0.9rem;
  height: 1.25rem;
}

.popup {
  z-index: 50;
  border-radius: 0.5rem;
  font-family: sans-serif;
  font-weight: 500;
  font-size: 0.875rem;
  margin-top: 0.5rem;
  padding: 0.75rem;
  border: 1px solid var(--popup-border);
  background-color: var(--popup-bg);
  color: var(--popup-color);
  box-shadow: 0 0.5rem 1rem var(--popup-box-shadow);
  display: flex;
  flex-direction: column;
  gap: 0.5rem;
}

.popupExtra {
  max-height: 15rem;
  overflow-y: auto;
}

/* -- Posts.tsx -- */

.containerHeightUserPost {
  height: 100vh;
  padding: 2rem;
}

.colorLight {
  background-color: var(--colorlight-bg);
}

.heading {
  font-size: 1.1rem;
}

.postInputContainer {
  margin-top: 0.5rem;
  margin-bottom: 1rem;
}

.maxWidthUserPost {
  width: 100%;
}

/* -- Settings.tsx -- */

.containerHeight {
  height: 100vh;
  padding: 1rem 1.5rem 0 calc(300px + 1.5rem);
  background-color: var(--containerHeight-bg) !important;
  min-height: 100vh;
}

.expand {
  padding-left: 4rem;
  animation: moveLeft 0.9s ease-in-out;
}

.contract {
  padding-left: calc(300px + 2rem + 1.5rem);
  animation: moveRight 0.5s ease-in-out;
}

.contract,
.expand {
  animation: none;
}

.contract {
  padding-left: calc(300px + 2rem + 1.5rem);
  animation: moveRight 0.5s ease-in-out;
}

.contract,
.expand {
  animation: none;
}

.mainContainer {
  margin-top: 2rem;
  width: 100%;
  flex-grow: 3;
  max-height: 90vh;
  overflow: auto;
  padding: 0 1rem;
}

@media screen and (max-width: 850px) {
  .mainContainer {
    width: 100%;
  }
}

@media (max-width: 1120px) {
  .contract {
    padding-left: calc(250px + 2rem + 1.5rem);
  }

  .collapseSidebarButton {
    width: calc(250px + 2rem);
  }
}

@media (max-width: 820px) {
  .containerHeight {
    height: 100vh;
    padding: 2rem;
  }

  .opendrawer {
    width: 25px;
  }

  .contractOrg,
  .expandOrg {
    animation: none;
  }

  .collapseSidebarButton {
    width: 100%;
    left: 0;
    right: 0;
  }
}

/* -- UserScreen.tsx -- */

.collapseSidebarButton:hover,
.opendrawer:hover {
  opacity: 1;
  background-color: var(--collapseSidebarButton-od-bg-hover);
  box-shadow: var(--hover-shadow);
  color: var(--collapseSidebarButton-od-color-hover) !important;
}

.opendrawer {
  --bs-btn-active-color: var(--opendrawer-color-active);
  --bs-btn-active-bg: var(--opendrawer-bg-active);
  --bs-btn-active-border-color: var(--opendrawer-border-active);
  position: fixed;
  display: flex;
  align-items: center;
  justify-content: center;
  top: 0;
  left: 0;
  width: 40px;
  height: 100vh;
  z-index: 9999;
  background-color: var(--opendrawer-bg);
  border: none;
  border-radius: 0px;
  margin-right: 20px;
  color: var(--opendrawer-color);
}

.opendrawer:hover {
  transition: background-color 0.5s ease;
  background-color: var(--opendrawer-bg-hover);
}

@media (max-height: 650px) {
  .collapseSidebarButton {
    width: 250px;
    height: 20px;
  }

  .opendrawer {
    width: 30px;
  }
}

.opendrawer {
  width: 25px;
}

@media (max-width: 820px) {
  .pageContainer {
    padding-left: 2.5rem;
  }

  .opendrawer {
    width: 25px;
  }

  .contract,
  .expand {
    animation: none;
  }

  .collapseSidebarButton {
    width: 100%;
    left: 0;
    right: 0;
  }
}

.collapseSidebarButton:active,
.opendrawer:active {
  background-color: var(--collapseSidebarButton-od-bg-active) !important;
}

@media (max-height: 650px) {
  .collapseSidebarButton {
    width: 250px;
    height: 20px;
  }

  .opendrawer {
    width: 30px;
  }
}

@media (max-width: 820px) {
  .containerHeight {
    height: 100vh;
    padding: 2rem;
  }

  .opendrawer {
    width: 25px;
  }

  .contractOrg,
  .expandOrg {
    animation: none;
  }

  .collapseSidebarButton {
    width: 100%;
    left: 0;
    right: 0;
  }
}

.collapseSidebarButton {
  position: fixed;
  height: 40px;
  bottom: 0;
  z-index: 9999;
  width: calc(300px);
  background-color: var(--collapseSidebarButton-bg);
  color: black;
  border: none;
  border-radius: 0px;
}

.collapseSidebarButton:hover,
.opendrawer:hover {
  opacity: 1;
  color: var(--csb-od-color-hover) !important;
}

.collapseSidebarButton:hover {
  transition: background-color 0.5s ease;
  background-color: var(--csb-od-bg-hover);
}

@media (max-height: 650px) {
  .collapseSidebarButton {
    width: 250px;
    height: 20px;
  }

  .opendrawer {
    width: 30px;
  }
}

@media (max-width: 820px) {
  .hideElemByDefault {
    display: none;
  }

  .leftDrawer {
    width: 100%;
    left: 0;
    right: 0;
  }

  .inactiveDrawer {
    opacity: 0;
    left: 0;
    z-index: -1;
    animation: closeDrawer 0.4s ease-in-out;
  }

  .activeDrawer {
    display: flex;
    z-index: 100;
    animation: openDrawer 0.6s ease-in-out;
  }

  .logout {
    margin-bottom: 2.5rem !important;
  }

  .containerHeightUserPost {
    height: 100vh;
    padding: 2rem;
  }

  .opendrawer {
    width: 25px;
  }

  .contract,
  .expand {
    animation: none;
  }

  .collapseSidebarButton {
    width: 100%;
    left: 0;
    right: 0;
  }
}

.collapseSidebarButton {
  --bs-btn-active-color: var(--collapseSidebarButton-color-active);
  --bs-btn-active-bg: var(--collapseSidebarButton-bg-active);
  --bs-btn-active-border-color: var(--collapseSidebarButton-border-active);
  position: fixed;
  height: 40px;
  bottom: 0;
  z-index: 9999;
  width: calc(250px + 2rem);
  background-color: var(--collapseSidebarButton-bg);
  color: var(--collapse-Sidebar-Button-fill);
  border: none;
  border-radius: 0px;
}

.collapseSidebarButton:hover,
.opendrawer:hover {
  opacity: 1;
  background-color: var(--collapseBtn-op-bg-hover);
  box-shadow: var(--hover-shadow);
  color: black !important;
}

@media (max-width: 1120px) {
  .contract {
    padding-left: calc(250px + 2rem + 1.5rem);
  }

  .collapseSidebarButton {
    width: calc(250px + 2rem);
  }
}

@media (max-height: 900px) {
  .pageContainer {
    padding: 1rem 1.5rem 0 calc(300px + 2rem);
  }

  .collapseSidebarButton {
    height: 30px;
    width: calc(300px + 1rem);
  }
}

@media (max-height: 650px) {
  .pageContainer {
    padding: 1rem 1.5rem 0 calc(270px);
  }

  .collapseSidebarButton {
    width: 250px;
    height: 20px;
  }

  .opendrawer {
    width: 30px;
  }
}

@media (max-width: 820px) {
  .pageContainer {
    padding-left: 2.5rem;
  }

  .opendrawer {
    width: 25px;
  }

  .contract,
  .expand {
    animation: none;
  }

  .collapseSidebarButton {
    width: 100%;
    left: 0;
    right: 0;
  }
}

@media (max-width: 1120px) {
  .collapseSidebarButton {
    width: calc(250px + 2rem);
  }
}

@media (max-height: 650px) {
  .collapseSidebarButton {
    width: 250px;
    height: 20px;
  }

  .opendrawer {
    width: 30px;
  }
}

/* -- VolunteerManagement.tsx -- */

/* -- Actions.tsx -- */

.icon {
  margin: 1px;
}

.chipIcon {
  height: 0.9rem !important;
}

.chip {
  height: 1.5rem !important;
  margin: 0.15rem 0 0 1.25rem;
}

.active {
  background-color: var(--active-bg) !important;
  color: var(--active-color) !important;
  border-color: var(--active-border-color) !important;
}

.pending {
  background-color: var(--status-pending-bg) !important;
  color: var(--pending-color) !important;
  border-color: var(--pending-border-color) !important;
}

/* -- GroupModal.tsx -- */

.modalCloseBtn {
  width: 40px;
  height: 40px;
  padding: 1rem;
  display: flex;
  justify-content: center;
  align-items: center;
}

.toggleBtn {
  padding: 0rem;
  height: 2rem;
  display: flex;
  justify-content: center;
  align-items: center;
  background-color: var(--toggleBtn-bg) !important;
  color: var(--toggleBtn-color) !important;
  border: 1px solid var(--toggleBtn-border) !important;
}

#individualRadio,
#requestsRadio,
#groupsRadio,
.toggleBtn:hover {
  color: var(--brand-primary) !important;
}

.toggleBtn:hover {
  color: var(--toggleBtn-color-hover) !important;
  border: 1px solid var(--toggleBtn-border-hover) !important;
}

/* -- Groups.tsx -- */

/* -- Invitations.tsx -- */

/* -- UpcomingEvents.tsx -- */

.accordionSummary {
  width: 100% !important;
  padding-right: 0.75rem;
  display: flex;
  justify-content: space-between !important;
  align-items: center;
}

.accordionSummary button {
  height: 2.25rem;
  padding-top: 0.35rem;
}

.titleContainerVolunteer {
  display: flex;
  flex-direction: column;
  gap: 0.1rem;
}

.titleContainerVolunteer h3 {
  font-size: 1.25rem;
  font-weight: 750;
  color: var(--titleContainerVolunteer-color);
  margin-top: 0.2rem;
}

.subContainer span {
  font-size: 0.9rem;
  margin-left: 0.5rem;
  font-weight: lighter;
  color: var(--subContainer-color);
}

.outlineBtn {
  margin-bottom: 10px;
  background-color: var(--outlineBtn-bg);
  color: var(--outlineBtn-color);
  border-color: var(--outlineBtn-border);
}

.outlineBtn:is(:hover, :active) {
  margin-bottom: 10px;
  background-color: var(--outlineBtn-hover-bg) !important;
  color: var(--outlineBtn-color-hover) !important;
  border-color: var(--outlineBtn-hover-border);
}

.outlineBtn:disabled {
  margin-bottom: 10px;
  background-color: var(--outlineBtn-bg-disabled);
  color: var(--outlineBtn-color-disabled);
  border-color: var(--outlineBtn-border-disabled);
}

.modalTable {
  max-height: 220px;
  overflow-y: auto;
}

.modalTable img[alt='creator'] {
  height: 24px;
  width: 24px;
  object-fit: contain;
  border-radius: 12px;
  margin-right: 0.4rem;
}

.modalTable img[alt='orgImage'] {
  height: 28px;
  width: 28px;
  object-fit: contain;
  border-radius: 4px;
  margin-right: 0.4rem;
}

/* -- Users.tsx -- */

/* Add more Class Related to a particular Screen above this */

/* ----------------------------------------------------- */<|MERGE_RESOLUTION|>--- conflicted
+++ resolved
@@ -677,7 +677,6 @@
   --holidayCard-bg: #00000026;
 
   --spinner-border: #9ca3af;
-<<<<<<< HEAD
   --card-background-color: #1778f2;
   --card-header-background-color: #1778f2;
   --text-fields-color: #737373;
@@ -699,14 +698,12 @@
   --resetbtn-border: #1778f2;
   --resetbtn-bg: #ffffff;
   --resetbtn-color: #1778f2;
-=======
 
   --modalClose-button-color: #c8102e;
   --formLabel-color: #000000;
   --inputField-text-color: #555555;
   --inputField-placeholder-color: #707070;
   --inputField-bg-focus: #f1f3f6;
->>>>>>> f25fe795
 }
 
 /* Global Classes (Add CSS classes as Global Classes that are used at multiple place)*/
@@ -833,14 +830,8 @@
 
 .modalHeader {
   border: none;
-<<<<<<< HEAD
   background-color: var(--modalHeader-bg) !important;
   padding: 1rem;
-=======
-  padding-bottom: 0;
-  background-color: var(--colorlight-bg) !important;
-  padding: 1rem 1rem 0 1rem;
->>>>>>> f25fe795
   color: var(--modalHeader-color);
 }
 
