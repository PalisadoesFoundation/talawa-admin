--- conflicted
+++ resolved
@@ -8419,7 +8419,6 @@
 
 /* Add more Class Related to a particular Screen above this */
 
-<<<<<<< HEAD
 /* Advertisement.tsx */
 
 .mediaContainer {
@@ -8510,10 +8509,7 @@
 }
 
 /* ----------------------------------------------------- */
-=======
-/* ----------------------------------------------------- */
 
 :global(.form-control:focus) {
   box-shadow: var(--form-control-focus-shadow);
-}
->>>>>>> 6b935d47
+}