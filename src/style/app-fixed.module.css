--- conflicted
+++ resolved
@@ -36,6 +36,7 @@
  */
 :root {
   --primary-theme-color: #1778f2;
+  --success-green-color: #31bb6b;
 
   --addButton-font: #555555;
   --addButton-border: #eaebef;
@@ -10097,22 +10098,12 @@
   }
 }
 
-<<<<<<< HEAD
 .btnsBlock > * {
   margin: 0 !important;
   height: 100% !important;
   display: flex !important;
   align-items: center !important;
   min-height: auto !important;
-=======
-.btnsBlock > button,
-.btnsBlock > .btn {
-  margin: 0;
-  height: 100%;
-  display: inline-flex;
-  align-items: center;
-  min-height: 2.4rem;
->>>>>>> cf63908e
 }
 
 /* ----------------------------------------------------- */
@@ -10246,4 +10237,24 @@
   justify-content: center;
   gap: 8px;
   height: 100%;
+}
+
+/* Button width 8rem - for visit and join buttons */
+.buttonWidth8rem {
+  width: 8rem;
+}
+
+/* Video full width - for video elements */
+.videoFullWidth {
+  width: 100%;
+}
+
+/* Margin left auto - for positioning elements to the right */
+.marginLeftAuto {
+  margin-left: auto;
+}
+
+/* Background paper - matches MUI background.paper */
+.backgroundPaper {
+  background-color: var(--popup-bg, #fff);
 }