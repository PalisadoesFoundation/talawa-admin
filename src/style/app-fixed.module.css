/**
 * CSS Methodology for Common Styles:
 *
 * This project aims to reduce CSS duplication by merging similar styles across components
 * into reusable global classes. This ensures consistency and simplifies maintenance.
 *
 * Steps for contributors:
 * 1. Identify duplicate or similar styles in different components (e.g., buttons, modals).
 * 2. Create a global class with a clear, descriptive name (e.g., .addButton, .removeButton).
 * 3. Use the new global class in all components requiring that style.
 *
 * Naming Convention:
 * - Use lowercase, descriptive names for global classes (e.g., .addButton, .removeButton).
 * - Keep names generic enough for reuse but clear in their purpose.
 *
 * Example:
 * Instead of component-specific classes like:
 *   `.greenregbtnOrganizationFundCampaign`, `.greenregbtnPledge` (used in two different components for same functionality)
 * Use:
 *   `.addButton` (a single reusable class in the global CSS file that is used for functionalities that add/create tasks)
 *
 * Global Classes:
 *   `.inputField` (for form input fields)
 *   `.searchButton` (for form input field search button)
 *   `.addButton` (for buttons that add/create task)
 *   `.removeButton` (for buttons that remove/delete task)
 *   `.modalHeader` (for header section of any modal)
 *   `.editButton` (for buttons inside table)
 *   `.switch` (for form toggles)
 *   `.regularBtn` (for a simple blue button)
 *   `.tableHeader` (for header section of any table component)
 *   `.subtleBlueGrey` (for blue Text)
 *   `.activeTab` (for tabs which are active)
 *   `.inActiveTab` (for tabs which are not selected)
 *
 */
:root {
  --primary-theme-color: #1778f2;
  --success-green-color: #31bb6b;

  --addButton-font: #555555;
  --addButton-border: #eaebef;
  --addButton-bg: #a8c7fa;
  --addButton-bg-hover: #1778f2;
  --addButton-border-hover: #555555;
  --disabled-btn: #e7f0fe;

  --sidebar-option-text-inactive: #000000;
  --sidebar-option-bg-hover: #eaebef;
  --sidebar-option-bg: #d2d3d7;
  --sidebar-option-text-active: #000000;

  /* Sidebar widths */
  --sidebar-collapsed-width: 80px;
  --sidebar-expanded-width: 345px;

  --unblockButton-font: #555555;
  --unblockButton-border: #eaebef;
  --unblockButton-bg: #a8c7fa;
  --unblockButton-bg-hover: #1778f2;
  --unblockButton-border-hover: #1778f2;

  --removeButton-bg: #f8d6dc;
  --removeButton-color: #c8102e;
  --removeButton-bg-hover: #ff4d4f;
  --removeButton-border-hover: #ff4d4f;
  --removeButton-border: #f8d6dc;
  --removeButton-color-hover: #ffffff;

  --activeTab-bg: #eaebef;
  --activeTab-color: #808080;
  --activeTab-bg-hover: #707070;
  --activeTab-color-hover: #ffffff;
  --activeTab-border: #808080;
  --activeTab-outline-focus: #808080;
  --activeTab-border-hover: #707070;

  --inactiveTab-bg: #ffffff97;
  --inactiveTab-color: #808080;
  --inactiveTab-border: #808080;
  --inActiveTab-outline-focus: #808080;
  --inactiveTab-bg-hover: #eaebef;
  --inactiveTab-color-hover: #808080;
  --inactiveTab-border-hover: #707070;

  --searchButton-bg: #a8c7fa;
  --searchButton-color: #555555;
  --searchButton-border: #a8c7fa;
  --searchButton-border-hover: #a8c7fa;
  --searchButton-color-hover: #555555;
  --searchButton-border-focus: #a8c7fa;
  --searchButton-bg-hover: #a8c7fa;
  --searchButton-bg-active: #a8c7fa;
  --hover-shadow:
    0 1px 3px 0 rgba(168, 199, 250, 1), 0 4px 8px 3px rgba(60, 64, 67, 0.15);

  --modalHeader-color: #000000;
  --modalHeader-bg: #ffffff;

  --modalTitle-color: #4b5563;

  --switch-bg-checked: #1778f2;
  --switch-border-checked: #1778f2;
  --switch-box-shadow-checked: #a8c7fa;
  --switch-border-focus: #d1d5db;

  --editButton-bg: #a8c7fa;
  --editButton-font: #555555;
  --editButton-border: #eaebef;
  --editButton-bg-active: #1778f2;
  --editButton-border-active: #eaebef;
  --editButton-bg-hover: #1778f2;
  --editButton-border-hover: #555555;

  --regularBtn-bg: #a8c7fa;
  --regularBtn-border: #555555;
  --regularBtn-bg-hover: #286fe0;
  --regularBtn-font-hover: #555555;
  --regularBtn-border-hover: #555555;

  --font-size-header: 16px;
  --font-size-table-body: 14px;

  --tableHeader-bg: #eaebef;
  --tableHeader-color: #000000;
  --tableHeader-success-bg: var(--success-green-color);

  --LoginToggle-button-color: #555555;
  --LoginToggle-button-bg: #eaebef;
  --LoginToggle-button-border: #eaebef;
  --LoginToggle-button-bg-hover: #eaebef;
  --LoginToggle-button-border-hover: #eaebef;
  --LoginToggle-button-bg-active: #a8c7fa;
  --LoginToggle-button-border-active: #a8c7fa;
  --LoginToggle-button-color-active: #555555;
  --LoginToggle-button-color-active-hover: #555555;
  --LoginToggle-button-border-active-hover: #a8c7fa;
  --LoginToggle-button-bg-active-hover: #a8c7fa;

  --email-button-bg: #a8c7fa;
  --email-button-bg: #a8c7fa;
  --email-button-bg-hover: #a8c7fa;
  --email-button-border-hover: #a8c7fa;
  --email-button-bg: #a8c7fa;
  --email-button-border: #a8c7fa;
  --email-button-fill: #555555;

  --login-button-color: #555555;
  --login-button-bg: #a8c7fa;
  --login-button-border: #a8c7fa;
  --login-button-bg-hover: #a8c7fa;
  --login-button-border-hover: #a8c7fa;
  --login-button-color-active: #a8c7fa;
  --login-button-bg-active: #a8c7fa;
  --login-button-border-active: #a8c7fa;
  --login-button-bg-disabled: #a8c7fa;
  --login-button-border-disabled: #a8c7fa;
  --login-button-color-hover: #555555;

  --langChange-button-bg-active: #a8c7fa;
  --langChange-button-border-active: #a8c7fa;
  --langChange-button-color-active: #1778f2;
  --langChange-button-color: #1778f2;
  --langChange-button-border: #a8c7fa;
  --langChange-button-bg-hover: #a8c7fa;
  --langChange-button-border-hover: #a8c7fa;

  --langChange-button-bg-hover: #a8c7fa;
  --langChange-button-border-hover: #a8c7fa;

  --orText-bg: #fff;
  --orText-color: #6c757d;

  --register-button-bg: #eaebef;
  --register-button-border: #eaebef;
  --register-button-border: #eaebef;
  --register-button-border-hover: #eaebef;
  --register-button-color-active: #eaebef;
  --register-button-bg-active: #eaebef;
  --register-button-border-active: #eaebef;
  --register-button-color: #555555;
  --register-button-color-hover: #555555;

  /* Progress indicator colors */
  --progress-track-color: #e0e0e0;
  --progress-complete-color: #4caf50;
  --progress-half-color: #ff9800;
  --progress-low-color: #2196f3;

  /* Row hover background */
  --row-hover-bg: #f0f0f0;

  --row-bg: #fff;
  --row-bg-scroll: #00000029;
  --row-color: #6c757d;

  --regBtn-border: #d1d5db;
  --regBtn-box-shadow: #d1d5db;
  --regBtn-bg: #0056b3;
  --regBtn-color: #fff;

  --titlemodal-org-event-color: #707070;
  --titlemodal-org-event-border: #eaebef;

  --inputFieldModal: #d1d5db;

  --slider-bg: #1778f2;
  --slider-rail-bg: #e6e6e6;

  --updateTimeoutCard-bg: #ffffff;
  --updateTimeoutCardTitle-color: #000000;
  --updateTimeoutCurrent-color: #000000;
  --updateTimeoutLabel-color: #000000;
  --updateTimeoutValue-color: #1778f2;
  --updateTimeoutSliderLabels: #707070;
  --updateTimeoutButton-bg: #a8c7fa;
  --updateTimeoutButton-color: #ffffff;
  --updateTimeoutButton-bg-hover: #a8c7fa;
  --updateTimeoutButton-border-hover: #a8c7fa;

  --signOut-container-bg: #d3e3fd;
  --signOutBtn-bg: #d3e3fd;

  --profile-container-bg: #ffffff;
  --profile-container-bg-focus: #f8f9fa;
  --profileText-color: #6c757d;

  --chevronRightbtn-bg: #ffffff;
  --chevronIcon-color: #808080;
  --chevronIcon-bg: #ffffff;

  --primaryText-color: #000000;
  --secondText-color: #555555;

  --leftDrawer-bg: #ffffff;
  --leftDrawer-fixedModule-bg: #ffffff;
  --leftDrawer-scrollbar-color: #eaebef;
  --leftDrawer-optionList-bg: #ffffff;
  --LeftDrawer-org-profileContainer-bg: #e0e9ff;
  --leftDrawer-profileContainer-bg: #ffffff;
  --leftDrawer-secondaryText-color: #6c757d;
  --leftDrawer-inactive-button-hover-bg: #eaebef;
  --leftDrawer-collapse-active-button-bg: #e0e5ec;
  --leftDrawer-inactive-button-bg: transparent;
  --leftDrawer-active-button-bg: #eaebef;

  --activeItem-bg: #eaebef;
  --active-item-color: #000000;
  --active-item-color-hover: #000000;

  --user-sidebar-org-item-bg: #eaebef;

  --inputField-bg: #ffffff;
  --inputField-border: #dddddd;
  --inputField-border-focus: #b5b5b5;
  --inputField-bg: #fff;

  --inputFieldModal-bg: #fff;
  --input-shadow-color: #dddddd;

  --drop-shadow: 0px 4px 4px rgba(0, 0, 0, 0.25);

  --people-card-header-bg: #eaebef;
  --people-card-header-border: #e8e5e5;
  --people-card-container-border: #eaebef;
  --people-card-container-bg: #fff;

  --pageNotFound-color: #a8c7fa;
  --pageNotFound-bg: #ffffff;

  --createButton-bg: #fcfcfc;
  --createButton-color: #555555;
  --createButton-border: #555555;
  --createButton-box-shadow-hover: 2.5px 2.5px 2.5px rgba(0, 0, 0, 0.3);
  --createButton-bg-hover: #fcfcfc;
  --createButton-color-hover: #555555;
  --createButton-border-hover: #555555;
  --createButton-color-active: #808080;
  --createButton-bg-active: #eaebef;
  --createButton-border-active: #808080;

  --btnsContainerOrgPost-outline: #9ca3af;
  --closeButtonOrgPost-color: #707070;

  --titlemodal-color: #707070;
  --closeButton-color: #c8102e;
  --closeButton-bg: #ffffff;

  --toggleBtn-bg: #fcfcfc;
  --toggleBtn-color: #808080;
  --toggleBtn-border: #dddddd;
  --toggleBtn-color-hover: #555555;
  --toggleBtn-border-hover: #dddddd;

  --searchIcon-color: #555555;

  --modal-width: 670px;
  --modal-max-width: 680px;

  --eventsAttended-membername-color: #0000ff;

  --membername-color: #7c9beb;
  --membername-color-hover: #5f7e91;

  --colorPrimary-bg: #7c9beb;
  --colorPrimary-color: #fff;
  --colorPrimary-bg: #a8c7fa;
  --colorPrimary-color: #555555;
  --colorPrimary-bg-active: #a8c7fa;
  --colorPrimary-bg-active: #a8c7fa;

  --hover-shadow:
    0 1px 3px 0 rgba(168, 199, 250, 1), 0 4px 8px 3px rgba(60, 64, 67, 0.15);

  --colorPrimary-color-active: #555555;
  --colorWhite: #555555;

  --errorIcon-color: #ff4d4f;

  --tagsBreadCrumbs-color-hover: #0000ff;
  --tagsBreadCrumbs-color: #808080;

  --subTagsLink-color-hover: #5f7e91;
  --subTagsLink-color: #0000ff;

  --orgUserTagsScrollableDiv-color: #9ca3af;

  --rowBackground-bg: #ffffff;
  --rowBackground-color: #000000;

  --hyperlink-text-color: #1778f2;
  --hyperlink-text-color-hover: #5f7e91;
  --rowBackgrounds-bg: #fff;

  --manageTagScrollableDiv-color: #9ca3af;

  --inputColor-bg: #f1f3f6;
  --dateboxMemberDetail-border: #e8e5e5;
  --cardBody-color: #495057;
  --themeOverlay-bg: #0056b3;
  --cardBody-tw-st-color: #9ca3af;
  --cardBody-st-color: #0056b3;

  --sidebar-bg: #e8e5e5;
  --sidebarsticky-border: #e8e5e5;
  --searchtitle-color: #707070;
  --searchtitle-border: #a8c7fa;
  --logintitle-color: #707070;
  --logintitle-border: #a8c7fa;

  --subTagsScrollableDiv-color: #9ca3af;

  --customcell-bg: #eaebef;
  --customcell-color: #000000;

  --singledetails_dl-color: #707070;
  --memberfontbtn-border: #e8e5e5;
  --memberfont-bg: #eaebef;
  --memberfont-color: #fff;
  --removeMemberCancel-bg: #f8d6dc --loader-size: 10em;
  --loader-border: #ffffff33;
  --loader-border-left: #febc59;

  --pledgeContainer-bg: #31bb6b33;
  --popup-border: #e2e8f0;
  --popup-bg: #fff;
  --popup-color: #000000;
  --popup-box-shadow: #00000026;

  --colorlight-bg: #f5f5f5;

  --containerHeight-bg: #f6f8fc;
  --cardHeader-border: #e9ecef;

  --collapseSidebarButton-od-bg-hover: #f6f8fc;
  --collapseSidebarButton-od-color-hover: #000000;
  --opendrawer-color-active: #f6f8fc;
  --opendrawer-bg-active: #f6f8fc;
  --opendrawer-border-active: #f6f8fc;
  --opendrawer-bg: #f6f8fc;
  --collapseSidebarButton-od-bg-active: #f6f8fc;
  --collapseSidebarButton-bg: #f5f5f5;
  --csb-od-bg-hover: #0056b3;
  --collapseSidebarButton-color-active: #f6f8fc;
  --collapseSidebarButton-bg-active: #f6f8fc;
  --collapseSidebarButton-border-active: #f6f8fc;
  --collapseSidebarButton-bg: #f5f5f5;
  --collapse-Sidebar-Button-fill: #000000;
  --collapseBtn-op-bg-hover: #f6f8fc;

  --active-color: #a8c7fa;
  --active-border-color: #a8c7fa;
  --pending-color: #ffc21a;
  --pending-border-color: #ffc21a;

  --toggleBtn-bg: #fcfcfc;
  --toggleBtn-color: #808080;
  --toggleBtn-border: #dddddd;
  --toggleBtn-color-hover: #555555;
  --toggleBtn-border-hover: #dddddd;

  --titleContainerVolunteer-color: #5e5e5e;
  --subContainer-color: #707070;
  --outlineBtn-bg: #ffffff;
  --outlineBtn-color: #a8c7fa;
  --outlineBtn-border: #a8c7fa;
  --outlineBtn-hover-bg: #1778f2;
  --outlineBtn-color-hover: #ffffff;
  --outlineBtn-hover-border: #1778f2;
  --outlineBtn-bg-disabled: #ffffff;
  --outlineBtn-color-disabled: #9e9e9e;
  --outlineBtn-border-disabled: #9e9e9e;

  --outlineBtn-bg: #ffffff;
  --outlineBtn-color: #a8c7fa;
  --outlineBtn-border: #a8c7fa;
  --outlineBtn-hover-bg: #1778f2;
  --outlineBtn-bg-disabled: #ffffff;
  --outlineBtn-disabled: #9e9e9e;
  --outlineBtn-disabled: #9e9e9e;

  --customToggle-color: #000000;
  --addChatContainer-border: #000000;
  --filterButton-bg: #000000;
  --filterButton-color: #a5a5a5;
  --filterButton-border: #a5a5a5;
  --filterButton-border-hover: #a8c7fa;
  --filterButton-bg-hover: #a8c7fa;
  --filterButton-color-hover: #ffffff;
  --chatContainer-border: #dcdcdc;

  --mainContainer50-bg: #f2f7ff;
  --box-bg: #ffffff;
  --box-border: #dddddd;

  --dateboxEvents-border: #e8e5e5;

  --cardHeader-border: #f6f6f6;
  --formLabel-color: #000000;

  --eventManagementSelectedBtn-color: #555555;
  --eventManagementSelectedBtn-bg: #eaebef;
  --eventManagementSelectedBtn-border: #808080;
  --eventManagementSelectedBtn-color-hover: #555555;
  --eventManagementSelectedBtn-border-hover: #808080;
  --eventManagementBtn-color: #808080;
  --eventManagementBtn-bg: #ffffff;
  --eventManagementBtn-border: #dddddd;
  --eventManagementBtn-color-hover: #808080;
  --eventManagementBtn-border-hover: #dddddd;

  --actionsButton-bg: #a8c7fa;
  --actionsButton-color: #555555;
  --actionsButton-border: #a8c7fa;
  --actionsButton-box-shadow-hover: #0000004d;
  --actionsButton-bg-color: #a8c7fa;
  --actionsButton-border-hover: #a8c7fa;

  --acceptedStatus-color: #0056b3;
  --acceptedStatus-fill: #0056b3;
  --pendingStatus-color: #ffc107;
  --pendingStatus-fill: #ffc107;
  --groupsLabel-color: #495057;
  --tableHeader-bg: #eaebef;
  --tableHeader-color: #000000;
  --font-size-header: 16px;

  --cardTemplate-bg: #ffffff;
  --cardTemple-border: #d1d5db;
  --keyWrapper-bg: #0056b3;

  --table-image-size: 50px;
  --overviewContainer-bg: #ffffff97;
  --overviewContainer-box-shadow: #00000029;
  --titleContainer-color: #555555;
  --titleContainer-color: #707070;
  --toggleBtnPledge-border: #e8e5e5;
  --toggleBtnPledge-color-notChecked: #5f7e91;
  --toggleBtnPledge-color-hover: #a8c7fa;
  --btnsContainerPledge-outline: #9ca3af;
  --rowBackgroundPledge-bg: #fff;

  --table-image-small-size: 25px;

  --banIcon-color: #c8102e;
  --banIcon-color-hover: #ffffff;
  --unbanIcon-color: #555555;
  --unbanIcon-color-hover: #ffffff;
  --containerAdvertisemens-bg: #ffffff;
  --orgCard-bg: #fff;
  --orgCard-bg: #fff;
  --orgCard-outline: #e9ecef;
  --orgImgContainer-bg: #e9ecef;
  --orgCard-Image-bg: #e9ecef;

  --previewAdvertisementRegister-border: #ccc;
  --closeButtonAdvertisementRegister-color: #707070;
  --closeButtonAdvertisementRegister-box-shadow-hover: #00000033;

  --dropdownmenu-bg: #fff;
  --dropdownmenu-box-shadow: #00000033;
  --dropdownmenu-color: #333;
  --dropdownmenu-li-hover: #f1f1f1;
  --dropdownButton-color: #000;
  --entryaction-color: #a8c7fa;

  --memberBadge-box-shadow: #9ca3af;

  --containerAddOnStore-bg: #ffffff;
  --titlemodalAgendaItems-color: #4b5563;
  --titlemodalAgendaItems-border: #0056b3;
  --preview-color: #555555;
  --view-color: #6c757d;

  --closeButtonFile-color: #707070;
  --regBtnAgendaItems-border: #d1d5db;
  --regBtnAgendaItems-box-shadow: #d1d5db;
  --regBtnAgendaItems-bg: #0056b3;
  --regBtnAgendaItems-color: #fff;

  --tableHeadAgendaItems-bg: #a8c7fa;
  --tableHeadAgendaItems-color: #fff;
  --agendaItemRow-border: #e8e5e5;
  --agendaItemRow-bg: #ffffff;
  --agendaItemRow-bg-hover: #ffffff;
  --dragging-box-shadow: #e8e5e5;
  --dragging-bg: #eaebef;
  --categoryChip-bg: #eaebef;

  --orgdesc-color: #4b5563;
  --address-h6-color: #4b5563;
  --joined-button-color: #555555;
  --joined-button-bg: #a8c7fa;
  --joined-button-border: #a8c7fa;
  --joined-button-bg-hover: #a8c7fa;
  --joined-button-border-hover: #a8c7fa;
  --joined-button-color-hover: #555555;

  --box-color: #ffbd59;
  --box-color-hover: #ffbd59;
  --secondBox-h4-color: #000000;
  --secondBox-h5-color: #969696;
  --deco-bg: #dfdfdf;

  --cardItem-border: #e9ecef;
  --cardItem-iconWrapper-bg: #0056b3;
  --cardItem-location-color: #0056b3;
  --cardItem-time-color: #495057;
  --cardItem-creator-color: #a8c7fa;
  --iconWrapper-bg: #332d2d;
  --iconWrapper-color: #fff;

  --manageBtn-border: #e8e5e5;
  --manageBtn-box-shadow: #e8e5e5;
  --manageBtn-color: #fff;
  --manageBtn1-border: #a8c7fa;
  --manageBtn1-bg: #a8c7fa;
  --manageBtn1-color: #555555;
  --manageBtn-color-hover: #555555;

  --cardsOrgPostCard-color: #707070;
  --cardsOrgPostCard-color-hover: #000000;
  --postimageOrgPostCard-color: #000000;
  --titleOrgPostCard-color: #000000;
  --textOrgPostCard-color: #000000;
  --author-color: #707070;
  --modalOrgPostCard-bg: #000000b3;
  --modalContentOrgPostCard-bg: #ffffff;
  --toggleClickBtn-color: #a8c7fa;
  --toggleClickBtn-bg: #ffffff;
  --moreOptionsButton-color: #000000;
  --closeButtonOrgPostCard-bg: #f8d6dc;
  --closeButtonOrgPost-color: #ffffff;
  --menuModal-bg: #00000029;
  --menuContent-bg: #ffffff;
  --menuOptions-border: #e8e5e5;
  --list-color: #ff4d4f;
  --closeButtonP-color: #707070;
  --closeButtonP-box-shadow-hover: #00000033;
  --closeButtonP-color: #707070;

  --iconOrgActionItemCategories-color: #ff4d4f;
  --btnsContainerOrgActionItemCategories-outline: #9ca3af;

  --delete-button-bg: #f8d6dc;
  --delete-button-color: #ff4d4f;
  --delete-button-color-hover: #ff4d4f;
  --delete-button-border: #000;
  --delete-button-color-hover: #ff4d4f;

  --customDataTable-bg: #f2f2f2;

  --userupdatediv-border: #e8e5e5;
  --userupdatediv-box-shadow: #e8e5e5;
  --userupdatediv-bg: #ffffff;

  --current-hour-indicator-color: #ff0000;

  --fonts-color: #707070;

  --dropwdownToggle-bg: #f1f3f6;
  --dropwdownToggle-color: #000000;
  --dropwdownToggle-outline: #9ca3af;

  --createButtonEventHeader-bg: #eaebef;
  --createButtonEventHeader-color: #555555;
  --createButtonEventHeader-border: #555555;
  --createButtonEventHeader-boxshadow: #0000004d;
  --createButtonEventHeader-bg-hover: #eaebef;
  --createButtonEventHeader-color-hover: #000000;
  --createButtonEventHeader-border-hover: #555555;
  --createButtonEventHeader-boxshadow-hover: #0000004d;

  --breakpoint-mobile: 576px;
  --breakpoint-tablet: 768px;
  --breakpoint-desktop: 1024px;

  --calenderHourBlock-border: #e8e5e5;
  --calenderHourTextContainer-border: #e8e5e5;
  --calenderTimezoneText-color: #707070;
  --eventListParentCurrent-bg: #eaebef;
  --expandListContainer-bg: #eaebef;
  --expandListContainer-border: #e8e5e5;

  --btnMore-color: #000000;
  --btnMore-color-hover: #707070;
  --eventsCard-box-shadow: #0000001a;
  --holidaysCard-bg: #e0e9ff;
  --cardTitle-color: #000000;

  --cardListItem-color: #707070;
  --cardListItem-bg-hover: #7c9beb;
  --cardListItem-focus-bg: #707070;
  --holidays-card-date-color: #3771c8;
  --holidayName-color: #000000;
  --eventsCard-bg: #eaebef;
  --organizationIndicator-bg: #a8c7fa;
  --legendText-color: #000000;
  --holidayIndicator-bg: #000000;
  --holidayText-color: #000000;

  --dayWeekends-bg: #eaebef;
  --dayToday-bg: #eaebef;
  --dayToday-color: #7c9beb;
  --dayOutside-bg: #ffffff;
  --dayOutside-color: #eaebef;

  --daySelected-bg: #0056b3;
  --daySelected-color: #707070;
  --day-bg: #ffffff;
  --day-border: #e8e5e5;
  --day-color: #707070;
  --dayEvents-bg: #ffffff;
  --calendar-bg: #ffffff;
  --buttonEventCalendar-color: #808080;
  --calendarHeaderMonth-color: #707070;
  --calendarHeaderMonthDiv-color: #000000;
  --buttonEventCalendar-color: #808080;
  --calendarWeekdays-bg: #000000;
  --weekday-color: #808080;
  --weekday-bg: #ffffff;

  --weekdayYearly-bg: #ffffff;
  --yearlyCalendarHeader-color: #707070;
  --calendar-bg: #ffffff;
  --yearlyCalender-bg: #ffffff;

  --input-area-color: #f1f3f6;

  --previewEventListCardModals-color: #000000;

  --cardsEventListCard-bg: #7c9beb;
  --cardsEventListCard-border: #e8e5e5;
  --cardsEventListCard-box-shadow: #e8e5e5;
  --cardsEventsListCard-color: #707070;
  --cardsEventListCard-h2-color: #707070;
  --cardsEventListCard-a-color: #ffffff;
  --cardsEventListCard-a-color-hover: #000000;

  --ctacards-bg: #ffffff;
  --ctacards-border: #dddddd;
  --ctacards-span-color: #b5b5b5;
  --eventDetailsBox-bg: #ffffff;
  --eventDetailsBox-border: #dddddd;
  --description-color: #808080;
  --toporgloc-color: #808080;
  --time-border: #dddddd;
  --time-bg: #ffffff;
  --time-box-shadow: #0000001a;
  --time-bg: #ffffff;
  --cardItem-color: #495057;
  --endDate-color: #808080;

  --attendanceModal-border: #286fe0;

  --rating-star-filled: #ff6d75;
  --rating-star-hover: #ff6d75;

  --groupMemberList-p-color: #959595;
  --editImgBtn-bg: #ffffff;
  --editImgBtn-border: #959595;
  --editImgBtn-color: #959595;
  --editChatNameContainer-border: #ababab;
  --icon-cancel: #c52a2a;
  --icon-check: #2ac52a;

  --holidayCard-color: #000000;
  --holidayCard-bg: #00000026;

  --spinner-border: #9ca3af;
  --card-background-color: #1778f2;
  --card-header-background-color: #1778f2;
  --text-fields-color: #737373;

  --settings-header-button-bg: #ffffff;
  --settings-header-button-border: #808080;
  --settings-header-button-color: #808080;

  --settings-active-button-bg: #eaebef;
  --settings-active-button-border: #555555;
  --settings-active-button-color: #555555;

  --bg-header: #ffffff;

  --changelangauge-btn-bg: #ffffff;
  --changelangauge-btn-color: #1778f2;
  --changelangauge-btn-border: #1778f2;

  --resetbtn-border: #1778f2;
  --resetbtn-bg: #ffffff;
  --resetbtn-color: #1778f2;

  --modalClose-button-color: #c8102e;
  --formLabel-color: #000000;
  --inputField-text-color: #555555;
  --inputField-placeholder-color: #707070;
  --inputField-bg-focus: #f1f3f6;

  --card-background-color: #1778f2;
  --card-header-background-color: #1778f2;
  --reset-border-color: #1778f2;
  --reset-backgroundcolor-color: #ffffff;
  --reset-btn-colour: #1778f2;

  --form-control-focus-shadow: 0 4px 4px rgba(0, 0, 0, 0.15);
  --primary-theme-color: #1778f2;
  --advertisement-dropdown-border: 1px solid rgba(0, 0, 0, 0.15);
  --advertisement-dropdown-box-shadow: 0 0.5rem 1rem rgba(0, 0, 0, 0.175);
  --advertisement-media-height: 12.5rem --pledgeModal-bg: #ffffff;
  --pledgeModal-header-text: #000000;
  --pledgeModal-title-text: #4b5563;
  --pledgeModal-close-button-bg: #f8d6dc;
  --pledgeModal-close-button-text: #c8102e;
  --pledgeModal-close-button-hover-bg: #ff4d4f;
  --pledgeModal-close-button-hover-text: #ffffff;

  --pledgeModal-input-bg: #ffffff;
  --pledgeModal-input-border: #eaebef;
  --pledgeModal-input-text: #555555;
  --pledgeModal-input-placeholder: #737373;
  --pledgeModal-input-focus-border: #b5b5b5;
  --pledgeModal-input-focus-shadow: #dddddd;

  --dropdownItem-bg: #fff;
  --dropdownItem-color: #000000;
  --dropdownItem-box-shadow: 2.5px 2.5px 2.5px rgba(0, 0, 0, 0.3);
  --dropdownItem-outline-bg: #a8c7fa;
  --dropdownItem-color: #555555;

  --tagBadge-box-shadow: #9ca3af;

  --titlemodalCustomRecurrenceModal-color: #707070;
  --titlemodalCustomRecurrenceModal-border: #7c9beb;

  --memberfontcreatedbtnUserListCard-border: #286fe0;
  --memberfontcreatedbtnUserListCard-bg: #286fe0;
  --memberfontcreatedbtnUserListCard-color: #ffffff;

  --recurrenceDayButton-border: #808080;
  --recurrenceDayButton-outline-focus: #0056b3;
  --recurrenceDayButton-bg-hover: #808080;
  --recurrenceDayButton-bg-selected: #0056b3;
  --recurrenceDayButton-border-selected: #0056b3;
  --recurrenceDayButton-color-selected: #fff;
  --recurrenceDayButton-color: #808080;
  --recurrenceDayButton-color-hover: #fff;
  --recurrenceDayButton-color-selected: #fff;
  --recurrenceRuleSubmitBtn-box-shadow-hover: #00000029;
  --recurrenceRuleSubmitBtn-outline-focus: #0056b3;

  --whitebtn-box-shadow: #e8e5e5;
  --whitebtn-border: #e8e5e5;
  --whitebtn-color: #286fe0;

  --mainContainerDonateCard-bg: #ffffff;
  --mainContainerDonateCard-border: #dddddd;

  --mainContainerDonateCard-bg: #31bb6b;
  --peopleRole-border: #dee2e6;
  --cardStyles-bg: #ffffff;
  --cardHeaderPostCard-bg: #ffffff;
  --cardHeaderPostCard-border: #dddddd;
  --customToggle-color: #000000;
  --cardActionBtn-bg: #00000000;
  --cardActionBtn-color: #000000;
  --cardActionBtn-hover-bg: #eff1f7;
  --cardActionBtn-color: #000000;
  --cardActionBtn-outline-focus: #7c9beb;
  --cardActionBtn-active-bg: #eaebef;

  --colorPrimary-bg: #7c9beb;
  --colorPrimary-color: #ffffff;

  --modalFooter-bg: #ffffff;
  --modalFooter-border: #dddddd;

  --inputArea-bg: #f1f3f6;

  --postInput-bg: #ffffff;

  --cardHeaderPromotedPost-color: #a8c7fa;

  --userImageUserPost-border: #286fe0;

  --capacityLabel-bg: #0056b3;
  --capacityLabel-color: #ffffff;
  --textWhite-color: #ffffff;
  --previewVenueModal-border: #ccc;

  --closeButtonOrganizationEvents-color: #ff4d4f;
  --closeButtonOrganizationEvents-bg: #f8d6dc;
  --closeButtonOrganizationEvents-border: #ffffff;
  --closeButtonOrganizationEvents-color-hover: #f8d6dc;
  --closeButtonOrganizationEvents-bg-hover: #ff4d4f;
  --closeButtonOrganizationEvents-border-hover: #ffffff;
  --dateboxOrganizationEvents-border: #e8e5e5;

  --infoButton-bg: #a8c7fa;
  --infoButton-border: #555555;
  --infoButton-color: #555555;
  --infoButton-bg-hover: #286fe0;
  --infoButton-border-hover: #555555;
  --infoButton-color: #555555;
  --actionItemDeleteButton-bg: #f8d6dc;
  --actionItemDeleteButton-color: #ff4d4f;
  --checkboxButton-checked-bg: #1778f2;
  --checkboxButton-checked-color: #1778f2;
  --checkbox-focus-border: #d1d5db;

  --rowBackgroundOrganizationFundCampaign-bg: #fff;

  --createorgdropdown-button-bg: #eaebef;

  --dropdown-border: #555555;
  --dropdown-bg: #fcfcfc;
  --dropdown-font-color: #555555;

  --input-bg: #f2f7ff;

<<<<<<< HEAD
  --peopleTabUserTagTableBody: #ffffff;

  --peopleTabUserTagTableHeaderCell-color: #000000;
=======
  --empty-state-bg: #ffffff;
  --empty-state-border-color: #e7e7e7;
>>>>>>> 55696639
}

/* Global Classes (Add CSS classes as Global Classes that are used at multiple place)*/

/* Add Button */

.addButton {
  margin-bottom: 10px;
  color: var(--addButton-font);
  background-color: var(--light-blue);
  border-color: var(--addButton-bg);
  --bs-btn-focus-box-shadow: none;
}

.addButton:is(:hover, :active, :focus) {
  background-color: var(--addButton-bg-hover) !important;
  border-color: var(--addButton-border-hover);
}

.addButton:disabled {
  margin-bottom: 10px;
  background-color: var(--disabled-btn);
  border-color: var(--addButton-bg);
}

/* Unblock Button */

.unblockButton {
  margin-bottom: 10px;
  color: var(--unblockButton-font) !important;
  background-color: var(--unblockButton-bg) !important;
  border-color: var(--unblockButton-border);
  --bs-btn-focus-box-shadow: none;
}

.unblockButton:is(:hover, :active, :focus) {
  background-color: var(--unblockButton-bg-hover) !important;
  border-color: var(--unblockButton-border-hover);
}

/* Unban Icon */

.unbanIcon {
  color: var(--unbanIcon-color);
  font-size: 12px;
  font-weight: bold;
  margin-bottom: 0.5px;
  margin-right: 4px;
}

.unblockButton:hover .unbanIcon {
  color: var(--unbanIcon-color-hover) !important;
}

/* Ban Icon*/

.banIcon {
  color: var(--banIcon-color);
  font-size: 12px;
  font-weight: bold;
  margin-bottom: 0.5px;
  margin-right: 4px;
}

.removeButton:hover .banIcon {
  color: var(--banIcon-color-hover) !important;
}

/* Remove Button */

.removeButton {
  margin-bottom: 10px;
  background-color: var(--removeButton-bg);
  color: var(--removeButton-color);
  margin-right: 10px;
  --bs-btn-border-color: var(--removeButton-border);
}

.removeButton:is(:hover, :active, :focus) {
  background-color: var(--removeButton-bg-hover) !important;
  border-color: var(--removeButton-border-hover);
  color: var(--removeButton-color-hover);
}

/* Active Tab */

.activeTab {
  background-color: var(--activeTab-bg);
  color: var(--activeTab-color);
  border-color: var(--activeTab-border);
  align-items: center;
  position: relative;
  outline: none;
}

.activeTab:focus-visible {
  outline: 2px solid var(--activeTab-outline-focus);
  outline-offset: 2px;
}

.activeTab:is(:hover, :focus, :active) {
  background-color: var(--activeTab-bg-hover) !important;
  color: var(--activeTab-color-hover);
  border-color: var(--activeTab-border-hover) !important;
  align-items: center;
}

/* Inactive Tab */

.inActiveTab {
  background-color: var(--inActiveTab-bg);
  color: var(--inActiveTab-color);
  border-color: var(--inActiveTab-border);
  align-items: center;
  position: relative;
  outline: none;
}

.inActiveTab:focus-visible {
  outline: 2px solid var(--inActiveTab-outline-focus);
  outline-offset: 2px;
}

.inActiveTab:is(:hover, :focus, :active) {
  background-color: var(--inActiveTab-bg-hover) !important;
  color: var(--inActiveTab-color-hover);
  border-color: var(--inActiveTab-border-hover) !important;
  align-items: center;
}

/* Search Bar */

.searchBarContainer {
  display: flex;
  align-items: center;
  border: 1px solid var(--search-border-color, #d0d5dd);
  border-radius: 8px;
  background-color: var(--search-background-color, #fcfcfc);
  box-shadow: 0 4px 6px rgba(149, 156, 202, 0.1);
  transition:
    border-color 0.2s ease,
    box-shadow 0.2s ease;
  overflow: hidden;

  /* Flex properties to make it sit on the same line */
  flex-grow: 1;
  /* Allow it to grow to fill space */
  flex-shrink: 1;
  /* Allow it to shrink if needed */
  width: auto;
  /* Stop forcing 100% width */
  min-width: 450px;
  max-width: 100%;
  height: 57px;
}

.searchBarContainerWithButton {
  padding-right: 0;
}

.searchBarContainer:focus-within {
  border-color: var(--search-border-focus-color, #6e94ff);
  box-shadow: 0 0 0 2px rgba(110, 148, 255, 0.25);
}

.searchBarInputWrapper {
  position: relative;
  flex: 1;
  display: flex;
  align-items: center;
  min-height: 48px;
  min-width: 40rem;
  padding: 0.75rem 2.5rem 0.75rem 1.25rem;
  background-color: transparent;
}

.searchBarVariantFilled {
  border-color: transparent;
  background-color: var(--search-filled-bg, #f4f6fb);
}

.searchBarVariantGhost {
  border-color: transparent;
  background-color: transparent;
  box-shadow: none;
}

.searchBarInputWrapperWithButton {
  padding-right: 1.5rem;
}

.searchBarInput {
  flex: 1;
  border: none;
  background: transparent;
  padding: 0;
  padding-left: 3rem !important;
  font-size: 0.95rem;
  color: var(--search-text-color, #1e293b);
  outline: none;
  width: 100%;
  height: 100%;
}

.searchBarInput::-webkit-search-cancel-button,
.searchBarInput::-webkit-search-decoration {
  -webkit-appearance: none;
  appearance: none;
}

.searchBarInput::-ms-clear {
  display: none;
}

.searchBarInput::placeholder {
  color: #9aa5b5;
}

.searchBarInputSm {
  padding-top: 0.5rem;
  padding-bottom: 0.5rem;
  font-size: 0.85rem;
}

.searchBarInputLg {
  padding-top: 1rem;
  padding-bottom: 1rem;
  font-size: 1.05rem;
}

.searchBarNoIcon {
  padding-left: 1.25rem;
}

.searchBarIcon {
  position: absolute;
  left: 1rem;
  top: 50%;
  transform: translateY(-50%);
  color: var(--search-icon-color, #a0aec0);
  display: inline-flex;
  font-size: 1.2rem;
  pointer-events: none;
}

.searchBarTrailingIcon {
  position: absolute;
  right: 0;
  top: 0;
  bottom: 0;
  background-color: var(--search-button-bg, #b3ceff);
  color: #2f3f5f;
  display: inline-flex;
  align-items: center;
  justify-content: center;
  padding: 0 0.75rem;
  border-top-right-radius: 0.5rem;
  border-bottom-right-radius: 0.5rem;
}

.searchBarClearButton {
  position: absolute;
  right: 0.5rem;
  border: none;
  background: transparent;
  color: var(--search-clear-color, #94a3b8);
  cursor: pointer;
  display: inline-flex;
  align-items: center;
  justify-content: center;
  padding: 0.15rem;
}

.searchBarClearButton:focus-visible {
  outline: none;
  box-shadow: 0 0 0 2px rgba(110, 148, 255, 0.35);
  border-radius: 999px;
}

.searchBarButton {
  display: inline-flex;
  align-items: center;
  justify-content: center;
  gap: 0.4rem;
  border: none;
  border-radius: 0;
  background-color: var(--search-button-bg, #b3ceff);
  color: #2f3f5f;
  width: 48px;
  height: 48px;
  font-weight: 600;
  transition:
    background-color 0.2s ease,
    transform 0.1s ease;
  border-left: 1px solid rgba(255, 255, 255, 0.4);
}

.searchBarButton:hover:not(:disabled) {
  background-color: var(--search-button-bg-hover, #b6cbff);
}

.searchBarButton:active:not(:disabled) {
  transform: translateY(1px);
}

.searchBarButton:disabled {
  cursor: not-allowed;
  opacity: 0.6;
  box-shadow: none;
}

.searchBarButtonSm {
  width: 48px;
  height: 48px;
  font-size: 0.85rem;
}

.searchBarButtonLg {
  width: 64px;
  height: 64px;
  font-size: 1rem;
}

.searchBarIconButton {
  width: 55px;
  height: 55px;
  padding: 0;
}

.searchBarSpinner {
  width: 1rem;
  height: 1rem;
  border: 2px solid rgba(255, 255, 255, 0.4);
  border-top-color: #ffffff;
  border-radius: 50%;
  animation: searchBarSpin 0.8s linear infinite;
}

@keyframes searchBarSpin {
  to {
    transform: rotate(360deg);
  }
}

.searchBarSrOnly {
  position: absolute;
  width: 1px;
  height: 1px;
  padding: 0;
  margin: -1px;
  overflow: hidden;
  clip: rect(0, 0, 0, 0);
  border: 0;
}

/* Search Button */

.searchButton {
  --bs-btn-active-color: var(--searchButton-bg);
  --bs-btn-active-bg: var(--searchButton-bg);
  --bs-btn-active-border-color: var(--searchButton-border);
  margin-bottom: 10px;
  background-color: var(--searchButton-bg) !important;
  border-color: var(--searchButton-border) !important;
  color: var(--searchButton-color);
  position: absolute;
  z-index: 10;
  bottom: 0;
  right: 30px;
  display: flex;
  justify-content: center;
  align-items: center;
  transition:
    box-shadow 0.2s ease,
    transform 0.2s ease;
}

.searchButton:hover {
  background-color: var(--searchButton-bg-hover);
  border-color: var(--searchButton-border-hover);
  box-shadow: var(--hover-shadow);
  color: var(--searchButton-color-hover) !important;
}

.searchButton:active {
  transform: scale(0.95);
  background-color: var(--searchButton-bg-active) !important;
  border-color: transparent !important;
}

/* Override for header placement: make search button inline within header controls */
.btnsContainerSearchBar .searchButton {
  position: static;
  bottom: auto;
  right: auto;
  margin: 0;
  padding: 0.45rem;
  display: inline-flex;
  align-items: center;
  justify-content: center;
  height: 40px;
}

/* Modal Header*/

.modalHeader {
  border: none;
  background-color: var(--modalHeader-bg) !important;
  padding: 1rem;
  color: var(--modalHeader-color);
}

/* Make sure the modal title is dark grey */
.modalHeader div,
.modalHeader .modal-title {
  color: var(--modalTitle-color) !important;
  font-weight: 600;
  font-size: 20px;
}

/* Close button styling */
.modalHeader button.close,
.modalHeader .btn-close {
  color: var(--modalClose-button-color) !important;
  opacity: 1;
}

/* Form Labels */
.inputField label,
form label,
.form-label {
  color: var(--formLabel-color) !important;
  font-weight: normal;
  padding-bottom: 0;
  font-size: 1rem;
  margin-top: 10px;
}

/* Input Fields - Update the existing inputField class */
.inputField {
  margin-top: 10px;
  margin-bottom: 10px;
  background-color: var(--eventManagement-button-bg);
  border: 1px solid var(--input-shadow);
  box-shadow: 0 4px 8px rgba(0, 0, 0, 0.1);
}

/* Placeholder styling */
.inputField::placeholder {
  color: var(--inputField-placeholder-color) !important;
  opacity: 1;
}

.inputField:focus {
  border: 0.1px solid var(--inputField-border-focus) !important;
  background-color: var(--inputField-bg-focus) !important;
  box-shadow: var(--drop-shadow);
  outline: none;
  transition: box-shadow 0.2s ease;
}

/* Switch */

.switch input {
  --bs-form-switch-bg: transparent;
}

.switch input:checked {
  background-color: var(--switch-bg-checked);
  border-color: var(--switch-border-checked);
  box-shadow: 0 0 0.1rem 0.2rem var(--switch-box-shadow-checked);
}

.switch input:focus {
  outline: none;
  box-shadow: none;
  border-color: var(--switch-border-focus);
}

/* Edit Button */

.editButton {
  background-color: var(--editButton-bg);
  color: var(--editButton-font);
  border-color: var(--editButton-border);
  --bs-btn-active-bg: var(--editButton-bg-active);
  --bs-btn-active-border-color: var(--editButton-border-active);
}

.editButton:is(:hover, :active) {
  background-color: var(--editButton-bg-hover);
  border-color: var(--editButton-border-hover);
  box-shadow: none;
}

/* Regular Button */

.regularBtn {
  background-color: var(--regularBtn-bg);
  border-color: var(--regularBtn-border);
}

.regularBtn:is(:hover, :active) {
  background-color: var(--regularBtn-bg-hover) !important;
  color: var(--regularBtn-font-hover);
  border-color: var(--regularBtn-border-hover) !important;
}

.searchButtonOrgList {
  background-color: var(--light-blue);
  position: absolute;
  z-index: 10;
  bottom: 0;
  inset-inline-end: 0px;
  height: 100%;
  display: flex;
  justify-content: center;
  align-items: center;
}

.btnsContainer {
  display: flex;
  margin: 2.5rem 0;
  align-items: center;
}

.searchBarContainer {
  display: flex;
  margin: 2.5rem 0;
  align-items: center;
  max-width: 600px;
}

.searchBarContainer {
  display: flex;
  margin: 2.5rem 0;
  align-items: stretch;
  gap: 0.75rem;
}

.searchBarContainer > :first-child {
  flex: 1 1 320px;
  min-width: 240px;
  max-width: 100%;
}

/* Table Header */

.tableHeader {
  background-color: red;
}

.tableHeaders {
  background-color: var(--bs-primary-text-emphasis);
  color: var(--bs-white);
  font-size: 1rem;
}

.tableHeader {
  font-weight: bold;
}

/* btnsBlock & btnsContainer */

.btnsContainer,
.calendar__controls {
  display: flex;
  align-items: center;
  gap: 12px;
  /* Space between the Sort, Create, and Bell icons */
  flex-shrink: 0;
  /* Prevents buttons from getting squished */
  white-space: nowrap;
}

.btnsContainer > :first-child {
  flex: 1 1 320px;
  min-width: 240px;
  max-width: 100%;
}

.searchBarWrapper {
  flex-grow: 1;
  max-width: 600px;
}

.btnsContainer .btnsBlock {
  display: flex;
  align-items: center;
  gap: 0.75rem;
  flex-wrap: wrap;
}

@media (max-width: 520px) {
  .btnsContainer {
    margin-bottom: 0;
  }

  .btn {
    flex-direction: column;
    justify-content: center;
  }

  .btnsContainer .btnsBlock {
    display: block;
    margin-top: 1rem;
    margin-right: 0;
  }

  .peopleTabBtnBlock {
    height: 100%;
    padding-bottom: 4px;
    display: flex;
    align-items: center;
    gap: 8px;
  }

  .peopleTabBtnBlock {
    height: 100%;
    padding-bottom: 4px;
    display: flex;
    align-items: center;
    gap: 8px;
  }

  .btnsContainer .btnsBlock div {
    flex: 1;
  }

  .btnsContainer .btnsBlock div[title='Sort organizations'] {
    margin-right: 0.5rem;
  }

  .btnsContainer .btnsBlock button {
    margin-bottom: 1rem;
    margin-right: 0;
    width: 100%;
  }
}

@media (max-width: 1020px) {
  .btnsContainer {
    flex-direction: column;
    margin: 1.5rem 0;
  }

  .btn {
    flex-direction: column;
    justify-content: center;
  }

  .btnsContainer > div {
    width: 100% !important;
    max-width: 100% !important;
    box-sizing: border-box;
  }

  .btnsContainer .btnsBlock {
    display: block;
    margin: 1.5rem 0 0 0;
    justify-content: space-between;
  }

  .btnsContainer .btnsBlock button {
    margin-bottom: 1rem;
    margin-right: 0;
    width: 100%;
    max-width: 800px;
  }

  .btnsContainer .btnsBlock div button {
    margin-right: 1.5rem;
  }
}

.btnsContainer .btnsBlock button {
  display: flex;
  justify-content: center;
  align-items: center;
  margin-top: 0;
}

@media (max-width: 1020px) {
  .btnsContainer {
    flex-direction: column;
    margin: 1.5rem 0;
  }

  .btnsContainer .input {
    width: 100%;
  }

  .btnsContainer .btnsBlock {
    margin: 1.5rem 0 0 0;
    justify-content: space-between;
  }

  .btnsContainer .btnsBlock button {
    margin: 0;
  }

  .btnsContainer .btnsBlock div button {
    margin-right: 1.5rem;
  }

  .btnsContainer .btnsBlock button {
    margin-left: 0;
  }
}

@media (max-width: 520px) {
  .btnsContainer {
    margin-bottom: 0;
  }

  .btnsContainer .btnsBlock {
    display: block;
    margin-top: 1rem;
    margin-right: 0;
  }

  .largeBtnsWrapper {
    flex-direction: column;
  }

  .btnsContainer .btnsBlock div {
    flex: 1;
  }

  .btnsContainer .btnsBlock button {
    margin-bottom: 1rem;
    margin-right: 0;
    width: 100%;
  }
}

.inputField {
  margin-top: 10px;
  margin-bottom: 10px;
  background-color: var(--eventManagement-button-bg);
  border: 1px solid var(--input-shadow);
  box-shadow: 0 4px 8px rgba(0, 0, 0, 0.1);
}

.removeMemberCancel {
  background-color: var(--removeMemberCancel-bg);
  color: '#C8102E';
  border: 1px solid var(--removeMemberCancel-border);
}

/* Dropdown */

.dropdown {
  background-color: var(--dropdown-bg) !important;
  min-width: 150px;
  border: 1px solid var(--dropdown-border);
  color: var(--dropdown-font-color) !important;
  position: relative;
  display: inline-block;
}

.customDropdown {
  width: auto;
}

.dropdown:is(
  :hover,
  :focus,
  :active,
  :focus-visible,
  .show,
  :disabled,
  :checked
) {
  box-shadow: var(--hover-shadow);
  border: 1px solid var(--dropdown-border) !important;
  color: var(--dropdown-font-color) !important;
}

.dropdown:is(:focus, :focus-visible) {
  outline: 2px solid var(--highlight-color, var(--search-button-bg));
  border: 1px solid var(--dropdown-border);
}

.createorgdropdown {
  background-color: var(--createorgdropdown-button-bg) !important;
  border: 1px solid var(--dropdown-border) !important;
  height: 3rem;
  margin-top: 0.7rem;
  color: var(--dropdown-button-fill);
}

.createorgdropdown:active,
.createorgdropdown:hover {
  background-color: var(--createorgdropdown-button-bg) !important;
  border-color: var(--createorgdropdown-button-border) !important;
  color: var(--dropdown-button-fill) !important;
  box-shadow: var(--hover-shadow);
}

/* Error */

.errorContainer {
  min-height: 100vh;
}

.errorMessage {
  margin-top: 25%;
  display: flex;
  justify-content: center;
  align-items: center;
  flex-direction: column;
}

.errorIcon {
  transform: scale(1.5);
  color: var(--bs-danger, var(--errorIcon-color));
  margin-bottom: 1rem;
  font-size: 1.5rem;

  /* Add error icon for non-color indication */
  &::before {
    content: '⚠️';
    margin-right: 0.5rem;
  }
}

/* Not Found */

.notFound {
  flex: 1;
  display: flex;
  justify-content: center;
  align-items: center;
  flex-direction: column;
}

/* Row Background */

.rowBackground {
  background-color: var(--rowBackground-bg);
  color: var(--rowBackground-color);
  max-height: 120px;
  overflow-y: auto;
}

/* No outline */

.noOutline input {
  outline: none;
}

.noOutline input:disabled {
  -webkit-text-fill-color: var(--noOutline-input-disables) !important;
}

.noOutline textarea:disabled {
  color: var(--noOutline-textarea-disables) !important;
  opacity: 1;
}

.noOutline:is(:hover, :focus, :active, :focus-visible, .show) {
  outline: none !important;
}

/* Input */

.input {
  flex: 1;
  position: relative;
  padding-right: 30px;
  padding-inline-end: 30px;
  width: 425px;
}

.input:active {
  box-shadow: var(--dorpdownItem-hover-shadow) !important;
  background-color: var(--create-button-bg-color);
  border-color: var(--input-shadow) !important;
  color: var(--input-text-color);
}

.input:focus {
  box-shadow: var(--dorpdownItem-hover-shadow) !important;
  border-color: var(--input-shadow) !important;
}

.btnsContainer .input button {
  width: 52px;
}

.btnsContainer .input {
  flex: 1;
  position: relative;
  max-width: 60%;
  justify-content: space-between;
}

.btncon .btnsContainer .input {
  flex: 1;
  min-width: 18rem;
  position: relative;
}

.btncon .btnsContainer input {
  outline: 1px solid var(--btncon-input);
}

.btncon .btnsContainer .input button {
  width: 52px;
}

/* Input Field */

.inputField {
  margin-top: 10px;
  margin-bottom: 10px;
  background-color: var(--inputField-bg);
  border: 1px solid var(--inputField-border);
}

.inputField:focus {
  border: 0.1px solid var(--inputField-border-focus) !important;
  background-color: var(--inputField-bg) !important;
  box-shadow: var(--drop-shadow);
  outline: none;
  transition: box-shadow 0.2s ease;
}

.inputFieldModal {
  margin-bottom: 10px;
  background-color: var(--inputFieldModal-bg);
  box-shadow: 0 1px 1px var(--input-shadow-color);
}

.inputField > button {
  padding-top: 10px;
  padding-bottom: 10px;
}

/* Create Button*/

.createButton {
  background-color: var(--createButton-bg) !important;
  color: var(--createButton-color) !important;
  border: 1px solid var(--createButton-border) !important;
  margin: 5px 10px;
  width: 10rem;
  height: 3rem;
}

.createFundButton {
  background-color: var(--createButton-bg) !important;
  color: var(--createButton-color) !important;
  border: 1px solid var(--createButton-border) !important;
  margin: 5px 5px;
  width: 10rem;
  height: 3rem;
}

.createButton:hover {
  box-shadow: var(--createButton-box-shadow-hover);
  background-color: var(--createButton-bg-hover) !important;
  color: var(--createButton-color-hover) !important;
  border: 1px solid var(--createButton-border-hover) !important;
}

.createButton:active {
  color: var(--createButton-color-active) !important;
  background-color: var(--createButton-bg-active) !important;
  border: 1px solid var(--createButton-border-active) !important;
}

/* Add more Global CSS Classes above this */

/* ----------------------------------------------------- */

/* Css Class Related to a particular Component */

/* -- AddOnEntry.tsx -- */

/* -- AddOnRegister.tsx -- */

.modalbtn {
  margin-top: 1rem;
  display: flex !important;
  margin-left: auto;
  align-items: center;
}

/* -- AddOnStore.tsx -- */

.containerAddOnStore {
  display: flex;
  flex-direction: column;
  background: var(--containerAddOnStore-bg);
  margin: 2px;
  padding: 10px;
  border-radius: 20px;
}

.colAddOnStore {
  display: flex;
  align-items: center;
  justify-content: space-between;
}

.inputAddOnStore {
  display: flex;
  position: relative;
  width: 560px;
}

.cardGridItem {
  width: 38vw;
}

.justifyspAddOnStore {
  display: grid;
  width: 100%;
  justify-content: space-between;
  align-items: baseline;
  grid-template-rows: auto;
  grid-template-columns: repeat(2, 1fr);
  grid-gap: 0.8rem 0.4rem;
}

@media screen and (max-width: 600px) {
  .cardGridItem {
    width: 100%;
  }

  .justifyspAddOnStore {
    grid-template-columns: 1fr;
    justify-content: center;
    align-items: start;
  }
}

/* -- Action.tsx -- */

/* -- MainContent.tsx -- */

.maincontainer {
  width: 70vw;
  margin-right: 2rem;
}

/* -- SidePanel.tsx -- */

.sidebarcontainer {
  width: 30vw;
  justify-content: center;
  display: flex;
  flex-direction: column;
  padding: 2rem;
  height: fit-content;
}

.sidebarcollapsed {
  display: none;
}

/* -- AddOn.tsx -- */

/* -- AddPeopleToTag.tsx -- */

.scrollContainer {
  height: 100px;
  overflow-y: auto;
  margin-bottom: 1rem;
}

.memberBadge {
  display: flex;
  align-items: center;
  padding: 5px 10px;
  border-radius: 12px;
  box-shadow: 0 1px 3px var(--memberBadge-box-shadow);
  max-width: calc(100% - 2rem);
}

.removeFilterIcon {
  cursor: pointer;
}

.loadingDiv {
  min-height: 300px;
  display: flex;
  justify-content: center;
  align-items: center;
}

/* -- AdvertisementEntry.tsx -- */

.cardOtherSettings {
  height: 350px;
}

.dropdownContainer {
  position: relative;
  display: inline-block;
}

.dropdownContainer:hover .dropdownmenu {
  display: block;
}

.dropdownContainer:focus-within .dropdownmenu {
  display: block;
}

.addCard > div:not(.dropdownContainer) {
  flex: 0 0 200px;
}

.dropdownmenu {
  display: none;
  position: absolute;
  z-index: 1;
  background-color: var(--dropdownmenu-bg);
  width: 120px;
  box-shadow: 0px 8px 16px 0px var(--dropdownmenu-box-shadow);
  padding: 5px 0;
  margin: 0;
  list-style-type: none;
  right: 0;
  top: 100%;
}

.dropdownmenu li {
  cursor: pointer;
  padding: 8px 16px;
  text-decoration: none;
  display: block;
  color: var(--dropdownmenu-color);
}

.dropdownmenu li:hover {
  background-color: var(--dropdownmenu-li-hover);
}

.dropdownButton {
  background-color: transparent;
  color: var(--dropdownButton-color);
  border: none;
  cursor: pointer;
  display: flex;
  width: 100%;
  justify-content: flex-end;
  padding: 8px 10px;
}

.admedia {
  object-fit: cover;
  height: 16rem;
}

.buttons {
  display: flex;
  justify-content: flex-end;
}

.entryaction {
  margin-left: auto;
  display: flex !important;
  align-items: center;
  background-color: transparent;
  color: var(--entryaction-color);
}

.entryaction .spinner-grow {
  height: 1rem;
  width: 1rem;
  margin-right: 8px;
}

.entryaction {
  display: flex !important;
}

.entryaction i {
  margin-right: 8px;
  margin-top: 4px;
}

.entryaction .spinner-grow {
  height: 1rem;
  width: 1rem;
  margin-right: 8px;
}

/* -- AdvertisementRegister.tsx -- */

.previewAdvertisementRegister {
  display: flex;
  position: relative;
  width: 100%;
  margin-top: 10px;
  overflow: hidden;
  justify-content: center;
  border: 1px solid var(--previewAdvertisementRegister-border);
}

.previewAdvertisementRegister img {
  width: 400px;
  height: auto;
  object-fit: cover;
}

.previewAdvertisementRegister video {
  width: 400px;
  height: auto;
}

.closeButtonAdvertisementRegister {
  top: 0px;
  right: 0px;
  width: 32px;
  height: 32px;
  background: transparent;
  transform: scale(1.2);
  cursor: pointer;
  border-radius: 50%;
  border: none;
  color: var(--closeButtonAdvertisementRegister-color);
  font-weight: 600;
  font-size: 16px;
  transition:
    background-color 0.3s,
    transform 0.3s;
}

.closeButtonAdvertisementRegister:hover {
  transform: scale(1.1);
  box-shadow: 0 4px 6px var(--closeButtonAdvertisementRegister-box-shadow-hover);
}

/* -- Advertisement.tsx -- */

.containerAdvertisements {
  background-color: var(--containerAdvertisemens-bg);
  border-radius: 20px;
  width: auto;
  margin-inline-start: 12px;
}

.pMessageAdvertisement {
  width: 100%;
  display: flex;
  justify-content: center;
  align-items: center;
  font-size: 1.5rem;
  font-weight: 500;
  line-height: 1.2;
  padding-bottom: 24px;
}

.justifyspAdvertisements {
  display: grid;
  width: 100%;
  margin-top: 30px;
  grid-template-rows: auto;
  grid-template-columns: repeat(6, 1fr);
  grid-gap: 0.8rem 0.4rem;
}

@media (max-width: 1024px) {
  .justifyspAdvertisements {
    grid-template-columns: repeat(3, 1fr);
  }
}

.rowAdvertisements {
  margin-top: 20px;
  display: grid;
  width: 100%;
  grid-template-rows: auto;
  /* grid-template-columns: repeat(2, 1fr); */
  grid-gap: 0.8rem 0.4rem;
  overflow: hidden;
}

.colAdvertisements {
  display: flex;
  align-items: center;
  justify-content: space-between;
  padding: 10px;
}

.inputAdvertisements {
  display: flex;
  position: relative;
  width: 560px;
}

.listBoxAdvertisements {
  display: grid;
  width: 100%;
  grid-template-rows: auto;
  grid-template-columns: repeat(6, 1fr);
  grid-gap: 0.8rem 0.4rem;
}

.orgCard .innerContainer {
  display: flex;
  height: 100%;
}

.orgCard {
  background-color: var(--orgCard-bg);
  margin: 0.5rem;
  height: calc(170px + 2rem);
  padding: 1rem;
  border-radius: 8px;
  outline: 1px solid var(--orgCard-outline);
  position: relative;
  margin-right: 2rem;
}

.orgCard .innerContainer .orgImgContainer {
  display: flex;
  justify-content: center;
  align-items: center;
  position: relative;
  overflow: hidden;
  border-radius: 4px;
  width: 125px;
  height: 120px;
  object-fit: contain;
  background-color: var(--orgImgContainer-bg);
}

.orgCard .innerContainer .content {
  display: flex;
  flex-direction: column;
  flex: 1;
  margin-left: 1rem;
  width: 70%;
  margin-top: 0.7rem;
}

@media (max-width: 550px) {
  .orgCard {
    width: 100%;
  }

  .orgCard {
    height: unset;
    margin: 0.5rem 0;
    padding: 1.25rem 1.5rem;
  }

  .orgCard .innerContainer .orgImgContainer {
    margin-bottom: 0.8rem;
  }

  .orgCard .innerContainer {
    flex-direction: column;
  }

  .orgCard .innerContainer .orgImgContainer img {
    height: auto;
    width: 100%;
  }

  .orgCard .innerContainer .content {
    margin-left: 0;
  }

  .orgCard button {
    bottom: 0;
    right: 0;
    position: relative;
    margin-left: auto;
    display: block;
  }

  .joinBtn,
  .joinedBtn,
  .withdrawBtn {
    display: flex;
    justify-content: space-around;
    width: 100%;
  }
}

.itemCardOrgList .loadingWrapper .innerContainer {
  display: flex;
}

.itemCardOrgList .loadingWrapper .innerContainer .orgImgContainer {
  width: 120px;
  height: 120px;
  border-radius: 4px;
}

.itemCardOrgList .loadingWrapper .innerContainer .content {
  flex: 1;
  display: flex;
  flex-direction: column;
  margin-left: 1rem;
}

.itemCardOrgList .loadingWrapper .innerContainer .content h5 {
  height: 24px;
  width: 60%;
  margin-bottom: 0.8rem;
}

.itemCardOrgList .loadingWrapper .innerContainer .content h6[title='Location'] {
  display: block;
  width: 45%;
  height: 18px;
}

.itemCardOrgList .loadingWrapper .innerContainer .content h6 {
  display: block;
  width: 30%;
  height: 16px;
  margin-bottom: 0.8rem;
}

@media (max-width: 450px) {
  .itemCardOrgList .loadingWrapper {
    height: unset;
    margin: 0.5rem 0;
    padding: 1.25rem 1.5rem;
  }

  .itemCardOrgList .loadingWrapper .innerContainer {
    flex-direction: column;
  }

  .itemCardOrgList .loadingWrapper .innerContainer .orgImgContainer {
    height: 200px;
    width: 100%;
    margin-bottom: 0.8rem;
  }

  .itemCardOrgList .loadingWrapper .innerContainer .content {
    margin-left: 0;
  }

  .itemCardOrgList .loadingWrapper .button {
    bottom: 0;
    right: 0;
    border-radius: 0.5rem;
    position: relative;
    margin-left: auto;
    display: block;
  }
}

@media (max-width: 550px) {
  .orgCard {
    width: 100%;
  }

  .orgCard {
    height: unset;
    margin: 0.5rem 0;
    padding: 1.25rem 1.5rem;
  }

  .orgCard .innerContainer {
    flex-direction: column;
  }

  .orgCard button {
    bottom: 0;
    right: 0;
    position: relative;
    margin-left: auto;
    display: block;
  }

  .joinBtn,
  .joinedBtn,
  .withdrawBtn {
    display: flex;
    justify-content: space-around;
    width: 100%;
  }
}

.orgCard .innerContainer {
  display: flex;
  gap: 10px;
}

.orgCard .innerContainer .orgImgContainer {
  display: flex;
  justify-content: center;
  align-items: center;
  position: relative;
  overflow: hidden;
  border-radius: 4px;
  width: 125px;
  height: 120px;
  object-fit: contain;
  margin-bottom: 0.8rem;
  background-color: var(--orgCard-Image-bg);
}

.orgCard .innerContainer .content {
  flex: 1;
  margin-left: 1rem;
  width: 70%;
  margin-top: 0.7rem;
  margin-left: 0;
}

@media (max-width: 580px) {
  .orgCard {
    height: unset;
    margin: 0.5rem 0;
    padding: 1.25rem 1.5rem;
  }

  .orgCard .innerContainer {
    flex-direction: column;
  }

  .orgCard .innerContainer .orgImgContainer img {
    height: auto;
    width: 100%;
  }

  .orgCard button {
    bottom: 0;
    right: 0;
    position: relative;
    margin-left: auto;
    display: block;
  }

  .flaskIcon {
    margin-bottom: 6px;
  }

  .manageBtn {
    display: flex;
    justify-content: space-around;
    width: 100%;
  }
}

.modalbtn i,
.button i {
  height: min-content;
  margin-right: 4px;
}

/* -- AgendaCategoryContainer.tsx -- */

/* -- AgendaItemsCreateModal.tsx -- */

.campaignModal {
  max-width: 80vw;
  margin-top: 2vh;
  margin-left: 13vw;
}

.titlemodalOrganizationEvents {
  color: var(--titlemodal-org-event-color);
  font-weight: 600;
  font-size: 20px;
  margin-bottom: 20px;
  padding-bottom: 5px;
  border-bottom: 3px solid var(--titlemodal-org-event-border);
  width: 65%;
}

.regBtn {
  margin-top: 1rem;
  border: 1px solid var(--regBtn-border);
  box-shadow: 0 2px 2px var(--regBtn-box-shadow);
  padding: 10px 10px;
  border-radius: 5px;
  background-color: var(--regBtn-bg);
  width: 100%;
  font-size: 16px;
  color: var(--regBtn-color);
  outline: none;
  font-weight: 600;
  cursor: pointer;
  transition:
    transform 0.2s,
    box-shadow 0.2s;
  width: 100%;
}

/* -- AgendaItemsDeleteModal.tsx -- */

.agendaItemModal {
  max-width: 80vw;
  margin-top: 2vh;
  margin-left: 13vw;
}

@media (max-width: 768px) {
  .agendaItemModal {
    margin: 10vh auto;
    max-width: 90%;
  }

  .titlemodalAgendaItems {
    width: 90%;
  }

  .greenregbtnAgendaItems {
    width: 90%;
  }
}

@media (max-width: 576px) {
  .agendaItemModal {
    margin: 5vh auto;
    max-width: 95%;
  }

  .titlemodalAgendaItems {
    width: 100%;
  }

  .greenregbtnAgendaItems {
    width: 100%;
  }
}

/* -- AgendaItemsPreviewModal.tsx -- */

.previewFile {
  display: flex;
  flex-direction: column;
  align-items: center;
  width: 100%;
  margin-top: 10px;
}

.previewFile img,
.previewFile video {
  width: 100%;
  max-width: 400px;
  height: auto;
  margin-bottom: 10px;
}

.urlListItem {
  display: flex;
  align-items: center;
  justify-content: space-between;
  padding: 5px 0;
}

.urlListItem a {
  text-decoration: none;
  color: inherit;
}

.urlListItem a:hover {
  text-decoration: underline;
}

.urlIcon {
  margin-right: 10px;
}

.titlemodalAgendaItems {
  color: var(--titlemodalAgendaItems-color);
  font-weight: 600;
  font-size: 20px;
  margin-bottom: 20px;
  padding-bottom: 5px;
  border-bottom: 3px solid var(--titlemodalAgendaItems-border);
  width: 65%;
}

.preview {
  display: flex;
  flex-direction: row;
  font-weight: 900;
  font-size: 16px;
  color: var(--preview-color);
}

.view {
  margin-left: 2%;
  font-weight: 600;
  font-size: 16px;
  color: var(--view-color);
}

.iconContainer {
  display: flex;
  justify-content: flex-end;
}

/* -- AgendaItemsUpdateModal.tsx -- */

.deleteButtonAgendaItems {
  margin-left: auto;
  padding: 2px 5px;
}

.attachmentPreview {
  position: relative;
  width: 100%;
}

.closeButtonFile {
  position: absolute;
  top: 10px;
  right: 10px;
  background: transparent;
  transform: scale(1.2);
  cursor: pointer;
  border: none;
  color: var(--closeButtonFile-color);
  font-weight: 600;
  font-size: 16px;
  cursor: pointer;
}

.greenregbtnAgendaItems {
  margin: 1rem 0 0;
  margin-top: 15px;
  border: 1px solid var(--regBtnAgendaItems-border);
  box-shadow: 0 2px 2px var(--regBtnAgendaItems-box-shadow);
  padding: 10px 10px;
  border-radius: 5px;
  background-color: var(--regBtnAgendaItems-bg);
  width: 100%;
  font-size: 16px;
  color: var(--regBtnAgendaItems-color);
  outline: none;
  font-weight: 600;
  cursor: pointer;
  transition:
    transform 0.2s,
    box-shadow 0.2s;
  width: 100%;
}

/* -- AgendaItemsContainer.tsx -- */

.tableHeadAgendaItems {
  background-color: var(--tableHeadAgendaItems-bg) !important;
  color: var(--tableHeadAgendaItems-color);
  border-radius: 20px 20px 0px 0px !important;
  padding: 20px;
}

.agendaItemRow {
  border: 1px solid var(--agendaItemRow-border);
  border-radius: 4px;
  transition: box-shadow 0.2s ease;
  background-color: var(--agendaItemRow-bg);
}

.agendaItemRow:hover {
  background-color: var(--agendaItemRow-bg-hover);
}

.dragging {
  box-shadow: 0 4px 8px var(--dragging-box-shadow);
  z-index: 1000;
  background-color: var(--dragging-bg);
}

.categoryContainer {
  display: flex;
  flex-wrap: wrap;
  gap: 10px;
  justify-content: center;
}

.categoryChip {
  display: inline-flex;
  align-items: center;
  background-color: var(--categoryChip-bg);
  border-radius: 16px;
  padding: 0 12px;
  font-size: 14px;
  height: 32px;
  margin: 5px;
}

.agendaItemsOptionsButton {
  width: 24px;
  height: 24px;
}

/* -- Avatar.tsx -- */

/* -- ChangeLanguageDropDown.tsx -- */
.langBtn {
  border-width: 2px;
  border-color: var(--reset-border-color);
  color: var(--reset-btn-colour) !important;
  padding: 0.5rem 1rem;
  border-radius: 0.5rem;
  display: flex;
  background-color: var(--reset-backgroundcolor-color);
  align-items: center;
  gap: 0.5rem;
  height: 49px;
  width: 160px;
  font-size: 0.8rem;
}

.langBtn:hover,
.langBtn:focus {
  border-width: 2px;
  border-color: var(--reset-border-color);
  color: var(--reset-btn-colour) !important;
  padding: 0.5rem 1rem;
  border-radius: 0.5rem;
  display: flex;
  background-color: var(--reset-backgroundcolor-color);
  align-items: center;
  gap: 0.5rem;
  height: 49px;
  width: 160px;
  font-size: 0.8rem;
}

.langBtn:active {
  background-color: var(--reset-backgroundcolor-color) !important;
  border-color: var(--reset-border-color) !important;
}

/* -- TableRow.tsx -- */

/* -- CheckInWrapper.tsx -- */

/* -- CollapsibleDropdown.tsx -- */

.collapsibleDropdownIconWrapper {
  width: 36px;
}

.collapsibleDropdownCollapseBtn {
  height: 48px;
}

.collapsibleDropdownIconWrapperSm {
  width: 36px;
  display: flex;
  justify-content: center;
  align-items: center;
}

/* -- ContriStats.tsx -- */

.fonts {
  color: var(--fonts-color);
}

.fonts > span {
  font-weight: 600;
}

/* -- CurrentHourIndicator.tsx -- */

.currentHourIndicator_container {
  position: relative;
  display: flex;
  flex-direction: row;
  top: -8px;
  left: -9px;
}

.currentHourIndicator_round {
  background-color: var(--current-hour-indicator-color);
  border-radius: 100%;
  width: 15px;
  height: 15px;
}

.currentHourIndicator_line {
  width: 100%;
  height: 1px;
  background-color: var(--current-hour-indicator-color);
  margin: auto;
}

/* -- DynamicDropDown.tsx -- */

.dropwdownToggle {
  background-color: var(--dropwdownToggle-bg);
  color: var(--dropwdownToggle-color);
  width: 100%;
  border: none;
  padding: 0.5rem;
  text-align: left;
  display: flex;
  align-items: center;
  justify-content: space-between;
  min-width: 8rem;
  outline: 1px solid var(--dropwdownToggle-outline);
}

/* -- EditCustomFieldDropDown.tsx -- */

/* -- EventHeader.tsx -- */

.calendarEventHeader {
  width: 100%;
  margin-bottom: 20px;
  border-radius: 10px;
  padding: 5px;
}

.flex_grow {
  flex-grow: 0.5;
}

.space {
  display: flex;
  align-items: center;
  gap: 10px;
  margin: 0 1rem;
}

.createButtonEventHeader {
  background-color: var(--createButtonEventHeader-bg);
  color: var(--createButtonEventHeader-color);
  width: 110px;
  border: 1px solid var(--createButtonEventHeader-border);
  box-shadow: 2.5px 2.5px 2.5px var(--createButtonEventHeader-boxshadow);
}

.createButtonEventHeader:hover {
  background-color: var(--createButtonEventHeader-bg-hover);
  color: var(--createButtonEventHeader-color-hover);
  border: 1px solid var(--createButtonEventHeader-border-hover);
  box-shadow: 2.5px 2.5px 2.5px var(--createButtonEventHeader-boxshadow-hover);
}

.selectTypeEventHeader {
  border-radius: 10px;
  margin: 8px;
}

.peopleTabEventHeader {
  display: flex;
  align-items: center;
  color: grey;
}
.peopleTabEventHeader:hover {
  color: var(--groupsLabel-color);
}

.calendar__header {
  display: flex;
  align-items: stretch;
  justify-content: flex-start;
  gap: 0.75rem;
  flex-wrap: wrap;
  margin-right: 0;
}

.calendar__search {
  flex: 1 1 360px;
  min-width: 260px;
  max-width: 100%;
}

.calendar__controls {
  display: flex;
  gap: 0.75rem;
  align-items: center;
  flex-wrap: wrap;
}

@media (max-width: 520px) {
  .space {
    display: block !important;
    text-align: center;
  }

  .space > * {
    width: 100%;
    margin-bottom: 10px;
  }
}

/* -- EventCalender.tsx -- */

.calendar_hour_block {
  display: flex;
  flex-direction: row;
  border-bottom: 1px solid var(--calenderHourBlock-border);
  position: relative;
  height: 50px;
  border-bottom-right-radius: 5px;
}

.calendar_hour_text_container {
  display: flex;
  flex-direction: row;
  align-items: flex-end;
  border-right: 1px solid var(--calenderHourTextContainer-border);
  width: 40px;
}

.calendar_timezone_text {
  top: -10px;
  left: -11px;
  position: relative;
  color: var(--calenderTimezoneText-color);
  font-size: 9px;
}

.dummyWidth {
  width: 1px;
}

.event_list_parent_current {
  background-color: var(--eventListParentCurrent-bg);
  position: relative;
  width: 100%;
}

.event_list_parent {
  position: relative;
  width: 100%;
}

.expand_list_container {
  width: 200px;
  max-height: 250px;
  z-index: 10;
  position: absolute;
  left: auto;
  right: auto;
  overflow: auto;
  padding: 10px 4px 0px 4px;
  background-color: var(--expandListContainer-bg);
  border: 1px solid var(--expandListContainer-border);
  border-radius: 5px;
  margin: 5px;
}

@media only screen and (max-width: var(--breakpoint-tablet)) {
  .event_list {
    display: none;
  }

  .expand_list_container {
    width: 150px;
    padding: 4px 4px 0px 4px;
  }
}

@media only screen and (max-width: var(--breakpoint-tablet)) {
  .holidayIndicator,
  .organizationIndicator {
    width: 16px;
    height: 10px;
  }

  .expand_list_container {
    width: 150px;
    padding: 4px 4px 0px 4px;
  }
}

.list_container {
  padding: 5px;
  width: fit-content;
  display: flex;
  align-items: center;
  gap: 8px;
}

.expand_event_list {
  display: block;
}

.event_list_hour {
  display: flex;
  flex-direction: row;
}

.btn__more {
  border: 0px;
  font-size: 14px;
  background-color: initial;
  color: var(--btnMore-color);
  font-weight: 600;
  transition: all 200ms;
  position: relative;
  display: block;
  margin: 2px;
}

.btn__more:hover {
  color: var(--btnMore-color-hover);
}

@media only screen and (max-width: var(--breakpoint-mobile)) {
  .btn__more {
    font-size: 12px;
  }
}

.calendar_infocards {
  display: flex;
  flex-direction: row;
  justify-content: space-between;
  align-items: flex-start;
  gap: 20px;
  padding: 20px 0px 20px 0px;
}

.holidays_card,
.events_card {
  flex: 1;
  padding: 20px;
  border-radius: 10px;
  box-shadow: 0 2px 4px var(--eventsCard-box-shadow);
}

.holidays_card {
  background-color: var(--holidaysCard-bg);
}

.card_title {
  font-size: 20px;
  margin-bottom: 10px;
  font-weight: bold;
  color: var(--cardTitle-color);
}

.card_list {
  list-style: none;
  padding: 0;
  margin: 0;
}

.card_list_item {
  display: flex;
  align-items: center;
  margin-bottom: 10px;
  font-size: 14px;
  color: var(--cardListItem-color);
}

.card_list_item:hover {
  background-color: var(--cardListItem-bg-hover);
  transition: background-color 0.2s ease;
  padding: 0.5px 8px 0.5px 8px;
  border-radius: 4px;
}

.card_list_item:focus-visible {
  background-color: var(--cardListItem-focus-bg);
  transition: background-color 0.2s ease;
}

.holiday_date {
  font-weight: 600;
  margin-right: 40px;
  font-size: 18px;
  color: var(--holidays-card-date-color);
}

.holiday_name {
  font-size: 16px;
  font-weight: 200;
  color: var(--holidayName-color);
}

.events_card {
  background-color: var(--eventsCard-bg);
}

.legend {
  display: flex;
  flex-direction: column;
  gap: 12px;
}

.eventsLegend {
  display: flex;
  align-items: center;
  gap: 8px;
}

.holidayIndicator,
.organizationIndicator {
  width: 35px;
  height: 12px;
  border-radius: 4px;
}

.organizationIndicator {
  background-color: var(--organizationIndicator-bg);
}

.legendText {
  margin-left: 15px;
  font-size: 18px;
  color: var(--legendText-color);
}

.list_container_holidays {
  width: fit-content;
  display: flex;
  align-items: center;
  gap: 8px;
}

.holidayIndicator {
  background-color: var(--holidayIndicator-bg);
  opacity: 15%;
}

.holidayText {
  margin-left: 15px;
  font-size: 18px;
  color: var(--holidayText-color);
}

.day_weekends {
  background-color: var(--dayWeekends-bg);
}

.day__today {
  background-color: var(--dayToday-bg);
  font-weight: 700;
  text-decoration: underline;
  color: var(--dayToday-color);
}

.day__outside {
  background-color: var(--dayOutside-bg);
  color: var(--dayOutside-color);
}

.day__selected {
  background-color: var(--daySelected-bg);
  color: var(--daySelected-color);
}

.day {
  background-color: var(--day-bg);
  padding-left: 0.3rem;
  padding-right: 0.3rem;
  border-radius: 10px;
  margin: 5px;
  border: 1px solid var(--day-border);
  color: var(--day-color);
  font-weight: 600;
  height: 9rem;
  position: relative;
}

.day__events {
  background-color: var(--dayEvents-bg);
}

.calendar {
  font-family: sans-serif;
  font-size: 1.2rem;
  margin-bottom: 10px;
  background: var(--calendar-bg);
  border-radius: 10px;
  padding-left: 70px;
  padding-right: 70px;
  padding-top: 5px;
}

.calender_month {
  display: flex;
  align-items: center;
}

.navigation_buttons {
  display: flex;
  gap: 6px;
  align-items: center;
}

.buttonEventCalendar {
  border-radius: 100px;
  color: var(--buttonEventCalendar-color);
  /* background-color: var(--black-shadow-color); */
  /* font-weight: bold; */
  border: 0px;
  font-size: 40px;
}

.calendar__header_month {
  margin: 0.5rem;
  color: var(--calendarHeaderMonth-color);
  font-weight: 800;
  font-size: 45px;
  display: flex;
  gap: 23px;
  flex-direction: row;
}

.calendar__header_month div {
  font-weight: 400;
  color: var(--calendarHeaderMonthDiv-color);
  font-family: Outfit, sans-serif;
}

.buttonEventCalendar {
  border-radius: 100px;
  color: var(--buttonEventCalendar-color);
  /* background-color: var(--black-shadow-color); */
  /* font-weight: bold; */
  border: 0px;
  font-size: 40px;
}

.calendar__weekdays {
  display: grid;
  grid-template-columns: repeat(7, 1fr);
  background-color: var(--calendarWeekdays-bg);
  font-family: Outfit, sans-serif;
  height: 25px;
}

.weekday {
  display: flex;
  justify-content: center;
  align-items: center;
  background-color: var(--weekday-bg);
  color: var(--weekday-color);
  font-size: medium;
  font-weight: 600;
}

.calendar__days {
  display: grid;
  grid-template-columns: repeat(7, minmax(0, 1fr));
  grid-template-rows: repeat(5, 1fr);
  margin-bottom: 30px;
}

/* -- YearlyEventCalender.tsx -- */

.closebtnYearlyEventCalender {
  padding: 10px;
}

.columnYearlyEventCalender {
  float: left;
  width: 25%;
  padding: 10px;
}

@media only screen and (max-width: var(--breakpoint-mobile)) {
  .btn__more {
    font-size: 12px;
  }

  .columnYearlyEventCalender {
    float: left;
    width: 100%;
    padding: 10px;
  }
}

.cardYearlyEventCalender {
  padding: 16px;
  text-align: center;
  height: 21rem;
}

.cardHeaderYearlyEventCalender {
  text-align: left;
}

.weekday__yearly {
  display: flex;
  justify-content: center;
  align-items: center;
  background-color: var(--weekdayYearly-bg);
  font-weight: 600;
}

.yearlyCalendarHeader {
  display: flex;
  flex-direction: row;
}

.yearlyCalendarHeader > div {
  font-weight: 600;
  font-size: 2rem;
  padding: 0 10px;
  color: var(--yearlyCalendarHeader-color);
}

.rowYearlyEventCalender {
  margin: 1px -5px;
}

.rowYearlyEventCalender:after {
  content: '';
  display: table;
  clear: both;
  margin: 0 -5px;
  content: '';
  display: table;
  clear: both;
}

.calendar {
  font-family: sans-serif;
  font-size: 1.2rem;
  margin-bottom: 10px;
  background: var(--calendar-bg);
  border-radius: 10px;
  padding-left: 70px;
  padding-right: 70px;
  padding-top: 5px;
}

.yearlyCalender {
  background-color: var(--yearlyCalender-bg);
  box-sizing: border-box;
}

/* -- EventDashboardSreen.tsx -- */

.containerHeightEventDash {
  height: calc(100vh - 66px);
}

.colorLight {
  background-color: var(--input-area-color);
}

.mainContainerEventDashboard {
  width: 50%;
  flex-grow: 3;
  padding: 20px;
  max-height: 100%;
  overflow: auto;
}

.gap {
  gap: var(--spacing-lg, 1.25rem);
}

/* -- EventListCardDeleteModal.tsx -- */

/* -- EventListCardPreviewModal.tsx -- */

.previewEventListCardModals {
  display: flex;
  flex-direction: row;
  font-weight: 700;
  font-size: 16px;
  color: var(--previewEventListCardModals-color);
  margin: 0;
}

.datebox {
  width: 90%;
  border-radius: 7px;
  outline: none;
  box-shadow: none;
  padding-top: 2px;
  padding-bottom: 2px;
  padding-right: 5px;
  padding-left: 5px;
  margin-right: 5px;
  margin-left: 5px;
}

.checkboxContainer {
  display: flex;
  justify-content: space-between;
}

.checkboxdivEventListCardModals > div label {
  margin-right: 50px;
}

.checkboxdivEventListCardModals > label > input {
  margin-left: 10px;
}

.checkboxdivEventListCardModals {
  display: flex;
  flex-direction: column;
}

.dispflexEventListCardModals {
  display: flex;
  cursor: pointer;
  justify-content: space-between;
  margin: 10px 5px 5px 0px;
}

.dispflexEventListCardModals > input {
  width: 20%;
  border: none;
  box-shadow: none;
  margin-top: 5px;
}

/* -- EventListCardUpdateModal.tsx -- */

/* -- EventListCardModals.tsx -- */

/* -- EventListCard.tsx -- */

.cardsEventListCard {
  width: 100%;
  background: var(--cardsEventListCard-bg) !important;
  padding: 2px 3px;
  border-radius: 5px;
  border: 1px solid var(--cardsEventListCard-border);
  box-shadow: 0 3px 2px var(--cardsEventListCard-box-shadow);
  color: var(--cardsEventsListCard-color);
  box-sizing: border-box;
  position: relative;
  overflow: hidden;
  transition: all 0.3s;
  margin-bottom: 5px;
}

.cardsEventListCard h2 {
  font-size: 15px;
  color: var(--cardsEventListCard-h2-color);
  font-weight: 500;
}

.cardsEventListCard > h3 {
  font-size: 17px;
}

.cardsEventListCard > p {
  font-size: 14px;
  margin-top: 0px;
  margin-bottom: 7px;
}

.cardsEventListCard a {
  color: var(--cardsEventListCard-a-color);
  font-weight: 600;
}

.cardsEventListCard a:hover {
  color: var(--cardsEventListCard-a-color-hover);
}

.cardsEventListCard:last-child:nth-last-child(odd) {
  grid-column: auto / span 2;
}

.cardsEventListCard:first-child:nth-last-child(even),
.cardsEventListCard:first-child:nth-last-child(even) ~ .box {
  grid-column: auto / span 1;
}

.dispflexEventListCard {
  display: flex;
  cursor: pointer;
  justify-content: space-between;
  margin: 10px 5px 5px 0px;
}

.dispflexEventListCard > input {
  width: 20%;
  border: none;
  box-shadow: none;
  margin-top: 5px;
}

.eventtitle {
  margin-bottom: 0px;
  text-overflow: ellipsis;
  overflow: hidden;
  white-space: nowrap;
}

/* -- EventDashboard.tsx -- */

.ctacards {
  padding: 20px;
  width: 100%;
  display: flex;
  background-color: var(--ctacards-bg);
  margin: 0 4px;
  justify-content: space-between;
  align-items: center;
  border: 1px solid var(--ctacards-border);
  border-radius: 8px;
}

.ctacards span {
  color: var(--ctacards-span-color);
  font-size: small;
}

.eventContainer {
  display: flex;
  align-items: start;
}

.eventDetailsBox {
  position: relative;
  box-sizing: border-box;
  background: var(--eventDetailsBox-bg);
  width: 66%;
  padding: 0.3rem;
  border: 1px solid var(--eventDetailsBox-border);
  border-radius: 8px;
  margin-bottom: 0;
  margin-top: 20px;
}

.titlename {
  font-weight: 600;
  font-size: 25px;
  padding: 15px;
  padding-bottom: 0px;
  width: 50%;
  overflow: hidden;
  text-overflow: ellipsis;
  white-space: nowrap;
}

.description {
  color: var(--description-color);
  font-weight: 300;
  font-size: 14px;
  word-wrap: break-word;
  padding: 15px;
  padding-bottom: 0px;
}

.toporgloc {
  font-size: 16px;
  padding: 0.5rem;
}

.toporgloc span {
  color: var(--toporgloc-color);
}

.time {
  display: flex;
  justify-content: space-between;
  align-items: center;
  padding: 12px;
  width: fit-content;
  border: 1px solid var(--time-border);
  box-sizing: border-box;
  background: var(--time-bg);
  box-shadow: 0 3px 8px var(--time-box-shadow);
  border-radius: 8px;
}

@supports (-webkit-line-clamp: 1) {
  .cardItem .title,
  .cardItem .location,
  .cardItem .time {
    display: -webkit-box;
    -webkit-line-clamp: 1;
    line-clamp: 1;
    -webkit-box-orient: vertical;
    white-space: initial;
  }
}

.startTime,
.endTime {
  display: flex;
  font-size: 20px;
}

.startDate,
.endDate {
  color: var(--endDate-color);
  font-size: 14px;
}

.to {
  padding-right: 10px;
}

/* -- EventAgendaItems.tsx -- */

.eventAgendaItemContainer h2 {
  margin: 0.6rem 0;
}

@media (max-width: 768px) {
  .btnsContainer {
    margin-bottom: 0;
    display: flex;
    flex-direction: column;
  }

  .createAgendaItemButton {
    position: absolute;
    top: 1rem;
    right: 2rem;
  }
}

/* -- EventAttendance.tsx -- */

.noBorderRow td {
  border: none !important;
}

.membername:hover {
  color: var(--membername-color-hover);
  text-decoration: underline;
}

/* -- AttendedEventList.tsx -- */

/* -- EventStatistics.tsx -- */

.attendance-modal .positionedTopRight {
  top: 10px;
  right: 15px;
  z-index: 1;
}

.attendance-modal .borderRightGreen {
  border-right: 1px solid var(--attendanceModal-border);
}

.attendance-modal .paddingBottom30 {
  padding-bottom: 30px;
}

.attendance-modal .topRightCorner {
  position: absolute;
  right: 0;
  top: 0;
  border-bottom-left-radius: 8px;
}

.attendance-modal .paddingBottom2Rem {
  padding-bottom: 2rem;
}

.attendance-modal .largeBoldText {
  font-size: 80px;
  font-weight: 400;
}

.attendance-modal .bottomRightCorner {
  position: absolute;
  right: 0;
  bottom: 0;
  border-top-left-radius: 12px;
}

.attendance-modal .topLeftCorner {
  position: absolute;
  left: 0;
  top: 0;
  border-bottom-right-radius: 8px;
}

/* -- EventRegistrants.tsx -- */

/* -- AddOnSpotAttendee.tsx -- */

/* -- EventRegistrantsModal.tsx -- */

/* -- EventRegistrantsWrapper.tsx -- */

/* -- AverageRating.tsx -- */

.cardContainer {
  width: 300px;
}

.ratingFilled {
  color: var(--rating-star-filled);
}

.ratingHover {
  color: var(--rating-star-hover);
}

/* -- Feedback.tsx -- */

/* -- Review.tsx -- */

/* -- EventStats.tsx -- */

.loader,
.loader:after {
  border-radius: 50%;
  width: var(--loader-size);
  height: var(--loader-size);
}

.loader {
  margin: 60px auto;
  margin-top: 35vh !important;
  font-size: 10px;
  position: relative;
  text-indent: -9999em;
  border-top: 1.1em solid var(--loader-border);
  border-right: 1.1em solid var(--loader-border);
  border-bottom: 1.1em solid var(--loader-border);
  border-left: 1.1em solid var(--loader-border-left);
  -webkit-transform: translateZ(0);
  -ms-transform: translateZ(0);
  transform: translateZ(0);
  -webkit-animation: load8 1.1s infinite linear;
  animation: load8 1.1s infinite linear;
}

/* -- EventStatsWrapper.tsx -- */

/* -- GroupChatDetails.tsx -- */

.groupInfo {
  display: flex;
  flex-direction: column;
  justify-content: center;
  align-items: center;
}

.memberList {
  max-height: 300px;
  overflow: scroll;
}

.memberList::-webkit-scrollbar {
  display: none;
}

.listItem {
  display: flex;
  align-items: center;
  gap: 10px;
}

.groupMembersList {
  display: flex;
  align-items: center;
  justify-content: space-between;
}

.groupMembersList p {
  margin: 0;
  color: var(--groupMemberList-p-color);
}

.membersImage {
  width: 40px !important;
}

.groupImage {
  margin-bottom: 10px;
}

.editImgBtn {
  padding: 2px 6px 6px 8px;
  border-radius: 100%;
  background-color: var(--editImgBtn-bg);
  border: 1px solid var(--editImgBtn-border);
  color: var(--editImgBtn-color);
  outline: none;
  position: relative;
  top: -40px;
  left: 40px;
}

.chatImage {
  height: 120px;
  border-radius: 100%;
  width: 120px;
}

.editChatNameContainer {
  display: flex;
  gap: 15px;
  align-items: center;
  font-size: 20px;
  margin-bottom: 10px;
}

.editChatNameContainer input {
  border: none;
  border-bottom: 1px solid var(--editChatNameContainer-border);
  outline: none;
  padding: 0px 5px;
}

.editChatNameContainer h3 {
  margin: 0;
}

.cancelIcon {
  color: var(--icon-cancel);
  cursor: pointer;
  font-size: 16px;
}

.checkIcon {
  color: var(--icon-check);
  cursor: pointer;
}

.chatUserDetails {
  display: flex;
  gap: 10px;
  align-items: center;
}

/* -- HolidayCard.tsx -- */

.holidayCard {
  color: var(--holidayCard-color);
  background-color: var(--holidayCard-bg);
  font-size: 10px;
  font-weight: 400;
  display: flex;
  padding: 8px 4px;
  border-radius: 5px;
  margin-bottom: 4px;
  text-overflow: ellipsis;
  overflow: hidden;
  white-space: nowrap;
}

/* -- IconComponent.tsx -- */

/* -- InfiniteScrollLoader.tsx -- */

.simpleLoader {
  display: flex;
  justify-content: center;
  align-items: center;
  width: 100%;
  height: 100%;
}

.spinner {
  width: 2rem;
  height: 2rem;
  margin: 1rem 0;
  border: 4px solid transparent;
  border-top-color: var(--spinner-border);
  border-radius: 50%;
  animation: spin 0.6s linear infinite;
}

@keyframes spin {
  to {
    transform: rotate(360deg);
  }
}

/* -- LeftDrawer.tsx -- */
/* -- LeftDrawerOrg.tsx -- */

/* -- Loader.tsx -- */

.spinner_wrapper {
  height: 100vh;
  width: 100%;
  display: flex;
  justify-content: center;
  align-items: center;
}

.spinnerXl {
  width: 6rem;
  height: 6rem;
  border-width: 0.5rem;
}

.spinnerLg {
  height: 4rem;
  width: 4rem;
  border-width: 0.3rem;
}

.spinnerSm {
  height: 2rem;
  width: 2rem;
  border-width: 0.2rem;
}

/* -- LoginPortalToggle.tsx -- */

.navLinkClass {
  display: inline-block;
  padding: 0.375rem 0.75rem;
  font-size: 1rem;
  line-height: 1.4;
  text-align: center;
  vertical-align: middle;
  cursor: pointer;
  color: var(--LoginToggle-button-color);
  border-radius: 0.3rem;
  width: 100%;
  box-sizing: border-box;
  border: 1px solid var(--LoginToggle-button-border);
  font-weight: 500;
  transition: all 0.25s ease;
  background-color: var(--LoginToggle-button-bg);
}

.navLinkClass:hover {
  box-shadow: var(--hover-shadow);
  background-color: var(--LoginToggle-button-bg-hover);
  border-color: var(--LoginToggle-button-border-hover);
}

.activeLink {
  color: var(--LoginToggle-button-color-active);
  border: 1px solid var(--LoginToggle-button-border-active);
  background-color: var(--LoginToggle-button-bg-active);
}

.activeLink:hover {
  box-shadow: var(--hover-shadow);
  color: var(--LoginToggle-button-color-active-hover);
  border: 1px solid var(--LoginToggle-button-border-active-hover);
  background-color: var(--LoginToggle-button-bg-active-hover);
}

/* -- Sidebar options -- */

.sidebarBtn {
  background-color: transparent;
  color: var(--sidebar-option-text-inactive);
  font-weight: normal;
  cursor: pointer;
}

.sidebarBtn:hover {
  background-color: var(--sidebar-option-bg-hover);
  color: var(--sidebar-option-text-active);
}

.sidebarBtnActive {
  background-color: var(--sidebar-option-bg);
  color: var(--sidebar-option-text-active);
  font-weight: bold;
}

/* -- customTableCell.tsx -- */

/* -- EventsAttendedByMember.tsx -- */

/* -- EventsAttendedCardItem.tsx -- */

/* -- EventsAttendedMemberModal.tsx -- */

/* -- MemberRequestCard.tsx -- */

.memberlist {
  margin-top: -1px;
}

.memberimg {
  width: 12.5rem;
  height: 6.25rem;
  border-radius: 7px;
  margin-left: 20px;
}

.singledetails {
  display: flex;
  flex-direction: row;
  justify-content: space-between;
}

.singledetails p {
  margin-bottom: -5px;
}

.singledetails_data_left {
  margin-top: 10px;
  margin-left: 10px;
  color: var(--singledetails_dl-color);
}

.memberfont {
  margin-top: 3px;
}

.memberfont > span {
  width: 80%;
}

.memberfontcreated {
  margin-top: 18px;
}

@media only screen and (max-width: var(--breakpoint-mobile)) {
  .singledetails {
    margin-left: 20px;
  }

  .memberimg {
    margin: auto;
  }

  .singledetails_data_right {
    margin-right: -52px;
  }

  .singledetails_data_left {
    margin-left: 0px;
  }
}

.memberfontcreatedbtn {
  border-radius: 7px;
  border-color: var(--memberfontbtn-border);
  background-color: var(--memberfont-bg);
  color: var(--memberfont-color);
  box-shadow: none;
  height: 2.5rem;
  width: max-content;
  display: flex;
  justify-content: center;
  align-items: center;
}

/* -- NotFound.tsx -- */

.section {
  flex: 1;
  display: flex;
  justify-content: center;
  align-items: center;
  flex-direction: column;
}

.error {
  font-size: 1.2rem;
  font-weight: 500;
}

@media (min-width: 440px) and (max-width: 570px) {
  .section {
    margin-left: 50px;
  }

  .error {
    font-size: 1.1rem;
    font-style: oblique;
  }
}

/* -- OrgAdminListCard.tsx -- */

/* -- OrganizationCard.tsx -- */

.orgName {
  text-overflow: ellipsis;
  white-space: nowrap;
  overflow: hidden;
  font-size: 1rem;
}

.orgdesc {
  font-size: 0.9rem;
  color: var(--orgdesc-color);
  overflow: hidden;
  display: -webkit-box;
  -webkit-line-clamp: 1;
  line-clamp: 1;
  -webkit-box-orient: vertical;
  max-width: 20rem;
}

.address {
  overflow: hidden;
  display: -webkit-box;
  -webkit-line-clamp: 1;
  line-clamp: 1;
  -webkit-box-orient: vertical;
  align-items: center;
}

.address h6 {
  font-size: 0.9rem;
  color: var(--address-h6-color);
}

.orgadmin {
  font-size: 0.9rem;
}

.orgadmin {
  font-size: 0.9rem;
  display: flex;
  align-items: start;
  flex-direction: column;
}

.joinedBtn {
  display: flex;
  justify-content: space-around;
}

.joinedBtn {
  display: flex;
  justify-content: space-around;
  width: 8rem;
  color: var(--joined-button-color);
  font-weight: bold;
  background-color: var(--joined-button-bg) !important;
  border-color: var(--joined-button-border) !important;
}

.joinedBtn:hover {
  background-color: var(--joined-button-bg-hover) !important;
  border-color: var(--joined-button-border-hover) !important;
  color: var(--joined-button-color-hover) !important;
  box-shadow: var(--hover-shadow);
}

.withdrawBtn {
  display: flex;
  justify-content: space-around;
  width: 8rem;
}

.joinBtn {
  display: flex;
  justify-content: space-around;
  width: 8rem;
  border-width: medium;
}

/* -- OrganizationCardStart.tsx -- */

.alignimg {
  border-radius: 50%;
  background-blend-mode: darken;
  height: 65px;
  width: 65px;
}

.box {
  color: var(--box-color);
}

.box :hover {
  color: var(--box-color-hover);
}

.first_box {
  display: flex;
  flex-direction: row;
  padding-bottom: 10px;
  padding-top: 10px;
}

.second_box {
  padding-left: 20px;
  padding-top: 10px;
}

.second_box > h4 {
  font-size: 10;
  font-weight: bold;
  text-decoration: none;
  color: var(--secondBox-h4-color);
}

.second_box > h5 {
  text-decoration: none;
  font-size: 10;
  font-weight: 100;
  color: var(--secondBox-h5-color);
}

.deco {
  border: 1px solid var(--deco-bg);
  width: 65vw;
  height: 0px !important;
}

/* -- CardItem.tsx -- */

.cardItem {
  display: flex;
  flex-direction: row;
  align-items: center;
  /* Vertically centers the items */
  justify-content: flex-start;
  height: 6rem;
  padding: 0.75rem;
  gap: 1.5rem;
  background-color: #f7f8fa;
  border: 1px solid var(--cardItem-border);
  border-radius: 8px;
  margin-top: 20px;
}

.CardItemImage {
  background-color: #eaebef;
  height: 5rem;
  width: 5rem;
  min-width: 5rem;
  /* border: 3.25rem solid transparent; */
  border-radius: 8px;
}

.CardItemImage img {
  width: 100%;
  height: 100%;
  object-fit: cover;
  border-radius: inherit;
}

.cardItemtitle {
  font-size: 15px;
  font-weight: bold;
}

.CardItemDate {
  color: gray;
  font-size: 12px;
}

.cardItem .iconWrapper {
  position: relative;
  height: 40px;
  width: 40px;
  display: flex;
  justify-content: center;
  align-items: center;
}

.peopleTabIconWrapper {
  display: flex;
  align-items: center;
  color: grey;
  border: 1px solid grey;
  border-radius: 9px;
  padding: 0 20px;
}

.peopleTabIcon {
  font-size: 1.5rem;
  display: flex;
  align-items: center;
  color: grey;
  padding: 1rem 1.2rem;
}

.peopleTabComponentSection {
  padding: 0.5rem 0.5rem;
  border-radius: 10px;
  display: flex;
  justify-content: center;
  align-items: center;
  width: 100%;
  margin: 10px 5px;
}

.peopleTabUserTagContainer {
  width: 100%;
}

.peopleTabUserTagComponentSection {
  width: 100%;
  max-width: 100%;
  overflow-x: auto;
  border-radius: 10px;
}

.peopleTabUserTagColumnHeader {
  background: #6261613b;
}

.peopleTabUserTagTableCell {
  padding-left: 1.5rem;
  padding-right: 1.5rem;
  padding-top: 1rem;
  padding-bottom: 1rem;
  white-space: nowrap;
  font-size: 0.875rem;
  line-height: 1.25rem;
}

.peopleTabUserTagCreatedByButton {
  color: #2563eb;
  cursor: pointer;
  transition: 0.2s ease;
  text-decoration: underline #5f5fd9;
}

.peopleTabUserTagCreatedByButton:hover {
  text-decoration: underline;
  color: #1d4ed8;
}

.peopleTabUserTagTableHeader {
  background-color: #f9fafb; /* bg-gray-50 */
  border-top-width: 1px; /* border-y */
  border-bottom-width: 1px;
  border-color: #e5e7eb; /* border-gray-200 */
  border-style: solid;
}

.peopleTabUserTagTableRow:hover {
  background-color: #f9fafb;
}

.peopleTabUserTagTableHeaderCell {
  padding: 0.75rem 1.5rem;
  text-align: left;
  font-size: 0.75rem;
  font-weight: 500;
  color: var(--peopleTabUserTagTableHeaderCell-color);
  text-transform: uppercase;
  letter-spacing: 0.05em;
  height: 4rem;
  font-weight: bold;
}

.peopleTabUserTagTableBody {
  background: var(--peopleTabUserTagTableBody-bg);
}

.peopleTabUserTagTable {
  width: 100%;
}

.peopleTabIconWrapper:hover {
  color: var(--groupsLabel-color);
  border: 1px solid var(--groupsLabel-color);
  cursor: pointer;
}

.peopleTabUserEventsContainer {
  width: 100%;
  margin-top: 1rem;
}

.peopleTabUserEventContainer {
  flex: 1 1 calc(50% - 1rem);
  max-width: 45%;
  min-width: 300px;
  background: white;
  border-radius: 3px;
  height: 200px;
  display: flex;
  flex-direction: column;
  padding: 1rem 2rem;
  margin: 0.5rem; /* spacing for flex-wrap */
  border-left: 6px solid #a8c7fa;
  border-right: 1px solid #80808036;
  border-top: 1px solid #80808036;
  border-bottom: 1px solid #80808036;
}

.peopleTabUserEventTime {
  display: flex;
  align-items: baseline;
  justify-content: space-between;
}
.peopleTabUserEventDate {
  display: flex;
  align-items: baseline;
  justify-content: space-between;
}

.peopleTabUserEventInfo {
  flex: 1;
  margin: 2rem 0.5rem;
  display: flex;
  flex-direction: column;
}
.peoplePageUserEventCardBody {
  display: flex;
  flex-wrap: wrap;
  gap: 1rem;
  justify-content: center;
  margin: 1rem 1.2rem;
}

.peopleTabUserEventActionButton {
  background-color: #a8c7fa;
  border: none;
  border-radius: 4px;
  padding: 3px 9px;
  cursor: pointer;
  display: flex;
  align-items: center;
  gap: 6px;
  margin: -1rem -1.8rem;
  width: 7rem;
  padding: 4px 11px;
  height: 2.5rem;
}

.peopleTabUserEventTimeWrapper {
  text-align: center;
  min-width: 80px;
}

.timeText {
  margin: 0;
}

.timeSeparator {
  margin: 4px 0;
}

.dateText {
  margin: 0;
  font-size: 12px;
  color: #6b7280;
}

.eventName {
  margin: 0 0 8px 0;
}

.eventDescription {
  margin: 0;
  font-size: 14px;
  color: #6b7280;
}

.peopleTabUserEventAction {
  display: flex;
  justify-content: flex-end;
  align-items: center;
  gap: 8px;
}

.actionIcon {
  display: flex;
  align-items: center;
}

.peopleTabUserEventActionButton:hover {
  background-color: #92b5f5;
}

.peopleTabUserOrganizationsCard {
  display: flex;
  flex-direction: column;
  border: 1px solid #e0e0e0;
  border-radius: 8px;
  padding: 1rem;
  background-color: #fff;
  width: 100%;
  box-shadow: 0 2px 5px rgba(0, 0, 0, 0.05);
  width: 700px;
  height: 250px;
}

.peopleTabUserOrganizationsCardContent {
  display: flex;
  gap: 1rem;
}

.peopleTabUserOrganizationsCardImage {
  width: 200px;
  height: 150px;
  object-fit: cover;
  border-radius: 6px;
  background-color: #f0f0f0;
}

.peopleTabUserOrganizationsCardText {
  flex: 1;
  display: flex;
  flex-direction: column;
  justify-content: center;
}

.peopleTabUserOrganizationsCardTitle {
  font-size: 1rem;
  font-weight: 600;
  margin: 0;
}

.peopleTabUserOrganizationsCardDescription {
  font-size: 0.875rem;
  color: #666;
  margin: 0.25rem 0;
}

.peopleTabUserOrganizationsCardStats {
  font-size: 0.875rem;
  color: #333;
  display: flex;
  flex-direction: column;
  font-weight: bold;
  gap: 1rem;
  margin-top: 1rem;
}

.peopleTabUserOrganizationsCardAction {
  display: flex;
  justify-content: flex-end;
  margin-top: 0.75rem;
}

.peopleTabUserOrganizationsEditButton {
  padding: 0.4rem 0.8rem;
  background-color: #b0d4ff;
  border: none;
  border-radius: 4px;
  color: #000;
  font-weight: 500;
  cursor: pointer;
  display: flex;
  align-items: center;
  gap: 0.25rem;
}

.peopleTabUserOrganizationsEditButton:hover {
  background-color: #90c1ff;
}

.peopleTabUserOrganizationsContainer {
  width: 100%;
}

.peopleTabUserOrganizationsGrid {
  display: grid;
  grid-template-columns: repeat(2, 1fr);
  gap: 16px; /* space between cards */
}

.peopleTabUserEventsGrid {
  display: grid;
  grid-template-columns: repeat(2, 1fr);
  gap: 16px;
}

/* Optional: mobile fallback */
@media (max-width: 768px) {
  .peopleTabUserEventsGrid {
    grid-template-columns: 1fr;
  }
}

.cardItem .iconWrapper .themeOverlay {
  background: var(--cardItem-iconWrapper-bg);
  position: absolute;
  top: 0;
  right: 0;
  bottom: 0;
  left: 0;
  opacity: 0.12;
  border-radius: 50%;
}

.cardItem .title {
  font-size: 1rem;
  flex: 1;
  overflow: hidden;
  text-overflow: ellipsis;
  white-space: nowrap;
  margin-left: 3px;
}

@supports (-webkit-line-clamp: 1) {
  .cardItem .title,
  .cardItem .location,
  .cardItem .time {
    display: -webkit-box;
    -webkit-line-clamp: 1;
    line-clamp: 1;
    -webkit-box-orient: vertical;
    white-space: initial;
  }
}

.cardItem .location {
  font-size: 0.9rem;
  color: var(--cardItem-location-color);
  overflow: hidden;
  display: -webkit-box;
  -webkit-line-clamp: 1;
  line-clamp: 1;
  -webkit-box-orient: vertical;
}

.cardItem .time {
  font-size: 0.75rem;
  display: flex;
  align-items: center;
  color: var(--cardItem-time-color);
}

.cardItem .creator {
  font-size: 1rem;
  color: var(--cardItem-creator-color);
}

.iconWrapper {
  display: flex;
  align-items: center;
  margin-inline-end: 8px;
  margin-inline-start: 0;

  &[aria-label]:not([aria-label='']) {
    position: relative;

    &::after {
      content: attr(aria-label);
      position: absolute;
      inset-inline-start: 100%;
      background: var(--iconWrapper-bg);
      color: var(--iconWrapper-color);
      padding: 0.25rem 0.5rem;
      border-radius: 4px;
      font-size: 0.875rem;
      opacity: 0;
      visibility: hidden;
      transform: translateX(var(--transform-direction, 8px));
      transition: all 0.2s ease;
    }

    &:hover::after {
      opacity: 1;
      visibility: visible;
      transform: translateX(0);
    }
  }
}

.rightCard {
  display: flex;
  width: fit-content;
  gap: 7px;
  justify-content: center;
  flex-direction: column;
  margin-left: 10px;
  overflow-x: hidden;
  /* min-width: 240px; */
}

.creator {
  display: flex;
  width: 100%;
  padding-inline: 1rem;
  padding-block: 0;
  flex-direction: row;
  gap: 0.5rem;
  align-items: center;
}

.creator p {
  margin-bottom: 0;
  font-weight: 500;
}

.creator svg {
  width: 1.5rem;
  height: 1.5rem;
}

.cardItem .title {
  font-size: 1rem;
  flex: 1;
  overflow: hidden;
  text-overflow: ellipsis;
  white-space: nowrap;
  margin-left: 3px;
}

@supports (-webkit-line-clamp: 1) {
  .cardItem .title,
  .cardItem .location,
  .cardItem .time {
    display: -webkit-box;
    -webkit-line-clamp: 1;
    line-clamp: 1;
    -webkit-box-orient: vertical;
    white-space: initial;
  }
}

/* -- CardItemLoading.tsx -- */

/* -- DashboardCard.tsx -- */

/* -- DashboardCardLoading.tsx -- */

/* -- OrganizationScreen.tsx -- */

/* -- SuperAdminScreen.tsx -- */

.navContainer {
  display: flex;
  width: 100%;
  justify-content: space-between;
  align-items: center;
  padding: 25px;
  padding-left: 35px;
  padding-right: 35px;
}

/* -- OrgContriCards.tsx -- */

.cards > h2 {
  font-size: 19px;
}

.cards > h3 {
  font-size: 17px;
}

.cards > p {
  font-size: 14px;
  margin-top: -5px;
  margin-bottom: 7px;
}

.cards:hover {
  filter: brightness(0.8);
}

.cards:hover::before {
  opacity: 0.5;
}

.cards:hover::after {
  opacity: 1;
  mix-blend-mode: normal;
}

.cards:last-child:nth-last-child(odd) {
  grid-column: auto / span 2;
}

/* -- OrgDelete.tsx -- */

/* -- OrgListCard.tsx -- */

.manageBtn {
  margin: 0 0 0;
  margin-top: 0px;
  border: 1px solid var(--manageBtn-border);
  box-shadow: 0 2px 2px var(--manageBtn-box-shadow);
  padding: 10px 10px;
  border-radius: 5px;
  font-size: 16px;
  color: var(--manageBtn-color);
  outline: none;
  font-weight: 600;
  cursor: pointer;
  width: 45%;
  transition:
    transform 0.2s,
    box-shadow 0.2s;
}

.manageBtn {
  display: flex;
  justify-content: space-around;
  width: 8rem;
  border-color: var(--manageBtn1-border) !important;
  background-color: var(--manageBtn1-bg) !important;
  color: var(--manageBtn1-color) #555555 !important;
  position: absolute;
  right: 10px;
  bottom: 10px;
}

.manageBtn:hover {
  color: var(--manageBtn-color-hover) !important;
  box-shadow: var(--hover-shadow);
}

/* -- TruncatedText.tsx -- */

/* -- useDebounce.tsx -- */

/* -- orgPeopleListCard.tsx -- */

/* -- DeletePostModal.tsx -- */

/* -- OrgPostCard.tsx -- */

.cardsOrgPostCard h2 {
  font-size: 20px;
}

.cardsOrgPostCard > h3 {
  font-size: 17px;
}

.cardsOrgPostCard:hover {
  filter: brightness(0.8);
}

.cardsOrgPostCard:hover::before {
  opacity: 0.5;
}

.cardsOrgPostCard:hover::after {
  opacity: 1;
  mix-blend-mode: normal;
}

.cardsOrgPostCard > p {
  font-size: 14px;
  margin-top: 0px;
  margin-bottom: 7px;
}

.cardsOrgPostCard a {
  color: var(--cardsOrgPostCard-color);
  font-weight: 600;
}

.cardsOrgPostCard a:hover {
  color: var(--cardsOrgPostCard-color-hover);
}

.cardsOrgPostCard:last-child:nth-last-child(odd) {
  grid-column: auto / span 2;
}

.cardsOrgPostCard:first-child:nth-last-child(even),
.cardsOrgPostCard:first-child:nth-last-child(even) ~ .box {
  grid-column: auto / span 1;
}

.postimageOrgPostCard {
  border-radius: 0px;
  width: 100%;
  height: 27rem;
  max-width: 100%;
  max-height: 27rem;
  object-fit: cover;
  position: relative;
  color: var(--postimageOrgPostCard-color);
}

.titleOrgPostCard {
  font-size: 16px;
  color: var(--titleOrgPostCard-color);
  font-weight: 600;
}

.expandButton {
  background: none;
  border: none;
  color: #007bff;
  cursor: pointer;
  font-size: 0.875rem;
  font-weight: 500;
  padding: 4px 0;
  text-decoration: none;
  display: inline-block;
  transition: color 0.2s ease;
}

.cardBodyAdminPosts {
  min-height: 120px;
  transition: all 0.4s ease;
}

.titleOrgPostCardDiv {
  line-height: 1.6em;
  white-space: pre-wrap;
  word-break: break-word;
  margin-bottom: 8px;
}

.textOrgPostCard {
  font-size: 13px;
  color: var(--textOrgPostCard-color);
  font-weight: 300;
}

.cardOrgPostCard {
  width: 100%;
  margin-bottom: 2rem;
  border-radius: 12px;
  overflow: hidden;
  box-shadow: 0 2px 8px rgba(0, 0, 0, 0.1);
  transition: all 0.3s ease;
}

.nopostimage {
  border-radius: 0px;
  width: 100%;
  height: 25rem;
  max-height: 25rem;
  object-fit: cover;
  position: relative;
}

.author {
  color: var(--author-color);
  font-weight: 100;
  font-size: 13px;
}

.modalOrgPostCard {
  position: fixed;
  top: 0;
  left: 0;
  width: 100%;
  height: 100%;
  display: flex;
  align-items: center;
  justify-content: center;
  background-color: var(--modalOrgPostCard-bg);
  z-index: 100;
}

.modalContentOrgPostCard {
  display: flex;
  align-items: center;
  justify-content: center;
  background-color: var(--modalContentOrgPostCard-bg);
  padding: 20px;
  max-width: 800px;
  max-height: 600px;
  overflow: auto;
}

.modalImage {
  flex: 1;
  margin-right: 20px;
  width: 25rem;
  height: 15rem;
}

.modalImage img,
.modalImage video {
  border-radius: 0px;
  width: 100%;
  height: 25rem;
  max-width: 25rem;
  max-height: 15rem;
  object-fit: cover;
  position: relative;
}

.modalInfo {
  flex: 1;
}

.infodiv {
  margin-bottom: 7px;
  width: 15rem;
  text-align: justify;
  word-wrap: break-word;
}

.infodiv > p {
  margin: 0;
}

.toggleClickBtn {
  color: var(--toggleClickBtn-color);
  cursor: pointer;
  border: none;
  font-size: 12px;
  background-color: var(--toggleClickBtn-bg);
}

.toggleClickBtnNone {
  display: none;
}

.moreOptionsButton {
  position: relative;
  bottom: 5rem;
  right: 10px;
  padding: 2px;
  background-color: transparent;
  color: var(--moreOptionsButton-color);
  border: none;
  cursor: pointer;
}

.closeButtonOrgPostCard {
  position: relative;
  bottom: 5rem;
  right: 10px;
  padding: 4px;
  background-color: var(--closeButtonOrgPostCard-bg);
  color: var(--closeButtonOrgPost-color);
  border: none;
  cursor: pointer;
}

.menuModal {
  position: fixed;
  top: 0;
  left: 0;
  width: 100%;
  height: 100%;
  display: flex;
  align-items: center;
  justify-content: center;
  background-color: var(--menuModal-bg);
  z-index: 100;
}

.menuContent {
  display: flex;
  align-items: center;
  justify-content: center;
  background-color: var(--menuContent-bg);
  padding-top: 20px;
  max-width: 700px;
  max-height: 500px;
  overflow: hidden;
  position: relative;
}

.menuOptions {
  list-style-type: none;
  padding: 0;
  margin: 0;
}

.menuOptions li {
  padding: 10px;
  border-bottom: 1px solid var(--menuOptions-border);
  padding-left: 100px;
  padding-right: 100px;
  cursor: pointer;
}

.list {
  color: var(--list-color);
  cursor: pointer;
}

.previewOrgPostCard {
  display: flex;
  position: relative;
  width: 100%;
  margin-top: 10px;
  justify-content: center;
}

.previewOrgPostCard img {
  width: 400px;
  height: auto;
}

.previewOrgPostCard video {
  width: 400px;
  height: auto;
}

.closeButtonP {
  position: absolute;
  top: 0px;
  right: 0px;
  width: 32px;
  height: 32px;
  background: transparent;
  transform: scale(1.2);
  cursor: pointer;
  border-radius: 50%;
  border: none;
  color: var(--closeButtonP-color);
  font-weight: 600;
  font-size: 16px;
  transition:
    background-color 0.3s,
    transform 0.3s;
}

.closeButtonP:hover {
  transform: scale(1.1);
  box-shadow: 0 4px 6px var(--closeButtonP-box-shadow-hover);
}

.closeButtonP {
  position: absolute;
  top: 0px;
  right: 0px;
  background: transparent;
  transform: scale(1.2);
  cursor: pointer;
  border: none;
  color: var(--closeButtonP-color);
  font-weight: 600;
  font-size: 16px;
  cursor: pointer;
}

/* -- CategoryModal.tsx -- */

.createModal {
  margin-top: 20vh;
  margin-left: 13vw;
  max-width: 80vw;
}

/* -- OrgActionItemCategories.tsx -- */

.iconOrgActionItemCategories {
  transform: scale(1.5);
  color: var(--iconOrgActionItemCategories-color);
  margin-bottom: 1rem;
}

.btnsContainerOrgActionItemCategories {
  display: flex;
  margin: 0.5rem 0 1.5rem 0;
  align-items: stretch;
  gap: 0.75rem;
  flex-wrap: wrap;
}

.btnsContainerOrgActionItemCategories .input {
  flex: 1;
  min-width: 18rem;
  position: relative;
}

.btnsContainerOrgActionItemCategories input {
  outline: 1px solid var(--btnsContainerOrgActionItemCategories-outline);
}

.btnsContainerOrgActionItemCategories .input button {
  width: 52px;
}

/* -- AgendaCategoryCreateModal.tsx -- */

/* -- AgendaCategoryDeleteModal.tsx -- */

/* -- AgendaCategoryPreviewModal.tsx -- */

/* -- AgendaCategoryUpdateModal.tsx -- */

/* -- OrganizationAgendaCategory.tsx -- */

/* -- GeneralSettings.tsx -- */

.userupdatediv {
  padding: 25px 16px;
  background: var(--white-color);
}

.textFields {
  background-color: var(--inputColor-bg);
  color: var(--text-fields-color);
  margin-bottom: 1rem;
  width: auto;
}

.descriptionTextField {
  background-color: var(--inputColor-bg);
  color: var(--text-fields-color);
  margin-bottom: 1rem;
  width: auto;
  resize: none;
  height: 100px;
}

/* Userprofile.tsx */

.cardHeader {
  padding: 1.25rem 1rem 1rem 1rem;
  border-bottom: 1px solid var(--bs-gray-200);
  display: flex;
  justify-content: space-between;
  align-items: center;
}

.cardHeader .cardTitle {
  font-size: 1.2rem;
  font-weight: 600;
}

.cardLabel {
  font-weight: bold;
  padding-bottom: 1px;
  font-size: 14px;
  color: #707070;
  margin-bottom: 10px;
}

.cardControl {
  margin-bottom: 20px;
}

.imgContianer {
  margin: 0 2rem 0 0;
}

.imgContianer img {
  height: 120px;
  width: 120px;
  border-radius: 50%;
}

.profileDetails {
  display: flex;
  flex-direction: column;
  align-items: center;
  justify-content: space-evenly;
  margin-left: 10%;
}

@media screen and (max-width: 1280px) and (min-width: 992px) {
  .imgContianer {
    margin: 1rem auto;
  }

  .profileContainer {
    flex-direction: column;
  }
}

@media screen and (max-width: 992px) {
  .profileContainer {
    align-items: center;
    justify-content: center;
  }
}

@media screen and (max-width: 420px) {
  .imgContianer {
    margin: 1rem auto;
  }

  .profileContainer {
    flex-direction: column;
  }
}

/* Settings.tsx */

.resetChangesBtn {
  border-width: 2px;
  border-color: var(--reset-border-color);
  color: var(--reset-btn-colour) !important;
  padding: 0.5rem 1rem;
  border-radius: 0.5rem;
  display: flex;
  background-color: var(--reset-backgroundcolor-color);
  align-items: center;
  gap: 0.5rem;
  height: 49px;
  width: 160px;
  font-size: 0.8rem;
}

.resetChangesBtn:hover,
.resetChangesBtn:focus,
.resetChangesBtn:active {
  border-width: 2px;
  border-color: var(--reset-border-color);
  color: var(--reset-btn-colour) !important;
  padding: 0.5rem 1rem;
  border-radius: 0.5rem;
  display: flex;
  background-color: var(--reset-backgroundcolor-color);
  align-items: center;
  gap: 0.5rem;
  height: 49px;
  width: 160px;
  font-size: 0.8rem;
  box-shadow: 2.5px 2.5px 2.5px var(--hover-shadow);
}

.syncIconStyle,
.syncIconStyle:focus {
  transform: rotate(135deg) scale(1.2);
  width: 10px;
  height: 10px;
  stroke: var(--cardBackground-color);
  stroke-width: 1;
  fill: var(--cardBackground-color);
}

.saveChangesBtn {
  color: white;
  border: 0px;
  height: 49px;
  width: 160px;
  font-size: 0.8rem;
  background-color: var(--card-background-color) !important;
}

.saveChangesBtn:hover {
  background-color: var(--card-background-color) !important;
  box-shadow: 2.5px 2.5px 2.5px var(--hover-shadow);
}

.mainContainer {
  flex-grow: 3;
  max-height: 100%;
  overflow: auto;
}

.expand {
  margin-left: 100px;
  padding-left: 4rem;
  animation: moveLeft 0.9s ease-in-out;
}

.contract {
  padding-left: calc(300px + 2rem + 1.5rem);
  animation: moveRight 0.5s ease-in-out;
}

.cardHeader .cardTitle {
  font-size: 1.2rem;
  font-weight: 600;
}

.scrollableCardBody {
  max-height: min(220px, 50vh);
  overflow-y: auto;
  scroll-behavior: smooth;
}

.cardHeader {
  padding: 1.25rem 1rem 1rem 1rem;
  border-bottom: 1px solid var(--bs-gray-200);
  display: flex;
  justify-content: space-between;
  align-items: center;
}

.otherSettingsCardBody {
  padding: 1.25rem 1rem 1.5rem 1rem;
  display: flex;
  height: 100%;
  flex-direction: column;
  overflow-y: scroll;
}

.userCardBody {
  display: flex;
  flex-direction: column !important;
  overflow-y: scroll;
}

.cardLabel {
  font-weight: bold;
  padding-bottom: 1px;
  font-size: 14px;
  color: #707070;
  margin-bottom: 10px;
}

.cardControl {
  margin-bottom: 20px;
}

.cardButton {
  width: fit-content;
}

.imgContianer {
  margin: 0 2rem 0 0;
}

.imgContianer img {
  height: 120px;
  width: 120px;
  border-radius: 50%;
}

.SettingsprofileDetails {
  display: flex;
  flex-direction: column;
  align-items: center;
  justify-content: space-evenly;
}

.collapseSidebarButton {
  position: fixed;
  height: 40px;
  bottom: 0;
  z-index: 9999;
  width: calc(300px + 2rem);
  background-color: rgba(245, 245, 245, 0.7);
  color: black;
  border: none;
  border-radius: 0px;
}

.collapseSidebarButton:hover,
.opendrawer:hover {
  opacity: 1;
  color: black !important;
}

.opendrawer {
  position: fixed;
  display: flex;
  align-items: center;
  justify-content: center;
  top: 0;
  left: 0;
  width: 40px;
  height: 100vh;
  z-index: 9999;
  background-color: rgba(245, 245, 245);
  border: none;
  border-radius: 0px;
  margin-right: 20px;
  color: black;
}

.opendrawer:hover {
  transition: background-color 0.5s ease;
  background-color: var(--bs-primary);
}

.collapseSidebarButton:hover {
  transition: background-color 0.5s ease;
  background-color: var(--bs-primary);
}

@media (max-width: 1120px) {
  .collapseSidebarButton {
    width: calc(250px);
  }
}

@media (max-height: 650px) {
  .collapseSidebarButton {
    width: 250px;
    height: 20px;
  }

  .opendrawer {
    width: 30px;
  }
}

/* For tablets */
@media (max-width: 820px) {
  .containerHeight {
    height: 100vh;
    padding: 2rem;
  }

  .scrollableCardBody {
    max-height: 40vh;
  }

  .contract,
  .expand {
    animation: none;
  }

  .opendrawer {
    width: 25px;
  }

  .collapseSidebarButton {
    width: 100%;
    left: 0;
    right: 0;
  }
}

@media screen and (max-width: 1280px) and (min-width: 992px) {
  .imgContianer {
    margin: 1rem auto;
  }

  .profileContainer {
    flex-direction: row;
  }
}

@media screen and (max-width: 992px) {
  .profileContainer {
    align-items: center;
    justify-content: center;
  }
}

@media screen and (max-width: 420px) {
  .imgContianer {
    margin: 1rem auto;
  }

  .profileContainer {
    flex-direction: column;
  }
}

/* -- DeleteOrg.tsx -- */

.DeleteOrgCard {
  border-radius: 0.5rem;
  box-shadow: 0 0.125rem 0.25rem rgba(0, 0, 0, 0.075);
  border: none;
  height: 280px !important;
  width: 98% !important;
}

.settingsBody {
  margin: 2.5rem 0;
  padding: 0;
}

.deleteCardHeader {
  background-color: var(--activeTab-bg);
  border-top-left-radius: 1rem !important;
  border-top-right-radius: 1rem !important;
  padding-top: 1rem;
  padding-bottom: 1rem;
}

.btnDelete {
  background-color: var(--activeTab-bg);
  border: 1px solid var(--active-item-color) !important;
  color: var(--active-item-color);
}

.btnDelete:hover {
  background-color: var(--activeTab-bg);
  color: var(--active-item-color) !important;
}

.btnDelete:active {
  background-color: var(--activeTab-bg) !important;
  color: var(--active-item-color) !important;
}

.deleteButton {
  background-color: var(--removeButton-bg);
  color: var(--removeButton-color);
  border: 1px solid var(--removeButton-color);
  padding: 8px 16px;
  cursor: pointer;
  display: block;
  margin: 10px auto;
  border-radius: 4px;
  height: 42px;
  text-align: center;
  padding-left: 3rem;
  padding-right: 3rem;
}

.deleteButton:hover,
.deleteButton:active,
.deleteButton:focus {
  background-color: var(--removeButton-bg) !important;
  color: var(--removeButton-color);
  box-shadow: 2.5px 2.5px 2.5px var(--hover-shadow);
  outline: none;
}

/* Utility: add hover shadow without changing colors */
.hoverShadowOnly:hover,
.hoverShadowOnly:focus,
.hoverShadowOnly:active {
  box-shadow: var(--hover-shadow);
}

/* Keep base colors on hover by pairing with .hoverShadowOnly helper */

/* -- RequestsTableItem.tsx -- */

.requestsTableItemIndex {
  vertical-align: middle;
}

.requestsTableItemName {
  padding-inline-start: 1.5rem;
  vertical-align: middle;
}

.requestsTableItemEmail {
  padding-inline-start: 1.5rem;
  vertical-align: middle;
}

.requestsAcceptButton {
  background-color: var(--actionsButton-bg);
  color: var(--actionsButton-color);
  border-color: var(--actionsButton-border);
  width: 120px;
  height: 46px;
  margin-inline-start: -1rem;
}

.requestsRejectButton {
  background-color: var(--removeButton-bg);
  color: var(--removeButton-color);
  border-color: var(--removeButton-border);
  width: 120px;
  height: 46px;
  margin-inline-start: -1rem;
}

.requestsAcceptButton:focus-visible {
  background-color: var(--actionsButton-bg) !important;
  color: var(--actionsButton-color);
  box-shadow: 2.5px 2.5px 2.5px var(--hover-shadow);
  outline: none;
}

.requestsRejectButton:focus-visible {
  background-color: var(--removeButton-bg) !important;
  color: var(--removeButton-color);
  box-shadow: 2.5px 2.5px 2.5px var(--hover-shadow);
  outline: none;
}

.requestsAcceptButton:disabled,
.requestsAcceptButton.disabled {
  background-color: var(--disabled-btn) !important;
  color: var(--outlineBtn-color-disabled) !important;
  border-color: var(--outlineBtn-border-disabled) !important;
  cursor: not-allowed;
  opacity: 0.6;
  pointer-events: none;
}

.requestsRejectButton:disabled,
.requestsRejectButton.disabled {
  background-color: var(--disabled-btn) !important;
  color: var(--outlineBtn-color-disabled) !important;
  border-color: var(--outlineBtn-border-disabled) !important;
  cursor: not-allowed;
  opacity: 0.6;
  pointer-events: none;
}

@media (max-width: 1020px) {
  .requestsTableItemIndex {
    padding-inline-start: 2rem;
  }

  .requestsTableItemName,
  .requestsTableItemEmail {
    padding-inline-start: 1rem;
  }

  .requestsAcceptButton,
  .requestsRejectButton {
    margin-inline-start: -0.25rem;
  }
}

@media (max-width: 520px) {
  .requestsTableItemIndex,
  .requestsTableItemName,
  .requestsTableItemEmail {
    padding-inline-start: 1rem;
  }

  .requestsAcceptButton,
  .requestsRejectButton {
    margin-inline-start: 0;
    width: 100%;
  }
}

.btnConfirmDelete {
  background-color: var(--removeButton-bg);
  color: var(--removeButton-color);
  border: 0px;
}

.customFileInput,
.customFileInput:hover {
  background-color: var(--inputColor-bg);
}

.customFileInput::file-selector-button {
  background-color: var(--card-background-color) !important;
  color: white;
}

.customFileInput::file-selector-button:hover {
  color: var(--card-background-color);
  box-shadow: 2.5px 2.5px 2.5px var(--hover-shadow);
}

.btnConfirmDelete:hover {
  background-color: var(--removeButton-bg);
  color: var(--removeButton-color) !important;
}

.btnConfirmDelete:active {
  background-color: var(--removeButton-bg) !important;
  color: var(--removeButton-color);
  border: 0px;
}

.btnConfirmDelete:focus {
  background-color: var(--removeButton-bg) !important;
  color: var(--removeButton-color);
  border: 0px;
}

.icon {
  margin-right: 8px;
}

.modelHeaderDelete {
  background-color: var(--card-header-background-color);
}

/* -- OrgProfileFieldSettings.tsx -- */

.customDataTable {
  width: 100%;
  border-collapse: collapse;
}

.customDataTable th,
.customDataTable td {
  padding: 8px;
  text-align: left;
}

.customDataTable th {
  background-color: var(--customDataTable-bg);
}

form {
  display: flex;
  flex-direction: column;
  gap: 10px;
}

.saveButton {
  width: 10em;
  align-self: self-end;
}

/* -- OrgUpdate.tsx -- */

.orgCardSettings {
  width: 95% !important;
}

.resetChangesBtn {
  border-width: 2px;
  border-color: var(--resetbtn-border);
  color: var(--resetbtn-color);
  padding: 0.5rem 1rem;
  border-radius: 0.5rem;
  display: flex;
  align-items: center;
  gap: 0.5rem;
  height: 49px;
  width: 160px;
  font-size: 0.8rem;
}

.resetChangesBtn:hover,
.resetChangesBtn:focus,
.resetChangesBtn:active {
  border-width: 2px;
  border-color: var(--resetbtn-border) !important;
  color: var(--resetbtn-color) !important;
  box-shadow: 2.5px 2.5px 2.5px var(--hover-shadow) !important;
}

.syncIconStyle,
.syncIconStyle:focus {
  transform: rotate(135deg) scale(1.2);
  width: 10px;
  height: 10px;
  stroke: var(--card-background-color);
  stroke-width: 1;
  fill: var(--card-background-color);
}

.saveChangesBtn {
  color: white;
  border: 0px;
  height: 49px;
  width: 160px;
  font-size: 0.8rem;
  background-color: var(--card-background-color) !important;
}

.saveChangesBtn:hover {
  background-color: var(--card-background-color) !important;
  box-shadow: 2.5px 2.5px 2.5px var(--hover-shadow);
}

.orgUpdateFormLables {
  font-weight: normal !important;
  color: var(--delete-button-border);
}

.btnStyle {
  border-width: 2px !important;
  border-color: var(--card-background-color);
  padding: 0.5rem 1rem;
  border-radius: 0.5rem;
  display: flex;
  align-items: center;
  gap: 0.5rem;
  height: 49px;
  width: 160px;
  background-color: var(--card-background-color) !important;
  font-size: 0.8rem;
}

/* -- OrganizationCard.tsx -- */

/* -- OrganizationCardStart.tsx -- */

/* -- CardItem.tsx -- */

/* -- CardItemLoading.tsx -- */

/* -- DashboardCard.tsx -- */

/* -- DashboardCardLoading.tsx -- */

/* -- OrganizationScreen.tsx -- */

/* -- Pagination.tsx -- */

/* -- PaginationList.tsx -- */

/* -- ProfileCard.tsx -- */

.profileContainer {
  border: none;
  padding: 2.1rem 0.5rem;
  height: 52px;
  width: 100%;
  border-radius: 16px 0px 0px 16px;
  display: flex;
  align-items: center;
  background-color: var(--profile-container-bg) !important;
}

.profileContainer:focus {
  outline: none;
  background-color: var(--profile-container-bg-focus);
}

.imageContainer {
  width: 56px;
  height: 56px;
  border-radius: 100%;
  margin-right: 10px;
  margin-top: 10px;
}

.imageContainer img {
  width: 100%;
  height: 100%;
  object-fit: cover;
  border-radius: 100%;
}

.avatarStyle {
  border-radius: 100%;
}

.ArrowIcon {
  font-size: 24px;
}

.dropdownToggle {
  margin-bottom: 0;
  display: flex;
  background-image: url(/public/images/svg/angleDown.svg);
  background-repeat: no-repeat;
  background-position: center;
  background-color: var(--tablerow-bg-color) !important;
  border: none;
  border-top-right-radius: 16px;
  border-bottom-right-radius: 16px;
  color: var(--eventManagement-button-text);
}

/* .dropdownToggle:hover {
  border: 1px solid var(--create-button-border);
  border-left: none;
} */

.dropdownToggle::after {
  border-top: none !important;
  border-bottom: none !important;
}

.profileText {
  display: flex;
  flex-direction: column;
}

.ProfileRightConatiner {
  display: flex;
  align-items: center;
  justify-content: center;
  gap: 15px;
}

.profileContainer .profileTextUserSidebarOrg {
  flex: 1;
  text-align: start;
  overflow: hidden;
  margin-right: 4px;
}

.profileContainer .profileTextUserSidebarOrg .primaryText {
  font-size: 0.75rem;
  font-weight: 600;
  overflow: hidden;
  display: -webkit-box;
  -webkit-line-clamp: 2;
  line-clamp: 2;
  -webkit-box-orient: vertical;
  word-wrap: break-word;
  white-space: normal;
}

.profileContainer .profileTextUserSidebarOrg .secondaryText {
  font-size: 0.8rem;
  font-weight: 400;
  color: var(--profileText-color);
  display: block;
  text-transform: capitalize;
}

.profileCardContainer {
  margin-top: 80px !important;
}

.chevronRightbtn {
  border: 0px;
  background-color: var(--chevronRightbtn-bg);
}

.chevronIcon {
  color: var(--chevronIcon-color);
  background: var(--chevronIcon-bg);
  font-size: 60px;
  stroke-width: 1;
  margin-left: 50px;
}

.primaryText {
  font-weight: bold;
  color: var(--bs-emphasis-color, var(--primaryText-color));
}

.secondaryText {
  font-size: 0.9rem;
  font-size: 0.9rem;
  color: var(--secondText-color);
}

/* -- ProfileDropdown.tsx -- */

/* -- CustomRecurrenceModal.tsx -- */

.titlemodalCustomRecurrenceModal {
  color: var(--titlemodalCustomRecurrenceModal-color);
  font-weight: 600;
  font-size: 20px;
  margin-bottom: 20px;
  padding-bottom: 5px;
  border-bottom: 3px solid var(--titlemodalCustomRecurrenceModal-border);
  width: 65%;
}

.recurrenceRuleNumberInput {
  width: 70px;
}

.recurrenceDayButton {
  width: 33px;
  height: 33px;
  border: 1px solid var(--recurrenceDayButton-border);
  cursor: pointer;
  transition: background-color 0.3s;
  display: inline-flex;
  justify-content: center;
  align-items: center;
  margin-right: 0.5rem;
  border-radius: 50%;
  position: relative;
  outline: none;
}

.recurrenceDayButton:focus-visible {
  outline: 2px solid var(--recurrenceDayButton-outline-focus);
  outline-offset: 2px;
}

.recurrenceDayButton:hover {
  background-color: var(--recurrenceDayButton-bg-hover);
}

.recurrenceDayButton.selected {
  background-color: var(--recurrenceDayButton-bg-selected);
  border-color: var(--recurrenceDayButton-border-selected);
  color: var(--recurrenceDayButton-color-selected);
}

.recurrenceDayButton span {
  color: var(--recurrenceDayButton-color);
  padding: 0.25rem;
  text-align: center;
}

.recurrenceDayButton:hover span {
  color: var(--recurrenceDayButton-color-hover);
}

.recurrenceDayButton.selected span {
  color: var(--recurrenceDayButton-color-selected);
}

.recurrenceRuleDateBox {
  width: 70%;
}

.recurrenceRuleSubmitBtn {
  display: block;
  margin-left: auto;
  padding: 7px 15px;
  transition: all 0.2s ease;
  border-radius: 4px;
}

.recurrenceRuleSubmitBtn:hover {
  transform: translateY(-1px);
  box-shadow: 0 2px 4px var(--recurrenceRuleSubmitBtn-box-shadow-hover);
}

.recurrenceRuleSubmitBtn:focus-visible {
  outline: 2px solid var(--recurrenceRuleSubmitBtn-outline-focus);
  outline-offset: 2px;
}

/* -- RecurrenceOptions.tsx -- */
/* -- RequestsTableItem.tsx -- */
/* -- SecuredRoute.tsx -- */
/* -- SecuredRoute.tsx -- */

/* -- SignOut.tsx -- */

.signOutContainer {
  display: flex;
  align-items: center;
  width: 100%;
  text-align: start;
  margin-bottom: 0.8rem;
  border-radius: 8px;
  font-size: 16px;
  padding: 0.8rem;
  padding-left: 0.8rem;
  outline: none;
  border: none;
  background-color: var(--signOut-container-bg);
  margin-top: 1rem;
  cursor: pointer;
}

.signOutButton {
  background-color: var(--signOutBtn-bg) !important;
  border: none !important;
  border-radius: 5px !important;
  margin-left: 10px;
}

/* SortingButton.tsx */

.dropdownItem {
  background-color: var(--dropdownItem-bg) !important;
  color: var(--dropdownItem-color) !important;
  border: none !important;
  box-shadow: var(--dropdownItem-box-shadow);
}

.dropdownItem:focus,
.dropdownItem:hover {
  outline: 2px solid var(--highlight-color, var(--dropdownItem-outline-bg));
}

.dropdownItem:hover,
.dropdownItem:focus,
.dropdownItem:active {
  background-color: var(
    --dropdownItem-hover-bg,
    #eff1f7 var(--dropdownItem-hover-bg) #e8e5e5
  ) !important;
  color: var(--dropdownItem-color) !important;
  outline: none !important;
}

/* -- TableLoader.tsx -- */

/* -- TagActions.tsx -- */

.tagBadge {
  display: flex;
  align-items: center;
  padding: 5px 10px;
  border-radius: 12px;
  box-shadow: 0 1px 3px var(--tagBadge-box-shadow);
  max-width: calc(100% - 2rem);
}

/* -- TagNode.tsx -- */

/* -- UpdateSession.tsx -- */

.slider .MuiSlider-track {
  background-color: var(--slider-bg) !important;
  border: none;
}

.slider .MuiSlider-thumb {
  background-color: var(--slider-bg) !important;
}

.slider .MuiSlider-rail {
  background-color: var(--slider-rail-bg) !important;
}

.updateTimeoutCard {
  width: 700px;
  background: var(--updateTimeoutCard-bg);
  border: none;
  border-radius: 16px;
  filter: drop-shadow(0px 4px 15.3px rgba(0, 0, 0, 0.08));
  padding: 20px;
}

.updateTimeoutCardHeader {
  background: none;
  padding: 16px;
  border-bottom: none;
}

.updateTimeoutCardTitle {
  font-family: 'Lato', sans-serif;
  font-weight: 600;
  font-size: 24px;
  color: var(--updateTimeoutCardTitle-color);
}

.updateTimeoutCardBody {
  padding: 20px;
}

.updateTimeoutCurrent {
  font-family: 'Lato', sans-serif;
  font-weight: 400;
  font-size: 16px;
  color: var(--updateTimeoutCurrent-color);
  margin-bottom: 20px;
}

.updateTimeoutLabel {
  font-family: 'Lato', sans-serif;
  font-weight: 400;
  font-size: 16px;
  color: var(--updateTimeoutLabel-color);
  margin-bottom: 10px;
}

.updateTimeoutLabelsContainer {
  display: flex;
  flex-direction: column;
  align-items: start;
}

.updateTimeoutValue {
  color: var(--updateTimeoutValue-color);
  font-weight: bold;
}

.updateTimeoutSliderLabels {
  display: flex;
  justify-content: space-between;
  font-size: 0.9rem;
  color: var(--updateTimeoutSliderLabels);
}

.updateTimeoutButtonContainer {
  display: flex;
  justify-content: right;
  margin-top: 20px;
}

.updateTimeoutButton {
  width: 112px;
  height: 36px;
  background: var(--updateTimeoutButton-bg);
  border-radius: 6px;
  font-family: 'Lato', sans-serif;
  font-weight: 500;
  font-size: 16px;
  color: var(--updateTimeoutButton-color);
  display: flex;
  align-items: center;
  justify-content: center;
  border: none;
  box-shadow: none;
}

.updateTimeoutButton:hover {
  background-color: var(--updateTimeoutButton-bg-hover);
  border-color: var(--updateTimeoutButton-border-hover);
  box-shadow: none;
}

.updateTimeoutButton:active {
  transform: scale(0.98);
}

/* -- UserListCard.tsx -- */

.memberfontcreatedbtnUserListCard {
  margin-top: 33px;
  border-radius: 7px;
  border-color: var(--memberfontcreatedbtnUserListCard-border);
  background-color: var(--memberfontcreatedbtnUserListCard-bg);
  color: var(--memberfontcreatedbtnUserListCard-color);
  padding-right: 10px;
  padding-left: 10px;
  justify-content: flex-end;
  float: right;
  text-align: right;
  box-shadow: none;
}

/* -- UserPasswordUpdate.tsx -- */

.dispflexUserPasswordUpdate {
  display: flex;
  justify-content: flex-start;
  margin: 0 auto;
}

.dispflexUserPasswordUpdate > div {
  width: 50%;
  margin-right: 50px;
}

.dispbtnflex {
  width: 90%;
  display: flex;
  margin: 20px 30% 0 30%;
}

.whitebtn {
  margin: 1rem 0 0;
  margin-top: 10px;
  border: 1px solid var(--whitebtn-border);
  box-shadow: 0 2px 2px var(--whitebtn-box-shadow);
  padding: 10px 20px;
  border-radius: 5px;
  background: none;
  width: 20%;
  font-size: 16px;
  color: var(--whitebtn-color);
  outline: none;
  font-weight: 600;
  cursor: pointer;
  float: left;
  transition:
    transform 0.2s,
    box-shadow 0.2s;
}

/* -- ChatRoom.tsx -- */
/* -- CommentCard.tsx -- */
/* -- ContactCard.tsx -- */

/* -- CreateDirectChat.tsx -- */

.modalContent {
  width: 530px;
}

.inputContainer {
  position: relative;
  flex: 1;
  margin: 0;
}

.inputFieldModal {
  padding-right: 40px;
  width: 100%;
  border-radius: 4px;
  border: 1px solid var(--inputFieldModal);
}

.submitBtn {
  position: absolute;
  z-index: 10;
  bottom: 10px;
  right: 0px;
  display: flex;
  justify-content: center;
  align-items: center;
}

.tableContainer {
  height: 400px;
  overflow-y: scroll;
  overflow-x: hidden;
}

/* -- CreateGroupChat.tsx -- */

/* -- DonationCard.tsx -- */

.mainContainerDonateCard {
  width: 49%;
  height: 8rem;
  min-width: max-content;
  display: flex;
  justify-content: space-between;
  gap: 1rem;
  padding: 1rem;
  background-color: var(--mainContainerDonateCard-bg);
  border: 1px solid var(--mainContainerDonateCard-border);
  border-radius: 10px;
  overflow: hidden;
}

.img {
  height: 100%;
  aspect-ratio: 1 / 1;
  background-color: var(--mainContainerDonateCard-bg);
}

.personDetails {
  display: flex;
  flex-direction: column;
  justify-content: center;
}

.btnDonate {
  display: flex;
  align-items: flex-end;
}

.btnDonate button {
  padding-inline: 2rem !important;
  border-radius: 5px;
}

/* -- EventCard.tsx -- */
/* -- OrganizationCard.tsx -- */
/* -- OrganizationNavbar.tsx -- */

/* -- PeopleCard.tsx -- */

.personImage_peoplecard {
  border-radius: 50%;
  margin-right: 25px;
  max-width: 70px;
}

.userAvatar {
  border-radius: 50%;
  margin-right: 25px;
  width: 53px;
  height: 53px;
}

.people_card_container {
  display: flex;
}

.display_flex {
  display: flex;
}

.align_center {
  align-self: center;
}

.people_role {
  width: 75%;
  border: 1px solid var(--peopleRole-border);
  padding-top: 0.5rem;
  padding-bottom: 0.5rem;
  padding-left: 1rem;
  padding-right: 1rem;
  border-radius: 0.25rem;
}

/* -- PostCard.tsx -- */

.cardStyles {
  width: 100%;
  max-width: 20rem;
  background-color: var(--cardStyles-bg);
  padding: 0;
  border: none !important;
  outline: none !important;
}

.cardHeaderPostCard {
  display: flex;
  width: 100%;
  padding-inline: 0;
  padding-block: 0;
  flex-direction: row;
  gap: 0.5rem;
  align-items: center;
  background-color: var(--cardHeaderPostCard-bg);
  border-bottom: 1px solid var(--cardHeaderPostCard-border);
}

.creator {
  display: flex;
  width: 100%;
  padding-inline: 1rem;
  padding-block: 0;
  flex-direction: row;
  gap: 0.5rem;
  align-items: center;
}

.creator p {
  margin-bottom: 0;
  font-weight: 500;
}

.creator svg {
  width: 1.5rem;
  height: 1.5rem;
}

.customToggle {
  padding: 0;
  background: none;
  border: none;
  margin-right: 1rem;
  --bs-btn-active-bg: transparent;
  --bs-btn-focus-box-shadow: none;
}

.customToggle svg {
  color: var(--customToggle-color);
}

.customToggle::after {
  content: none;
}

.customToggle:hover,
.customToggle:focus,
.customToggle:active {
  background: none;
  border: none;
}

.cardBodyPostCard div {
  padding: 0.5rem;
}

.imageContainerPostCard {
  max-width: 100%;
}

.cardTitlePostCard {
  --max-lines: 1;
  display: -webkit-box;
  overflow: hidden;
  -webkit-box-orient: vertical;
  -webkit-line-clamp: var(--max-lines);
  line-clamp: var(--max-lines);
  font-size: 1.3rem !important;
  font-weight: 600;
  line-clamp: var(--max-lines);
}

.date {
  font-weight: 600;
}

.cardText {
  --max-lines: 2;
  display: -webkit-box;
  overflow: hidden;
  -webkit-box-orient: vertical;
  -webkit-line-clamp: var(--max-lines);
  line-clamp: var(--max-lines);
  padding-top: 0;
  font-weight: 300;
  margin-top: 0.7rem !important;
  text-align: left;
}

.viewBtn {
  display: flex;
  justify-content: flex-end;
  margin: 0.5rem;
}

.viewBtn Button {
  padding-inline: 1rem;
}

.cardActions {
  display: flex;
  flex-direction: row;
  align-items: center;
  gap: 1px;
  justify-content: flex-end;
}

.cardActionBtn {
  background-color: var(--cardActionBtn-bg);
  padding: 0;
  border: none;
  color: var(--cardActionBtn-color);
  transition: all 0.2s ease-in-out;
  border-radius: 4px;
}

.cardActionBtn:hover,
.cardActionBtn:focus-visible {
  background-color: var(--cardActionBtn-hover-bg);
  border: none;
  color: var(--cardActionBtn-color) !important;
  outline: 2px solid var(--cardActionBtn-outline-focus);
  outline-offset: 2px;
}

.cardActionBtn:active {
  transform: scale(0.95);
  background-color: var(--cardActionBtn-active-bg);
}

.creatorNameModal {
  display: flex;
  flex-direction: row;
  gap: 5px;
  align-items: center;
  margin-bottom: 10px;
}

.modalActions {
  display: flex;
  flex-direction: row;
  align-items: center;
  gap: 1rem;
  margin: 5px 0px;
}

.textModal {
  margin-top: 10px;
}

.colorPrimary {
  background: var(--colorPrimary-bg);
  color: var(--colorPrimary-color);
  cursor: pointer;
}

.commentContainer {
  overflow: auto;
  max-height: 18rem;
  padding-bottom: 1rem;
}

.modalFooter {
  background-color: var(--modalFooter-bg);
  width: 100%;
  padding-block: 0.5rem;
  display: flex;
  flex-direction: column;
  border-top: 1px solid var(--modalFooter-border);
}

.inputArea {
  border: none;
  outline: none;
  background-color: var(--inputArea-bg);
}

.postImage {
  width: 100%;
  aspect-ratio: 16 / 9;
  object-fit: cover;
}

.postInput {
  resize: none;
  border: none;
  outline: none;
  box-shadow: none;
  background-color: var(--postInput-bg);
  margin-bottom: 10px;
}

.postInput:focus {
  box-shadow: none;
}

/* -- PromotedPost.tsx -- */

.cardHeaderPromotedPost {
  display: flex;
  flex-direction: row;
  gap: 10px;
  align-items: center;
  color: var(--cardHeaderPromotedPost-color);
}

.imageContainerPromotedPost {
  max-width: 100%;
}

/* -- Register.tsx -- */
/* -- SecuredRouteForUser.tsx -- */
/* -- StartPostModal.tsx -- */

.userImageUserPost {
  display: flex;
  width: 50px;
  height: 50px;
  margin-left: 1rem;
  align-items: center;
  justify-content: center;
  overflow: hidden;
  border-radius: 50%;
  position: relative;
  border: 2px solid var(--userImageUserPost-border);
}

.userImageUserPost img {
  position: absolute;
  top: 0;
  left: 0;
  width: 100%;
  transform: scale(1.5);
}

.userImageUserComment {
  display: flex;
  width: 32px;
  height: 32px;
  margin-left: 1rem;
  align-items: center;
  justify-content: center;
  overflow: hidden;
  border-radius: 50%;
  position: relative;
  border: 2px solid var(--userImageUserPost-border);
}

.userImageUserComment img {
  position: absolute;
  top: 0;
  left: 0;
  width: 100%;
  transform: scale(1.5);
}

.previewImage {
  overflow: hidden;
  display: flex;
  justify-content: center;
  align-items: center;
  margin-bottom: 1rem;
}

.previewImage img {
  border-radius: 8px;
}

/* -- UserNavbar.tsx -- */
/* -- EventsAttendedByUser.tsx -- */
/* -- UserAddressFields.tsx -- */

/* -- UserSidebar.tsx -- */

.hideElemByDefault {
  display: none;
}

.inactiveDrawer {
  transform: translateX(-100%);
}

.activeDrawer {
  transform: translateX(0);

  /* Removed empty ruleset for [data-hidden='false'] */
}

.leftbarcompheight {
  display: flex;
  justify-content: space-between;
  height: 100vh;
}

/* -- UserSidebarOrg.tsx -- */

.leftDrawer {
  width: calc(300px + 2rem);
  min-height: 100%;
  position: fixed;
  top: 0;
  bottom: 0;
  z-index: 100;
  display: flex;
  flex-direction: column;
  padding: 0.8rem 1rem 0 1rem;
  background-color: var(--leftDrawer-fixedModule-bg) !important;
  transition: 0.5s;
  font-family: var(--bs-leftDrawer-font-family);
  overflow-x: hidden !important;
}

.activeDrawer {
  width: calc(300px + 2rem);
  position: fixed;
  top: 0;
  left: 0;
  bottom: 0;
  animation: comeToRightBigScreen 0.5s ease-in-out;
}

.inactiveDrawer {
  position: fixed;
  top: 0;
  left: calc(-300px - 2rem);
  bottom: 0;
  animation: goToLeftBigScreen 0.5s ease-in-out;
}

.leftDrawer .sidebarcompheight {
  flex-grow: 1;
  overflow-x: hidden !important;
}

.leftDrawer .brandingContainer {
  display: flex;
  justify-content: flex-start;
  align-items: center;
}

.leftDrawer .organizationContainer button {
  position: relative;
  margin: 0.7rem 0;
  padding: 2.5rem 0.1rem;
  border-radius: 16px;
}

.leftDrawer .talawaLogo {
  width: 65px;
  height: 60px;
}

.leftDrawer .talawaLogoContainer {
  display: flex;
  flex-direction: column;
  align-items: center;
}

.leftDrawer .talawaText {
  font-size: 20px;
  font-weight: 500;
}

.leftDrawer .titleHeader {
  font-size: 23px;
  line-height: normal;
  font-weight: bolder;
  padding: 10px;
  /* padding-top: 20px;
  padding-bottom: 10px;
  padding-left: 5px; */
}

.leftDrawer .optionList {
  /* height: 75%; */
  overflow-y: hidden;
  overflow-x: hidden !important;
  scrollbar-width: thin;
  scrollbar-color: var(--leftDrawer-scrollbar-color) transparent;
  transition: overflow 0.3s ease-in-out;
}

.leftDrawer .optionList:hover {
  overflow-y: auto;
}

.leftDrawer .optionList::-webkit-scrollbar {
  width: 1px;
}

.leftDrawer .optionList::-webkit-scrollbar-track {
  background: transparent;
}

.leftDrawer .optionList::-webkit-scrollbar-thumb {
  background-color: transparent;
  border-radius: 30px;
}

.leftDrawer .optionList::-webkit-scrollbar-thumb:hover {
  background-color: var(--leftDrawer-optionList-bg);
}

.leftDrawer .optionList button,
.leftDrawer .optionList a {
  display: flex;
  align-items: center;
  width: 100%;
  max-width: 100%;
  text-align: start;
  text-decoration: none;
  margin-bottom: 0.8rem;
  border-radius: 12px;
  font-size: 16px;
  padding: 0.6rem;
  padding-left: 0.8rem;
  outline: none;
  border: none;
  overflow: hidden;
}

.leftDrawer button .iconWrapper,
.leftDrawer a .iconWrapper {
  width: 36px;
  min-width: 36px;
  display: flex;
  justify-content: center;
  align-items: center;
}

.leftDrawer .optionList .collapseBtn {
  height: 48px;
  border: none;
}

.leftDrawer button .iconWrapperSm {
  width: 36px;
  display: flex;
  justify-content: center;
  align-items: center;
}

.leftDrawer .organizationContainer .profileContainer {
  background-color: var(--LeftDrawer-org-profileContainer-bg) !important;
  padding-right: 10px;
  padding-left: 10px;
}

.leftDrawer .profileContainer {
  border: none;
  width: 100%;
  height: 52px;
  border-radius: 16px;
  display: flex;
  align-items: center;
  background-color: var(--leftDrawer-profileContainer-bg);
}

.leftDrawer .profileContainer:focus {
  outline: none;
}

.leftDrawer .imageContainer {
  width: 68px;
  margin-right: 8px;
  margin-bottom: 10px;
}

.leftDrawer .profileContainer img {
  height: 52px;
  width: 52px;
  border-radius: 50%;
}

.leftDrawer .profileContainer .profileTextUserSidebarOrg {
  flex: 1;
  text-align: start;
  overflow: hidden;
}

.leftDrawer .profileContainer .profileTextUserSidebarOrg .primaryText {
  font-size: 1.1rem;
  font-weight: 600;
  overflow: hidden;
  display: -webkit-box;
  -webkit-line-clamp: 2;
  line-clamp: 2;
  -webkit-box-orient: vertical;
  word-wrap: break-word;
  white-space: normal;
}

.leftDrawer .profileContainer .profileTextUserSidebarOrg .secondaryText {
  font-size: 0.8rem;
  font-weight: 400;
  color: var(--leftDrawer-secondaryText-color);
  display: block;
  text-transform: capitalize;
}

.leftDrawerActiveButton,
.leftDrawerInactiveButton {
  position: relative;
  transition: all 0.2s ease;

  &:active {
    transform: scale(0.98);
  }
}

.leftDrawerActiveButton {
  background-color: var(--leftDrawer-active-button-bg);
  color: black;
  font-weight: bold;
}

.leftDrawerActiveButton:hover .arrow-indicator {
  transform: translateY(-50%) scale(1.1);
  opacity: 1;
}

.leftDrawerInactiveButton {
  background-color: var(--leftDrawer-inactive-button-bg);
  color: black;

  &:hover {
    background-color: var(--leftDrawer-inactive-button-hover-bg);
  }
}

.leftDrawerCollapseActiveButton {
  background-color: var(--leftDrawer-collapse-active-button-bg);
  color: black;
}

.userSidebarOrgFooter {
  margin-top: 60px !important;
}

@media (max-width: 1120px) {
  .leftDrawer {
    width: calc(250px + 2rem);
    padding: 1rem 1rem 0 1rem;
  }
}

/* For tablets */
@media (max-height: 900px) {
  .leftDrawer {
    width: calc(300px + 1rem);
  }

  .leftDrawer .talawaLogo {
    width: 38px;
    height: 38px;
    margin-right: 0.4rem;
  }

  .leftDrawer .talawaText {
    font-size: 1rem;
  }

  .leftDrawer .organizationContainer button {
    margin: 0.6rem 0;
    padding: 2.2rem 0.1rem;
  }

  .leftDrawer .optionList button {
    margin-bottom: 0.05rem;
    font-size: 16px;
    padding-left: 0.8rem;
  }

  .leftDrawer .profileContainer .profileTextUserSidebarOrg .primaryText {
    font-size: 1rem;
  }

  .leftDrawer .profileContainer .profileTextUserSidebarOrg .secondaryText {
    font-size: 0.8rem;
  }
}

@media (max-height: 650px) {
  .leftDrawer {
    padding: 0.5rem 0.8rem 0 0.8rem;
    width: calc(250px);
  }

  .leftDrawer .talawaText {
    font-size: 0.8rem;
  }

  .leftDrawer .organizationContainer button {
    margin: 0.2rem 0;
    padding: 1.6rem 0rem;
  }

  .leftDrawer .titleHeader {
    font-size: 16px;
  }

  .leftDrawer .optionList button {
    margin-bottom: 0.05rem;
    font-size: 14px;
    padding: 0.4rem;
    padding-left: 0.8rem;
  }

  .leftDrawer .profileContainer .profileTextUserSidebarOrg .primaryText {
    font-size: 0.8rem;
  }

  .leftDrawer .profileContainer .profileTextUserSidebarOrg .secondaryText {
    font-size: 0.6rem;
  }

  .leftDrawer .imageContainer {
    width: 40px;
    margin-left: 5px;
    margin-right: 10px;
  }

  .leftDrawer .imageContainer img {
    width: 40px;
    height: 100%;
  }
}

@media (max-width: 820px) {
  .hideElemByDefault {
    display: none;
  }

  .leftDrawer {
    width: 100%;
    left: 0;
    right: 0;
  }

  .inactiveDrawer {
    opacity: 0;
    left: 0;
    z-index: -1;
    animation: closeDrawer 0.2s ease-in-out;
  }

  .activeDrawer {
    display: flex;
    z-index: 100;
    animation: openDrawer 0.4s ease-in-out;
  }

  .logout {
    margin-bottom: 2.5rem;
  }
}

@keyframes goToLeftBigScreen {
  from {
    left: 0;
  }

  to {
    opacity: 0.1;
    left: calc(-300px - 2rem);
  }
}

/* Webkit prefix for older browser compatibility */
@-webkit-keyframes goToLeftBigScreen {
  from {
    left: 0;
  }

  to {
    opacity: 0.1;
    left: calc(-300px - 2rem);
  }
}

@keyframes comeToRightBigScreen {
  from {
    opacity: 0.4;
    left: calc(-300px - 2rem);
  }

  to {
    opacity: 1;
    left: 0;
  }
}

/* Webkit prefix for older browser compatibility */
@-webkit-keyframes comeToRightBigScreen {
  from {
    opacity: 0.4;
    left: calc(-300px - 2rem);
  }

  to {
    opacity: 1;
    left: 0;
  }
}

@keyframes closeDrawer {
  from {
    left: 0;
    opacity: 1;
  }

  to {
    left: -1000px;
    opacity: 0;
  }
}

/* Webkit prefix for older browser compatibility */
@-webkit-keyframes closeDrawer {
  from {
    left: 0;
    opacity: 1;
  }

  to {
    left: -1000px;
    opacity: 0;
  }
}

@keyframes openDrawer {
  from {
    opacity: 0;
    left: -1000px;
  }

  to {
    left: 0;
    opacity: 1;
  }
}

/* Webkit prefix for older browser compatibility */
@-webkit-keyframes openDrawer {
  from {
    opacity: 0;
    left: -1000px;
  }

  to {
    left: 0;
    opacity: 1;
  }
}

/* -- DeleteUser.tsx -- */
/* -- OtherSettings.tsx -- */
/* -- UserProfile.tsx -- */

/* -- UsersTableItem.tsx -- */

.notJoined {
  height: 300px;
  display: flex;
  justify-content: center;
  align-items: center;
}

/* -- VenueCard.tsx -- */

.capacityLabel {
  background-color: var(--capacityLabel-bg);
  color: var(--capacityLabel-color);
  height: 22.19px;
  font-size: 12px;
  font-weight: bolder;
  padding: 0.1rem 0.3rem;
  border-radius: 0.5rem;
  position: relative;
  overflow: hidden;
}

.capacityLabel svg {
  margin-bottom: 3px;
}

.text-start {
  text-align: start;
}

.text-white {
  color: var(--textWhite-color);
}

/* -- VenueModal.tsx -- */

.previewVenueModal {
  display: flex;
  position: relative;
  width: 100%;
  overflow: hidden;
  /* Ensures content doesn't overflow the card */
  justify-content: center;
  border: 1px solid var(--previewVenueModal-border);
}

.previewVenueModal img {
  width: 400px;
  height: auto;
  object-fit: cover;
  /* Ensures the image stays within the boundaries */
}

/* Add more Class Related to a particular Component above this */

/* ----------------------------------------------------- */

/* Css Class Related to a particular Screen */

/* -- BlockUser.tsx -- */

/* -- CommunityProfile.tsx -- */

.card {
  width: fit-content;
}

.cardHeader {
  padding: 1.25rem 1rem 1rem 1rem;
  border-bottom: 3px solid var(--cardHeader-border);
  display: flex;
  justify-content: space-between;
  align-items: center;
}

.cardHeader .cardTitle {
  font-size: 1.5rem;
}

.formLabel {
  font-weight: normal;
  padding-bottom: 0;
  font-size: 1rem;
  color: var(--formLabel-color);
}

.profileDropdown .dropdown-toggle .btn .btn-normal {
  display: none !important;
  background-color: transparent !important;
}

/* -- EventManagement.tsx -- */

.eventManagementSelectedBtn {
  color: var(--eventManagementSelectedBtn-color);
  background-color: var(--eventManagementSelectedBtn-bg) !important;
  border: 1px solid var(--eventManagementSelectedBtn-border) !important;
}

.eventManagementSelectedBtn:hover {
  color: var(--eventManagementSelectedBtn-color-hover) !important;
  border: 1px solid var(--eventManagementSelectedBtn-border-hover);
}

.eventManagementBtn {
  color: var(--eventManagementBtn-color);
  background-color: var(--eventManagementBtn-bg) !important;
  border-color: var(--eventManagementBtn-border) !important;
}

.eventManagementBtn:hover {
  color: var(--eventManagementBtn-color-hover) !important;
  border-color: var(--eventManagementBtn-border-hover);
}

/* -- VolunteerContainer.tsx -- */

/* -- Requests.tsx -- */

/* -- VolunteerGroupDeleteModal.tsx -- */

/* -- VolunteerGroupModal.tsx -- */

/* -- VolunteerGroupViewModal.tsx -- */

.TableImages {
  object-fit: cover;
  width: var(--image-width, 100%);
  height: var(--image-height, auto);
  border-radius: 0;
  margin-right: var(--image-spacing, 8px);
}

/* -- VolunteerGroups.tsx -- */

.actionsButton {
  background-color: var(--actionsButton-bg);
  color: var(--actionsButton-color);
  border: 1px solid var(--actionsButton-border) !important;
}

.actionsButton:hover {
  box-shadow: 2.5px 2.5px 2.5px var(--actionsButton-box-shadow-hover);
  background-color: var(--actionsButton-bg-color) !important;
  color: var(--actionsButton-bg) !important;
  border: 1px solid var(--actionsButton-border-hover) !important;
}

/* -- VolunteerCreateModal.tsx -- */

/* -- VolunteerDeleteModal.tsx -- */

/* -- VolunteerViewModal.tsx -- */

.modalTitle {
  margin: 0;
}

.modalForm {
  padding: 1rem;
}

.formGroup {
  margin-bottom: 1rem;
}

.tableImage {
  width: 40px;
  height: 40px;
  border-radius: 50%;
  margin-right: 8px;
}

.statusGroup {
  display: flex;
  gap: 1rem;
  margin: 0 auto;
  margin-bottom: 0.5rem;
}

.statusIcon {
  margin-right: 0.5rem;
}

.acceptedStatus {
  color: var(--acceptedStatus-color);
  -webkit-text-fill-color: var(--acceptedStatus-fill);
  outline: 1px solid currentColor;
  border-radius: 4px;
  padding: 2px 4px;
}

.pendingStatus {
  color: var(--pendingStatus-color);
  -webkit-text-fill-color: var(--pendingStatus-fill);
  outline: 1px solid currentColor;
  border-radius: 4px;
  padding: 2px 4px;
}

.hoursField {
  width: 100%;
}

.groupsLabel {
  font-weight: lighter;
  margin-left: 0.5rem;
  margin-bottom: 0;
  font-size: 0.8rem;
  color: var(--groupsLabel-color);
}

.modalTable {
  max-height: 220px;
  overflow-y: auto;
}

.modalTable img[alt='creator'] {
  height: 24px;
  width: 24px;
  object-fit: contain;
  border-radius: 12px;
  margin-right: 0.4rem;
}

.modalTable img[alt='orgImage'] {
  height: 28px;
  width: 28px;
  object-fit: contain;
  border-radius: 4px;
  margin-right: 0.4rem;
}

.tableHeader {
  background-color: var(--tableHeader-bg);
  color: var(--tableHeader-color);
  font-size: var(--font-size-header);
  font-weight: bold;
}

.tableRow:last-child td,
.tableRow:last-child th {
  border: 0;
}

/* -- Volunteers.tsx -- */

/* -- ForgotPassword.tsx -- */

.pageWrapper {
  display: flex;
  flex-direction: column;
  align-items: center;
  justify-content: center;
  height: 100vh;
}

.cardTemplate {
  padding: 2rem;
  background-color: var(--cardTemplate-bg);
  border-radius: 0.8rem;
  border: 1px solid var(--cardTemple-border);
}

.keyWrapper {
  height: 72px;
  width: 72px;
  transform: rotate(180deg);
  transform-origin: center;
  position: relative;
  overflow: hidden;
  display: flex;
  justify-content: center;
  align-items: center;
  border-radius: 50%;
  margin: 1rem auto;
}

.keyWrapper .themeOverlay {
  position: absolute;
  background-color: var(--keyWrapper-bg);
  height: 100%;
  width: 100%;
  opacity: var(--theme-overlay-opacity, 0.15);
}

.keyWrapper .keyLogo {
  height: 42px;
  width: 42px;
  -webkit-animation: zoomIn 0.3s ease-in-out;
  animation: zoomIn 0.3s ease-in-out;
}

/* -- FundCampaignPledge.tsx -- */

.TableImagePledge {
  object-fit: cover;
  width: calc(var(--table-image-size) / 2) !important;
  height: calc(var(--table-image-size) / 2) !important;
  border-radius: 100% !important;
}

.imageContainerPledge {
  display: flex;
  align-items: center;
  justify-content: center;
}

.moreContainer {
  display: flex;
  align-items: center;
}

.moreContainer:hover {
  text-decoration: underline;
  cursor: pointer;
}

.overviewContainer {
  display: flex;
  gap: 7rem;
  width: 100%;
  justify-content: space-between;
  margin: 1.5rem 0 0 0;
  padding: 1.25rem 2rem;
  background-color: var(--overviewContainer-bg);

  box-shadow: var(--overviewContainer-box-shadow) 0px 1px 4px;
  border-radius: 0.5rem;
}

.titleContainer {
  display: flex;
  flex-direction: column;
  gap: 0.6rem;
}

.titleContainer h3 {
  font-size: 1.75rem;
  font-weight: 750;
  color: var(--titleContainer-color);
  margin-top: 0.2rem;
}

.titleContainer span {
  font-size: 0.9rem;
  margin-left: 0.5rem;
  font-weight: lighter;
  color: var(--titleContainer-color);
}

.progressContainer {
  display: flex;
  flex-direction: column;
  gap: 0.5rem;
  flex-grow: 1;
}

.toggleBtnPledge {
  padding: 0rem;
  height: 30px;
  display: flex;
  justify-content: center;
  align-items: center;
  border-color: var(--toggleBtnPledge-border);
}

.toggleBtnPledge:is(:focus, :active, :checked) + label {
  color: var(--toggleBtnPledge-color-hover) !important;
  border-color: var(--toggleBtnPledge-border-hover) !important;
}

.toggleBtnPledge:not(:checked) + label {
  color: var(--toggleBtnPledge-color-notChecked) !important;
}

.toggleBtnPledge:is(:hover) + label {
  color: var(--toggleBtnPledge-color-hover) !important;
}

.progress {
  margin-top: 0.2rem;
  display: flex;
  flex-direction: column;
  gap: 0.3rem;
}

.endpoints {
  display: flex;
  position: relative;
  font-size: 0.85rem;
}

.start {
  position: absolute;
  top: 0px;
}

.end {
  position: absolute;
  top: 0px;
  right: 0px;
}

.btnsContainerPledge {
  display: flex;
  gap: 0.8rem;
  margin: 2.2rem 0 0.8rem 0;
  align-items: stretch;
  flex-wrap: wrap;
}

.btnsContainerPledge .inputPledge {
  flex: 1;
  min-width: 18rem;
  position: relative;
}

.btnsContainerPledge input {
  outline: 1px solid var(--btnsContainerPledge-outline);
}

.btnsContainerPledge .inputPledge button {
  width: 52px;
}

.rowBackgroundPledge {
  background-color: var(--rowBackgroundPledge-bg);
  max-height: 120px;
}

/* -- PledgeDeleteModal.tsx -- */

/* -- PledgeModal.tsx -- */

.pledgeModal {
  max-width: 80vw;
  margin-top: 2vh;
  margin-left: 13vw;
}

/* -- Leaderboard.tsx -- */

.rankings {
  aspect-ratio: 1;
  border-radius: 50%;
  width: 50px;
}

.TableImageSmall {
  object-fit: cover;
  width: var(--table-image-small-size);
  height: var(--table-image-small-size);
  border-radius: 100%;
}

/* -- LoginPage.tsx -- */

.active_tab {
  -webkit-animation: fadeIn 0.3s ease-in-out;
  animation: fadeIn 0.3s ease-in-out;
}

.communityLogo {
  object-fit: contain;
}

.email_button {
  --bs-btn-active-bg: var(--email-button-bg);
  --bs-btn-active-border-color: var(--email-button-border);
  --bs-btn-hover-bg: var(--email-button-bg-hover);
  --bs-btn-hover-border-color: var(--email-button-border-hover);
  position: absolute;
  z-index: 10;
  bottom: 0;
  right: 0;
  height: 100%;
  display: flex;
  background-color: var(--email-button-bg);
  border-color: var(--email-button-border);
  justify-content: center;
  align-items: center;
  color: var(--email-button-fill);
}

.email_button:hover {
  color: var(--email-button-fill) !important;
  box-shadow: var(--hover-shadow);
}

.socialIcons {
  display: flex;
  gap: 16px;
  justify-content: center;
}

.login_background {
  min-height: 100vh;
}

.login_btn {
  font-weight: bold;
  color: var(--login-button-color);
  --bs-btn-bg: var(--login-button-bg);
  --bs-btn-border-color: var(--login-button-border);
  --bs-btn-hover-bg: var(--login-button-bg-hover);
  --bs-btn-hover-border-color: var(--login-button-border-hover);
  --bs-btn-active-color: var(--login-button-color-active);
  --bs-btn-active-bg: var(--login-button-bg-active);
  --bs-btn-active-border-color: var(--login-button-border-active);
  --bs-btn-disabled-bg: var(--login-button-bg-disabled);
  --bs-btn-disabled-border-color: var(--login-button-border-disabled);
  margin-top: 1rem;
  margin-bottom: 1rem;
  width: 100%;
  transition: background-color 0.2s ease;
  cursor: pointer;
}

.login_btn:hover {
  color: var(--login-button-color-hover) !important;
  box-shadow: var(--hover-shadow);
}

.langChangeBtnStyle {
  --bs-btn-active-bg: var(--langChange-button-bg-active);
  --bs-btn-active-border-color: var(--langChange-button-border-active);
  --bs-btn-active-color: var(--langChange-button-color-active);
  width: 7.5rem;
  height: 2.2rem;
  padding: 0;
  color: var(--langChange-button-color);
  border-color: var(--langChange-button-border);
  background-color: transparent;
}

.langChangeBtnStyle:hover {
  background-color: var(--langChange-button-bg-hover) !important;
  border-color: var(--langChange-button-border-hover) !important;
}

.talawa_logo {
  height: clamp(3rem, 8vw, 5rem);
  width: auto;
  aspect-ratio: 1;
  display: block;
  margin: 1.5rem auto 1rem;

  @media (prefers-reduced-motion: no-preference) {
    -webkit-animation: zoomIn 0.3s ease-in-out;
    animation: zoomIn 0.3s ease-in-out;
  }
}

.password_checks {
  display: flex;
  justify-content: space-between;
  align-items: flex-start;
  flex-direction: column;
  gap: var(--spacing-md, 1rem);
}

.password_check_element {
  padding: var(--spacing-sm, 0.5rem) 0;
}

.password_check_element_top {
  margin-top: var(--spacing-lg, 1.125rem);
}

.password_check_element_bottom {
  margin-bottom: var(--spacing-lg, 1.25rem);
}

.reg_btn {
  font-weight: bold;
  background-color: var(--register-button-bg);
  border-color: var(--register-button-border);
  --bs-btn-hover-bg: var(--register-button-border);
  --bs-btn-hover-border-color: var(--register-button-border-hover);
  --bs-btn-active-color: var(--register-button-color-active);
  --bs-btn-active-bg: var(--register-button-bg-active);
  --bs-btn-active-border-color: var(--register-button-border-active);
  margin-top: 1rem;
  color: var(--register-button-color);
  margin-bottom: 1rem;
  width: 100%;
  transition: background-color 0.2s ease;
  cursor: pointer;
}

.reg_btn:hover {
  color: var(--register-button-color-hover) !important;
  box-shadow: var(--hover-shadow);
}

.row .left_portion {
  display: flex;
  justify-content: center;
  align-items: center;
  flex-direction: column;
  height: 100vh;
}

.row .left_portion .inner .palisadoes_logo {
  width: 600px;
  height: auto;
}

.row .right_portion {
  min-height: 100vh;
  position: relative;
  overflow-y: scroll;
  display: flex;
  flex-direction: column;
  justify-content: center;
  padding: 1rem 2.5rem;
  background: var(--row-bg);
}

.row .right_portion::-webkit-scrollbar {
  width: 8px;
}

.row .right_portion::-webkit-scrollbar-track {
  background: transparent;
}

.row .right_portion::-webkit-scrollbar-thumb {
  background-color: var(--row-bg-scroll);
  border-radius: 4px;
}

.row .right_portion .langChangeBtn {
  margin: 0;
  position: absolute;
  top: 1rem;
  left: 1rem;
}

.orText {
  display: block;
  position: absolute;
  top: -0.2rem;
  left: calc(50% - 2.6rem);
  margin: 0 auto;
  padding: 0.5rem 2rem;
  z-index: 100;
  background: var(--orText-bg);
  color: var(--orText-color);
}

.row .orText {
  display: block;
  position: absolute;
  top: -0.5rem;
  left: calc(50% - 2.6rem);
  margin: 0 auto;
  padding: 0.35rem 2rem;
  z-index: 100;
  background: var(--row-bg);
  color: var(--row-color);
}

@media (max-width: 992px) {
  .row .left_portion {
    padding: 0 2rem;
  }

  .row .left_portion .inner .palisadoes_logo {
    width: 100%;
  }
}

@media (max-width: 769px) {
  .row {
    flex-direction: column-reverse;
  }

  .row .right_portion,
  .row .left_portion {
    height: unset;
  }

  .row .right_portion {
    min-height: 100vh;
    overflow-y: unset;
  }

  .row .left_portion .inner {
    display: flex;
    justify-content: center;
  }

  .row .left_portion .inner .palisadoes_logo {
    height: 70px;
    width: unset;
    position: absolute;
    margin: 0.5rem;
    top: 0;
    right: 0;
    z-index: 100;
  }

  .row .left_portion .inner p {
    margin-bottom: 0;
    padding: 1rem;
  }

  .socialIcons {
    margin-bottom: 1rem;
  }
}

@media (max-width: 577px) {
  .row .right_portion {
    padding: 1rem 1rem 0 1rem;
  }

  .row .right_portion .langChangeBtn {
    position: absolute;
    margin: 1rem;
    left: 0;
    top: 0;
  }

  .marginTopForReg {
    margin-top: 4rem !important;
  }

  .row .right_portion .talawa_logo {
    height: 120px;
    margin: 0 auto 2rem auto;
  }

  .socialIcons {
    margin-bottom: 1rem;
  }
}

@media (prefers-reduced-motion: reduce) {
  .talawa_logo {
    animation: none;
  }

  .active_tab {
    animation: none;
  }
}

/* -- EditUserTagModal.tsx -- */

/* -- ManageTag.tsx -- */

.manageTagScrollableDiv {
  scrollbar-width: thin;
  scrollbar-color: var(--manageTagScrollableDiv-color);
  max-height: calc(100vh - 18rem);
  overflow: auto;
  margin-top: 20px !important;
}

/* -- RemoveUserTagModal.tsx -- */

/* -- UnassignUserTagModal.tsx -- */

/* -- MemberDetail.tsx -- */

.allRound {
  border-radius: 16px;
}

.topRadius {
  border-top-left-radius: 24px;
  border-top-right-radius: 24px;
  background-color: '#A8C7FA';
  color: '#555';
}

.inputColor {
  background: var(--inputColor-bg);
}

.dateboxMemberDetail {
  border-radius: 7px;
  border-color: var(--dateboxMemberDetail-border);
  outline: none;
  box-shadow: none;
  padding-top: 2px;
  padding-bottom: 2px;
  padding-right: 5px;
  padding-left: 5px;
  margin-right: 5px;
  margin-left: 5px;
}

.contact {
  width: 100%;
}

.cardBody {
  padding: 1rem 0rem;
  display: flex;
  width: 100% !important;
  justify-content: center;
}

.cardHeading {
  padding-left: 0.3rem !important;
}

.cardBodymain {
  display: flex;
  flex-direction: row;
  align-items: center;
  width: 100%;
}

.cardbodyIcon {
  font-size: 2rem;
  height: 3rem;
  color: #555555;
  background-color: #eaebef;
  width: 3rem;
  display: flex;
  align-items: center;
  justify-content: center;
  border-radius: 50%;
}

.iconCol {
  padding-right: 0.75rem;
}

.contentCol {
  display: flex;
  flex-direction: column;
}

.cardBodyNumber {
  color: black;
  font-size: 1.25rem;
  font-weight: 600;
  line-height: 1.2;
}

.cardBodySecondaryText {
  font-size: 0.75rem;
  color: gray;
}

.cardBodyMainDiv {
  border-radius: 1.5rem;
  box-shadow: 0 2px 6px rgba(0, 0, 0, 0.05);
  border: none;
  height: auto;
  width: 100%;
}

.cardBody .textBox {
  margin: 0 0 3rem 0;
  padding-bottom: 10px;
  color: var(--cardBody-color);
}

.textBox {
  padding-top: 20px;
  padding-bottom: 20px;
}

.changeLanguageBtn {
  border-width: 2px;
  background-color: var(--changelangauge-btn-bg);
  color: var(--changelangauge-btn-color);
  padding: 0.5rem 1rem;
  border-radius: 0.5rem;
  border-color: var(--changelangauge-btn-border);
  display: flex;
  align-items: center;
  gap: 0.5rem;
  height: 49px;
  width: 160px;
  font-size: 0.8rem;
}

.changeLanguageBtn:hover,
.changeLanguageBtn:active,
.changeLanguageBtn:focus {
  border-width: 2px;
  background-color: #ffff !important;
  color: var(--changelangauge-btn-color) !important;
  padding: 0.5rem 1rem;
  border-radius: 0.5rem;
  border-color: var(--changelangauge-btn-border) !important;
  display: flex;
  align-items: center;
  gap: 0.5rem;
  height: 49px;
  width: 160px;
  font-size: 0.8rem;
  box-shadow: 1.5px 1.5px 1.5px var(--actionsButton-box-shadow-hover);
}

@media (max-width: 600px) {
  .cardBody {
    min-height: 120px;
  }

  .cardBody .iconWrapper {
    position: absolute;
    top: 1rem;
    left: 1rem;
  }

  .cardBody .textWrapper {
    margin-top: calc(0.5rem + 36px);
    text-align: right;
  }

  .cardBody .textWrapper .primaryText {
    font-size: 1.5rem;
  }

  .cardBody .textWrapper .secondaryText {
    font-size: 1rem;
  }
}

.cardbodyIcon {
  font-size: 2rem;
  height: 50px;
  color: #555555;
  height: 3rem;
  background-color: #eaebef;
  width: 3rem;
  display: flex;
  align-items: center;
  justify-content: center;
  border-radius: 50%;
}

/* -- OrgContribution.tsx -- */

.sidebar {
  z-index: 0;
  padding-top: 5px;
  margin: 0;
  height: 100%;
}

.sidebar:after {
  background-color: var(--sidebar-bg);
  position: absolute;
  width: 2px;
  height: 600px;
  top: 10px;
  left: 94%;
  display: block;
}

@media only screen and (max-width: 600px) {
  .sidebar {
    position: relative;
    bottom: 18px;
  }

  .invitebtn {
    width: 135px;
    position: relative;
    right: 10px;
  }

  .form_wrapper {
    width: 90%;
  }

  .searchtitleMemberDetail {
    margin-top: 30px;
  }
}

.sidebarsticky {
  padding-left: 45px;
  margin-top: 7px;
}

.sidebarsticky > p {
  margin-top: -10px;
}

.sidebarsticky > input {
  text-decoration: none;
  margin-bottom: 50px;
  border-color: var(--sidebarsticky-border);
  width: 80%;
  border-radius: 7px;
  padding-top: 5px;
  padding-bottom: 5px;
  padding-right: 10px;
  padding-left: 10px;
  box-shadow: none;
}

.searchtitle {
  color: var(--searchtitle-color);
  font-weight: 600;
  font-size: 18px;
  margin-bottom: 20px;
  padding-bottom: 5px;
  border-bottom: 3px solid var(--searchtitle-border);
  width: 60%;
}

.justifysp {
  display: flex;
  justify-content: space-between;
}

@media screen and (max-width: 575.5px) {
  .justifysp {
    padding-left: 55px;
    display: flex;
    justify-content: space-between;
    width: 100%;
  }
}

.logintitle {
  color: var(--logintitle-color);
  font-weight: 600;
  font-size: 20px;
  margin-bottom: 30px;
  padding-bottom: 5px;
  border-bottom: 3px solid var(--logintitle-border);
  width: 15%;
}

/* -- OrgList.tsx -- */

.btnsContainerSearchBar {
  display: flex;
  width: 100%;
  justify-content: space-between;
  margin: 1.8rem 0 1.8rem 0;
  align-items: stretch;
  gap: 0.75rem;
  flex-wrap: wrap;
}

.btnsContainerSearchBar > :first-child {
  flex: 1 1 360px;
  min-width: 260px;
  max-width: 100%;
}

.btnsContainerSearchBar .btnsBlockSearchBar {
  display: flex;
  justify-content: center;
  align-items: center;
}

.btnsContainerSearchBar .btnsBlock {
  display: flex;
  justify-content: center;
  align-items: center;
  margin-left: 12px;
  /* bring controls closer together */
  gap: 12px;
}

.btnsContainerSearchBar .btnsBlockSearchBar button {
  margin-left: 1rem;
  display: flex;
  justify-content: center;
  align-items: center;
}

.btnsContainerSearchBar .inputOrgList {
  flex: 1 1 640px;
  /* make input wider and flexible */
  max-width: 760px;
  position: relative;
  display: flex;
  align-items: center;
  margin-left: 18px;
  /* gap from left */
}

.btnsContainerSearchBar input {
  outline: 1px solid var(--bs-gray-400);
}

.btnsContainerSearchBar .inputOrgList button {
  width: 44px;
  /* slightly smaller square button */
  height: 38px;
  margin-left: 8px;
  flex: 0 0 44px;
}

/* When search button is placed in the header controls (btnsBlock), make it visually consistent */
.btnsContainerSearchBar .btnsBlock .searchButton {
  width: 44px;
  height: 40px;
  display: flex;
  justify-content: center;
  align-items: center;
  border-radius: 6px;
  box-shadow: var(--hover-shadow);
}

@media (max-width: 1020px) {
  .btnsContainerSearchBar {
    flex-direction: column;
    margin: 1.5rem 0;
  }

  .btnsContainerSearchBar .btnsBlockSearchBar {
    justify-content: space-between;
  }

  .btnsContainerSearchBar .btnsBlockSearchBar button {
    margin: 0;
  }

  .btnsContainerSearchBar .btnsBlockSearchBar div button {
    margin-right: 1.5rem;
  }
}

@media (max-width: 520px) {
  .btnsContainerSearchBar {
    margin-bottom: 0;
  }

  .btnsContainerSearchBar .btnsBlockSearchBar {
    display: block;
    margin-top: 1rem;
    margin-right: 0;
  }

  .btnsContainerSearchBar .btnsBlockSearchBar div {
    flex: 1;
  }

  .btnsContainerSearchBar .btnsBlockSearchBar div[title='Sort organizations'] {
    margin-right: 0.5rem;
  }

  .btnsContainerSearchBar .btnsBlockSearchBar button {
    margin-bottom: 1rem;
    margin-right: 0;
    width: 100%;
  }
}

.toolbarRow {
  display: flex;
  align-items: center;
}

.listBoxOrgList {
  display: flex;
  flex-wrap: wrap;
  overflow: unset !important;
}

.listBoxOrgList .itemCardOrgList {
  width: 50%;
}

@media (max-width: 1440px) {
  .contractOrgList {
    padding-left: calc(250px + 2rem + 1.5rem);
  }

  .listBoxOrgList .itemCardOrgList {
    width: 100%;
  }
}

.itemCardOrgList .loadingWrapper {
  background-color: var(--bs-white);
  margin: 0.5rem;
  height: calc(120px + 2rem);
  padding: 1rem;
  border-radius: 8px;
  outline: 1px solid var(--bs-gray-200, var(--bs-gray-300));
  position: relative;
}

.itemCardOrgList .loadingWrapper .button {
  position: absolute;
  height: 48px;
  width: 92px;
  bottom: 1rem;
  right: 1rem;
  z-index: 1;
}

/* -- OrganizationModal.tsx -- */

.sampleOrgSection {
  display: grid;
  grid-template-columns: repeat(1, 1fr);
  row-gap: 1em;
  width: 100%;
}

/* orgsettings */

.modalHeader {
  border: none;
  background-color: var(--primary-bg-color) !important;
  padding: 1rem;
  color: #000000;
}

.inputFields {
  background-color: var(--eventManagement-button-bg);
  border: 1px solid var(--create-button-border);
  color: var(--eventManagement-button-bg);
  box-shadow: 0 1px 1px var(--brand-primary);
  width: 375px;
  padding-right: 40px;
  border-radius: 8px;
}

.headerBtn {
  background: var(--settings-header-button-bg);
  border: 1px solid var(--settings-header-button-border);
  border-radius: 8px;
  height: auto;
  padding: 1rem;
  padding-left: 2rem;
  padding-right: 2rem;
  color: var(--settings-header-button-color) !important;
}

.headerBtn:active {
  background: var(--settings-header-button-bg) !important;
  border: 1px solid var(--settings-header-button-border) !important;
  border-radius: 8px;
  height: auto;
  width: auto;
  padding-left: 2rem;
  padding-right: 2rem;
  color: var(--settings-header-button-color) !important;
}

.activeTabBtn {
  background: var(--settings-active-button-bg);
  border: 1px solid var(--settings-active-button-border);
  border-radius: 8px;
  color: var(--settings-active-button-color) !important;
}

.activeTabBtn:active {
  background: var(--settings-active-button-bg) !important;
  border: 1px solid var(--settings-active-button-border) !important;
  color: var(--settings-active-button-color) !important;
}

.settingsTabs {
  display: flex;
  gap: 0.75rem;
  background-color: var(--bg-header) !important;
  padding: 20px 14.9px;
  border-radius: 1rem;
}

.headerBtn:hover {
  border: 1px solid var(--settings-header-button-border);
  background: var(--settings-header-button-bg);
  border-radius: 8px;
  box-shadow: 1.5px 1.5px 1.5px var(--actionsButton-box-shadow-hover);
  color: var(--settings-header-button-color) !important;
}

.activeTabBtn:hover {
  box-shadow: 1.5px 1.5px 1.5px var(--actionsButton-box-shadow-hover);
  background: var(--settings-active-button-bg);
  border: 1px solid var(--settings-active-button-border);
  color: var(--settings-active-button-color) !important;
}

/* -- OrgPost.tsx -- */

.mainpagerightOrgPost > hr {
  margin-top: 20px;
  width: 100%;
  margin-left: -15px;
  margin-right: -15px;
  margin-bottom: 20px;
}

@media screen and (max-width: 575.5px) {
  .mainpagerightOrgPost {
    width: 98%;
  }
}

.btnsContainerOrgPost {
  display: flex;
  margin: 2.5rem 0 2.5rem 0;
  align-items: stretch;
  gap: 0.75rem;
  flex-wrap: wrap;
}

.btnsContainerOrgPost .btnsBlockOrgPost {
  display: flex;
  align-items: center;
}

.btnsContainerOrgPost .btnsBlockOrgPost button {
  margin-left: 1rem;
  display: flex;
  justify-content: center;
  align-items: center;
}

.btnsContainerOrgPost .inputOrgPost {
  flex: 1;
  position: relative;
}

.btnsContainerOrgPost input {
  outline: 1px solid var(--btnsContainerOrgPost-outline);
}

.btnsContainerOrgPost .inputOrgPost button {
  width: 52px;
}

@media (max-width: 1020px) {
  .btnsContainerOrgPost {
    flex-direction: column;
    margin: 1.5rem 0;
  }

  .btnsContainerOrgPost .btnsBlockOrgPost {
    margin: 1.5rem 0 0 0;
    justify-content: space-between;
  }

  .btnsContainerOrgPost .btnsBlockOrgPost button {
    margin: 0;
  }

  .btnsContainerOrgPost .btnsBlockOrgPost div button {
    margin-right: 1.5rem;
  }
}

@media (max-width: 520px) {
  .btnsContainerOrgPost {
    margin-bottom: 0;
  }

  .btnsContainerOrgPost .btnsBlockOrgPost {
    display: block;
    margin-top: 1rem;
    margin-right: 0;
  }

  .btnsContainerOrgPost .btnsBlockOrgPost div {
    flex: 1;
  }

  .btnsContainerOrgPost .btnsBlockOrgPost div[title='Sort organizations'] {
    margin-right: 0.5rem;
  }

  .btnsContainerOrgPost .btnsBlockOrgPost button {
    margin-bottom: 1rem;
    margin-right: 0;
    width: 100%;
  }
}

.list_box {
  height: auto;
  overflow-y: auto;
  width: 100%;
}

.list_box {
  height: 70vh;
  overflow-y: auto;
  width: auto;
}

.previewOrgPost {
  display: flex;
  position: relative;
  width: 100%;
  margin-top: 10px;
  justify-content: center;
}

.previewOrgPost img {
  width: 400px;
  height: auto;
}

.previewOrgPost video {
  width: 400px;
  height: auto;
}

.closeButtonOrgPost {
  position: absolute;
  top: 0px;
  right: 0px;
  background: transparent;
  transform: scale(1.2);
  cursor: pointer;
  border: none;
  color: var(--closeButtonOrgPost-color);
  font-weight: 600;
  font-size: 16px;
}

/* -- ItemDeleteModal.tsx -- */

.itemModal {
  max-width: 80vw;
  margin-top: 2vh;
  margin-left: 13vw;
}

.titlemodal {
  color: var(--titlemodal-color);
  font-weight: 600;
  font-size: 32px;
  width: 65%;
  margin-bottom: 0px;
}

.closeButton {
  color: var(--closeButton-color);
  border: none;
  background-color: var(--closeButton-bg);
}

/* -- ItemModal.tsx -- */

.toggleGroup {
  width: 50%;
  min-width: 20rem;
  margin: 0.5rem 0rem;
}

.toggleBtn {
  padding: 0rem;
  height: 2rem;
  display: flex;
  justify-content: center;
  align-items: center;
  background-color: var(--toggleBtn-bg) !important;
  color: var(--toggleBtn-color) !important;
  border: 1px solid var(--toggleBtn-border) !important;
}

#individualRadio,
#requestsRadio,
#groupsRadio,
.toggleBtn:hover {
  color: var(--brand-primary) !important;
}

.toggleBtn:hover {
  color: var(--toggleBtn-color-hover) !important;
  border: 1px solid var(--toggleBtn-border-hover) !important;
}

/* -- ItemUpdateStatusModal.tsx -- */

/* -- ItemViewModal.tsx -- */

.TableImage {
  object-fit: cover;
  margin-right: 5px;
  width: var(--table-image-size) !important;
  height: var(--table-image-size) !important;
  border-radius: 100% !important;
}

.tableImageWrapper {
  display: flex;
  justify-content: center;
  align-items: center;
  flex-shrink: 0;
  margin-right: 8px;
}

/* -- OrganizationActionItems.tsx -- */

.infoButton {
  background-color: var(--infoButton-bg) !important;
  border-color: var(--infoButton-border);
  color: var(--infoButton-color);
  margin-right: 0.5rem;
  border-radius: 0.25rem;
}

.infoButton:hover {
  background-color: var(--infoButton-bg-hover);
  border-color: var(--infoButton-border-hover);
  color: var(--infoButton-color) !important;
  box-shadow: var(--drop-shadow);
}

.actionItemDeleteButton {
  background-color: var(--actionItemDeleteButton-bg) !important;
  color: var(--actionItemDeleteButton-color) !important;
}

.actionItemDeleteButton:hover {
  box-shadow: var(--drop-shadow);
}

.checkboxButton input:checked {
  background-color: var(--checkboxButton-checked-bg);
  border-color: var(--checkboxButton-checked-color);
}

.checkboxButton input:hover {
  box-shadow: var(--drop-shadow);
}

.checkboxButton input:focus {
  border-color: var(--checkbox-focus-border);
  outline: none;
  box-shadow: none;
}

/* -- OrganizationDashboard.tsx -- */

/* -- OrganizationEvents.tsx -- */

.closeButtonOrganizationEvents {
  color: var(--closeButtonOrganizationEvents-color);
  margin-right: 5px;
  background-color: var(--closeButtonOrganizationEvents-bg);
  border: var(--closeButtonOrganizationEvents-border);
}

.closeButtonOrganizationEvents:hover {
  color: var(--closeButtonOrganizationEvents-color-hover) !important;
  background-color: var(--closeButtonOrganizationEvents-bg-hover) !important;
  border: var(--closeButtonOrganizationEvents-border-hover);
}

.datedivOrganizationEvents {
  display: flex;
  flex-direction: row;
  margin-bottom: 15px;
}

.dateboxOrganizationEvents {
  width: 90%;
  border-radius: 7px;
  border-color: var(--dateboxOrganizationEvents-border);
  outline: none;
  box-shadow: none;
  padding: 2px 5px;
  margin-right: 5px;
  margin-left: 5px;
}

/* Additional left offset required to visually align Bootstrap switches
   with their labels in the Create Event modal.
   Verified against Bootstrap 5.3.x + react-bootstrap Form.Switch rendering. */
.switch :global(.form-check-input) {
  margin-inline-start: -1.7em;
}

.checkboxdiv {
  display: flex;
  margin-bottom: 5px;
}

.checkboxdiv > div {
  width: 50%;
}

.checkboxdiv > label {
  margin-right: 50px;
}

.checkboxdiv > label > input {
  margin-left: 10px;
}

.dispflexOrganizationEvents {
  display: flex;
  align-items: center;
  justify-content: space-between;
}

.dispflexOrganizationEvents > input {
  border: none;
  box-shadow: none;
  margin-top: 5px;
}

.dispflex {
  display: flex;
}

.dispflex > input {
  width: 20%;
  border: none;
  box-shadow: none;
  margin-top: 5px;
}

/* -- CampaignModal.tsx -- */

/* -- OrganizationFundCampaigns.tsx -- */

.organizationFundCampaignContainer {
  margin: 0.5rem 0;
}

.rowBackgroundOrganizationFundCampaign {
  background-color: var(--rowBackgroundOrganizationFundCampaign-bg);
  max-height: 120px;
}

/* -- FundModal.tsx -- */

.fundModal {
  max-width: 80vw;
  margin-top: 2vh;
  margin-left: 13vw;
}

/* -- OrganizationFunds.tsx -- */

.container {
  min-height: 100vh;
}

.titleMargin {
  margin-top: 0.75rem;
}

.message {
  margin-top: 25%;
  display: flex;
  justify-content: center;
  align-items: center;
  flex-direction: column;
}

.hyperlinkText {
  color: var(--hyperlink-text-color);
  text-decoration: none;
  cursor: pointer;
}

.hyperlinkText:hover {
  color: var(--hyperlink-text-color-hover);
}

.rowBackgrounds {
  background-color: var(--rowBackgrounds-bg);
  max-height: 120px;
  overflow-y: auto;
  /* Handle content overflow */
}

/* -- AddMember.tsx -- */

.searchIcon {
  color: var(--searchIcon-color);
}

.modalContent {
  width: var(--modal-width);
  max-width: var(--modal-max-width);
}

.eventsAttended,
.membername {
  color: var(--eventsAttended-membername-color);
}

.membername {
  font-size: 16px;
  font-weight: bold;
  color: var(--membername-color);
  text-decoration: none;
}

.membername:hover {
  color: var(--membername-color-hover);
  text-decoration: underline;
}

.borderNone {
  border: none;
}

.colorPrimary {
  background: var(--colorPrimary-bg);
  color: var(--colorPrimary-color) !important;
  --bs-btn-active-bg: var(--colorPrimary-bg-active);
  cursor: pointer;
}

.colorPrimary:hover,
.colorPrimary:focus,
.colorPrimary:active {
  background-color: var(--colorPrimary-bg-active) !important;
  box-shadow: var(--hover-shadow);
  color: var(--colorPrimary-color-active) !important;
}

.colorWhite {
  color: var(--colorWhite);
}

/* -- OrganizationTags.tsx -- */

.tagsBreadCrumbs:hover {
  color: var(--tagsBreadCrumbs-color-hover);
  font-weight: 600;
  text-decoration: underline;
}

.tagsBreadCrumbs {
  color: var(--tagsBreadCrumbs-color);
  cursor: pointer;

  /* Prevent layout shift */
  &::after {
    display: block;
    content: attr(data-text);
    font-weight: 600;
    height: 0;
    overflow: hidden;
    visibility: hidden;
  }
}

.tagsBreadCrumbs:hover,
.tagsBreadCrumbs:focus {
  color: var(--tagsBreadCrumbs-color-hover);
  font-weight: 600;
  text-decoration: underline;
}

.subTagsLink i {
  visibility: hidden;
}

.subTagsLink:hover,
.subTagsLink:focus {
  color: var(--subTagsLink-color-hover);
  font-weight: 600;
  text-decoration: underline;
}

.subTagsLink:hover i,
.subTagsLink:focus i {
  visibility: visible;
}

.subTagsLink {
  color: var(--subTagsLink-color);
  font-weight: 500;
  cursor: pointer;

  /* Prevent layout shift */
  &::after {
    display: block;
    content: attr(data-text);
    font-weight: 600;
    height: 0;
    overflow: hidden;
    visibility: hidden;
  }
}

.orgUserTagsScrollableDiv {
  scrollbar-width: auto;
  scrollbar-color: var(--orgUserTagsScrollableDiv-color);
  max-height: calc(100vh - 18rem);
  overflow: auto;
  position: sticky;
}

/* -- OrganizationVenues.tsx -- */

.mainpageright > hr {
  margin-top: 20px;
  width: 100%;
  margin-left: -15px;
  margin-right: -15px;
  margin-bottom: 20px;
}

@media screen and (max-width: 575.5px) {
  .mainpageright {
    width: 98%;
  }
}

@media screen and (max-width: 1200px) {
  .justifyspMemberDetail {
    padding-left: 55px;
    display: flex;
    justify-content: space-evenly;
  }

  .mainpageright {
    width: 100%;
  }

  .invitebtn {
    position: relative;
    right: 15px;
  }
}

/* -- PageNotFound.tsx  -- */

.pageNotFound {
  position: relative;
  bottom: 20px;
}

.pageNotFound h3 {
  font-family: 'Roboto', sans-serif;
  font-weight: normal;
  letter-spacing: 1px;
}

.pageNotFound .brand span {
  margin-top: 50px;
  font-size: 40px;
}

.pageNotFound .brand h3 {
  font-weight: 300;
  margin: 10px 0 0 0;
}

.pageNotFound h1.head {
  font-size: 250px;
  font-weight: 900;
  color: var(--pageNotFound-color);
  letter-spacing: 25px;
  margin: 10px 0 0 0;
}

.pageNotFound h1.head span {
  position: relative;
  display: inline-block;
}

.pageNotFound h1.head span:before,
.pageNotFound h1.head span:after {
  position: absolute;
  top: 50%;
  width: 50%;
  height: 1px;
  background: var(--pageNotFound-bg);
  content: '';
}

.pageNotFound h1.head span:before {
  left: -55%;
}

.pageNotFound h1.head span:after {
  right: -55%;
}

@media (max-width: 1024px) {
  .pageNotFound h1.head {
    font-size: 200px;
    letter-spacing: 25px;
  }
}

@media (max-width: 768px) {
  .pageNotFound h1.head {
    font-size: 150px;
    letter-spacing: 25px;
  }
}

@media (max-width: 640px) {
  .pageNotFound h1.head {
    font-size: 150px;
    letter-spacing: 0;
  }
}

@media (max-width: 480px) {
  .pageNotFound .brand h3 {
    font-size: 20px;
  }

  .pageNotFound h1.head {
    font-size: 130px;
    letter-spacing: 0;
  }

  .pageNotFound h1.head span:before,
  .pageNotFound h1.head span:after {
    width: 40%;
  }

  .pageNotFound h1.head span:before {
    left: -45%;
  }

  .pageNotFound h1.head span:after {
    right: -45%;
  }

  .pageNotFound p {
    font-size: 18px;
  }
}

@media (max-width: 320px) {
  .pageNotFound .brand h3 {
    font-size: 16px;
  }

  .pageNotFound h1.head {
    font-size: 100px;
    letter-spacing: 0;
  }

  .pageNotFound h1.head span:before,
  .pageNotFound h1.head span:after {
    width: 25%;
  }

  .pageNotFound h1.head span:before {
    left: -30%;
  }

  .pageNotFound h1.head span:after {
    right: -30%;
  }
}

/* -- Requests.tsx --  */

@media (max-width: 1120px) {
  .contract {
    padding-left: calc(250px + 2rem + 1.5rem);
  }

  .listBox .itemCard {
    width: 100%;
  }

  .collapseSidebarButton {
    width: calc(250px + 2rem);
  }
}

.listBox {
  width: 100%;
  flex: 1;
}

.customcell {
  background-color: var(--customcell-bg) !important;
  color: var(--customcell-color) !important;
  font-size: medium !important;
  font-weight: 500 !important;
  padding-top: 15px !important;
  padding-bottom: 15px !important;
}

/* -- SubTags.tsx -- */

.subTagsScrollableDiv {
  scrollbar-width: auto;
  scrollbar-color: var(--subTagsScrollableDiv-color);
  max-height: calc(100vh - 18rem);
  overflow: auto;
}

/* -- Campaigns.tsx -- */

.outlineBtn {
  background-color: var(--outlineBtn-bg);
  color: var(--outlineBtn-color);
  border-color: var(--outlineBtn-border);
}

.outlineBtn:is(:hover, :active) {
  background-color: var(--outlineBtn-hover-bg) !important;
  color: var(--outlineBtn-bg) !important;
  border-color: var(--outlineBtn-hover-bg);
}

.outlineBtn:disabled {
  background-color: var(--outlineBtn-bg);
  color: var(--outlineBtn-disabled);
  border-color: var(--outlineBtn-disabled);
}

.progressAccordion {
  display: flex;
  width: 45rem;
}

.progressBarAccordion {
  margin: 0rem 0.75rem;
  width: 100%;
  font-size: 0.9rem;
  height: 1.25rem;
}

/* -- PledgeModal.tsx --  */

.pledgeModal {
  max-width: 80vw;
  margin-top: 2vh;
  margin-left: 13vw;
}

.noOutlinePledge input {
  outline: none;
}

/* -- Chat.tsx -- */

.customToggle {
  padding: 0;
  background: none;
  border: none;
  margin-right: 1rem;
  --bs-btn-active-bg: transparent;
  --bs-btn-focus-box-shadow: none;
}

.customToggle svg {
  color: var(--customToggle-color);
}

.customToggle::after {
  content: none;
}

.customToggle:hover,
.customToggle:focus,
.customToggle:active {
  background: none;
  border: none;
}

.contactContainer {
  flex-grow: 1;
  display: flex;
  flex-direction: column;
  width: 25%;
  overflow-y: scroll;
}

.addChatContainer {
  margin: 0 20px;
  padding: 20px 0px 10px 0px;
  border-bottom: 2px solid var(--addChatContainer-border);
}

.filters {
  padding: 20px 0px 0px 20px;
  display: flex;
  gap: 8px;
}

.filterButton {
  border-radius: 14px;
  padding: 5px 10px;
  background-color: var(--filterButton-bg);
  color: var(--filterButton-color);
  border: none;
  border: 1px solid var(--filterButton-border);
}

.selectedBtn,
.filterButton:hover {
  border: 1px solid var(--filterButton-border-hover);
  background-color: var(--filterButton-bg-hover);
  color: var(--filterButton-color-hover);
}

.contactCardContainer {
  padding: 10px 15px;
  display: flex;
  flex-direction: column;
  gap: 5px;
}

.chatContainer {
  flex-grow: 6;
  display: flex;
  flex-direction: column;
  margin: 20px;
  border: 1px solid var(--chatContainer-border);
  border-radius: 24px;
  overflow-y: scroll;
  margin-left: 0px;
}

.chatContainer::-webkit-scrollbar {
  display: none;
}

/* -- Donate.tsx -- */

.mainContainer50 {
  width: 50%;
  flex-grow: 3;
  padding: 1rem;
  max-height: 100%;
  overflow-y: auto;
  overflow-x: hidden;
  background-color: var(--mainContainer50-bg);
}

.inputContainer {
  position: relative;
  flex: 1;
  margin: 0;
}

.btnsContainer .inputContainer button {
  width: 52px;
}

.box:hover {
  box-shadow: var(--hover-shadow);
  transition: box-shadow 0.2s ease;
}

.cards:first-child:nth-last-child(even),
.cards:first-child:nth-last-child(even) ~ .box {
  grid-column: auto / span 1;
}

.box {
  width: auto;
  background-color: var(--box-bg);
  margin-top: 1rem;
  padding: 20px;
  border: 1px solid var(--box-border);
  border-radius: 10px;
}

.cardsEventListCard:first-child:nth-last-child(even),
.cardsEventListCard:first-child:nth-last-child(even) ~ .box {
  grid-column: auto / span 1;
}

.heading {
  font-size: 1.1rem;
}

.donationInputContainer {
  display: flex;
  flex-direction: row;
  margin-top: 20px;
}

.width100 {
  width: 100%;
}

.donateBtn {
  padding-inline: 1rem !important;
}

/* Shared section styles */
.sectionContainer {
  padding-top: 4rem;
  flex-grow: 1;
  display: flex;
  flex-direction: column;
}

.sectionContent {
  padding-top: 10px;
  flex-grow: 1;
}

.cardsContainer {
  display: flex;
  flex-wrap: wrap;
  gap: 1rem;
  --bs-gutter-x: 0;
}

/* Donate specific styles */
.donationsContainer {
  padding-top: 4rem;
  flex-grow: 1;
  display: flex;
  flex-direction: column;
}

.contentDonate {
  padding-top: 10px;
  flex-grow: 1;
}

.donationCardsContainer {
  display: flex;
  flex-wrap: wrap;
  gap: 1rem;
  --bs-gutter-x: 0;
}

/* Transactions specific styles */
.transactionsContainer {
  padding-top: 4rem;
  flex-grow: 1;
  display: flex;
  flex-direction: column;
}

.contentTransactions {
  padding-top: 10px;
  flex-grow: 1;
}

.transactionCardsContainer {
  display: flex;
  flex-wrap: wrap;
  gap: 1rem;
  --bs-gutter-x: 0;
}

/* -- Events.tsx -- */

.justifyspOrganizationEvents {
  justify-content: space-between;
  margin-top: 20px;
}

.datedivEvents {
  display: flex;
  flex-direction: row;
  margin-bottom: 15px;
}

.dateboxEvents {
  width: 90%;
  border-radius: 7px;
  border-color: var(--dateboxEvents-border);
  outline: none;
  box-shadow: none;
  padding-top: 2px;
  padding-bottom: 2px;
  padding-right: 5px;
  padding-left: 5px;
  margin-right: 5px;
  margin-left: 5px;
}

.datediv {
  display: flex;
  flex-direction: column;
  gap: 16px;
  margin-bottom: 15px;
}

.datediv > div {
  flex: 1;
}

@media only screen and (max-width: 600px) {
  .checkboxContainer {
    flex-direction: column;
  }

  .datediv {
    flex-direction: column;
  }

  .datediv > div {
    width: 100%;
    margin-left: 0;
    margin-bottom: 10px;
  }

  .datediv > div p {
    margin-bottom: 5px;
  }
}

.checkboxdivEvents > label {
  margin-right: 50px;
}

.checkboxdivEvents > label > input {
  margin-left: 10px;
}

.checkboxdivEvents {
  display: flex;
}

.checkboxdivEvents > div {
  width: 50%;
}

.dispflexEvents {
  display: flex;
  align-items: center;
}

.dispflexEvents > input {
  border: none;
  box-shadow: none;
  margin-top: 5px;
}

/* -- LeaveOrganization.tsx -- */
/* -- Organizations.tsx -- */

.mainContainerOrganization {
  max-height: 100%;
  width: 100%;
  overflow: auto;
  overflow-x: 'hidden';
}

.maxWidth {
  max-width: 800px;
}

.content {
  width: 100%;
  display: flex;
  flex-direction: column;
}

.orgCard .innerContainer .content {
  margin-left: 0;
}

@media screen and (max-width: 850px) {
  .mainContainerOrganization {
    width: 100%;
  }
}

.gap {
  gap: 20px;
}

.paddingY {
  padding: var(--spacing-xl, 1.875rem) 0;
  margin-bottom: 4rem;
}

/* -- People.tsx -- */

.mainContainer_people {
  margin-top: 2rem;
  width: 100%;
  flex-grow: 3;
  max-height: 90vh;
  overflow: auto;
  padding: 0 1rem;
}

.people__header {
  display: flex;
  align-items: center;
  justify-content: space-between;
  margin-right: 50px;
}

.people_content {
  display: flex;
  flex-direction: column;
  height: fit-content;
  min-height: calc(100% - 40px);
}

.people_card_header {
  background-color: var(--people-card-header-bg);
  display: flex;
  border: 1px solid var(--people-card-header-border);
  padding: 1rem 1.5rem;
  margin-top: 1.5rem;
  border-top-left-radius: 16px;
  border-top-right-radius: 16px;
}

.people_card_main_container {
  display: flex;
  flex-direction: column;
  border: 1px solid var(--people-card-container-border);
  padding: 1rem;
  padding-left: 1.5rem;
  padding-right: 1.5rem;
  margin-top: 0;
  gap: var(--spacing-lg, 1.25rem);
  border-bottom-left-radius: 24px;
  border-bottom-right-radius: 24px;
  background-color: var(--people-card-container-bg);
}

.userContactDetailPersonalCardHeader {
  background-color: #a8c7fa;
  color: #555;
  background-color: #a8c7fa;
  padding: 1rem 1.5rem; /* py-3 px-4 */
  display: flex; /* d-flex */
  justify-content: space-between; /* justify-content-between */
  align-items: center; /* align-items-center */
  border-top-left-radius: 0.5rem;
  border-top-right-radius: 0.5rem;
}

.userContactDetailContactCardHeader {
  background-color: #a8c7fa;
  color: #555;
}

.userContactDetailProfileImage {
  width: 60px;
  height: 60px;
  object-fit: cover;
}

.userContactDetailEditAvatarIcon {
  cursor: pointer;
  font-size: 1.2rem;
}

.userContactDetailSaveChangesBtn {
  background-color: #a8c7fa;
  color: #555;
}

.userContactDetailContactAvatarUrl {
  width: 60px;
  height: 60px;
  object-fit: cover;
}

.userContactDetailContactAvatarEditIcon {
  cursor: pointer;
  font-size: '1.2rem';
}

.custom_row_center {
  display: flex;
  flex-direction: row;
  justify-content: center;
}

/* -- Pledges.tsx -- */

.pledgerContainer {
  display: flex;
  align-items: center;
  justify-content: center;
  margin: 0.1rem 0.25rem;
  gap: 0.25rem;
  padding: 0.25rem 0.45rem;
  border-radius: 0.35rem;
  background-color: var(--pledgeContainer-bg);
  height: 2.2rem;
  margin-top: 0.75rem;
}

.avatarContainer {
  width: 28px;
  height: 26px;
}

.moreContainer {
  display: flex;
  align-items: center;
}

.moreContainer:hover {
  text-decoration: underline;
  cursor: pointer;
}

.progressBar {
  margin: 0rem 0.75rem;
  width: 100%;
  font-size: 0.9rem;
  height: 1.25rem;
}

.popup {
  z-index: 50;
  border-radius: 0.5rem;
  font-family: sans-serif;
  font-weight: 500;
  font-size: 0.875rem;
  margin-top: 0.5rem;
  padding: 0.75rem;
  border: 1px solid var(--popup-border);
  background-color: var(--popup-bg);
  color: var(--popup-color);
  box-shadow: 0 0.5rem 1rem var(--popup-box-shadow);
  display: flex;
  flex-direction: column;
  gap: 0.5rem;
}

.popupExtra {
  max-height: 15rem;
  overflow-y: auto;
}

/* -- Posts.tsx -- */

.containerHeightUserPost {
  height: 100vh;
  padding: 2rem;
}

.colorLight {
  background-color: var(--colorlight-bg);
}

.heading {
  font-size: 1.1rem;
}

.postInputContainer {
  margin-top: 0.5rem;
  margin-bottom: 1rem;
}

.maxWidthUserPost {
  width: 100%;
}

/* -- Settings.tsx -- */

.containerHeight {
  background-color: var(--containerHeight-bg) !important;
  min-height: 100vh;
  padding: 1rem 1.5rem 0 calc(300px + 1.5rem);
}

.expand {
  padding-left: 4rem;
  animation: moveLeft 0.9s ease-in-out;
}

.contract {
  padding-left: calc(300px + 2rem + 1.5rem);
  animation: moveRight 0.5s ease-in-out;
}

.contract,
.expand {
  animation: none;
}

.contract {
  padding-left: calc(300px + 2rem + 1.5rem);
  animation: moveRight 0.5s ease-in-out;
}

.contract,
.expand {
  animation: none;
}

.mainContainer {
  margin-top: 2rem;
  width: 100%;
  flex-grow: 3;
  max-height: 90vh;
  overflow: auto;
  padding: 0 1rem;
}

@media screen and (max-width: 850px) {
  .mainContainer {
    width: 100%;
  }
}

@media (max-width: 1120px) {
  .collapseSidebarButton {
    width: calc(250px + 2rem);
  }
}

@media (max-width: 820px) {
  .containerHeight {
    height: 100vh;
    padding: 2rem;
  }

  .opendrawer {
    width: 25px;
  }

  .contractOrg,
  .expandOrg {
    animation: none;
  }

  .collapseSidebarButton {
    width: 100%;
    left: 0;
    right: 0;
  }
}

/* -- UserScreen.tsx -- */

.collapseSidebarButton:hover,
.opendrawer:hover {
  opacity: 1;
  background-color: var(--collapseSidebarButton-od-bg-hover);
  box-shadow: var(--hover-shadow);
  color: var(--collapseSidebarButton-od-color-hover) !important;
}

.opendrawer {
  --bs-btn-active-color: var(--opendrawer-color-active);
  --bs-btn-active-bg: var(--opendrawer-bg-active);
  --bs-btn-active-border-color: var(--opendrawer-border-active);
  position: fixed;
  display: flex;
  align-items: center;
  justify-content: center;
  top: 0;
  left: 0;
  width: 40px;
  height: 100vh;
  z-index: 9999;
  background-color: var(--opendrawer-bg);
  border: none;
  border-radius: 0px;
  margin-right: 20px;
  color: var(--opendrawer-color);
}

.opendrawer:hover {
  transition: background-color 0.5s ease;
  background-color: var(--opendrawer-bg-hover);
}

@media (max-height: 650px) {
  .collapseSidebarButton {
    width: 250px;
    height: 20px;
  }

  .opendrawer {
    width: 30px;
  }
}

.opendrawer {
  width: 25px;
}

@media (max-width: 820px) {
  .pageContainer {
    padding-left: 2.5rem;
  }

  .opendrawer {
    width: 25px;
  }

  .contract,
  .expand {
    animation: none;
  }

  .collapseSidebarButton {
    width: 100%;
    left: 0;
    right: 0;
  }
}

.collapseSidebarButton:active,
.opendrawer:active {
  background-color: var(--collapseSidebarButton-od-bg-active) !important;
}

@media (max-height: 650px) {
  .collapseSidebarButton {
    width: 250px;
    height: 20px;
  }

  .opendrawer {
    width: 30px;
  }
}

@media (max-width: 820px) {
  .containerHeight {
    height: 100vh;
    padding: 2rem;
  }

  .opendrawer {
    width: 25px;
  }

  .contractOrg,
  .expandOrg {
    animation: none;
  }

  .collapseSidebarButton {
    width: 100%;
    left: 0;
    right: 0;
  }
}

.collapseSidebarButton {
  position: fixed;
  height: 40px;
  bottom: 0;
  z-index: 9999;
  width: calc(300px);
  background-color: var(--collapseSidebarButton-bg);
  color: black;
  border: none;
  border-radius: 0px;
}

.collapseSidebarButton:hover,
.opendrawer:hover {
  opacity: 1;
  color: var(--csb-od-color-hover) !important;
}

.collapseSidebarButton:hover {
  transition: background-color 0.5s ease;
  background-color: var(--csb-od-bg-hover);
}

@media (max-height: 650px) {
  .collapseSidebarButton {
    width: 250px;
    height: 20px;
  }

  .opendrawer {
    width: 30px;
  }
}

@media (max-width: 820px) {
  .hideElemByDefault {
    display: none;
  }

  .leftDrawer {
    width: 100%;
    left: 0;
    right: 0;
  }

  .inactiveDrawer {
    opacity: 0;
    left: 0;
    z-index: -1;
    animation: closeDrawer 0.4s ease-in-out;
  }

  .activeDrawer {
    display: flex;
    z-index: 100;
    animation: openDrawer 0.6s ease-in-out;
  }

  .logout {
    margin-bottom: 2.5rem !important;
  }

  .containerHeightUserPost {
    height: 100vh;
    padding: 2rem;
  }

  .opendrawer {
    width: 25px;
  }

  .contract,
  .expand {
    animation: none;
  }

  .collapseSidebarButton {
    width: 100%;
    left: 0;
    right: 0;
  }
}

.collapseSidebarButton {
  --bs-btn-active-color: var(--collapseSidebarButton-color-active);
  --bs-btn-active-bg: var(--collapseSidebarButton-bg-active);
  --bs-btn-active-border-color: var(--collapseSidebarButton-border-active);
  position: fixed;
  height: 40px;
  bottom: 0;
  z-index: 9999;
  width: calc(250px + 2rem);
  background-color: var(--collapseSidebarButton-bg);
  color: var(--collapse-Sidebar-Button-fill);
  border: none;
  border-radius: 0px;
}

.collapseSidebarButton:hover,
.opendrawer:hover {
  opacity: 1;
  background-color: var(--collapseBtn-op-bg-hover);
  box-shadow: var(--hover-shadow);
  color: black !important;
}

@media (max-width: 1120px) {
  .collapseSidebarButton {
    width: calc(250px + 2rem);
  }
}

@media (max-height: 900px) {
  .collapseSidebarButton {
    height: 30px;
    width: calc(300px + 1rem);
  }
}

@media (max-height: 650px) {
  .pageContainer {
    padding: 1rem 1.5rem 0 calc(270px);
  }

  .collapseSidebarButton {
    width: 250px;
    height: 20px;
  }

  .opendrawer {
    width: 30px;
  }
}

@media (max-width: 820px) {
  .pageContainer {
    padding-left: 2.5rem;
  }

  .opendrawer {
    width: 25px;
  }

  .contract,
  .expand {
    animation: none;
  }

  .collapseSidebarButton {
    width: 100%;
    left: 0;
    right: 0;
  }
}

@media (max-width: 1120px) {
  .collapseSidebarButton {
    width: calc(250px + 2rem);
  }
}

@media (max-height: 650px) {
  .collapseSidebarButton {
    width: 250px;
    height: 20px;
  }

  .opendrawer {
    width: 30px;
  }
}

/* -- VolunteerManagement.tsx -- */

/* -- Actions.tsx -- */

.icon {
  margin: 1px;
}

.chipIcon {
  height: 0.9rem !important;
}

.chip {
  height: 1.5rem !important;
  margin: 0.15rem 0 0 1.25rem;
}

.active {
  background-color: var(--active-bg) !important;
  color: var(--active-color) !important;
  border-color: var(--active-border-color) !important;
}

.pending {
  background-color: var(--status-pending-bg) !important;
  color: var(--pending-color) !important;
  border-color: var(--pending-border-color) !important;
}

/* -- GroupModal.tsx -- */

.modalCloseBtn {
  width: 40px;
  height: 40px;
  padding: 1rem;
  display: flex;
  justify-content: center;
  align-items: center;
}

.toggleBtn {
  padding: 0rem;
  height: 2rem;
  display: flex;
  justify-content: center;
  align-items: center;
  background-color: var(--toggleBtn-bg) !important;
  color: var(--toggleBtn-color) !important;
  border: 1px solid var(--toggleBtn-border) !important;
}

#individualRadio,
#requestsRadio,
#groupsRadio,
.toggleBtn:hover {
  color: var(--brand-primary) !important;
}

.toggleBtn:hover {
  color: var(--toggleBtn-color-hover) !important;
  border: 1px solid var(--toggleBtn-border-hover) !important;
}

/* -- Groups.tsx -- */

/* -- Invitations.tsx -- */

/* -- UpcomingEvents.tsx -- */

.accordionSummary {
  width: 100% !important;
  padding-right: 0.75rem;
  display: flex;
  justify-content: space-between !important;
  align-items: center;
}

.accordionSummary button {
  height: 2.25rem;
  padding-top: 0.35rem;
}

.titleContainerVolunteer {
  display: flex;
  flex-direction: column;
  gap: 0.1rem;
}

.titleContainerVolunteer h3 {
  font-size: 1.25rem;
  font-weight: 750;
  color: var(--titleContainerVolunteer-color);
  margin-top: 0.2rem;
}

.subContainer span {
  font-size: 0.9rem;
  margin-left: 0.5rem;
  font-weight: lighter;
  color: var(--subContainer-color);
}

.outlineBtn {
  /* SAME layout as manageBtn */
  display: flex;
  justify-content: space-around;
  width: 8rem;

  border-radius: 5px;
  font-size: 16px;
  font-weight: 600;
  cursor: pointer;

  box-shadow: 0 2px 2px var(--manageBtn-box-shadow);
  background-color: var(--outlineBtn-bg);
  color: var(--outlineBtn-color);
  border: 1px solid var(--outlineBtn-border);
}

.outlineBtnPositioned {
  position: absolute;
  right: 10px;
  bottom: 10px;
}

.outlineBtn:is(:hover, :active) {
  background-color: var(--outlineBtn-hover-bg) !important;
  color: var(--outlineBtn-bg) !important;
  border-color: var(--outlineBtn-hover-bg);
  box-shadow: var(--hover-shadow);
}

.outlineBtn:disabled {
  background-color: var(--outlineBtn-bg);
  color: var(--outlineBtn-disabled);
  border-color: var(--outlineBtn-disabled);
}

.modalTable {
  max-height: 220px;
  overflow-y: auto;
}

.modalTable img[alt='creator'] {
  height: 24px;
  width: 24px;
  object-fit: contain;
  border-radius: 12px;
  margin-right: 0.4rem;
}

.modalTable img[alt='orgImage'] {
  height: 28px;
  width: 28px;
  object-fit: contain;
  border-radius: 4px;
  margin-right: 0.4rem;
}

/* -- Users.tsx -- */

/* Add more Class Related to a particular Screen above this */

.mediaContainer {
  position: relative;
  width: 100%;
  height: var(--advertisement-media-height);
  overflow: hidden;
}

.cardImage {
  width: 100%;
  height: 100%;
  object-fit: cover;
  object-position: center;
}

.carouselContainer {
  height: 100%;
}

.noMediaPlaceholder {
  display: flex;
  align-items: center;
  justify-content: center;
  color: #6c757d;
  font-style: italic;
  background-color: var(--dropdownmenu-li-hover);
}

.carouselContainer :global(.carousel-control-prev),
.carouselContainer :global(.carousel-control-next) {
  z-index: 5;
}

.addCard {
  height: 100%;
  display: flex;
  flex-direction: column;
  width: 28rem;
}

.imageWrapper {
  width: 100%;
  height: var(--advertisement-media-height);
  display: flex;
  align-items: center;
  justify-content: center;
  background-color: #f8f9fa;
}

@media (max-width: 768px) {
  .addCard {
    width: 100%;
  }

  .mediaContainer {
    height: 10rem;
  }

  .imageWrapper {
    height: 10rem;
  }
}

.dropdownButton {
  background: none;
  border: none;
  cursor: pointer;
  padding: 5px;
}

.dropdownmenu {
  position: absolute;
  right: 0;
  top: 100%;
  z-index: 1000;
  min-width: 120px;
  padding: 0.5rem 0;
  margin: 0;
  list-style: none;
  background-color: var(--orText-bg);
  border: var(--advertisement-dropdown-border);
  border-radius: 0.25rem;
  box-shadow: var(--advertisement-dropdown-box-shadow);
}

.dropdownmenu li {
  padding: 0.5rem 1rem;
  cursor: pointer;
}

.dropdownmenu li:hover {
  background-color: #f8f9fa;
}

:global(.form-control:focus) {
  box-shadow: var(--form-control-focus-shadow);
}

.hamburgerIcon {
  cursor: pointer;
  color: var(--primaryText-color);
  transition: transform 0.3s ease;
}

.collapsedDrawer {
  width: var(--sidebar-collapsed-width);
  overflow-x: hidden !important;
}

.sidebarText {
  white-space: nowrap;
  overflow: hidden;
  text-overflow: ellipsis;
  color: var(--primaryText-color);
}

.expandedDrawer {
  width: var(--sidebar-expanded-width);
  overflow-x: hidden !important;
}

.venueimage {
  width: 100%;
  aspect-ratio: 3/2;
  object-fit: cover;
  display: block;
}

.CardItemMainDiv {
  width: 100%;
}

.CardItemMainDivEvent {
  display: flex;
  justify-content: space-between;
  align-items: center;
}

.upcomingEventsTitle {
  text-overflow: ellipsis;
  overflow: hidden;
  white-space: nowrap;
}

/* Events Attended Card Item Styles */
.eventsAttendedCard {
  transition: all 0.3s ease;
  background: linear-gradient(135deg, #f8f9ff 0%, #ffffff 100%);
  border: 1px solid #e3f2fd;
}

.eventsAttendedCard:hover {
  transform: translateY(-2px);
  box-shadow: 0 8px 25px rgba(0, 0, 0, 0.1);
}

.eventsAttendedCardDate {
  background: linear-gradient(135deg, #a8c7fa 0%, #a8c7fa 100%);
  color: #555;
  min-width: 60px;
}

.eventsAttendedCardDateMonth {
  font-size: 0.75rem;
}

.eventsAttendedCardTitle {
  font-size: 1rem;
}

.eventsAttendedCardLocation {
  font-size: 0.85rem;
}

.eventsAttendedCardDateNA {
  font-size: 0.75rem;
}

.eventsAttendedCardChevron {
  width: 32px;
  height: 32px;
  background-color: #e3f2fd;
  transition: all 0.2s ease;
}

.eventsAttendedCardChevronIcon {
  transition: color 0.2s ease;
}

.eventsAttendedCardAccent {
  position: absolute;
  top: 0;
  left: 0;
  width: 4px;
  height: 100%;
  background: linear-gradient(135deg, #a8c7fa 0%, #a8c7fa 100%);
}

.buttonContainer {
  margin-top: auto;
  display: flex;
  justify-content: flex-end;
  padding-bottom: 10px;
}

.manageBtn,
.withdrawBtn,
.outlineBtn {
  min-width: 8rem;
  height: 2.4rem;
  display: inline-flex;
  align-items: center;
  justify-content: center;
  white-space: nowrap;
}

.statusChip {
  display: inline-block;
  margin-top: 0.25rem;
  padding: 0.2rem 0.6rem;
  font-size: 0.75rem;
  font-weight: 600;
  border-radius: 999px;
  width: fit-content;
}

.member {
  background-color: #e6f4ea;
  color: #137333;
}

.pendingMembership {
  background-color: #fff4e5;
  color: #b26a00;
}

.notMember {
  background-color: #f1f3f4;
  color: #5f6368;
}

.btnsBlock {
  display: flex;
  flex-direction: row;
  align-items: center;
  justify-content: flex-end;
  gap: 12px;
  width: auto;
  flex-shrink: 0;
  height: 48px;
  margin: 0;
}

/* 2. Ensure the header stays in one line and doesn't wrap on Desktop */
.calendar__header {
  display: flex !important;
  flex-direction: row !important;
  align-items: center !important;
  justify-content: space-between !important;
  flex-wrap: nowrap !important;
  width: 100%;
  gap: 1rem;
  margin-bottom: 2rem;
  margin-top: 1rem;
}

/* 3. Mobile responsiveness: Only allow wrapping on actual small screens */
@media (max-width: 768px) {
  .calendar__header {
    flex-wrap: wrap !important;
  }

  .btnsBlock {
    width: 100%;
    justify-content: flex-end;
    margin-top: 10px;
  }
}

.btnsBlock > * {
  margin: 0 !important;
  height: 100% !important;
  display: flex !important;
  align-items: center !important;
  min-height: auto !important;
}

/* ----------------------------------------------------- */

.whiteContainer {
  background-color: #ffffff;
  border-radius: 1rem;
  margin-top: 1rem;
  margin-bottom: 1rem;
}

/* -- Common Layout Classes -- */

/* Flex container for title area in screens */
.flexContainerColumn {
  flex: 1;
}

/* Breadcrumbs margin spacing */
.breadcrumbsMargin {
  margin-top: 0.5rem;
}

/* Search container row layout for fund campaign/funds screens */
.searchContainerRow {
  display: flex;
  align-items: center;
  margin-bottom: 1rem;
  margin-top: 1rem;
  gap: 1rem;
}

/* Search container row layout without top margin */
.searchContainerRowNoTopMargin {
  display: flex;
  align-items: center;
  gap: 16px;
  margin-bottom: 1rem;
}

/* Search bar margin reset with flex grow */
.searchBarMarginReset {
  margin: 0;
}

/* Button style to prevent text wrapping */
.buttonNoWrap {
  white-space: nowrap;
}

/* Button margin reset for flex containers with gap */
.buttonMarginReset {
  margin: 0;
}

/* Search container for Campaigns screen with min/max width */
.searchContainerCampaigns {
  max-width: 700px;
  min-width: 400px;
  margin: 0;
}

/* UserScreen main content margin when expanded */
.userScreenExpandedMargin {
  margin-left: 100px;
}

/* -- Progress Indicator Styles for Campaign Tables -- */

/* Progress indicator container */
.progressIndicatorContainer {
  display: flex;
  align-items: center;
  justify-content: center;
  gap: 8px;
  height: 100%;
}

/* Progress indicator wrapper (relative positioning) */
.progressIndicatorWrapper {
  position: relative;
  display: inline-flex;
}

/* Progress indicator base track color */
.progressIndicatorBase {
  color: var(--progress-track-color, #e0e0e0);
}

/* Progress indicator overlay (absolute positioning) */
.progressIndicatorAbsolute {
  position: absolute;
  left: 0;
  top: 0;
}

/* Progress indicator color states */
.progressComplete {
  color: var(--progress-complete-color, #4caf50);
}

.progressHalf {
  color: var(--progress-half-color, #ff9800);
}

.progressLow {
  color: var(--progress-low-color, #2196f3);
}

/* Progress percentage text */
.progressTypography {
  font-weight: bold;
}

/* -- DataGrid Row Hover Styles -- */

/* DataGrid row hover background */
.dataGridRowHover:hover {
  background-color: var(--row-hover-bg, #f0f0f0);
}

/* Error icon large size */
.errorIconLarge {
  font-size: 2rem;
}

/* Progress cell container */
.progressCellContainer {
  display: flex;
  align-items: center;
  justify-content: center;
  gap: 8px;
  height: 100%;
}

/* Button width 8rem - for visit and join buttons */
.buttonWidth8rem {
  width: 8rem;
}

/* Video full width - for video elements */
.videoFullWidth {
  width: 100%;
}

/* Margin left auto - for positioning elements to the right */
.marginLeftAuto {
  margin-left: auto;
}

/* Background paper - matches MUI background.paper */
.backgroundPaper {
  background-color: var(--popup-bg, #fff);
}<|MERGE_RESOLUTION|>--- conflicted
+++ resolved
@@ -857,14 +857,12 @@
 
   --input-bg: #f2f7ff;
 
-<<<<<<< HEAD
   --peopleTabUserTagTableBody: #ffffff;
 
   --peopleTabUserTagTableHeaderCell-color: #000000;
-=======
+
   --empty-state-bg: #ffffff;
   --empty-state-border-color: #e7e7e7;
->>>>>>> 55696639
 }
 
 /* Global Classes (Add CSS classes as Global Classes that are used at multiple place)*/
