/**
 * CSS Methodology for Common Styles:
 *
 * This project aims to reduce CSS duplication by merging similar styles across components
 * into reusable global classes. This ensures consistency and simplifies maintenance.
 *
 * Steps for contributors:
 * 1. Identify duplicate or similar styles in different components (e.g., buttons, modals).
 * 2. Create a global class with a clear, descriptive name (e.g., .addButton, .removeButton).
 * 3. Use the new global class in all components requiring that style.
 *
 * Naming Convention:
 * - Use lowercase, descriptive names for global classes (e.g., .addButton, .removeButton).
 * - Keep names generic enough for reuse but clear in their purpose.
 *
 * Example:
 * Instead of component-specific classes like:
 *   `.greenregbtnOrganizationFundCampaign`, `.greenregbtnPledge` (used in two different components for same functionality)
 * Use:
 *   `.addButton` (a single reusable class in the global CSS file that is used for functionalities that add/create tasks)
 *
 * Global Classes:
 *   `.inputField` (for form input fields)
 *   `.searchButton` (for form input field search button)
 *   `.addButton` (for buttons that add/create task)
 *   `.removeButton` (for buttons that remove/delete task)
 *   `.modalHeader` (for header section of any modal)
 *   `.editButton` (for buttons inside table)
 *   `.switch` (for form toggles)
 *   `.regularBtn` (for a simple blue button)
 *   `.tableHeader` (for header section of any table component)
 *   `.subtleBlueGrey` (for blue Text)
 *   `.activeTab` (for tabs which are active)
 *   `.inActiveTab` (for tabs which are not selected)
 *   `.dataTableBase` (for styling data tables)
 *   `.dataEmptyState` (for empty state displays)
 *   `.dataErrorState` (for error state displays)
 *   `.visuallyHidden` (for accessibility, hides content visually but keeps it accessible to screen readers)
 *
 */
:root {
  --errorState-border: #f5c2c7;
  --primary-theme-color: #1778f2;
  --success-green-color: #31bb6b;

  --addButton-font: #555555;
  --addButton-border: #eaebef;
  --addButton-bg: #a8c7fa;
  --addButton-bg-hover: #1778f2;
  --addButton-border-hover: #555555;
  --disabled-btn: #e7f0fe;

  --sidebar-option-text-inactive: #000000;
  --sidebar-option-bg-hover: #eaebef;
  --sidebar-option-bg: #d2d3d7;
  --sidebar-option-text-active: #000000;

  /* Sidebar widths */
  --sidebar-collapsed-width: 80px;
  --sidebar-expanded-width: 345px;

  --unblockButton-font: #555555;
  --unblockButton-border: #eaebef;
  --unblockButton-bg: #a8c7fa;
  --unblockButton-bg-hover: #1778f2;
  --unblockButton-border-hover: #1778f2;

  --removeButton-bg: #f8d6dc;
  --removeButton-color: #c8102e;
  --removeButton-bg-hover: #ff4d4f;
  --removeButton-border-hover: #ff4d4f;
  --removeButton-border: #f8d6dc;
  --removeButton-color-hover: #ffffff;

  --activeTab-bg: #eaebef;
  --activeTab-color: #808080;
  --activeTab-bg-hover: #707070;
  --activeTab-color-hover: #ffffff;
  --activeTab-border: #808080;
  --activeTab-outline-focus: #808080;
  --activeTab-border-hover: #707070;

  --inactiveTab-bg: #ffffff97;
  --inactiveTab-color: #808080;
  --inactiveTab-border: #808080;
  --inActiveTab-outline-focus: #808080;
  --inactiveTab-bg-hover: #eaebef;
  --inactiveTab-color-hover: #808080;
  --inactiveTab-border-hover: #707070;

  --searchButton-bg: #a8c7fa;
  --searchButton-color: #555555;
  --searchButton-border: #a8c7fa;
  --searchButton-border-hover: #a8c7fa;
  --searchButton-color-hover: #555555;
  --searchButton-border-focus: #a8c7fa;
  --searchButton-bg-hover: #a8c7fa;
  --searchButton-bg-active: #a8c7fa;
  --hover-shadow:
    0 1px 3px 0 rgba(168, 199, 250, 1), 0 4px 8px 3px rgba(60, 64, 67, 0.15);

  --modalHeader-color: #000000;
  --modalHeader-bg: #ffffff;

  --modalTitle-color: #4b5563;

  --switch-bg-checked: #1778f2;
  --switch-border-checked: #1778f2;
  --switch-box-shadow-checked: #a8c7fa;
  --switch-border-focus: #d1d5db;

  --editButton-bg: #a8c7fa;
  --editButton-font: #555555;
  --editButton-border: #eaebef;
  --editButton-bg-active: #1778f2;
  --editButton-border-active: #eaebef;
  --editButton-bg-hover: #1778f2;
  --editButton-border-hover: #555555;

  --regularBtn-bg: #a8c7fa;
  --regularBtn-border: #555555;
  --regularBtn-bg-hover: #286fe0;
  --regularBtn-font-hover: #555555;
  --regularBtn-border-hover: #555555;

  --font-size-header: 16px;
  --font-size-table-body: 14px;

  --tableHeader-bg: #eaebef;
  --tableHeader-color: #000000;
  --tableHeader-success-bg: var(--success-green-color);

  --LoginToggle-button-color: #555555;
  --LoginToggle-button-bg: #eaebef;
  --LoginToggle-button-border: #eaebef;
  --LoginToggle-button-bg-hover: #eaebef;
  --LoginToggle-button-border-hover: #eaebef;
  --LoginToggle-button-bg-active: #a8c7fa;
  --LoginToggle-button-border-active: #a8c7fa;
  --LoginToggle-button-color-active: #555555;
  --LoginToggle-button-color-active-hover: #555555;
  --LoginToggle-button-border-active-hover: #a8c7fa;
  --LoginToggle-button-bg-active-hover: #a8c7fa;

  --email-button-bg: #a8c7fa;
  --email-button-bg: #a8c7fa;
  --email-button-bg-hover: #a8c7fa;
  --email-button-border-hover: #a8c7fa;
  --email-button-bg: #a8c7fa;
  --email-button-border: #a8c7fa;
  --email-button-fill: #555555;

  --login-button-color: #555555;
  --login-button-bg: #a8c7fa;
  --login-button-border: #a8c7fa;
  --login-button-bg-hover: #a8c7fa;
  --login-button-border-hover: #a8c7fa;
  --login-button-color-active: #a8c7fa;
  --login-button-bg-active: #a8c7fa;
  --login-button-border-active: #a8c7fa;
  --login-button-bg-disabled: #a8c7fa;
  --login-button-border-disabled: #a8c7fa;
  --login-button-color-hover: #555555;

  --langChange-button-bg-active: #a8c7fa;
  --langChange-button-border-active: #a8c7fa;
  --langChange-button-color-active: #1778f2;
  --langChange-button-color: #1778f2;
  --langChange-button-border: #a8c7fa;
  --langChange-button-bg-hover: #a8c7fa;
  --langChange-button-border-hover: #a8c7fa;

  --langChange-button-bg-hover: #a8c7fa;
  --langChange-button-border-hover: #a8c7fa;

  --orText-bg: #fff;
  --orText-color: #6c757d;

  --register-button-bg: #eaebef;
  --register-button-border: #eaebef;
  --register-button-border: #eaebef;
  --register-button-border-hover: #eaebef;
  --register-button-color-active: #eaebef;
  --register-button-bg-active: #eaebef;
  --register-button-border-active: #eaebef;
  --register-button-color: #555555;
  --register-button-color-hover: #555555;

  /* Progress indicator colors */
  --progress-track-color: #e0e0e0;
  --progress-complete-color: #4caf50;
  --progress-half-color: #ff9800;
  --progress-low-color: #2196f3;

  /* Row hover background */
  --row-hover-bg: #f0f0f0;

  --row-bg: #fff;
  --row-bg-scroll: #00000029;
  --row-color: #6c757d;

  --regBtn-border: #d1d5db;
  --regBtn-box-shadow: #d1d5db;
  --regBtn-bg: #0056b3;
  --regBtn-color: #fff;

  --titlemodal-org-event-color: #707070;
  --titlemodal-org-event-border: #eaebef;

  --inputFieldModal: #d1d5db;

  --slider-bg: #1778f2;
  --slider-rail-bg: #e6e6e6;

  --updateTimeoutCard-bg: #ffffff;
  --updateTimeoutCardTitle-color: #000000;
  --updateTimeoutCurrent-color: #000000;
  --updateTimeoutLabel-color: #000000;
  --updateTimeoutValue-color: #1778f2;
  --updateTimeoutSliderLabels: #707070;
  --updateTimeoutButton-bg: #a8c7fa;
  --updateTimeoutButton-color: #ffffff;
  --updateTimeoutButton-bg-hover: #a8c7fa;
  --updateTimeoutButton-border-hover: #a8c7fa;

  --signOut-container-bg: #d3e3fd;
  --signOutBtn-bg: #d3e3fd;

  --profile-container-bg: #ffffff;
  --profile-container-bg-focus: #f8f9fa;
  --profileText-color: #6c757d;

  --chevronRightbtn-bg: #ffffff;
  --chevronIcon-color: #808080;
  --chevronIcon-bg: #ffffff;

  --primaryText-color: #000000;
  --secondText-color: #555555;

  --leftDrawer-bg: #ffffff;
  --leftDrawer-fixedModule-bg: #ffffff;
  --leftDrawer-scrollbar-color: #eaebef;
  --leftDrawer-optionList-bg: #ffffff;
  --LeftDrawer-org-profileContainer-bg: #e0e9ff;
  --leftDrawer-profileContainer-bg: #ffffff;
  --leftDrawer-secondaryText-color: #6c757d;
  --leftDrawer-inactive-button-hover-bg: #eaebef;
  --leftDrawer-collapse-active-button-bg: #e0e5ec;
  --leftDrawer-inactive-button-bg: transparent;
  --leftDrawer-active-button-bg: #eaebef;

  --activeItem-bg: #eaebef;
  --active-item-color: #000000;
  --active-item-color-hover: #000000;

  --user-sidebar-org-item-bg: #eaebef;

  --inputField-bg: #ffffff;
  --inputField-border: #dddddd;
  --inputField-border-focus: #b5b5b5;
  --inputField-bg: #fff;

  --inputFieldModal-bg: #fff;
  --input-shadow-color: #dddddd;

  --drop-shadow: 0px 4px 4px rgba(0, 0, 0, 0.25);

  --people-card-header-bg: #eaebef;
  --people-card-header-border: #e8e5e5;
  --people-card-container-border: #eaebef;
  --people-card-container-bg: #fff;

  --pageNotFound-color: #a8c7fa;
  --pageNotFound-bg: #ffffff;

  --createButton-bg: #fcfcfc;
  --createButton-color: #555555;
  --createButton-border: #555555;
  --createButton-box-shadow-hover: 2.5px 2.5px 2.5px rgba(0, 0, 0, 0.3);
  --createButton-bg-hover: #fcfcfc;
  --createButton-color-hover: #555555;
  --createButton-border-hover: #555555;
  --createButton-color-active: #808080;
  --createButton-bg-active: #eaebef;
  --createButton-border-active: #808080;

  --btnsContainerOrgPost-outline: #9ca3af;
  --closeButtonOrgPost-color: #707070;

  --titlemodal-color: #707070;
  --closeButton-color: #c8102e;
  --closeButton-bg: #ffffff;

  --toggleBtn-bg: #fcfcfc;
  --toggleBtn-color: #808080;
  --toggleBtn-border: #dddddd;
  --toggleBtn-color-hover: #555555;
  --toggleBtn-border-hover: #dddddd;

  --searchIcon-color: #555555;

  --modal-width: 670px;
  --modal-max-width: 680px;

  --eventsAttended-membername-color: #0000ff;

  --membername-color: #7c9beb;
  --membername-color-hover: #5f7e91;

  --colorPrimary-bg: #7c9beb;
  --colorPrimary-color: #fff;
  --colorPrimary-bg: #a8c7fa;
  --colorPrimary-color: #555555;
  --colorPrimary-bg-active: #a8c7fa;
  --colorPrimary-bg-active: #a8c7fa;

  --hover-shadow:
    0 1px 3px 0 rgba(168, 199, 250, 1), 0 4px 8px 3px rgba(60, 64, 67, 0.15);

  --colorPrimary-color-active: #555555;
  --colorWhite: #555555;

  --errorIcon-color: #ff4d4f;
  --errorState-color: #b00020;
  --errorState-bg: #f8d7da;
  --tagsBreadCrumbs-color-hover: #0000ff;
  --tagsBreadCrumbs-color: #808080;

  --subTagsLink-color-hover: #5f7e91;
  --subTagsLink-color: #0000ff;

  --orgUserTagsScrollableDiv-color: #9ca3af;

  --rowBackground-bg: #ffffff;
  --rowBackground-color: #000000;

  --hyperlink-text-color: #1778f2;
  --hyperlink-text-color-hover: #5f7e91;
  --rowBackgrounds-bg: #fff;

  --manageTagScrollableDiv-color: #9ca3af;

  --inputColor-bg: #f1f3f6;
  --dateboxMemberDetail-border: #e8e5e5;
  --cardBody-color: #495057;
  --themeOverlay-bg: #0056b3;
  --cardBody-tw-st-color: #9ca3af;
  --cardBody-st-color: #0056b3;

  --sidebar-bg: #e8e5e5;
  --sidebarsticky-border: #e8e5e5;
  --searchtitle-color: #707070;
  --searchtitle-border: #a8c7fa;
  --logintitle-color: #707070;
  --logintitle-border: #a8c7fa;

  --subTagsScrollableDiv-color: #9ca3af;

  --customcell-bg: #eaebef;
  --customcell-color: #000000;

  --singledetails_dl-color: #707070;
  --memberfontbtn-border: #e8e5e5;
  --memberfont-bg: #eaebef;
  --memberfont-color: #fff;
  --removeMemberCancel-bg: #f8d6dc --loader-size: 10em;
  --loader-border: #ffffff33;
  --loader-border-left: #febc59;

  /* Skeleton loading theme variables */
  --skeleton-base: #e0e0e0;
  --skeleton-highlight: #f0f0f0;

  --pledgeContainer-bg: #31bb6b33;
  --popup-border: #e2e8f0;
  --popup-bg: #fff;
  --popup-color: #000000;
  --popup-box-shadow: #00000026;

  --colorlight-bg: #f5f5f5;

  --containerHeight-bg: #f6f8fc;
  --cardHeader-border: #e9ecef;

  --collapseSidebarButton-od-bg-hover: #f6f8fc;
  --collapseSidebarButton-od-color-hover: #000000;
  --opendrawer-color-active: #f6f8fc;
  --opendrawer-bg-active: #f6f8fc;
  --opendrawer-border-active: #f6f8fc;
  --opendrawer-bg: #f6f8fc;
  --collapseSidebarButton-od-bg-active: #f6f8fc;
  --collapseSidebarButton-bg: #f5f5f5;
  --csb-od-bg-hover: #0056b3;
  --collapseSidebarButton-color-active: #f6f8fc;
  --collapseSidebarButton-bg-active: #f6f8fc;
  --collapseSidebarButton-border-active: #f6f8fc;
  --collapseSidebarButton-bg: #f5f5f5;
  --collapse-Sidebar-Button-fill: #000000;
  --collapseBtn-op-bg-hover: #f6f8fc;

  --active-color: #a8c7fa;
  --active-border-color: #a8c7fa;
  --pending-color: #ffc21a;
  --pending-border-color: #ffc21a;

  --toggleBtn-bg: #fcfcfc;
  --toggleBtn-color: #808080;
  --toggleBtn-border: #dddddd;
  --toggleBtn-color-hover: #555555;
  --toggleBtn-border-hover: #dddddd;

  --titleContainerVolunteer-color: #5e5e5e;
  --subContainer-color: #707070;
  --outlineBtn-bg: #ffffff;
  --outlineBtn-color: #a8c7fa;
  --outlineBtn-border: #a8c7fa;
  --outlineBtn-hover-bg: #1778f2;
  --outlineBtn-color-hover: #ffffff;
  --outlineBtn-hover-border: #1778f2;
  --outlineBtn-bg-disabled: #ffffff;
  --outlineBtn-color-disabled: #9e9e9e;
  --outlineBtn-border-disabled: #9e9e9e;

  --outlineBtn-bg: #ffffff;
  --outlineBtn-color: #a8c7fa;
  --outlineBtn-border: #a8c7fa;
  --outlineBtn-hover-bg: #1778f2;
  --outlineBtn-bg-disabled: #ffffff;
  --outlineBtn-disabled: #9e9e9e;
  --outlineBtn-disabled: #9e9e9e;

  --customToggle-color: #000000;
  --addChatContainer-border: #000000;
  --filterButton-bg: #000000;
  --filterButton-color: #a5a5a5;
  --filterButton-border: #a5a5a5;
  --filterButton-border-hover: #a8c7fa;
  --filterButton-bg-hover: #a8c7fa;
  --filterButton-color-hover: #ffffff;
  --chatContainer-border: #dcdcdc;

  --mainContainer50-bg: #f2f7ff;
  --box-bg: #ffffff;
  --box-border: #dddddd;

  --dateboxEvents-border: #e8e5e5;

  --cardHeader-border: #f6f6f6;
  --formLabel-color: #000000;

  --eventManagementSelectedBtn-color: #555555;
  --eventManagementSelectedBtn-bg: #eaebef;
  --eventManagementSelectedBtn-border: #808080;
  --eventManagementSelectedBtn-color-hover: #555555;
  --eventManagementSelectedBtn-border-hover: #808080;
  --eventManagementBtn-color: #808080;
  --eventManagementBtn-bg: #ffffff;
  --eventManagementBtn-border: #dddddd;
  --eventManagementBtn-color-hover: #808080;
  --eventManagementBtn-border-hover: #dddddd;

  --actionsButton-bg: #a8c7fa;
  --actionsButton-color: #555555;
  --actionsButton-border: #a8c7fa;
  --actionsButton-box-shadow-hover: #0000004d;
  --actionsButton-bg-color: #a8c7fa;
  --actionsButton-border-hover: #a8c7fa;

  --acceptedStatus-color: #0056b3;
  --acceptedStatus-fill: #0056b3;
  --pendingStatus-color: #ffc107;
  --pendingStatus-fill: #ffc107;
  --groupsLabel-color: #495057;
  --tableHeader-bg: #eaebef;
  --tableHeader-color: #000000;
  --font-size-header: 16px;

  --cardTemplate-bg: #ffffff;
  --cardTemple-border: #d1d5db;
  --keyWrapper-bg: #0056b3;

  --table-image-size: 50px;
  --overviewContainer-bg: #ffffff97;
  --overviewContainer-box-shadow: #00000029;
  --titleContainer-color: #555555;
  --titleContainer-color: #707070;
  --toggleBtnPledge-border: #e8e5e5;
  --toggleBtnPledge-color-notChecked: #5f7e91;
  --toggleBtnPledge-color-hover: #a8c7fa;
  --btnsContainerPledge-outline: #9ca3af;
  --rowBackgroundPledge-bg: #fff;

  --table-image-small-size: 25px;

  --banIcon-color: #c8102e;
  --banIcon-color-hover: #ffffff;
  --unbanIcon-color: #555555;
  --unbanIcon-color-hover: #ffffff;
  --containerAdvertisemens-bg: #ffffff;
  --orgCard-bg: #fff;
  --orgCard-bg: #fff;
  --orgCard-outline: #e9ecef;
  --orgImgContainer-bg: #e9ecef;
  --orgCard-Image-bg: #e9ecef;

  --previewAdvertisementRegister-border: #ccc;
  --closeButtonAdvertisementRegister-color: #707070;
  --closeButtonAdvertisementRegister-box-shadow-hover: #00000033;

  --dropdownmenu-bg: #fff;
  --dropdownmenu-box-shadow: #00000033;
  --dropdownmenu-color: #333;
  --dropdownmenu-li-hover: #f1f1f1;
  --dropdownButton-color: #000;
  --entryaction-color: #a8c7fa;

  --memberBadge-box-shadow: #9ca3af;

  --containerAddOnStore-bg: #ffffff;
  --titlemodalAgendaItems-color: #4b5563;
  --titlemodalAgendaItems-border: #0056b3;
  --preview-color: #555555;
  --view-color: #6c757d;

  --closeButtonFile-color: #707070;
  --regBtnAgendaItems-border: #d1d5db;
  --regBtnAgendaItems-box-shadow: #d1d5db;
  --regBtnAgendaItems-bg: #0056b3;
  --regBtnAgendaItems-color: #fff;

  --tableHeadAgendaItems-bg: #a8c7fa;
  --tableHeadAgendaItems-color: #fff;
  --agendaItemRow-border: #e8e5e5;
  --agendaItemRow-bg: #ffffff;
  --agendaItemRow-bg-hover: #ffffff;
  --dragging-box-shadow: #e8e5e5;
  --dragging-bg: #eaebef;
  --categoryChip-bg: #eaebef;

  --orgdesc-color: #4b5563;
  --address-h6-color: #4b5563;
  --joined-button-color: #555555;
  --joined-button-bg: #a8c7fa;
  --joined-button-border: #a8c7fa;
  --joined-button-bg-hover: #a8c7fa;
  --joined-button-border-hover: #a8c7fa;
  --joined-button-color-hover: #555555;

  --box-color: #ffbd59;
  --box-color-hover: #ffbd59;
  --secondBox-h4-color: #000000;
  --secondBox-h5-color: #969696;
  --deco-bg: #dfdfdf;

  --cardItem-border: #e9ecef;
  --cardItem-iconWrapper-bg: #0056b3;
  --cardItem-location-color: #0056b3;
  --cardItem-time-color: #495057;
  --cardItem-creator-color: #a8c7fa;
  --iconWrapper-bg: #332d2d;
  --iconWrapper-color: #fff;

  --manageBtn-border: #e8e5e5;
  --manageBtn-box-shadow: #e8e5e5;
  --manageBtn-color: #fff;
  --manageBtn1-border: #a8c7fa;
  --manageBtn1-bg: #a8c7fa;
  --manageBtn1-color: #555555;
  --manageBtn-color-hover: #555555;

  --cardsOrgPostCard-color: #707070;
  --cardsOrgPostCard-color-hover: #000000;
  --postimageOrgPostCard-color: #000000;
  --titleOrgPostCard-color: #000000;
  --textOrgPostCard-color: #000000;
  --author-color: #707070;
  --modalOrgPostCard-bg: #000000b3;
  --modalContentOrgPostCard-bg: #ffffff;
  --toggleClickBtn-color: #a8c7fa;
  --toggleClickBtn-bg: #ffffff;
  --moreOptionsButton-color: #000000;
  --closeButtonOrgPostCard-bg: #f8d6dc;
  --closeButtonOrgPost-color: #ffffff;
  --menuModal-bg: #00000029;
  --menuContent-bg: #ffffff;
  --menuOptions-border: #e8e5e5;
  --list-color: #ff4d4f;
  --closeButtonP-color: #707070;
  --closeButtonP-box-shadow-hover: #00000033;
  --closeButtonP-color: #707070;

  --iconOrgActionItemCategories-color: #ff4d4f;
  --btnsContainerOrgActionItemCategories-outline: #9ca3af;

  --delete-button-bg: #f8d6dc;
  --delete-button-color: #ff4d4f;
  --delete-button-color-hover: #ff4d4f;
  --delete-button-border: #000;
  --delete-button-color-hover: #ff4d4f;

  --customDataTable-bg: #f2f2f2;

  --userupdatediv-border: #e8e5e5;
  --userupdatediv-box-shadow: #e8e5e5;
  --userupdatediv-bg: #ffffff;

  --current-hour-indicator-color: #ff0000;

  --fonts-color: #707070;

  --dropwdownToggle-bg: #f1f3f6;
  --dropwdownToggle-color: #000000;
  --dropwdownToggle-outline: #9ca3af;

  --createButtonEventHeader-bg: #eaebef;
  --createButtonEventHeader-color: #555555;
  --createButtonEventHeader-border: #555555;
  --createButtonEventHeader-boxshadow: #0000004d;
  --createButtonEventHeader-bg-hover: #eaebef;
  --createButtonEventHeader-color-hover: #000000;
  --createButtonEventHeader-border-hover: #555555;
  --createButtonEventHeader-boxshadow-hover: #0000004d;

  --breakpoint-mobile: 576px;
  --breakpoint-tablet: 768px;
  --breakpoint-desktop: 1024px;

  --calenderHourBlock-border: #e8e5e5;
  --calenderHourTextContainer-border: #e8e5e5;
  --calenderTimezoneText-color: #707070;
  --eventListParentCurrent-bg: #eaebef;
  --expandListContainer-bg: #eaebef;
  --expandListContainer-border: #e8e5e5;

  --btnMore-color: #000000;
  --btnMore-color-hover: #707070;
  --eventsCard-box-shadow: #0000001a;
  --holidaysCard-bg: #e0e9ff;
  --cardTitle-color: #000000;

  --cardListItem-color: #707070;
  --cardListItem-bg-hover: #7c9beb;
  --cardListItem-focus-bg: #707070;
  --holidays-card-date-color: #3771c8;
  --holidayName-color: #000000;
  --eventsCard-bg: #eaebef;
  --organizationIndicator-bg: #a8c7fa;
  --legendText-color: #000000;
  --holidayIndicator-bg: #000000;
  --holidayText-color: #000000;

  --dayWeekends-bg: #eaebef;
  --dayToday-bg: #eaebef;
  --dayToday-color: #7c9beb;
  --dayOutside-bg: #ffffff;
  --dayOutside-color: #eaebef;

  --daySelected-bg: #0056b3;
  --daySelected-color: #707070;
  --day-bg: #ffffff;
  --day-border: #e8e5e5;
  --day-color: #707070;
  --dayEvents-bg: #ffffff;
  --calendar-bg: #ffffff;
  --buttonEventCalendar-color: #808080;
  --calendarHeaderMonth-color: #707070;
  --calendarHeaderMonthDiv-color: #000000;
  --buttonEventCalendar-color: #808080;
  --calendarWeekdays-bg: #000000;
  --weekday-color: #808080;
  --weekday-bg: #ffffff;

  --weekdayYearly-bg: #ffffff;
  --yearlyCalendarHeader-color: #707070;
  --calendar-bg: #ffffff;
  --yearlyCalender-bg: #ffffff;

  --input-area-color: #f1f3f6;

  --previewEventListCardModals-color: #000000;

  --cardsEventListCard-bg: #7c9beb;
  --cardsEventListCard-border: #e8e5e5;
  --cardsEventListCard-box-shadow: #e8e5e5;
  --cardsEventsListCard-color: #707070;
  --cardsEventListCard-h2-color: #707070;
  --cardsEventListCard-a-color: #ffffff;
  --cardsEventListCard-a-color-hover: #000000;

  --ctacards-bg: #ffffff;
  --ctacards-border: #dddddd;
  --ctacards-span-color: #b5b5b5;
  --eventDetailsBox-bg: #ffffff;
  --eventDetailsBox-border: #dddddd;
  --description-color: #808080;
  --toporgloc-color: #808080;
  --time-border: #dddddd;
  --time-bg: #ffffff;
  --time-box-shadow: #0000001a;
  --time-bg: #ffffff;
  --cardItem-color: #495057;
  --endDate-color: #808080;

  --attendanceModal-border: #286fe0;

  --rating-star-filled: #ff6d75;
  --rating-star-hover: #ff6d75;

  --groupMemberList-p-color: #959595;
  --editImgBtn-bg: #ffffff;
  --editImgBtn-border: #959595;
  --editImgBtn-color: #959595;
  --editChatNameContainer-border: #ababab;
  --icon-cancel: #c52a2a;
  --icon-check: #2ac52a;

  --holidayCard-color: #000000;
  --holidayCard-bg: #00000026;

  --spinner-border: #9ca3af;
  --card-background-color: #1778f2;
  --card-header-background-color: #1778f2;
  --text-fields-color: #737373;

  --settings-header-button-bg: #ffffff;
  --settings-header-button-border: #808080;
  --settings-header-button-color: #808080;

  --settings-active-button-bg: #eaebef;
  --settings-active-button-border: #555555;
  --settings-active-button-color: #555555;

  --bg-header: #ffffff;

  --changelangauge-btn-bg: #ffffff;
  --changelangauge-btn-color: #1778f2;
  --changelangauge-btn-border: #1778f2;

  --resetbtn-border: #1778f2;
  --resetbtn-bg: #ffffff;
  --resetbtn-color: #1778f2;

  --modalClose-button-color: #c8102e;
  --formLabel-color: #000000;
  --inputField-text-color: #555555;
  --inputField-placeholder-color: #707070;
  --inputField-bg-focus: #f1f3f6;

  --card-background-color: #1778f2;
  --card-header-background-color: #1778f2;
  --reset-border-color: #1778f2;
  --reset-backgroundcolor-color: #ffffff;
  --reset-btn-colour: #1778f2;

  --form-control-focus-shadow: 0 4px 4px rgba(0, 0, 0, 0.15);
  --primary-theme-color: #1778f2;
  --advertisement-dropdown-border: 1px solid rgba(0, 0, 0, 0.15);
  --advertisement-dropdown-box-shadow: 0 0.5rem 1rem rgba(0, 0, 0, 0.175);
  --advertisement-media-height: 12.5rem --pledgeModal-bg: #ffffff;
  --pledgeModal-header-text: #000000;
  --pledgeModal-title-text: #4b5563;
  --pledgeModal-close-button-bg: #f8d6dc;
  --pledgeModal-close-button-text: #c8102e;
  --pledgeModal-close-button-hover-bg: #ff4d4f;
  --pledgeModal-close-button-hover-text: #ffffff;

  --pledgeModal-input-bg: #ffffff;
  --pledgeModal-input-border: #eaebef;
  --pledgeModal-input-text: #555555;
  --pledgeModal-input-placeholder: #737373;
  --pledgeModal-input-focus-border: #b5b5b5;
  --pledgeModal-input-focus-shadow: #dddddd;

  --dropdownItem-bg: #fff;
  --dropdownItem-color: #000000;
  --dropdownItem-box-shadow: 2.5px 2.5px 2.5px rgba(0, 0, 0, 0.3);
  --dropdownItem-outline-bg: #a8c7fa;
  --dropdownItem-color: #555555;

  --tagBadge-box-shadow: #9ca3af;

  --titlemodalCustomRecurrenceModal-color: #707070;
  --titlemodalCustomRecurrenceModal-border: #7c9beb;

  --memberfontcreatedbtnUserListCard-border: #286fe0;
  --memberfontcreatedbtnUserListCard-bg: #286fe0;
  --memberfontcreatedbtnUserListCard-color: #ffffff;

  --recurrenceDayButton-border: #808080;
  --recurrenceDayButton-outline-focus: #0056b3;
  --recurrenceDayButton-bg-hover: #808080;
  --recurrenceDayButton-bg-selected: #0056b3;
  --recurrenceDayButton-border-selected: #0056b3;
  --recurrenceDayButton-color-selected: #fff;
  --recurrenceDayButton-color: #808080;
  --recurrenceDayButton-color-hover: #fff;
  --recurrenceDayButton-color-selected: #fff;
  --recurrenceRuleSubmitBtn-box-shadow-hover: #00000029;
  --recurrenceRuleSubmitBtn-outline-focus: #0056b3;

  --whitebtn-box-shadow: #e8e5e5;
  --whitebtn-border: #e8e5e5;
  --whitebtn-color: #286fe0;

  --mainContainerDonateCard-bg: #ffffff;
  --mainContainerDonateCard-border: #dddddd;

  --mainContainerDonateCard-bg: #31bb6b;
  --peopleRole-border: #dee2e6;
  --cardStyles-bg: #ffffff;
  --cardHeaderPostCard-bg: #ffffff;
  --cardHeaderPostCard-border: #dddddd;
  --customToggle-color: #000000;
  --cardActionBtn-bg: #00000000;
  --cardActionBtn-color: #000000;
  --cardActionBtn-hover-bg: #eff1f7;
  --cardActionBtn-color: #000000;
  --cardActionBtn-outline-focus: #7c9beb;
  --cardActionBtn-active-bg: #eaebef;

  --colorPrimary-bg: #7c9beb;
  --colorPrimary-color: #ffffff;

  --modalFooter-bg: #ffffff;
  --modalFooter-border: #dddddd;

  --inputArea-bg: #f1f3f6;

  --postInput-bg: #ffffff;

  --cardHeaderPromotedPost-color: #a8c7fa;

  --userImageUserPost-border: #286fe0;

  --capacityLabel-bg: #0056b3;
  --capacityLabel-color: #ffffff;
  --textWhite-color: #ffffff;
  --previewVenueModal-border: #ccc;

  --closeButtonOrganizationEvents-color: #ff4d4f;
  --closeButtonOrganizationEvents-bg: #f8d6dc;
  --closeButtonOrganizationEvents-border: #ffffff;
  --closeButtonOrganizationEvents-color-hover: #f8d6dc;
  --closeButtonOrganizationEvents-bg-hover: #ff4d4f;
  --closeButtonOrganizationEvents-border-hover: #ffffff;
  --dateboxOrganizationEvents-border: #e8e5e5;

  --infoButton-bg: #a8c7fa;
  --infoButton-border: #555555;
  --infoButton-color: #555555;
  --infoButton-bg-hover: #286fe0;
  --infoButton-border-hover: #555555;
  --infoButton-color: #555555;
  --actionItemDeleteButton-bg: #f8d6dc;
  --actionItemDeleteButton-color: #ff4d4f;
  --checkboxButton-checked-bg: #1778f2;
  --checkboxButton-checked-color: #1778f2;
  --checkbox-focus-border: #d1d5db;

  --rowBackgroundOrganizationFundCampaign-bg: #fff;

  --createorgdropdown-button-bg: #eaebef;

  --dropdown-border: #555555;
  --dropdown-bg: #fcfcfc;
  --dropdown-font-color: #555555;

  --input-bg: #f2f7ff;

<<<<<<< HEAD
  --peopleTabUserTagTableBody: #ffffff;

  --peopleTabUserTagTableHeaderCell-color: #000000;

  --empty-state-bg: #ffffff;
  --empty-state-border-color: #e7e7e7;
=======
  --empty-state-bg: #fafafa;
  --empty-state-border-color: #eeeeee;

  /* OrgSelector Component */
  --orgSelector-dropdown-bg: #ffffff;
  --orgSelector-dropdown-border: #dee2e6;
  --orgSelector-dropdown-shadow: rgba(0, 0, 0, 0.075);
  --orgSelector-option-hover-bg: #f8f9fa;
  --orgSelector-option-selected-bg: rgba(13, 110, 253, 0.1);
  --orgSelector-no-results-color: #6c757d;
>>>>>>> f904ca89
}

/* Global Classes (Add CSS classes as Global Classes that are used at multiple place)*/

/* Add Button */

.addButton {
  margin-bottom: 10px;
  color: var(--addButton-font);
  background-color: var(--light-blue);
  border-color: var(--addButton-bg);
  --bs-btn-focus-box-shadow: none;
}

.addButton:is(:hover, :active, :focus) {
  background-color: var(--addButton-bg-hover) !important;
  border-color: var(--addButton-border-hover);
}

.addButton:disabled {
  margin-bottom: 10px;
  background-color: var(--disabled-btn);
  border-color: var(--addButton-bg);
}

/* Unblock Button */

.unblockButton {
  margin-bottom: 10px;
  color: var(--unblockButton-font) !important;
  background-color: var(--unblockButton-bg) !important;
  border-color: var(--unblockButton-border);
  --bs-btn-focus-box-shadow: none;
}

.unblockButton:is(:hover, :active, :focus) {
  background-color: var(--unblockButton-bg-hover) !important;
  border-color: var(--unblockButton-border-hover);
}

/* Unban Icon */

.unbanIcon {
  color: var(--unbanIcon-color);
  font-size: 12px;
  font-weight: bold;
  margin-bottom: 0.5px;
  margin-right: 4px;
}

.unblockButton:hover .unbanIcon {
  color: var(--unbanIcon-color-hover) !important;
}

/* Ban Icon*/

.banIcon {
  color: var(--banIcon-color);
  font-size: 12px;
  font-weight: bold;
  margin-bottom: 0.5px;
  margin-right: 4px;
}

.removeButton:hover .banIcon {
  color: var(--banIcon-color-hover) !important;
}

/* Remove Button */

.removeButton {
  margin-bottom: 10px;
  background-color: var(--removeButton-bg);
  color: var(--removeButton-color);
  margin-right: 10px;
  --bs-btn-border-color: var(--removeButton-border);
}

.removeButton:is(:hover, :active, :focus) {
  background-color: var(--removeButton-bg-hover) !important;
  border-color: var(--removeButton-border-hover);
  color: var(--removeButton-color-hover);
}

/* Active Tab */

.activeTab {
  background-color: var(--activeTab-bg);
  color: var(--activeTab-color);
  border-color: var(--activeTab-border);
  align-items: center;
  position: relative;
  outline: none;
}

.activeTab:focus-visible {
  outline: 2px solid var(--activeTab-outline-focus);
  outline-offset: 2px;
}

.activeTab:is(:hover, :focus, :active) {
  background-color: var(--activeTab-bg-hover) !important;
  color: var(--activeTab-color-hover);
  border-color: var(--activeTab-border-hover) !important;
  align-items: center;
}

/* Inactive Tab */

.inActiveTab {
  background-color: var(--inActiveTab-bg);
  color: var(--inActiveTab-color);
  border-color: var(--inActiveTab-border);
  align-items: center;
  position: relative;
  outline: none;
}

.inActiveTab:focus-visible {
  outline: 2px solid var(--inActiveTab-outline-focus);
  outline-offset: 2px;
}

.inActiveTab:is(:hover, :focus, :active) {
  background-color: var(--inActiveTab-bg-hover) !important;
  color: var(--inActiveTab-color-hover);
  border-color: var(--inActiveTab-border-hover) !important;
  align-items: center;
}

/* Search Bar */

.searchBarContainer {
  display: flex;
  align-items: center;
  border: 1px solid var(--search-border-color, #d0d5dd);
  border-radius: 8px;
  background-color: var(--search-background-color, #fcfcfc);
  box-shadow: 0 4px 6px rgba(149, 156, 202, 0.1);
  transition:
    border-color 0.2s ease,
    box-shadow 0.2s ease;
  overflow: hidden;

  /* Flex properties to make it sit on the same line */
  flex-grow: 1;
  /* Allow it to grow to fill space */
  flex-shrink: 1;
  /* Allow it to shrink if needed */
  width: auto;
  /* Stop forcing 100% width */
<<<<<<< HEAD
  min-width: 450px;
=======
  min-width: 200px;
>>>>>>> f904ca89
  max-width: 100%;
  height: 57px;
}

.searchBarContainerWithButton {
  padding-right: 0;
}

.searchBarContainer:focus-within {
  border-color: var(--search-border-focus-color, #6e94ff);
  box-shadow: 0 0 0 2px rgba(110, 148, 255, 0.25);
}

.searchBarInputWrapper {
  position: relative;
  flex: 1;
  display: flex;
  align-items: center;
  min-height: 48px;
  min-width: 40rem;
  padding: 0.75rem 2.5rem 0.75rem 1.25rem;
  background-color: transparent;
}

.searchBarVariantFilled {
  border-color: transparent;
  background-color: var(--search-filled-bg, #f4f6fb);
}

.searchBarVariantGhost {
  border-color: transparent;
  background-color: transparent;
  box-shadow: none;
}

.searchBarInputWrapperWithButton {
  padding-right: 1.5rem;
}

.searchBarInput {
  flex: 1;
  border: none;
  background: transparent;
  padding: 0;
  padding-left: 3rem !important;
  font-size: 0.95rem;
  color: var(--search-text-color, #1e293b);
  outline: none;
  width: 100%;
  height: 100%;
}

.searchBarInput::-webkit-search-cancel-button,
.searchBarInput::-webkit-search-decoration {
  -webkit-appearance: none;
  appearance: none;
}

.searchBarInput::-ms-clear {
  display: none;
}

.searchBarInput::placeholder {
  color: #9aa5b5;
}

.searchBarInputSm {
  padding-top: 0.5rem;
  padding-bottom: 0.5rem;
  font-size: 0.85rem;
}

.searchBarInputLg {
  padding-top: 1rem;
  padding-bottom: 1rem;
  font-size: 1.05rem;
}

.searchBarNoIcon {
  padding-left: 1.25rem;
}

.searchBarIcon {
  position: absolute;
  left: 1rem;
  top: 50%;
  transform: translateY(-50%);
  color: var(--search-icon-color, #a0aec0);
  display: inline-flex;
  font-size: 1.2rem;
  pointer-events: none;
}

.searchBarTrailingIcon {
  position: absolute;
  right: 0;
  top: 0;
  bottom: 0;
  background-color: var(--search-button-bg, #b3ceff);
  color: #2f3f5f;
  display: inline-flex;
  align-items: center;
  justify-content: center;
  padding: 0 0.75rem;
  border-top-right-radius: 0.5rem;
  border-bottom-right-radius: 0.5rem;
}

.searchBarClearButton {
  position: absolute;
  right: 0.5rem;
  border: none;
  background: transparent;
  color: var(--search-clear-color, #94a3b8);
  cursor: pointer;
  display: inline-flex;
  align-items: center;
  justify-content: center;
  padding: 0.15rem;
}

.searchBarClearButton:focus-visible {
  outline: none;
  box-shadow: 0 0 0 2px rgba(110, 148, 255, 0.35);
  border-radius: 999px;
}

.searchBarButton {
  display: inline-flex;
  align-items: center;
  justify-content: center;
  gap: 0.4rem;
  border: none;
  border-radius: 0;
  background-color: var(--search-button-bg, #b3ceff);
  color: #2f3f5f;
  width: 48px;
  height: 48px;
  font-weight: 600;
  transition:
    background-color 0.2s ease,
    transform 0.1s ease;
  border-left: 1px solid rgba(255, 255, 255, 0.4);
}

.searchBarButton:hover:not(:disabled) {
  background-color: var(--search-button-bg-hover, #b6cbff);
}

.searchBarButton:active:not(:disabled) {
  transform: translateY(1px);
}

.searchBarButton:disabled {
  cursor: not-allowed;
  opacity: 0.6;
  box-shadow: none;
}

.searchBarButtonSm {
  width: 48px;
  height: 48px;
  font-size: 0.85rem;
}

.searchBarButtonLg {
  width: 64px;
  height: 64px;
  font-size: 1rem;
}

.searchBarIconButton {
  width: 55px;
  height: 55px;
  padding: 0;
}

.searchBarSpinner {
  width: 1rem;
  height: 1rem;
  border: 2px solid rgba(255, 255, 255, 0.4);
  border-top-color: #ffffff;
  border-radius: 50%;
  animation: searchBarSpin 0.8s linear infinite;
}

@keyframes searchBarSpin {
  to {
    transform: rotate(360deg);
  }
}

.searchBarSrOnly {
  position: absolute;
  width: 1px;
  height: 1px;
  padding: 0;
  margin: -1px;
  overflow: hidden;
  clip: rect(0, 0, 0, 0);
  border: 0;
}

/* Search Button */

.searchButton {
  --bs-btn-active-color: var(--searchButton-bg);
  --bs-btn-active-bg: var(--searchButton-bg);
  --bs-btn-active-border-color: var(--searchButton-border);
  margin-bottom: 10px;
  background-color: var(--searchButton-bg) !important;
  border-color: var(--searchButton-border) !important;
  color: var(--searchButton-color);
  position: absolute;
  z-index: 10;
  bottom: 0;
  right: 30px;
  display: flex;
  justify-content: center;
  align-items: center;
  transition:
    box-shadow 0.2s ease,
    transform 0.2s ease;
}

.searchButton:hover {
  background-color: var(--searchButton-bg-hover);
  border-color: var(--searchButton-border-hover);
  box-shadow: var(--hover-shadow);
  color: var(--searchButton-color-hover) !important;
}

.searchButton:active {
  transform: scale(0.95);
  background-color: var(--searchButton-bg-active) !important;
  border-color: transparent !important;
}

/* Override for header placement: make search button inline within header controls */
.btnsContainerSearchBar .searchButton {
  position: static;
  bottom: auto;
  right: auto;
  margin: 0;
  padding: 0.45rem;
  display: inline-flex;
  align-items: center;
  justify-content: center;
  height: 40px;
}

/* Modal Header*/

.modalHeader {
  border: none;
  background-color: var(--modalHeader-bg) !important;
  padding: 1rem;
  color: var(--modalHeader-color);
}

/* Make sure the modal title is dark grey */
.modalHeader div,
.modalHeader .modal-title {
  color: var(--modalTitle-color) !important;
  font-weight: 600;
  font-size: 20px;
}

/* Close button styling */
.modalHeader button.close,
.modalHeader .btn-close {
  color: var(--modalClose-button-color) !important;
  opacity: 1;
}

/* Form Labels */
.inputField label,
form label,
.form-label {
  color: var(--formLabel-color) !important;
  font-weight: normal;
  padding-bottom: 0;
  font-size: 1rem;
  margin-top: 10px;
}

/* Input Fields - Update the existing inputField class */
.inputField {
  margin-top: 10px;
  margin-bottom: 10px;
  background-color: var(--eventManagement-button-bg);
  border: 1px solid var(--input-shadow);
  box-shadow: 0 4px 8px rgba(0, 0, 0, 0.1);
}

/* Placeholder styling */
.inputField::placeholder {
  color: var(--inputField-placeholder-color) !important;
  opacity: 1;
}

.inputField:focus {
  border: 0.1px solid var(--inputField-border-focus) !important;
  background-color: var(--inputField-bg-focus) !important;
  box-shadow: var(--drop-shadow);
  outline: none;
  transition: box-shadow 0.2s ease;
}

/* Switch */

.switch input {
  --bs-form-switch-bg: transparent;
}

.switch input:checked {
  background-color: var(--switch-bg-checked);
  border-color: var(--switch-border-checked);
  box-shadow: 0 0 0.1rem 0.2rem var(--switch-box-shadow-checked);
}

.switch input:focus {
  outline: none;
  box-shadow: none;
  border-color: var(--switch-border-focus);
}

/* Edit Button */

.editButton {
  background-color: var(--editButton-bg);
  color: var(--editButton-font);
  border-color: var(--editButton-border);
  --bs-btn-active-bg: var(--editButton-bg-active);
  --bs-btn-active-border-color: var(--editButton-border-active);
}

.editButton:is(:hover, :active) {
  background-color: var(--editButton-bg-hover);
  border-color: var(--editButton-border-hover);
  box-shadow: none;
}

/* Regular Button */

.regularBtn {
  background-color: var(--regularBtn-bg);
  border-color: var(--regularBtn-border);
}

.regularBtn:is(:hover, :active) {
  background-color: var(--regularBtn-bg-hover) !important;
  color: var(--regularBtn-font-hover);
  border-color: var(--regularBtn-border-hover) !important;
}

.searchButtonOrgList {
  background-color: var(--light-blue);
  position: absolute;
  z-index: 10;
  bottom: 0;
  inset-inline-end: 0px;
  height: 100%;
  display: flex;
  justify-content: center;
  align-items: center;
}

.btnsContainer {
  display: flex;
  margin: 2.5rem 0;
  align-items: center;
}

.searchBarContainer {
  display: flex;
  margin: 2.5rem 0;
  align-items: center;
  max-width: 600px;
}

.searchBarContainer {
  display: flex;
  margin: 2.5rem 0;
  align-items: stretch;
  gap: 0.75rem;
}

.searchBarContainer > :first-child {
  flex: 1 1 320px;
  min-width: 240px;
  max-width: 100%;
}

/* Table Header */

.tableHeader {
  background-color: red;
}

.tableHeaders {
  background-color: var(--bs-primary-text-emphasis);
  color: var(--bs-white);
  font-size: 1rem;
}

.tableHeader {
  font-weight: bold;
}

/* btnsBlock & btnsContainer */

.btnsContainer,
.calendar__controls {
  display: flex;
  align-items: center;
  gap: 12px;
  /* Space between the Sort, Create, and Bell icons */
  flex-shrink: 0;
  /* Prevents buttons from getting squished */
  white-space: nowrap;
}

.btnsContainer > :first-child {
  flex: 1 1 320px;
  min-width: 240px;
  max-width: 100%;
}

.searchBarWrapper {
  flex-grow: 1;
  max-width: 600px;
}

.btnsContainer .btnsBlock {
  display: flex;
  align-items: center;
  gap: 0.75rem;
  flex-wrap: wrap;
}

@media (max-width: 520px) {
  .btnsContainer {
    margin-bottom: 0;
  }

  .btn {
    flex-direction: column;
    justify-content: center;
  }

  .btnsContainer .btnsBlock {
    display: block;
    margin-top: 1rem;
    margin-right: 0;
  }

  .peopleTabBtnBlock {
    height: 100%;
    padding-bottom: 4px;
    display: flex;
    align-items: center;
    gap: 8px;
  }

  .peopleTabBtnBlock {
    height: 100%;
    padding-bottom: 4px;
    display: flex;
    align-items: center;
    gap: 8px;
  }

  .btnsContainer .btnsBlock div {
    flex: 1;
  }

  .btnsContainer .btnsBlock div[title='Sort organizations'] {
    margin-right: 0.5rem;
  }

  .btnsContainer .btnsBlock button {
    margin-bottom: 1rem;
    margin-right: 0;
    width: 100%;
  }
}

@media (max-width: 1020px) {
  .btnsContainer {
    flex-direction: column;
    margin: 1.5rem 0;
  }

  .btn {
    flex-direction: column;
    justify-content: center;
  }

  .btnsContainer > div {
    width: 100% !important;
    max-width: 100% !important;
    box-sizing: border-box;
  }

  .btnsContainer .btnsBlock {
    display: block;
    margin: 1.5rem 0 0 0;
    justify-content: space-between;
  }

  .btnsContainer .btnsBlock button {
    margin-bottom: 1rem;
    margin-right: 0;
    width: 100%;
    max-width: 800px;
  }

  .btnsContainer .btnsBlock div button {
    margin-right: 1.5rem;
  }
}

.btnsContainer .btnsBlock button {
  display: flex;
  justify-content: center;
  align-items: center;
  margin-top: 0;
}

@media (max-width: 1020px) {
  .btnsContainer {
    flex-direction: column;
    margin: 1.5rem 0;
  }

  .btnsContainer .input {
    width: 100%;
  }

  .btnsContainer .btnsBlock {
    margin: 1.5rem 0 0 0;
    justify-content: space-between;
  }

  .btnsContainer .btnsBlock button {
    margin: 0;
  }

  .btnsContainer .btnsBlock div button {
    margin-right: 1.5rem;
  }

  .btnsContainer .btnsBlock button {
    margin-left: 0;
  }
}

@media (max-width: 520px) {
  .btnsContainer {
    margin-bottom: 0;
  }

  .btnsContainer .btnsBlock {
    display: block;
    margin-top: 1rem;
    margin-right: 0;
  }

  .largeBtnsWrapper {
    flex-direction: column;
  }

  .btnsContainer .btnsBlock div {
    flex: 1;
  }

  .btnsContainer .btnsBlock button {
    margin-bottom: 1rem;
    margin-right: 0;
    width: 100%;
  }
}

.inputField {
  margin-top: 10px;
  margin-bottom: 10px;
  background-color: var(--eventManagement-button-bg);
  border: 1px solid var(--input-shadow);
  box-shadow: 0 4px 8px rgba(0, 0, 0, 0.1);
}

.removeMemberCancel {
  background-color: var(--removeMemberCancel-bg);
  color: '#C8102E';
  border: 1px solid var(--removeMemberCancel-border);
}

/* Dropdown */

.dropdown {
  background-color: var(--dropdown-bg) !important;
  min-width: 150px;
  border: 1px solid var(--dropdown-border);
  color: var(--dropdown-font-color) !important;
  position: relative;
  display: inline-block;
}

.customDropdown {
  width: auto;
}

.dropdown:is(
  :hover,
  :focus,
  :active,
  :focus-visible,
  .show,
  :disabled,
  :checked
) {
  box-shadow: var(--hover-shadow);
  border: 1px solid var(--dropdown-border) !important;
  color: var(--dropdown-font-color) !important;
}

.dropdown:is(:focus, :focus-visible) {
  outline: 2px solid var(--highlight-color, var(--search-button-bg));
  border: 1px solid var(--dropdown-border);
}

.createorgdropdown {
  background-color: var(--createorgdropdown-button-bg) !important;
  border: 1px solid var(--dropdown-border) !important;
  height: 3rem;
  margin-top: 0.7rem;
  color: var(--dropdown-button-fill);
}

.createorgdropdown:active,
.createorgdropdown:hover {
  background-color: var(--createorgdropdown-button-bg) !important;
  border-color: var(--createorgdropdown-button-border) !important;
  color: var(--dropdown-button-fill) !important;
  box-shadow: var(--hover-shadow);
}

/* Error */

.errorContainer {
  min-height: 100vh;
}

.errorMessage {
  margin-top: 25%;
  display: flex;
  justify-content: center;
  align-items: center;
  flex-direction: column;
}

.errorIcon {
  transform: scale(1.5);
  color: var(--bs-danger, var(--errorIcon-color));
  margin-bottom: 1rem;
  font-size: 1.5rem;

  /* Add error icon for non-color indication */
  &::before {
    content: '⚠️';
    margin-right: 0.5rem;
  }
}

/* Not Found */
/**
*Pages still using .notFound class are - screens/UserPortal/Campaigns, screens/BlockUser
*/
.notFound {
  flex: 1;
  display: flex;
  justify-content: center;
  align-items: center;
  flex-direction: column;
}

/* Row Background */

.rowBackground {
  background-color: var(--rowBackground-bg);
  color: var(--rowBackground-color);
  max-height: 120px;
  overflow-y: auto;
}

/* No outline */

.noOutline input {
  outline: none;
}

.noOutline input:disabled {
  -webkit-text-fill-color: var(--noOutline-input-disables) !important;
}

.noOutline textarea:disabled {
  color: var(--noOutline-textarea-disables) !important;
  opacity: 1;
}

.noOutline:is(:hover, :focus, :active, :focus-visible, .show) {
  outline: none !important;
}

/* Input */

.input {
  flex: 1;
  position: relative;
  padding-right: 30px;
  padding-inline-end: 30px;
  width: 425px;
}

.input:active {
  box-shadow: var(--dorpdownItem-hover-shadow) !important;
  background-color: var(--create-button-bg-color);
  border-color: var(--input-shadow) !important;
  color: var(--input-text-color);
}

.input:focus {
  box-shadow: var(--dorpdownItem-hover-shadow) !important;
  border-color: var(--input-shadow) !important;
}

.btnsContainer .input button {
  width: 52px;
}

.btnsContainer .input {
  flex: 1;
  position: relative;
  max-width: 60%;
  justify-content: space-between;
}

.btncon .btnsContainer .input {
  flex: 1;
  min-width: 18rem;
  position: relative;
}

.btncon .btnsContainer input {
  outline: 1px solid var(--btncon-input);
}

.btncon .btnsContainer .input button {
  width: 52px;
}

/* Input Field */

.inputField {
  margin-top: 10px;
  margin-bottom: 10px;
  background-color: var(--inputField-bg);
  border: 1px solid var(--inputField-border);
}

.inputField:focus {
  border: 0.1px solid var(--inputField-border-focus) !important;
  background-color: var(--inputField-bg) !important;
  box-shadow: var(--drop-shadow);
  outline: none;
  transition: box-shadow 0.2s ease;
}

.inputFieldModal {
  margin-bottom: 10px;
  background-color: var(--inputFieldModal-bg);
  box-shadow: 0 1px 1px var(--input-shadow-color);
}

.inputField > button {
  padding-top: 10px;
  padding-bottom: 10px;
}

/* Create Button*/

.createButton {
  background-color: var(--createButton-bg) !important;
  color: var(--createButton-color) !important;
  border: 1px solid var(--createButton-border) !important;
  margin: 5px 10px;
  width: 10rem;
  height: 3rem;
}

.createFundButton {
  background-color: var(--createButton-bg) !important;
  color: var(--createButton-color) !important;
  border: 1px solid var(--createButton-border) !important;
  margin: 5px 5px;
  width: 10rem;
  height: 3rem;
}

.createButton:hover {
  box-shadow: var(--createButton-box-shadow-hover);
  background-color: var(--createButton-bg-hover) !important;
  color: var(--createButton-color-hover) !important;
  border: 1px solid var(--createButton-border-hover) !important;
}

.createButton:active {
  color: var(--createButton-color-active) !important;
  background-color: var(--createButton-bg-active) !important;
  border: 1px solid var(--createButton-border-active) !important;
}

/* Add more Global CSS Classes above this */

/* ----------------------------------------------------- */

/* Css Class Related to a particular Component */

/* -- AddOnEntry.tsx -- */

/* -- AddOnRegister.tsx -- */

.modalbtn {
  margin-top: 1rem;
  display: flex !important;
  margin-left: auto;
  align-items: center;
}

/* -- AddOnStore.tsx -- */

.containerAddOnStore {
  display: flex;
  flex-direction: column;
  background: var(--containerAddOnStore-bg);
  margin: 2px;
  padding: 10px;
  border-radius: 20px;
}

.colAddOnStore {
  display: flex;
  align-items: center;
  justify-content: space-between;
}

.inputAddOnStore {
  display: flex;
  position: relative;
  width: 560px;
}

.cardGridItem {
  width: 38vw;
}

.justifyspAddOnStore {
  display: grid;
  width: 100%;
  justify-content: space-between;
  align-items: baseline;
  grid-template-rows: auto;
  grid-template-columns: repeat(2, 1fr);
  grid-gap: 0.8rem 0.4rem;
}

@media screen and (max-width: 600px) {
  .cardGridItem {
    width: 100%;
  }

  .justifyspAddOnStore {
    grid-template-columns: 1fr;
    justify-content: center;
    align-items: start;
  }
}

/* -- Action.tsx -- */

/* -- MainContent.tsx -- */

.maincontainer {
  width: 70vw;
  margin-right: 2rem;
}

/* -- SidePanel.tsx -- */

.sidebarcontainer {
  width: 30vw;
  justify-content: center;
  display: flex;
  flex-direction: column;
  padding: 2rem;
  height: fit-content;
}

.sidebarcollapsed {
  display: none;
}

/* -- AddOn.tsx -- */

/* -- AddPeopleToTag.tsx -- */

.scrollContainer {
  height: 100px;
  overflow-y: auto;
  margin-bottom: 1rem;
}

.memberBadge {
  display: flex;
  align-items: center;
  padding: 5px 10px;
  border-radius: 12px;
  box-shadow: 0 1px 3px var(--memberBadge-box-shadow);
  max-width: calc(100% - 2rem);
}

.removeFilterIcon {
  cursor: pointer;
}

.loadingDiv {
  min-height: 300px;
  display: flex;
  justify-content: center;
  align-items: center;
}

/* -- AdvertisementEntry.tsx -- */

.cardOtherSettings {
  height: 350px;
}

.dropdownContainer {
  position: relative;
  display: inline-block;
}

.dropdownContainer:hover .dropdownmenu {
  display: block;
}

.dropdownContainer:focus-within .dropdownmenu {
  display: block;
}

.addCard > div:not(.dropdownContainer) {
  flex: 0 0 200px;
}

.dropdownmenu {
  display: none;
  position: absolute;
  z-index: 1;
  background-color: var(--dropdownmenu-bg);
  width: 120px;
  box-shadow: 0px 8px 16px 0px var(--dropdownmenu-box-shadow);
  padding: 5px 0;
  margin: 0;
  list-style-type: none;
  right: 0;
  top: 100%;
}

.dropdownmenu li {
  cursor: pointer;
  padding: 8px 16px;
  text-decoration: none;
  display: block;
  color: var(--dropdownmenu-color);
}

.dropdownmenu li:hover {
  background-color: var(--dropdownmenu-li-hover);
}

.dropdownButton {
  background-color: transparent;
  color: var(--dropdownButton-color);
  border: none;
  cursor: pointer;
  display: flex;
  width: 100%;
  justify-content: flex-end;
  padding: 8px 10px;
}

.admedia {
  object-fit: cover;
  height: 16rem;
}

.buttons {
  display: flex;
  justify-content: flex-end;
}

.entryaction {
  margin-left: auto;
  display: flex !important;
  align-items: center;
  background-color: transparent;
  color: var(--entryaction-color);
}

.entryaction .spinner-grow {
  height: 1rem;
  width: 1rem;
  margin-right: 8px;
}

.entryaction {
  display: flex !important;
}

.entryaction i {
  margin-right: 8px;
  margin-top: 4px;
}

.entryaction .spinner-grow {
  height: 1rem;
  width: 1rem;
  margin-right: 8px;
}

/* -- AdvertisementRegister.tsx -- */

.previewAdvertisementRegister {
  display: flex;
  position: relative;
  width: 100%;
  margin-top: 10px;
  overflow: hidden;
  justify-content: center;
  border: 1px solid var(--previewAdvertisementRegister-border);
}

.previewAdvertisementRegister img {
  width: 400px;
  height: auto;
  object-fit: cover;
}

.previewAdvertisementRegister video {
  width: 400px;
  height: auto;
}

.closeButtonAdvertisementRegister {
  top: 0px;
  right: 0px;
  width: 32px;
  height: 32px;
  background: transparent;
  transform: scale(1.2);
  cursor: pointer;
  border-radius: 50%;
  border: none;
  color: var(--closeButtonAdvertisementRegister-color);
  font-weight: 600;
  font-size: 16px;
  transition:
    background-color 0.3s,
    transform 0.3s;
}

.closeButtonAdvertisementRegister:hover {
  transform: scale(1.1);
  box-shadow: 0 4px 6px var(--closeButtonAdvertisementRegister-box-shadow-hover);
}

/* -- Advertisement.tsx -- */

.containerAdvertisements {
  background-color: var(--containerAdvertisemens-bg);
  border-radius: 20px;
  width: auto;
  margin-inline-start: 12px;
}

.pMessageAdvertisement {
  width: 100%;
  display: flex;
  justify-content: center;
  align-items: center;
  font-size: 1.5rem;
  font-weight: 500;
  line-height: 1.2;
  padding-bottom: 24px;
}

.justifyspAdvertisements {
  display: grid;
  width: 100%;
  margin-top: 30px;
  grid-template-rows: auto;
  grid-template-columns: repeat(6, 1fr);
  grid-gap: 0.8rem 0.4rem;
}

@media (max-width: 1024px) {
  .justifyspAdvertisements {
    grid-template-columns: repeat(3, 1fr);
  }
}

.rowAdvertisements {
  margin-top: 20px;
  display: grid;
  width: 100%;
  grid-template-rows: auto;
  /* grid-template-columns: repeat(2, 1fr); */
  grid-gap: 0.8rem 0.4rem;
  overflow: hidden;
}

.colAdvertisements {
  display: flex;
  align-items: center;
  justify-content: space-between;
  padding: 10px;
}

.inputAdvertisements {
  display: flex;
  position: relative;
  width: 560px;
}

.listBoxAdvertisements {
  display: grid;
  width: 100%;
  grid-template-rows: auto;
  grid-template-columns: repeat(6, 1fr);
  grid-gap: 0.8rem 0.4rem;
}

.orgCard .innerContainer {
  display: flex;
  height: 100%;
}

.orgCard {
  background-color: var(--orgCard-bg);
  margin: 0.5rem;
  height: calc(170px + 2rem);
  padding: 1rem;
  border-radius: 8px;
  outline: 1px solid var(--orgCard-outline);
  position: relative;
  margin-right: 2rem;
}

.orgCard .innerContainer .orgImgContainer {
  display: flex;
  justify-content: center;
  align-items: center;
  position: relative;
  overflow: hidden;
  border-radius: 4px;
  width: 125px;
  height: 120px;
  object-fit: contain;
  background-color: var(--orgImgContainer-bg);
}

.orgCard .innerContainer .content {
  display: flex;
  flex-direction: column;
  flex: 1;
  margin-left: 1rem;
  width: 70%;
  margin-top: 0.7rem;
}

@media (max-width: 550px) {
  .orgCard {
    width: 100%;
  }

  .orgCard {
    height: unset;
    margin: 0.5rem 0;
    padding: 1.25rem 1.5rem;
  }

  .orgCard .innerContainer .orgImgContainer {
    margin-bottom: 0.8rem;
  }

  .orgCard .innerContainer {
    flex-direction: column;
  }

  .orgCard .innerContainer .orgImgContainer img {
    height: auto;
    width: 100%;
  }

  .orgCard .innerContainer .content {
    margin-left: 0;
  }

  .orgCard button {
    bottom: 0;
    right: 0;
    position: relative;
    margin-left: auto;
    display: block;
  }

  .joinBtn,
  .joinedBtn,
  .withdrawBtn {
    display: flex;
    justify-content: space-around;
    width: 100%;
  }
}

.itemCardOrgList .loadingWrapper .innerContainer {
  display: flex;
}

.itemCardOrgList .loadingWrapper .innerContainer .orgImgContainer {
  width: 120px;
  height: 120px;
  border-radius: 4px;
}

.itemCardOrgList .loadingWrapper .innerContainer .content {
  flex: 1;
  display: flex;
  flex-direction: column;
  margin-left: 1rem;
}

.itemCardOrgList .loadingWrapper .innerContainer .content h5 {
  height: 24px;
  width: 60%;
  margin-bottom: 0.8rem;
}

.itemCardOrgList .loadingWrapper .innerContainer .content h6[title='Location'] {
  display: block;
  width: 45%;
  height: 18px;
}

.itemCardOrgList .loadingWrapper .innerContainer .content h6 {
  display: block;
  width: 30%;
  height: 16px;
  margin-bottom: 0.8rem;
}

@media (max-width: 450px) {
  .itemCardOrgList .loadingWrapper {
    height: unset;
    margin: 0.5rem 0;
    padding: 1.25rem 1.5rem;
  }

  .itemCardOrgList .loadingWrapper .innerContainer {
    flex-direction: column;
  }

  .itemCardOrgList .loadingWrapper .innerContainer .orgImgContainer {
    height: 200px;
    width: 100%;
    margin-bottom: 0.8rem;
  }

  .itemCardOrgList .loadingWrapper .innerContainer .content {
    margin-left: 0;
  }

  .itemCardOrgList .loadingWrapper .button {
    bottom: 0;
    right: 0;
    border-radius: 0.5rem;
    position: relative;
    margin-left: auto;
    display: block;
  }
}

@media (max-width: 550px) {
  .orgCard {
    width: 100%;
  }

  .orgCard {
    height: unset;
    margin: 0.5rem 0;
    padding: 1.25rem 1.5rem;
  }

  .orgCard .innerContainer {
    flex-direction: column;
  }

  .orgCard button {
    bottom: 0;
    right: 0;
    position: relative;
    margin-left: auto;
    display: block;
  }

  .joinBtn,
  .joinedBtn,
  .withdrawBtn {
    display: flex;
    justify-content: space-around;
    width: 100%;
  }
}

.orgCard .innerContainer {
  display: flex;
  gap: 10px;
}

.orgCard .innerContainer .orgImgContainer {
  display: flex;
  justify-content: center;
  align-items: center;
  position: relative;
  overflow: hidden;
  border-radius: 4px;
  width: 125px;
  height: 120px;
  object-fit: contain;
  margin-bottom: 0.8rem;
  background-color: var(--orgCard-Image-bg);
}

.orgCard .innerContainer .content {
  flex: 1;
  margin-left: 1rem;
  width: 70%;
  margin-top: 0.7rem;
  margin-left: 0;
}

@media (max-width: 580px) {
  .orgCard {
    height: unset;
    margin: 0.5rem 0;
    padding: 1.25rem 1.5rem;
  }

  .orgCard .innerContainer {
    flex-direction: column;
  }

  .orgCard .innerContainer .orgImgContainer img {
    height: auto;
    width: 100%;
  }

  .orgCard button {
    bottom: 0;
    right: 0;
    position: relative;
    margin-left: auto;
    display: block;
  }

  .flaskIcon {
    margin-bottom: 6px;
  }

  .manageBtn {
    display: flex;
    justify-content: space-around;
    width: 100%;
  }
}

.modalbtn i,
.button i {
  height: min-content;
  margin-right: 4px;
}

/* -- AgendaCategoryContainer.tsx -- */

/* -- AgendaItemsCreateModal.tsx -- */

.campaignModal {
  max-width: 80vw;
  margin-top: 2vh;
  margin-left: 13vw;
}

.titlemodalOrganizationEvents {
  color: var(--titlemodal-org-event-color);
  font-weight: 600;
  font-size: 20px;
  margin-bottom: 20px;
  padding-bottom: 5px;
  border-bottom: 3px solid var(--titlemodal-org-event-border);
  width: 65%;
}

.regBtn {
  margin-top: 1rem;
  border: 1px solid var(--regBtn-border);
  box-shadow: 0 2px 2px var(--regBtn-box-shadow);
  padding: 10px 10px;
  border-radius: 5px;
  background-color: var(--regBtn-bg);
  width: 100%;
  font-size: 16px;
  color: var(--regBtn-color);
  outline: none;
  font-weight: 600;
  cursor: pointer;
  transition:
    transform 0.2s,
    box-shadow 0.2s;
  width: 100%;
}

/* -- AgendaItemsDeleteModal.tsx -- */

.agendaItemModal {
  max-width: 80vw;
  margin-top: 2vh;
  margin-left: 13vw;
}

@media (max-width: 768px) {
  .agendaItemModal {
    margin: 10vh auto;
    max-width: 90%;
  }

  .titlemodalAgendaItems {
    width: 90%;
  }

  .greenregbtnAgendaItems {
    width: 90%;
  }
}

@media (max-width: 576px) {
  .agendaItemModal {
    margin: 5vh auto;
    max-width: 95%;
  }

  .titlemodalAgendaItems {
    width: 100%;
  }

  .greenregbtnAgendaItems {
    width: 100%;
  }
}

/* -- AgendaItemsPreviewModal.tsx -- */

.previewFile {
  display: flex;
  flex-direction: column;
  align-items: center;
  width: 100%;
  margin-top: 10px;
}

.previewFile img,
.previewFile video {
  width: 100%;
  max-width: 400px;
  height: auto;
  margin-bottom: 10px;
}

.urlListItem {
  display: flex;
  align-items: center;
  justify-content: space-between;
  padding: 5px 0;
}

.urlListItem a {
  text-decoration: none;
  color: inherit;
}

.urlListItem a:hover {
  text-decoration: underline;
}

.urlIcon {
  margin-right: 10px;
}

.titlemodalAgendaItems {
  color: var(--titlemodalAgendaItems-color);
  font-weight: 600;
  font-size: 20px;
  margin-bottom: 20px;
  padding-bottom: 5px;
  border-bottom: 3px solid var(--titlemodalAgendaItems-border);
  width: 65%;
}

.preview {
  display: flex;
  flex-direction: row;
  font-weight: 900;
  font-size: 16px;
  color: var(--preview-color);
}

.view {
  margin-left: 2%;
  font-weight: 600;
  font-size: 16px;
  color: var(--view-color);
}

.iconContainer {
  display: flex;
  justify-content: flex-end;
}

/* -- AgendaItemsUpdateModal.tsx -- */

.deleteButtonAgendaItems {
  margin-left: auto;
  padding: 2px 5px;
}

.attachmentPreview {
  position: relative;
  width: 100%;
}

.closeButtonFile {
  position: absolute;
  top: 10px;
  right: 10px;
  background: transparent;
  transform: scale(1.2);
  cursor: pointer;
  border: none;
  color: var(--closeButtonFile-color);
  font-weight: 600;
  font-size: 16px;
  cursor: pointer;
}

.greenregbtnAgendaItems {
  margin: 1rem 0 0;
  margin-top: 15px;
  border: 1px solid var(--regBtnAgendaItems-border);
  box-shadow: 0 2px 2px var(--regBtnAgendaItems-box-shadow);
  padding: 10px 10px;
  border-radius: 5px;
  background-color: var(--regBtnAgendaItems-bg);
  width: 100%;
  font-size: 16px;
  color: var(--regBtnAgendaItems-color);
  outline: none;
  font-weight: 600;
  cursor: pointer;
  transition:
    transform 0.2s,
    box-shadow 0.2s;
  width: 100%;
}

/* -- AgendaItemsContainer.tsx -- */

.tableHeadAgendaItems {
  background-color: var(--tableHeadAgendaItems-bg) !important;
  color: var(--tableHeadAgendaItems-color);
  border-radius: 20px 20px 0px 0px !important;
  padding: 20px;
}

.agendaItemRow {
  border: 1px solid var(--agendaItemRow-border);
  border-radius: 4px;
  transition: box-shadow 0.2s ease;
  background-color: var(--agendaItemRow-bg);
}

.agendaItemRow:hover {
  background-color: var(--agendaItemRow-bg-hover);
}

.dragging {
  box-shadow: 0 4px 8px var(--dragging-box-shadow);
  z-index: 1000;
  background-color: var(--dragging-bg);
}

.categoryContainer {
  display: flex;
  flex-wrap: wrap;
  gap: 10px;
  justify-content: center;
}

.categoryChip {
  display: inline-flex;
  align-items: center;
  background-color: var(--categoryChip-bg);
  border-radius: 16px;
  padding: 0 12px;
  font-size: 14px;
  height: 32px;
  margin: 5px;
}

.agendaItemsOptionsButton {
  width: 24px;
  height: 24px;
}

/* -- Avatar.tsx -- */

/* -- ChangeLanguageDropDown.tsx -- */
.langBtn {
  border-width: 2px;
  border-color: var(--reset-border-color);
  color: var(--reset-btn-colour) !important;
  padding: 0.5rem 1rem;
  border-radius: 0.5rem;
  display: flex;
  background-color: var(--reset-backgroundcolor-color);
  align-items: center;
  gap: 0.5rem;
  height: 49px;
  width: 160px;
  font-size: 0.8rem;
}

.langBtn:hover,
.langBtn:focus {
  border-width: 2px;
  border-color: var(--reset-border-color);
  color: var(--reset-btn-colour) !important;
  padding: 0.5rem 1rem;
  border-radius: 0.5rem;
  display: flex;
  background-color: var(--reset-backgroundcolor-color);
  align-items: center;
  gap: 0.5rem;
  height: 49px;
  width: 160px;
  font-size: 0.8rem;
}

.langBtn:active {
  background-color: var(--reset-backgroundcolor-color) !important;
  border-color: var(--reset-border-color) !important;
}

/* -- TableRow.tsx -- */

/* -- CheckInWrapper.tsx -- */

/* -- CollapsibleDropdown.tsx -- */

.collapsibleDropdownIconWrapper {
  width: 36px;
}

.collapsibleDropdownCollapseBtn {
  height: 48px;
}

.collapsibleDropdownIconWrapperSm {
  width: 36px;
  display: flex;
  justify-content: center;
  align-items: center;
}

/* -- ContriStats.tsx -- */

.fonts {
  color: var(--fonts-color);
}

.fonts > span {
  font-weight: 600;
}

/* -- CurrentHourIndicator.tsx -- */

.currentHourIndicator_container {
  position: relative;
  display: flex;
  flex-direction: row;
  top: -8px;
  left: -9px;
}

.currentHourIndicator_round {
  background-color: var(--current-hour-indicator-color);
  border-radius: 100%;
  width: 15px;
  height: 15px;
}

.currentHourIndicator_line {
  width: 100%;
  height: 1px;
  background-color: var(--current-hour-indicator-color);
  margin: auto;
}

/* -- DynamicDropDown.tsx -- */

.dropwdownToggle {
  background-color: var(--dropwdownToggle-bg);
  color: var(--dropwdownToggle-color);
  width: 100%;
  border: none;
  padding: 0.5rem;
  text-align: left;
  display: flex;
  align-items: center;
  justify-content: space-between;
  min-width: 8rem;
  outline: 1px solid var(--dropwdownToggle-outline);
}

/* -- EditCustomFieldDropDown.tsx -- */

/* -- EventHeader.tsx -- */

.calendarEventHeader {
  width: 100%;
  margin-bottom: 20px;
  border-radius: 10px;
  padding: 5px;
}

.flex_grow {
  flex-grow: 0.5;
}

.space {
  display: flex;
  align-items: center;
  gap: 10px;
  margin: 0 1rem;
}

.createButtonEventHeader {
  background-color: var(--createButtonEventHeader-bg);
  color: var(--createButtonEventHeader-color);
  width: 110px;
  border: 1px solid var(--createButtonEventHeader-border);
  box-shadow: 2.5px 2.5px 2.5px var(--createButtonEventHeader-boxshadow);
}

.createButtonEventHeader:hover {
  background-color: var(--createButtonEventHeader-bg-hover);
  color: var(--createButtonEventHeader-color-hover);
  border: 1px solid var(--createButtonEventHeader-border-hover);
  box-shadow: 2.5px 2.5px 2.5px var(--createButtonEventHeader-boxshadow-hover);
}

.selectTypeEventHeader {
  border-radius: 10px;
  margin: 8px;
}

.peopleTabEventHeader {
  display: flex;
  align-items: center;
  color: grey;
}
.peopleTabEventHeader:hover {
  color: var(--groupsLabel-color);
}

.calendar__header {
  display: flex;
  align-items: stretch;
  justify-content: flex-start;
  gap: 0.75rem;
  flex-wrap: wrap;
  margin-right: 0;
}

.calendar__search {
  flex: 1 1 360px;
  min-width: 260px;
  max-width: 100%;
}

.calendar__controls {
  display: flex;
  gap: 0.75rem;
  align-items: center;
  flex-wrap: wrap;
}

@media (max-width: 520px) {
  .space {
    display: block !important;
    text-align: center;
  }

  .space > * {
    width: 100%;
    margin-bottom: 10px;
  }
}

/* -- EventCalender.tsx -- */

.calendar_hour_block {
  display: flex;
  flex-direction: row;
  border-bottom: 1px solid var(--calenderHourBlock-border);
  position: relative;
  height: 50px;
  border-bottom-right-radius: 5px;
}

.calendar_hour_text_container {
  display: flex;
  flex-direction: row;
  align-items: flex-end;
  border-right: 1px solid var(--calenderHourTextContainer-border);
  width: 40px;
}

.calendar_timezone_text {
  top: -10px;
  left: -11px;
  position: relative;
  color: var(--calenderTimezoneText-color);
  font-size: 9px;
}

.dummyWidth {
  width: 1px;
}

.event_list_parent_current {
  background-color: var(--eventListParentCurrent-bg);
  position: relative;
  width: 100%;
}

.event_list_parent {
  position: relative;
  width: 100%;
}

.expand_list_container {
  width: 200px;
  max-height: 250px;
  z-index: 10;
  position: absolute;
  left: auto;
  right: auto;
  overflow: auto;
  padding: 10px 4px 0px 4px;
  background-color: var(--expandListContainer-bg);
  border: 1px solid var(--expandListContainer-border);
  border-radius: 5px;
  margin: 5px;
}

@media only screen and (max-width: var(--breakpoint-tablet)) {
  .event_list {
    display: none;
  }

  .expand_list_container {
    width: 150px;
    padding: 4px 4px 0px 4px;
  }
}

@media only screen and (max-width: var(--breakpoint-tablet)) {
  .holidayIndicator,
  .organizationIndicator {
    width: 16px;
    height: 10px;
  }

  .expand_list_container {
    width: 150px;
    padding: 4px 4px 0px 4px;
  }
}

.list_container {
  padding: 5px;
  width: fit-content;
  display: flex;
  align-items: center;
  gap: 8px;
}

.expand_event_list {
  display: block;
}

.event_list_hour {
  display: flex;
  flex-direction: row;
}

.btn__more {
  border: 0px;
  font-size: 14px;
  background-color: initial;
  color: var(--btnMore-color);
  font-weight: 600;
  transition: all 200ms;
  position: relative;
  display: block;
  margin: 2px;
}

.btn__more:hover {
  color: var(--btnMore-color-hover);
}

@media only screen and (max-width: var(--breakpoint-mobile)) {
  .btn__more {
    font-size: 12px;
  }
}

.calendar_infocards {
  display: flex;
  flex-direction: row;
  justify-content: space-between;
  align-items: flex-start;
  gap: 20px;
  padding: 20px 0px 20px 0px;
}

.holidays_card,
.events_card {
  flex: 1;
  padding: 20px;
  border-radius: 10px;
  box-shadow: 0 2px 4px var(--eventsCard-box-shadow);
}

.holidays_card {
  background-color: var(--holidaysCard-bg);
}

.card_title {
  font-size: 20px;
  margin-bottom: 10px;
  font-weight: bold;
  color: var(--cardTitle-color);
}

.card_list {
  list-style: none;
  padding: 0;
  margin: 0;
}

.card_list_item {
  display: flex;
  align-items: center;
  margin-bottom: 10px;
  font-size: 14px;
  color: var(--cardListItem-color);
}

.card_list_item:hover {
  background-color: var(--cardListItem-bg-hover);
  transition: background-color 0.2s ease;
  padding: 0.5px 8px 0.5px 8px;
  border-radius: 4px;
}

.card_list_item:focus-visible {
  background-color: var(--cardListItem-focus-bg);
  transition: background-color 0.2s ease;
}

.holiday_date {
  font-weight: 600;
  margin-right: 40px;
  font-size: 18px;
  color: var(--holidays-card-date-color);
}

.holiday_name {
  font-size: 16px;
  font-weight: 200;
  color: var(--holidayName-color);
}

.events_card {
  background-color: var(--eventsCard-bg);
}

.legend {
  display: flex;
  flex-direction: column;
  gap: 12px;
}

.eventsLegend {
  display: flex;
  align-items: center;
  gap: 8px;
}

.holidayIndicator,
.organizationIndicator {
  width: 35px;
  height: 12px;
  border-radius: 4px;
}

.organizationIndicator {
  background-color: var(--organizationIndicator-bg);
}

.legendText {
  margin-left: 15px;
  font-size: 18px;
  color: var(--legendText-color);
}

.list_container_holidays {
  width: fit-content;
  display: flex;
  align-items: center;
  gap: 8px;
}

.holidayIndicator {
  background-color: var(--holidayIndicator-bg);
  opacity: 15%;
}

.holidayText {
  margin-left: 15px;
  font-size: 18px;
  color: var(--holidayText-color);
}

.day_weekends {
  background-color: var(--dayWeekends-bg);
}

.day__today {
  background-color: var(--dayToday-bg);
  font-weight: 700;
  text-decoration: underline;
  color: var(--dayToday-color);
}

.day__outside {
  background-color: var(--dayOutside-bg);
  color: var(--dayOutside-color);
}

.day__selected {
  background-color: var(--daySelected-bg);
  color: var(--daySelected-color);
}

.day {
  background-color: var(--day-bg);
  padding-left: 0.3rem;
  padding-right: 0.3rem;
  border-radius: 10px;
  margin: 5px;
  border: 1px solid var(--day-border);
  color: var(--day-color);
  font-weight: 600;
  height: 9rem;
  position: relative;
}

.day__events {
  background-color: var(--dayEvents-bg);
}

.calendar {
  font-family: sans-serif;
  font-size: 1.2rem;
  margin-bottom: 10px;
  background: var(--calendar-bg);
  border-radius: 10px;
  padding-left: 70px;
  padding-right: 70px;
  padding-top: 5px;
}

.calender_month {
  display: flex;
  align-items: center;
}

.navigation_buttons {
  display: flex;
  gap: 6px;
  align-items: center;
}

.buttonEventCalendar {
  border-radius: 100px;
  color: var(--buttonEventCalendar-color);
  /* background-color: var(--black-shadow-color); */
  /* font-weight: bold; */
  border: 0px;
  font-size: 40px;
}

.calendar__header_month {
  margin: 0.5rem;
  color: var(--calendarHeaderMonth-color);
  font-weight: 800;
  font-size: 45px;
  display: flex;
  gap: 23px;
  flex-direction: row;
}

.calendar__header_month div {
  font-weight: 400;
  color: var(--calendarHeaderMonthDiv-color);
  font-family: Outfit, sans-serif;
}

.buttonEventCalendar {
  border-radius: 100px;
  color: var(--buttonEventCalendar-color);
  /* background-color: var(--black-shadow-color); */
  /* font-weight: bold; */
  border: 0px;
  font-size: 40px;
}

.calendar__weekdays {
  display: grid;
  grid-template-columns: repeat(7, 1fr);
  background-color: var(--calendarWeekdays-bg);
  font-family: Outfit, sans-serif;
  height: 25px;
}

.weekday {
  display: flex;
  justify-content: center;
  align-items: center;
  background-color: var(--weekday-bg);
  color: var(--weekday-color);
  font-size: medium;
  font-weight: 600;
}

.calendar__days {
  display: grid;
  grid-template-columns: repeat(7, minmax(0, 1fr));
  grid-template-rows: repeat(5, 1fr);
  margin-bottom: 30px;
}

/* -- YearlyEventCalender.tsx -- */

.closebtnYearlyEventCalender {
  padding: 10px;
}

.columnYearlyEventCalender {
  float: left;
  width: 25%;
  padding: 10px;
}

@media only screen and (max-width: var(--breakpoint-mobile)) {
  .btn__more {
    font-size: 12px;
  }

  .columnYearlyEventCalender {
    float: left;
    width: 100%;
    padding: 10px;
  }
}

.cardYearlyEventCalender {
  padding: 16px;
  text-align: center;
  height: 21rem;
}

.cardHeaderYearlyEventCalender {
  text-align: left;
}

.weekday__yearly {
  display: flex;
  justify-content: center;
  align-items: center;
  background-color: var(--weekdayYearly-bg);
  font-weight: 600;
}

.yearlyCalendarHeader {
  display: flex;
  flex-direction: row;
}

.yearlyCalendarHeader > div {
  font-weight: 600;
  font-size: 2rem;
  padding: 0 10px;
  color: var(--yearlyCalendarHeader-color);
}

.rowYearlyEventCalender {
  margin: 1px -5px;
}

.rowYearlyEventCalender:after {
  content: '';
  display: table;
  clear: both;
  margin: 0 -5px;
  content: '';
  display: table;
  clear: both;
}

.calendar {
  font-family: sans-serif;
  font-size: 1.2rem;
  margin-bottom: 10px;
  background: var(--calendar-bg);
  border-radius: 10px;
  padding-left: 70px;
  padding-right: 70px;
  padding-top: 5px;
}

.yearlyCalender {
  background-color: var(--yearlyCalender-bg);
  box-sizing: border-box;
}

/* -- EventDashboardSreen.tsx -- */

.containerHeightEventDash {
  height: calc(100vh - 66px);
}

.colorLight {
  background-color: var(--input-area-color);
}

.mainContainerEventDashboard {
  width: 50%;
  flex-grow: 3;
  padding: 20px;
  max-height: 100%;
  overflow: auto;
}

.gap {
  gap: var(--spacing-lg, 1.25rem);
}

/* -- EventListCardDeleteModal.tsx -- */

/* -- EventListCardPreviewModal.tsx -- */

.previewEventListCardModals {
  display: flex;
  flex-direction: row;
  font-weight: 700;
  font-size: 16px;
  color: var(--previewEventListCardModals-color);
  margin: 0;
}

.datebox {
  width: 90%;
  border-radius: 7px;
  outline: none;
  box-shadow: none;
  padding-top: 2px;
  padding-bottom: 2px;
  padding-right: 5px;
  padding-left: 5px;
  margin-right: 5px;
  margin-left: 5px;
}

.checkboxContainer {
  display: flex;
  justify-content: space-between;
}

.checkboxdivEventListCardModals > div label {
  margin-right: 50px;
}

.checkboxdivEventListCardModals > label > input {
  margin-left: 10px;
}

.checkboxdivEventListCardModals {
  display: flex;
  flex-direction: column;
}

.dispflexEventListCardModals {
  display: flex;
  cursor: pointer;
  justify-content: space-between;
  margin: 10px 5px 5px 0px;
}

.dispflexEventListCardModals > input {
  width: 20%;
  border: none;
  box-shadow: none;
  margin-top: 5px;
}

/* -- EventListCardUpdateModal.tsx -- */

/* -- EventListCardModals.tsx -- */

/* -- EventListCard.tsx -- */

.cardsEventListCard {
  width: 100%;
  background: var(--cardsEventListCard-bg) !important;
  padding: 2px 3px;
  border-radius: 5px;
  border: 1px solid var(--cardsEventListCard-border);
  box-shadow: 0 3px 2px var(--cardsEventListCard-box-shadow);
  color: var(--cardsEventsListCard-color);
  box-sizing: border-box;
  position: relative;
  overflow: hidden;
  transition: all 0.3s;
  margin-bottom: 5px;
}

.cardsEventListCard h2 {
  font-size: 15px;
  color: var(--cardsEventListCard-h2-color);
  font-weight: 500;
}

.cardsEventListCard > h3 {
  font-size: 17px;
}

.cardsEventListCard > p {
  font-size: 14px;
  margin-top: 0px;
  margin-bottom: 7px;
}

.cardsEventListCard a {
  color: var(--cardsEventListCard-a-color);
  font-weight: 600;
}

.cardsEventListCard a:hover {
  color: var(--cardsEventListCard-a-color-hover);
}

.cardsEventListCard:last-child:nth-last-child(odd) {
  grid-column: auto / span 2;
}

.cardsEventListCard:first-child:nth-last-child(even),
.cardsEventListCard:first-child:nth-last-child(even) ~ .box {
  grid-column: auto / span 1;
}

.dispflexEventListCard {
  display: flex;
  cursor: pointer;
  justify-content: space-between;
  margin: 10px 5px 5px 0px;
}

.dispflexEventListCard > input {
  width: 20%;
  border: none;
  box-shadow: none;
  margin-top: 5px;
}

.eventtitle {
  margin-bottom: 0px;
  text-overflow: ellipsis;
  overflow: hidden;
  white-space: nowrap;
}

/* -- EventDashboard.tsx -- */

.ctacards {
  padding: 20px;
  width: 100%;
  display: flex;
  background-color: var(--ctacards-bg);
  margin: 0 4px;
  justify-content: space-between;
  align-items: center;
  border: 1px solid var(--ctacards-border);
  border-radius: 8px;
}

.ctacards span {
  color: var(--ctacards-span-color);
  font-size: small;
}

.eventContainer {
  display: flex;
  align-items: start;
}

.eventDetailsBox {
  position: relative;
  box-sizing: border-box;
  background: var(--eventDetailsBox-bg);
  width: 66%;
  padding: 0.3rem;
  border: 1px solid var(--eventDetailsBox-border);
  border-radius: 8px;
  margin-bottom: 0;
  margin-top: 20px;
}

.titlename {
  font-weight: 600;
  font-size: 25px;
  padding: 15px;
  padding-bottom: 0px;
  width: 50%;
  overflow: hidden;
  text-overflow: ellipsis;
  white-space: nowrap;
}

.description {
  color: var(--description-color);
  font-weight: 300;
  font-size: 14px;
  word-wrap: break-word;
  padding: 15px;
  padding-bottom: 0px;
}

.toporgloc {
  font-size: 16px;
  padding: 0.5rem;
}

.toporgloc span {
  color: var(--toporgloc-color);
}

.time {
  display: flex;
  justify-content: space-between;
  align-items: center;
  padding: 12px;
  width: fit-content;
  border: 1px solid var(--time-border);
  box-sizing: border-box;
  background: var(--time-bg);
  box-shadow: 0 3px 8px var(--time-box-shadow);
  border-radius: 8px;
}

@supports (-webkit-line-clamp: 1) {
  .cardItem .title,
  .cardItem .location,
  .cardItem .time {
    display: -webkit-box;
    -webkit-line-clamp: 1;
    line-clamp: 1;
    -webkit-box-orient: vertical;
    white-space: initial;
  }
}

.startTime,
.endTime {
  display: flex;
  font-size: 20px;
}

.startDate,
.endDate {
  color: var(--endDate-color);
  font-size: 14px;
}

.to {
  padding-right: 10px;
}

/* -- EventAgendaItems.tsx -- */

.eventAgendaItemContainer h2 {
  margin: 0.6rem 0;
}

@media (max-width: 768px) {
  .btnsContainer {
    margin-bottom: 0;
    display: flex;
    flex-direction: column;
  }

  .createAgendaItemButton {
    position: absolute;
    top: 1rem;
    right: 2rem;
  }
}

/* -- EventAttendance.tsx -- */

.noBorderRow td {
  border: none !important;
}

.membername:hover {
  color: var(--membername-color-hover);
  text-decoration: underline;
}

/* -- AttendedEventList.tsx -- */

/* -- EventStatistics.tsx -- */

.attendance-modal .positionedTopRight {
  top: 10px;
  right: 15px;
  z-index: 1;
}

.attendance-modal .borderRightGreen {
  border-right: 1px solid var(--attendanceModal-border);
}

.attendance-modal .paddingBottom30 {
  padding-bottom: 30px;
}

.attendance-modal .topRightCorner {
  position: absolute;
  right: 0;
  top: 0;
  border-bottom-left-radius: 8px;
}

.attendance-modal .paddingBottom2Rem {
  padding-bottom: 2rem;
}

.attendance-modal .largeBoldText {
  font-size: 80px;
  font-weight: 400;
}

.attendance-modal .bottomRightCorner {
  position: absolute;
  right: 0;
  bottom: 0;
  border-top-left-radius: 12px;
}

.attendance-modal .topLeftCorner {
  position: absolute;
  left: 0;
  top: 0;
  border-bottom-right-radius: 8px;
}

/* -- EventRegistrants.tsx -- */

/* -- AddOnSpotAttendee.tsx -- */

/* -- EventRegistrantsModal.tsx -- */

/* -- EventRegistrantsWrapper.tsx -- */

/* -- AverageRating.tsx -- */

.cardContainer {
  width: 300px;
}

.ratingFilled {
  color: var(--rating-star-filled);
}

.ratingHover {
  color: var(--rating-star-hover);
}

/* -- Feedback.tsx -- */

/* -- Review.tsx -- */

/* -- EventStats.tsx -- */

.loader,
.loader:after {
  border-radius: 50%;
  width: var(--loader-size);
  height: var(--loader-size);
}

.loader {
  margin: 60px auto;
  margin-top: 35vh !important;
  font-size: 10px;
  position: relative;
  text-indent: -9999em;
  border-top: 1.1em solid var(--loader-border);
  border-right: 1.1em solid var(--loader-border);
  border-bottom: 1.1em solid var(--loader-border);
  border-left: 1.1em solid var(--loader-border-left);
  -webkit-transform: translateZ(0);
  -ms-transform: translateZ(0);
  transform: translateZ(0);
  -webkit-animation: load8 1.1s infinite linear;
  animation: load8 1.1s infinite linear;
}

/* -- EventStatsWrapper.tsx -- */

/* -- GroupChatDetails.tsx -- */

.groupInfo {
  display: flex;
  flex-direction: column;
  justify-content: center;
  align-items: center;
}

.memberList {
  max-height: 300px;
  overflow: scroll;
}

.memberList::-webkit-scrollbar {
  display: none;
}

.listItem {
  display: flex;
  align-items: center;
  gap: 10px;
}

.groupMembersList {
  display: flex;
  align-items: center;
  justify-content: space-between;
}

.groupMembersList p {
  margin: 0;
  color: var(--groupMemberList-p-color);
}

.membersImage {
  width: 40px !important;
}

.groupImage {
  margin-bottom: 10px;
}

.editImgBtn {
  padding: 2px 6px 6px 8px;
  border-radius: 100%;
  background-color: var(--editImgBtn-bg);
  border: 1px solid var(--editImgBtn-border);
  color: var(--editImgBtn-color);
  outline: none;
  position: relative;
  top: -40px;
  left: 40px;
}

.chatImage {
  height: 120px;
  border-radius: 100%;
  width: 120px;
}

.editChatNameContainer {
  display: flex;
  gap: 15px;
  align-items: center;
  font-size: 20px;
  margin-bottom: 10px;
}

.editChatNameContainer input {
  border: none;
  border-bottom: 1px solid var(--editChatNameContainer-border);
  outline: none;
  padding: 0px 5px;
}

.editChatNameContainer h3 {
  margin: 0;
}

.cancelIcon {
  color: var(--icon-cancel);
  cursor: pointer;
  font-size: 16px;
}

.checkIcon {
  color: var(--icon-check);
  cursor: pointer;
}

.chatUserDetails {
  display: flex;
  gap: 10px;
  align-items: center;
}

/* -- HolidayCard.tsx -- */

.holidayCard {
  color: var(--holidayCard-color);
  background-color: var(--holidayCard-bg);
  font-size: 10px;
  font-weight: 400;
  display: flex;
  padding: 8px 4px;
  border-radius: 5px;
  margin-bottom: 4px;
  text-overflow: ellipsis;
  overflow: hidden;
  white-space: nowrap;
}

/* -- IconComponent.tsx -- */

/* -- InfiniteScrollLoader.tsx -- */

.simpleLoader {
  display: flex;
  justify-content: center;
  align-items: center;
  width: 100%;
  height: 100%;
}

.spinner {
  width: 2rem;
  height: 2rem;
  margin: 1rem 0;
  border: 4px solid transparent;
  border-top-color: var(--spinner-border);
  border-radius: 50%;
  animation: spin 0.6s linear infinite;
}

@keyframes spin {
  to {
    transform: rotate(360deg);
  }
}

/* -- LeftDrawer.tsx -- */
/* -- LeftDrawerOrg.tsx -- */

/* -- Loader.tsx -- */

.spinner_wrapper {
  height: 100vh;
  width: 100%;
  display: flex;
  justify-content: center;
  align-items: center;
}

.spinnerXl {
  width: 6rem;
  height: 6rem;
  border-width: 0.5rem;
}

.spinnerLg {
  height: 4rem;
  width: 4rem;
  border-width: 0.3rem;
}

.spinnerSm {
  height: 2rem;
  width: 2rem;
  border-width: 0.2rem;
}

<<<<<<< HEAD
=======
/* -- LoadingState.tsx -- */

/* Container for spinner variant - provides relative positioning context */
.loadingContainer {
  position: relative;
  min-height: 200px;
}

/* Overlay that blocks interactions during loading */
.loadingOverlay {
  position: absolute;
  top: 0;
  left: 0;
  right: 0;
  bottom: 0;
  background-color: rgba(255, 255, 255, 0.8);
  display: flex;
  align-items: center;
  justify-content: center;
  z-index: 1000;
}

/* Dimmed content underneath the overlay */
.loadingContent {
  opacity: 0.5;
}

/* Skeleton loading styles */
.skeletonContainer {
  padding: 1rem;
  width: 100%;
}

.skeletonHeader {
  display: flex;
  justify-content: space-between;
  align-items: center;
  margin-bottom: 1.5rem;
}

.skeletonContent {
  display: flex;
  flex-direction: column;
  gap: 0.75rem;
}

.skeletonRow {
  display: flex;
  gap: 1rem;
  align-items: center;
}

.skeletonItem {
  background: linear-gradient(
    90deg,
    var(--skeleton-base, #e0e0e0) 25%,
    var(--skeleton-highlight, #f0f0f0) 50%,
    var(--skeleton-base, #e0e0e0) 75%
  );
  background-size: 200% 100%;
  animation: skeletonPulse 1.5s ease-in-out infinite;
  border-radius: 4px;
}

.skeletonTitle {
  height: 2rem;
  width: 40%;
}

.skeletonButton {
  height: 2.5rem;
  width: 8rem;
  border-radius: 6px;
}

.skeletonCell {
  height: 3rem;
  flex: 1;
}

.skeletonCellSmall {
  height: 2rem;
  width: 6rem;
}

@keyframes skeletonPulse {
  0% {
    background-position: 200% 0;
  }

  100% {
    background-position: -200% 0;
  }
}

>>>>>>> f904ca89
/* -- LoginPortalToggle.tsx -- */

.navLinkClass {
  display: inline-block;
  padding: 0.375rem 0.75rem;
  font-size: 1rem;
  line-height: 1.4;
  text-align: center;
  vertical-align: middle;
  cursor: pointer;
  color: var(--LoginToggle-button-color);
  border-radius: 0.3rem;
  width: 100%;
  box-sizing: border-box;
  border: 1px solid var(--LoginToggle-button-border);
  font-weight: 500;
  transition: all 0.25s ease;
  background-color: var(--LoginToggle-button-bg);
}

.navLinkClass:hover {
  box-shadow: var(--hover-shadow);
  background-color: var(--LoginToggle-button-bg-hover);
  border-color: var(--LoginToggle-button-border-hover);
}

.activeLink {
  color: var(--LoginToggle-button-color-active);
  border: 1px solid var(--LoginToggle-button-border-active);
  background-color: var(--LoginToggle-button-bg-active);
}

.activeLink:hover {
  box-shadow: var(--hover-shadow);
  color: var(--LoginToggle-button-color-active-hover);
  border: 1px solid var(--LoginToggle-button-border-active-hover);
  background-color: var(--LoginToggle-button-bg-active-hover);
}

/* -- Sidebar options -- */

.sidebarBtn {
  background-color: transparent;
  color: var(--sidebar-option-text-inactive);
  font-weight: normal;
  cursor: pointer;
}

.sidebarBtn:hover {
  background-color: var(--sidebar-option-bg-hover);
  color: var(--sidebar-option-text-active);
}

.sidebarBtnActive {
  background-color: var(--sidebar-option-bg);
  color: var(--sidebar-option-text-active);
  font-weight: bold;
}

/* -- customTableCell.tsx -- */

/* -- EventsAttendedByMember.tsx -- */

/* -- EventsAttendedCardItem.tsx -- */

/* -- EventsAttendedMemberModal.tsx -- */

/* -- MemberRequestCard.tsx -- */

.memberlist {
  margin-top: -1px;
}

.memberimg {
  width: 12.5rem;
  height: 6.25rem;
  border-radius: 7px;
  margin-left: 20px;
}

.singledetails {
  display: flex;
  flex-direction: row;
  justify-content: space-between;
}

.singledetails p {
  margin-bottom: -5px;
}

.singledetails_data_left {
  margin-top: 10px;
  margin-left: 10px;
  color: var(--singledetails_dl-color);
}

.memberfont {
  margin-top: 3px;
}

.memberfont > span {
  width: 80%;
}

.memberfontcreated {
  margin-top: 18px;
}

@media only screen and (max-width: var(--breakpoint-mobile)) {
  .singledetails {
    margin-left: 20px;
  }

  .memberimg {
    margin: auto;
  }

  .singledetails_data_right {
    margin-right: -52px;
  }

  .singledetails_data_left {
    margin-left: 0px;
  }
}

.memberfontcreatedbtn {
  border-radius: 7px;
  border-color: var(--memberfontbtn-border);
  background-color: var(--memberfont-bg);
  color: var(--memberfont-color);
  box-shadow: none;
  height: 2.5rem;
  width: max-content;
  display: flex;
  justify-content: center;
  align-items: center;
}

/* -- NotFound.tsx -- */

.section {
  flex: 1;
  display: flex;
  justify-content: center;
  align-items: center;
  flex-direction: column;
}

.error {
  font-size: 1.2rem;
  font-weight: 500;
}

@media (min-width: 440px) and (max-width: 570px) {
  .section {
    margin-left: 50px;
  }

  .error {
    font-size: 1.1rem;
    font-style: oblique;
  }
}

/* -- OrgAdminListCard.tsx -- */

/* -- OrganizationCard.tsx -- */

.orgName {
  text-overflow: ellipsis;
  white-space: nowrap;
  overflow: hidden;
  font-size: 1rem;
}

.orgdesc {
  font-size: 0.9rem;
  color: var(--orgdesc-color);
  overflow: hidden;
  display: -webkit-box;
  -webkit-line-clamp: 1;
  line-clamp: 1;
  -webkit-box-orient: vertical;
  max-width: 20rem;
}

.address {
  overflow: hidden;
  display: -webkit-box;
  -webkit-line-clamp: 1;
  line-clamp: 1;
  -webkit-box-orient: vertical;
  align-items: center;
}

.address h6 {
  font-size: 0.9rem;
  color: var(--address-h6-color);
}

.orgadmin {
  font-size: 0.9rem;
}

.orgadmin {
  font-size: 0.9rem;
  display: flex;
  align-items: start;
  flex-direction: column;
}

.joinedBtn {
  display: flex;
  justify-content: space-around;
}

.joinedBtn {
  display: flex;
  justify-content: space-around;
  width: 8rem;
  color: var(--joined-button-color);
  font-weight: bold;
  background-color: var(--joined-button-bg) !important;
  border-color: var(--joined-button-border) !important;
}

.joinedBtn:hover {
  background-color: var(--joined-button-bg-hover) !important;
  border-color: var(--joined-button-border-hover) !important;
  color: var(--joined-button-color-hover) !important;
  box-shadow: var(--hover-shadow);
}

.withdrawBtn {
  display: flex;
  justify-content: space-around;
  width: 8rem;
}

.joinBtn {
  display: flex;
  justify-content: space-around;
  width: 8rem;
  border-width: medium;
}

/* -- OrganizationCardStart.tsx -- */

.alignimg {
  border-radius: 50%;
  background-blend-mode: darken;
  height: 65px;
  width: 65px;
}

.box {
  color: var(--box-color);
}

.box :hover {
  color: var(--box-color-hover);
}

.first_box {
  display: flex;
  flex-direction: row;
  padding-bottom: 10px;
  padding-top: 10px;
}

.second_box {
  padding-left: 20px;
  padding-top: 10px;
}

.second_box > h4 {
  font-size: 10;
  font-weight: bold;
  text-decoration: none;
  color: var(--secondBox-h4-color);
}

.second_box > h5 {
  text-decoration: none;
  font-size: 10;
  font-weight: 100;
  color: var(--secondBox-h5-color);
}

.deco {
  border: 1px solid var(--deco-bg);
  width: 65vw;
  height: 0px !important;
}

/* -- CardItem.tsx -- */

.cardItem {
  display: flex;
  flex-direction: row;
  align-items: center;
  /* Vertically centers the items */
  justify-content: flex-start;
  height: 6rem;
  padding: 0.75rem;
  gap: 1.5rem;
  background-color: #f7f8fa;
  border: 1px solid var(--cardItem-border);
  border-radius: 8px;
  margin-top: 20px;
}

.CardItemImage {
  background-color: #eaebef;
  height: 5rem;
  width: 5rem;
  min-width: 5rem;
  /* border: 3.25rem solid transparent; */
  border-radius: 8px;
}

.CardItemImage img {
  width: 100%;
  height: 100%;
  object-fit: cover;
  border-radius: inherit;
}

.cardItemtitle {
  font-size: 15px;
  font-weight: bold;
}

.CardItemDate {
  color: gray;
  font-size: 12px;
}

.cardItem .iconWrapper {
  position: relative;
  height: 40px;
  width: 40px;
  display: flex;
  justify-content: center;
  align-items: center;
}

.peopleTabIconWrapper {
  display: flex;
  align-items: center;
  color: grey;
  border: 1px solid grey;
  border-radius: 9px;
  padding: 0 20px;
}

.peopleTabIcon {
  font-size: 1.5rem;
  display: flex;
  align-items: center;
  color: grey;
  padding: 1rem 1.2rem;
}

.peopleTabComponentSection {
  padding: 0.5rem 0.5rem;
  border-radius: 10px;
  display: flex;
  justify-content: center;
  align-items: center;
  width: 100%;
  margin: 10px 5px;
}

.peopleTabUserTagContainer {
  width: 100%;
}

.peopleTabUserTagComponentSection {
  width: 100%;
  max-width: 100%;
  overflow-x: auto;
  border-radius: 10px;
}

.peopleTabUserTagColumnHeader {
  background: #6261613b;
}

.peopleTabUserTagTableCell {
  padding-left: 1.5rem;
  padding-right: 1.5rem;
  padding-top: 1rem;
  padding-bottom: 1rem;
  white-space: nowrap;
  font-size: 0.875rem;
  line-height: 1.25rem;
}

.peopleTabUserTagCreatedByButton {
  color: #2563eb;
  cursor: pointer;
  transition: 0.2s ease;
  text-decoration: underline #5f5fd9;
}

.peopleTabUserTagCreatedByButton:hover {
  text-decoration: underline;
  color: #1d4ed8;
}

.peopleTabUserTagTableHeader {
  background-color: #f9fafb; /* bg-gray-50 */
  border-top-width: 1px; /* border-y */
  border-bottom-width: 1px;
  border-color: #e5e7eb; /* border-gray-200 */
  border-style: solid;
}

.peopleTabUserTagTableRow:hover {
  background-color: #f9fafb;
}

.peopleTabUserTagTableHeaderCell {
  padding: 0.75rem 1.5rem;
  text-align: left;
  font-size: 0.75rem;
  font-weight: 500;
  color: var(--peopleTabUserTagTableHeaderCell-color);
  text-transform: uppercase;
  letter-spacing: 0.05em;
  height: 4rem;
  font-weight: bold;
}

.peopleTabUserTagTableBody {
  background: var(--peopleTabUserTagTableBody-bg);
}

.peopleTabUserTagTable {
  width: 100%;
}

.peopleTabIconWrapper:hover {
  color: var(--groupsLabel-color);
  border: 1px solid var(--groupsLabel-color);
  cursor: pointer;
}

.peopleTabUserEventsContainer {
  width: 100%;
  margin-top: 1rem;
}

.peopleTabUserEventContainer {
  flex: 1 1 calc(50% - 1rem);
  max-width: 45%;
  min-width: 300px;
  background: white;
  border-radius: 3px;
  height: 200px;
  display: flex;
  flex-direction: column;
  padding: 1rem 2rem;
  margin: 0.5rem; /* spacing for flex-wrap */
  border-left: 6px solid #a8c7fa;
  border-right: 1px solid #80808036;
  border-top: 1px solid #80808036;
  border-bottom: 1px solid #80808036;
}

.peopleTabUserEventTime {
  display: flex;
  align-items: baseline;
  justify-content: space-between;
}
.peopleTabUserEventDate {
  display: flex;
  align-items: baseline;
  justify-content: space-between;
}

.peopleTabUserEventInfo {
  flex: 1;
  margin: 2rem 0.5rem;
  display: flex;
  flex-direction: column;
}
.peoplePageUserEventCardBody {
  display: flex;
  flex-wrap: wrap;
  gap: 1rem;
  justify-content: center;
  margin: 1rem 1.2rem;
}

.peopleTabUserEventActionButton {
  background-color: #a8c7fa;
  border: none;
  border-radius: 4px;
  padding: 3px 9px;
  cursor: pointer;
  display: flex;
  align-items: center;
  gap: 6px;
  margin: -1rem -1.8rem;
  width: 7rem;
  padding: 4px 11px;
  height: 2.5rem;
}

.peopleTabUserEventTimeWrapper {
  text-align: center;
  min-width: 80px;
}

.timeText {
  margin: 0;
}

.timeSeparator {
  margin: 4px 0;
}

.dateText {
  margin: 0;
  font-size: 12px;
  color: #6b7280;
}

.eventName {
  margin: 0 0 8px 0;
}

.eventDescription {
  margin: 0;
  font-size: 14px;
  color: #6b7280;
}

.peopleTabUserEventAction {
  display: flex;
  justify-content: flex-end;
  align-items: center;
  gap: 8px;
}

.actionIcon {
  display: flex;
  align-items: center;
}

.peopleTabUserEventActionButton:hover {
  background-color: #92b5f5;
}

.peopleTabUserOrganizationsCard {
  display: flex;
  flex-direction: column;
  border: 1px solid #e0e0e0;
  border-radius: 8px;
  padding: 1rem;
  background-color: #fff;
  width: 100%;
  box-shadow: 0 2px 5px rgba(0, 0, 0, 0.05);
  width: 700px;
  height: 250px;
}

.peopleTabUserOrganizationsCardContent {
  display: flex;
  gap: 1rem;
}

.peopleTabUserOrganizationsCardImage {
  width: 200px;
  height: 150px;
  object-fit: cover;
  border-radius: 6px;
  background-color: #f0f0f0;
}

.peopleTabUserOrganizationsCardText {
  flex: 1;
  display: flex;
  flex-direction: column;
  justify-content: center;
}

.peopleTabUserOrganizationsCardTitle {
  font-size: 1rem;
  font-weight: 600;
  margin: 0;
}

.peopleTabUserOrganizationsCardDescription {
  font-size: 0.875rem;
  color: #666;
  margin: 0.25rem 0;
}

.peopleTabUserOrganizationsCardStats {
  font-size: 0.875rem;
  color: #333;
  display: flex;
  flex-direction: column;
  font-weight: bold;
  gap: 1rem;
  margin-top: 1rem;
}

.peopleTabUserOrganizationsCardAction {
  display: flex;
  justify-content: flex-end;
  margin-top: 0.75rem;
}

.peopleTabUserOrganizationsEditButton {
  padding: 0.4rem 0.8rem;
  background-color: #b0d4ff;
  border: none;
  border-radius: 4px;
  color: #000;
  font-weight: 500;
  cursor: pointer;
  display: flex;
  align-items: center;
  gap: 0.25rem;
}

.peopleTabUserOrganizationsEditButton:hover {
  background-color: #90c1ff;
}

.peopleTabUserOrganizationsContainer {
  width: 100%;
}

.peopleTabUserOrganizationsGrid {
  display: grid;
  grid-template-columns: repeat(2, 1fr);
  gap: 16px; /* space between cards */
}

.peopleTabUserEventsGrid {
  display: grid;
  grid-template-columns: repeat(2, 1fr);
  gap: 16px;
}

/* Optional: mobile fallback */
@media (max-width: 768px) {
  .peopleTabUserEventsGrid {
    grid-template-columns: 1fr;
  }
}

.cardItem .iconWrapper .themeOverlay {
  background: var(--cardItem-iconWrapper-bg);
  position: absolute;
  top: 0;
  right: 0;
  bottom: 0;
  left: 0;
  opacity: 0.12;
  border-radius: 50%;
}

.cardItem .title {
  font-size: 1rem;
  flex: 1;
  overflow: hidden;
  text-overflow: ellipsis;
  white-space: nowrap;
  margin-left: 3px;
}

@supports (-webkit-line-clamp: 1) {
  .cardItem .title,
  .cardItem .location,
  .cardItem .time {
    display: -webkit-box;
    -webkit-line-clamp: 1;
    line-clamp: 1;
    -webkit-box-orient: vertical;
    white-space: initial;
  }
}

.cardItem .location {
  font-size: 0.9rem;
  color: var(--cardItem-location-color);
  overflow: hidden;
  display: -webkit-box;
  -webkit-line-clamp: 1;
  line-clamp: 1;
  -webkit-box-orient: vertical;
}

.cardItem .time {
  font-size: 0.75rem;
  display: flex;
  align-items: center;
  color: var(--cardItem-time-color);
}

.cardItem .creator {
  font-size: 1rem;
  color: var(--cardItem-creator-color);
}

.iconWrapper {
  display: flex;
  align-items: center;
  margin-inline-end: 8px;
  margin-inline-start: 0;

  &[aria-label]:not([aria-label='']) {
    position: relative;

    &::after {
      content: attr(aria-label);
      position: absolute;
      inset-inline-start: 100%;
      background: var(--iconWrapper-bg);
      color: var(--iconWrapper-color);
      padding: 0.25rem 0.5rem;
      border-radius: 4px;
      font-size: 0.875rem;
      opacity: 0;
      visibility: hidden;
      transform: translateX(var(--transform-direction, 8px));
      transition: all 0.2s ease;
    }

    &:hover::after {
      opacity: 1;
      visibility: visible;
      transform: translateX(0);
    }
  }
}

.rightCard {
  display: flex;
  width: fit-content;
  gap: 7px;
  justify-content: center;
  flex-direction: column;
  margin-left: 10px;
  overflow-x: hidden;
  /* min-width: 240px; */
}

.creator {
  display: flex;
  width: 100%;
  padding-inline: 1rem;
  padding-block: 0;
  flex-direction: row;
  gap: 0.5rem;
  align-items: center;
}

.creator p {
  margin-bottom: 0;
  font-weight: 500;
}

.creator svg {
  width: 1.5rem;
  height: 1.5rem;
}

.cardItem .title {
  font-size: 1rem;
  flex: 1;
  overflow: hidden;
  text-overflow: ellipsis;
  white-space: nowrap;
  margin-left: 3px;
}

@supports (-webkit-line-clamp: 1) {
  .cardItem .title,
  .cardItem .location,
  .cardItem .time {
    display: -webkit-box;
    -webkit-line-clamp: 1;
    line-clamp: 1;
    -webkit-box-orient: vertical;
    white-space: initial;
  }
}

/* -- CardItemLoading.tsx -- */

/* -- DashboardCard.tsx -- */

/* -- DashboardCardLoading.tsx -- */

/* -- OrganizationScreen.tsx -- */

/* -- SuperAdminScreen.tsx -- */

.navContainer {
  display: flex;
  width: 100%;
  justify-content: space-between;
  align-items: center;
  padding: 25px;
  padding-left: 35px;
  padding-right: 35px;
}

/* -- OrgContriCards.tsx -- */

.cards > h2 {
  font-size: 19px;
}

.cards > h3 {
  font-size: 17px;
}

.cards > p {
  font-size: 14px;
  margin-top: -5px;
  margin-bottom: 7px;
}

.cards:hover {
  filter: brightness(0.8);
}

.cards:hover::before {
  opacity: 0.5;
}

.cards:hover::after {
  opacity: 1;
  mix-blend-mode: normal;
}

.cards:last-child:nth-last-child(odd) {
  grid-column: auto / span 2;
}

/* -- OrgDelete.tsx -- */

/* -- OrgListCard.tsx -- */

.manageBtn {
  margin: 0 0 0;
  margin-top: 0px;
  border: 1px solid var(--manageBtn-border);
  box-shadow: 0 2px 2px var(--manageBtn-box-shadow);
  padding: 10px 10px;
  border-radius: 5px;
  font-size: 16px;
  color: var(--manageBtn-color);
  outline: none;
  font-weight: 600;
  cursor: pointer;
  width: 45%;
  transition:
    transform 0.2s,
    box-shadow 0.2s;
}

.manageBtn {
  display: flex;
  justify-content: space-around;
  width: 8rem;
  border-color: var(--manageBtn1-border) !important;
  background-color: var(--manageBtn1-bg) !important;
  color: var(--manageBtn1-color) #555555 !important;
  position: absolute;
  right: 10px;
  bottom: 10px;
}

.manageBtn:hover {
  color: var(--manageBtn-color-hover) !important;
  box-shadow: var(--hover-shadow);
}

/* -- TruncatedText.tsx -- */

/* -- useDebounce.tsx -- */

/* -- orgPeopleListCard.tsx -- */

/* -- DeletePostModal.tsx -- */

/* -- OrgPostCard.tsx -- */

.cardsOrgPostCard h2 {
  font-size: 20px;
}

.cardsOrgPostCard > h3 {
  font-size: 17px;
}

.cardsOrgPostCard:hover {
  filter: brightness(0.8);
}

.cardsOrgPostCard:hover::before {
  opacity: 0.5;
}

.cardsOrgPostCard:hover::after {
  opacity: 1;
  mix-blend-mode: normal;
}

.cardsOrgPostCard > p {
  font-size: 14px;
  margin-top: 0px;
  margin-bottom: 7px;
}

.cardsOrgPostCard a {
  color: var(--cardsOrgPostCard-color);
  font-weight: 600;
}

.cardsOrgPostCard a:hover {
  color: var(--cardsOrgPostCard-color-hover);
}

.cardsOrgPostCard:last-child:nth-last-child(odd) {
  grid-column: auto / span 2;
}

.cardsOrgPostCard:first-child:nth-last-child(even),
.cardsOrgPostCard:first-child:nth-last-child(even) ~ .box {
  grid-column: auto / span 1;
}

.postimageOrgPostCard {
  border-radius: 0px;
  width: 100%;
  height: 27rem;
  max-width: 100%;
  max-height: 27rem;
  object-fit: cover;
  position: relative;
  color: var(--postimageOrgPostCard-color);
}

.titleOrgPostCard {
  font-size: 16px;
  color: var(--titleOrgPostCard-color);
  font-weight: 600;
}

.expandButton {
  background: none;
  border: none;
  color: #007bff;
  cursor: pointer;
  font-size: 0.875rem;
  font-weight: 500;
  padding: 4px 0;
  text-decoration: none;
  display: inline-block;
  transition: color 0.2s ease;
}

.cardBodyAdminPosts {
  min-height: 120px;
  transition: all 0.4s ease;
}

.titleOrgPostCardDiv {
  line-height: 1.6em;
  white-space: pre-wrap;
  word-break: break-word;
  margin-bottom: 8px;
}

.textOrgPostCard {
  font-size: 13px;
  color: var(--textOrgPostCard-color);
  font-weight: 300;
}

.cardOrgPostCard {
  width: 100%;
  margin-bottom: 2rem;
  border-radius: 12px;
  overflow: hidden;
  box-shadow: 0 2px 8px rgba(0, 0, 0, 0.1);
  transition: all 0.3s ease;
}

.nopostimage {
  border-radius: 0px;
  width: 100%;
  height: 25rem;
  max-height: 25rem;
  object-fit: cover;
  position: relative;
}

.author {
  color: var(--author-color);
  font-weight: 100;
  font-size: 13px;
}

.modalOrgPostCard {
  position: fixed;
  top: 0;
  left: 0;
  width: 100%;
  height: 100%;
  display: flex;
  align-items: center;
  justify-content: center;
  background-color: var(--modalOrgPostCard-bg);
  z-index: 100;
}

.modalContentOrgPostCard {
  display: flex;
  align-items: center;
  justify-content: center;
  background-color: var(--modalContentOrgPostCard-bg);
  padding: 20px;
  max-width: 800px;
  max-height: 600px;
  overflow: auto;
}

.modalImage {
  flex: 1;
  margin-right: 20px;
  width: 25rem;
  height: 15rem;
}

.modalImage img,
.modalImage video {
  border-radius: 0px;
  width: 100%;
  height: 25rem;
  max-width: 25rem;
  max-height: 15rem;
  object-fit: cover;
  position: relative;
}

.modalInfo {
  flex: 1;
}

.infodiv {
  margin-bottom: 7px;
  width: 15rem;
  text-align: justify;
  word-wrap: break-word;
}

.infodiv > p {
  margin: 0;
}

.toggleClickBtn {
  color: var(--toggleClickBtn-color);
  cursor: pointer;
  border: none;
  font-size: 12px;
  background-color: var(--toggleClickBtn-bg);
}

.toggleClickBtnNone {
  display: none;
}

.moreOptionsButton {
  position: relative;
  bottom: 5rem;
  right: 10px;
  padding: 2px;
  background-color: transparent;
  color: var(--moreOptionsButton-color);
  border: none;
  cursor: pointer;
}

.closeButtonOrgPostCard {
  position: relative;
  bottom: 5rem;
  right: 10px;
  padding: 4px;
  background-color: var(--closeButtonOrgPostCard-bg);
  color: var(--closeButtonOrgPost-color);
  border: none;
  cursor: pointer;
}

.menuModal {
  position: fixed;
  top: 0;
  left: 0;
  width: 100%;
  height: 100%;
  display: flex;
  align-items: center;
  justify-content: center;
  background-color: var(--menuModal-bg);
  z-index: 100;
}

.menuContent {
  display: flex;
  align-items: center;
  justify-content: center;
  background-color: var(--menuContent-bg);
  padding-top: 20px;
  max-width: 700px;
  max-height: 500px;
  overflow: hidden;
  position: relative;
}

.menuOptions {
  list-style-type: none;
  padding: 0;
  margin: 0;
}

.menuOptions li {
  padding: 10px;
  border-bottom: 1px solid var(--menuOptions-border);
  padding-left: 100px;
  padding-right: 100px;
  cursor: pointer;
}

.list {
  color: var(--list-color);
  cursor: pointer;
}

.previewOrgPostCard {
  display: flex;
  position: relative;
  width: 100%;
  margin-top: 10px;
  justify-content: center;
}

.previewOrgPostCard img {
  width: 400px;
  height: auto;
}

.previewOrgPostCard video {
  width: 400px;
  height: auto;
}

.closeButtonP {
  position: absolute;
  top: 0px;
  right: 0px;
  width: 32px;
  height: 32px;
  background: transparent;
  transform: scale(1.2);
  cursor: pointer;
  border-radius: 50%;
  border: none;
  color: var(--closeButtonP-color);
  font-weight: 600;
  font-size: 16px;
  transition:
    background-color 0.3s,
    transform 0.3s;
}

.closeButtonP:hover {
  transform: scale(1.1);
  box-shadow: 0 4px 6px var(--closeButtonP-box-shadow-hover);
}

.closeButtonP {
  position: absolute;
  top: 0px;
  right: 0px;
  background: transparent;
  transform: scale(1.2);
  cursor: pointer;
  border: none;
  color: var(--closeButtonP-color);
  font-weight: 600;
  font-size: 16px;
  cursor: pointer;
}

/* -- CategoryModal.tsx -- */

.createModal {
  margin-top: 20vh;
  margin-left: 13vw;
  max-width: 80vw;
}

/* -- OrgActionItemCategories.tsx -- */

.iconOrgActionItemCategories {
  transform: scale(1.5);
  color: var(--iconOrgActionItemCategories-color);
  margin-bottom: 1rem;
}

.btnsContainerOrgActionItemCategories {
  display: flex;
  margin: 0.5rem 0 1.5rem 0;
  align-items: stretch;
  gap: 0.75rem;
  flex-wrap: wrap;
}

.btnsContainerOrgActionItemCategories .input {
  flex: 1;
  min-width: 18rem;
  position: relative;
}

.btnsContainerOrgActionItemCategories input {
  outline: 1px solid var(--btnsContainerOrgActionItemCategories-outline);
}

.btnsContainerOrgActionItemCategories .input button {
  width: 52px;
}

/* -- AgendaCategoryCreateModal.tsx -- */

/* -- AgendaCategoryDeleteModal.tsx -- */

/* -- AgendaCategoryPreviewModal.tsx -- */

/* -- AgendaCategoryUpdateModal.tsx -- */

/* -- OrganizationAgendaCategory.tsx -- */

/* -- GeneralSettings.tsx -- */

.userupdatediv {
  padding: 25px 16px;
  background: var(--white-color);
}

.textFields {
  background-color: var(--inputColor-bg);
  color: var(--text-fields-color);
  margin-bottom: 1rem;
  width: auto;
}

.descriptionTextField {
  background-color: var(--inputColor-bg);
  color: var(--text-fields-color);
  margin-bottom: 1rem;
  width: auto;
  resize: none;
  height: 100px;
}

/* Userprofile.tsx */

.cardHeader {
  padding: 1.25rem 1rem 1rem 1rem;
  border-bottom: 1px solid var(--bs-gray-200);
  display: flex;
  justify-content: space-between;
  align-items: center;
}

.cardHeader .cardTitle {
  font-size: 1.2rem;
  font-weight: 600;
}

.cardLabel {
  font-weight: bold;
  padding-bottom: 1px;
  font-size: 14px;
  color: #707070;
  margin-bottom: 10px;
}

.cardControl {
  margin-bottom: 20px;
}

.imgContianer {
  margin: 0 2rem 0 0;
}

.imgContianer img {
  height: 120px;
  width: 120px;
  border-radius: 50%;
}

.profileDetails {
  display: flex;
  flex-direction: column;
  align-items: center;
  justify-content: space-evenly;
  margin-left: 10%;
}

@media screen and (max-width: 1280px) and (min-width: 992px) {
  .imgContianer {
    margin: 1rem auto;
  }

  .profileContainer {
    flex-direction: column;
  }
}

@media screen and (max-width: 992px) {
  .profileContainer {
    align-items: center;
    justify-content: center;
  }
}

@media screen and (max-width: 420px) {
  .imgContianer {
    margin: 1rem auto;
  }

  .profileContainer {
    flex-direction: column;
  }
}

/* Settings.tsx */

.resetChangesBtn {
  border-width: 2px;
  border-color: var(--reset-border-color);
  color: var(--reset-btn-colour) !important;
  padding: 0.5rem 1rem;
  border-radius: 0.5rem;
  display: flex;
  background-color: var(--reset-backgroundcolor-color);
  align-items: center;
  gap: 0.5rem;
  height: 49px;
  width: 160px;
  font-size: 0.8rem;
}

.resetChangesBtn:hover,
.resetChangesBtn:focus,
.resetChangesBtn:active {
  border-width: 2px;
  border-color: var(--reset-border-color);
  color: var(--reset-btn-colour) !important;
  padding: 0.5rem 1rem;
  border-radius: 0.5rem;
  display: flex;
  background-color: var(--reset-backgroundcolor-color);
  align-items: center;
  gap: 0.5rem;
  height: 49px;
  width: 160px;
  font-size: 0.8rem;
  box-shadow: 2.5px 2.5px 2.5px var(--hover-shadow);
}

.syncIconStyle,
.syncIconStyle:focus {
  transform: rotate(135deg) scale(1.2);
  width: 10px;
  height: 10px;
  stroke: var(--cardBackground-color);
  stroke-width: 1;
  fill: var(--cardBackground-color);
}

.saveChangesBtn {
  color: white;
  border: 0px;
  height: 49px;
  width: 160px;
  font-size: 0.8rem;
  background-color: var(--card-background-color) !important;
}

.saveChangesBtn:hover {
  background-color: var(--card-background-color) !important;
  box-shadow: 2.5px 2.5px 2.5px var(--hover-shadow);
}

.mainContainer {
  flex-grow: 3;
  max-height: 100%;
  overflow: auto;
}

.expand {
  margin-left: 100px;
  padding-left: 4rem;
  animation: moveLeft 0.9s ease-in-out;
}

.contract {
  padding-left: calc(300px + 2rem + 1.5rem);
  animation: moveRight 0.5s ease-in-out;
}

.cardHeader .cardTitle {
  font-size: 1.2rem;
  font-weight: 600;
}

.scrollableCardBody {
  max-height: min(220px, 50vh);
  overflow-y: auto;
  scroll-behavior: smooth;
}

.cardHeader {
  padding: 1.25rem 1rem 1rem 1rem;
  border-bottom: 1px solid var(--bs-gray-200);
  display: flex;
  justify-content: space-between;
  align-items: center;
}

.otherSettingsCardBody {
  padding: 1.25rem 1rem 1.5rem 1rem;
  display: flex;
  height: 100%;
  flex-direction: column;
  overflow-y: scroll;
}

.userCardBody {
  display: flex;
  flex-direction: column !important;
  overflow-y: scroll;
}

.cardLabel {
  font-weight: bold;
  padding-bottom: 1px;
  font-size: 14px;
  color: #707070;
  margin-bottom: 10px;
}

.cardControl {
  margin-bottom: 20px;
}

.cardButton {
  width: fit-content;
}

.imgContianer {
  margin: 0 2rem 0 0;
}

.imgContianer img {
  height: 120px;
  width: 120px;
  border-radius: 50%;
}

.SettingsprofileDetails {
  display: flex;
  flex-direction: column;
  align-items: center;
  justify-content: space-evenly;
}

.collapseSidebarButton {
  position: fixed;
  height: 40px;
  bottom: 0;
  z-index: 9999;
  width: calc(300px + 2rem);
  background-color: rgba(245, 245, 245, 0.7);
  color: black;
  border: none;
  border-radius: 0px;
}

.collapseSidebarButton:hover,
.opendrawer:hover {
  opacity: 1;
  color: black !important;
}

.opendrawer {
  position: fixed;
  display: flex;
  align-items: center;
  justify-content: center;
  top: 0;
  left: 0;
  width: 40px;
  height: 100vh;
  z-index: 9999;
  background-color: rgba(245, 245, 245);
  border: none;
  border-radius: 0px;
  margin-right: 20px;
  color: black;
}

.opendrawer:hover {
  transition: background-color 0.5s ease;
  background-color: var(--bs-primary);
}

.collapseSidebarButton:hover {
  transition: background-color 0.5s ease;
  background-color: var(--bs-primary);
}

@media (max-width: 1120px) {
  .collapseSidebarButton {
    width: calc(250px);
  }
}

@media (max-height: 650px) {
  .collapseSidebarButton {
    width: 250px;
    height: 20px;
  }

  .opendrawer {
    width: 30px;
  }
}

/* For tablets */
@media (max-width: 820px) {
  .containerHeight {
    height: 100vh;
    padding: 2rem;
  }

  .scrollableCardBody {
    max-height: 40vh;
  }

  .contract,
  .expand {
    animation: none;
  }

  .opendrawer {
    width: 25px;
  }

  .collapseSidebarButton {
    width: 100%;
    left: 0;
    right: 0;
  }
}

@media screen and (max-width: 1280px) and (min-width: 992px) {
  .imgContianer {
    margin: 1rem auto;
  }

  .profileContainer {
    flex-direction: row;
  }
}

@media screen and (max-width: 992px) {
  .profileContainer {
    align-items: center;
    justify-content: center;
  }
}

@media screen and (max-width: 420px) {
  .imgContianer {
    margin: 1rem auto;
  }

  .profileContainer {
    flex-direction: column;
  }
}

/* -- DeleteOrg.tsx -- */

.DeleteOrgCard {
  border-radius: 0.5rem;
  box-shadow: 0 0.125rem 0.25rem rgba(0, 0, 0, 0.075);
  border: none;
  height: 280px !important;
  width: 98% !important;
}

.settingsBody {
  margin: 2.5rem 0;
  padding: 0;
}

.deleteCardHeader {
  background-color: var(--activeTab-bg);
  border-top-left-radius: 1rem !important;
  border-top-right-radius: 1rem !important;
  padding-top: 1rem;
  padding-bottom: 1rem;
}

.btnDelete {
  background-color: var(--activeTab-bg);
  border: 1px solid var(--active-item-color) !important;
  color: var(--active-item-color);
}

.btnDelete:hover {
  background-color: var(--activeTab-bg);
  color: var(--active-item-color) !important;
}

.btnDelete:active {
  background-color: var(--activeTab-bg) !important;
  color: var(--active-item-color) !important;
}

.deleteButton {
  background-color: var(--removeButton-bg);
  color: var(--removeButton-color);
  border: 1px solid var(--removeButton-color);
  padding: 8px 16px;
  cursor: pointer;
  display: block;
  margin: 10px auto;
  border-radius: 4px;
  height: 42px;
  text-align: center;
  padding-left: 3rem;
  padding-right: 3rem;
}

.deleteButton:hover,
.deleteButton:active,
.deleteButton:focus {
  background-color: var(--removeButton-bg) !important;
  color: var(--removeButton-color);
  box-shadow: 2.5px 2.5px 2.5px var(--hover-shadow);
  outline: none;
}

/* Utility: add hover shadow without changing colors */
.hoverShadowOnly:hover,
.hoverShadowOnly:focus,
.hoverShadowOnly:active {
  box-shadow: var(--hover-shadow);
}

/* Keep base colors on hover by pairing with .hoverShadowOnly helper */

/* -- RequestsTableItem.tsx -- */

.requestsTableItemIndex {
  vertical-align: middle;
}

.requestsTableItemName {
  padding-inline-start: 1.5rem;
  vertical-align: middle;
}

.requestsTableItemEmail {
  padding-inline-start: 1.5rem;
  vertical-align: middle;
}

.requestsAcceptButton {
  background-color: var(--actionsButton-bg);
  color: var(--actionsButton-color);
  border-color: var(--actionsButton-border);
  width: 120px;
  height: 46px;
  margin-inline-start: -1rem;
}

.requestsRejectButton {
  background-color: var(--removeButton-bg);
  color: var(--removeButton-color);
  border-color: var(--removeButton-border);
  width: 120px;
  height: 46px;
  margin-inline-start: -1rem;
}

.requestsAcceptButton:focus-visible {
  background-color: var(--actionsButton-bg) !important;
  color: var(--actionsButton-color);
  box-shadow: 2.5px 2.5px 2.5px var(--hover-shadow);
  outline: none;
}

.requestsRejectButton:focus-visible {
  background-color: var(--removeButton-bg) !important;
  color: var(--removeButton-color);
  box-shadow: 2.5px 2.5px 2.5px var(--hover-shadow);
  outline: none;
}

.requestsAcceptButton:disabled,
.requestsAcceptButton.disabled {
  background-color: var(--disabled-btn) !important;
  color: var(--outlineBtn-color-disabled) !important;
  border-color: var(--outlineBtn-border-disabled) !important;
  cursor: not-allowed;
  opacity: 0.6;
  pointer-events: none;
}

.requestsRejectButton:disabled,
.requestsRejectButton.disabled {
  background-color: var(--disabled-btn) !important;
  color: var(--outlineBtn-color-disabled) !important;
  border-color: var(--outlineBtn-border-disabled) !important;
  cursor: not-allowed;
  opacity: 0.6;
  pointer-events: none;
}

@media (max-width: 1020px) {
  .requestsTableItemIndex {
    padding-inline-start: 2rem;
  }

  .requestsTableItemName,
  .requestsTableItemEmail {
    padding-inline-start: 1rem;
  }

  .requestsAcceptButton,
  .requestsRejectButton {
    margin-inline-start: -0.25rem;
  }
}

@media (max-width: 520px) {
  .requestsTableItemIndex,
  .requestsTableItemName,
  .requestsTableItemEmail {
    padding-inline-start: 1rem;
  }

  .requestsAcceptButton,
  .requestsRejectButton {
    margin-inline-start: 0;
    width: 100%;
  }
}

.btnConfirmDelete {
  background-color: var(--removeButton-bg);
  color: var(--removeButton-color);
  border: 0px;
}

.customFileInput,
.customFileInput:hover {
  background-color: var(--inputColor-bg);
}

.customFileInput::file-selector-button {
  background-color: var(--card-background-color) !important;
  color: white;
}

.customFileInput::file-selector-button:hover {
  color: var(--card-background-color);
  box-shadow: 2.5px 2.5px 2.5px var(--hover-shadow);
}

.btnConfirmDelete:hover {
  background-color: var(--removeButton-bg);
  color: var(--removeButton-color) !important;
}

.btnConfirmDelete:active {
  background-color: var(--removeButton-bg) !important;
  color: var(--removeButton-color);
  border: 0px;
}

.btnConfirmDelete:focus {
  background-color: var(--removeButton-bg) !important;
  color: var(--removeButton-color);
  border: 0px;
}

.icon {
  margin-right: 8px;
}

.modelHeaderDelete {
  background-color: var(--card-header-background-color);
}

/* -- OrgProfileFieldSettings.tsx -- */

.customDataTable {
  width: 100%;
  border-collapse: collapse;
}

.customDataTable th,
.customDataTable td {
  padding: 8px;
  text-align: left;
}

.customDataTable th {
  background-color: var(--customDataTable-bg);
}

form {
  display: flex;
  flex-direction: column;
  gap: 10px;
}

.saveButton {
  width: 10em;
  align-self: self-end;
}

/* -- OrgUpdate.tsx -- */

.orgCardSettings {
  width: 95% !important;
}

.resetChangesBtn {
  border-width: 2px;
  border-color: var(--resetbtn-border);
  color: var(--resetbtn-color);
  padding: 0.5rem 1rem;
  border-radius: 0.5rem;
  display: flex;
  align-items: center;
  gap: 0.5rem;
  height: 49px;
  width: 160px;
  font-size: 0.8rem;
}

.resetChangesBtn:hover,
.resetChangesBtn:focus,
.resetChangesBtn:active {
  border-width: 2px;
  border-color: var(--resetbtn-border) !important;
  color: var(--resetbtn-color) !important;
  box-shadow: 2.5px 2.5px 2.5px var(--hover-shadow) !important;
}

.syncIconStyle,
.syncIconStyle:focus {
  transform: rotate(135deg) scale(1.2);
  width: 10px;
  height: 10px;
  stroke: var(--card-background-color);
  stroke-width: 1;
  fill: var(--card-background-color);
}

.saveChangesBtn {
  color: white;
  border: 0px;
  height: 49px;
  width: 160px;
  font-size: 0.8rem;
  background-color: var(--card-background-color) !important;
}

.saveChangesBtn:hover {
  background-color: var(--card-background-color) !important;
  box-shadow: 2.5px 2.5px 2.5px var(--hover-shadow);
}

.orgUpdateFormLables {
  font-weight: normal !important;
  color: var(--delete-button-border);
}

.btnStyle {
  border-width: 2px !important;
  border-color: var(--card-background-color);
  padding: 0.5rem 1rem;
  border-radius: 0.5rem;
  display: flex;
  align-items: center;
  gap: 0.5rem;
  height: 49px;
  width: 160px;
  background-color: var(--card-background-color) !important;
  font-size: 0.8rem;
}

/* -- OrganizationCard.tsx -- */

/* -- OrganizationCardStart.tsx -- */

/* -- CardItem.tsx -- */

/* -- CardItemLoading.tsx -- */

/* -- DashboardCard.tsx -- */

/* -- DashboardCardLoading.tsx -- */

/* -- OrganizationScreen.tsx -- */

/* -- Pagination.tsx -- */

/* -- PaginationList.tsx -- */

/* -- ProfileCard.tsx -- */

.profileContainer {
  border: none;
  padding: 2.1rem 0.5rem;
  height: 52px;
  width: 100%;
  border-radius: 16px 0px 0px 16px;
  display: flex;
  align-items: center;
  background-color: var(--profile-container-bg) !important;
}

.profileContainer:focus {
  outline: none;
  background-color: var(--profile-container-bg-focus);
}

.imageContainer {
  width: 56px;
  height: 56px;
  border-radius: 100%;
  margin-right: 10px;
  margin-top: 10px;
}

.imageContainer img {
  width: 100%;
  height: 100%;
  object-fit: cover;
  border-radius: 100%;
}

.avatarStyle {
  border-radius: 100%;
}

.ArrowIcon {
  font-size: 24px;
}

.dropdownToggle {
  margin-bottom: 0;
  display: flex;
  background-image: url(/public/images/svg/angleDown.svg);
  background-repeat: no-repeat;
  background-position: center;
  background-color: var(--tablerow-bg-color) !important;
  border: none;
  border-top-right-radius: 16px;
  border-bottom-right-radius: 16px;
  color: var(--eventManagement-button-text);
}

/* .dropdownToggle:hover {
  border: 1px solid var(--create-button-border);
  border-left: none;
} */

.dropdownToggle::after {
  border-top: none !important;
  border-bottom: none !important;
}

.profileText {
  display: flex;
  flex-direction: column;
}

.ProfileRightConatiner {
  display: flex;
  align-items: center;
  justify-content: center;
  gap: 15px;
}

.profileContainer .profileTextUserSidebarOrg {
  flex: 1;
  text-align: start;
  overflow: hidden;
  margin-right: 4px;
}

.profileContainer .profileTextUserSidebarOrg .primaryText {
  font-size: 0.75rem;
  font-weight: 600;
  overflow: hidden;
  display: -webkit-box;
  -webkit-line-clamp: 2;
  line-clamp: 2;
  -webkit-box-orient: vertical;
  word-wrap: break-word;
  white-space: normal;
}

.profileContainer .profileTextUserSidebarOrg .secondaryText {
  font-size: 0.8rem;
  font-weight: 400;
  color: var(--profileText-color);
  display: block;
  text-transform: capitalize;
}

.profileCardContainer {
  margin-top: 80px !important;
}

.chevronRightbtn {
  border: 0px;
  background-color: var(--chevronRightbtn-bg);
}

.chevronIcon {
  color: var(--chevronIcon-color);
  background: var(--chevronIcon-bg);
  font-size: 60px;
  stroke-width: 1;
  margin-left: 50px;
}

.primaryText {
  font-weight: bold;
  color: var(--bs-emphasis-color, var(--primaryText-color));
}

.secondaryText {
  font-size: 0.9rem;
  font-size: 0.9rem;
  color: var(--secondText-color);
}

/* -- ProfileDropdown.tsx -- */

/* -- CustomRecurrenceModal.tsx -- */

.titlemodalCustomRecurrenceModal {
  color: var(--titlemodalCustomRecurrenceModal-color);
  font-weight: 600;
  font-size: 20px;
  margin-bottom: 20px;
  padding-bottom: 5px;
  border-bottom: 3px solid var(--titlemodalCustomRecurrenceModal-border);
  width: 65%;
}

.recurrenceRuleNumberInput {
  width: 70px;
}

.recurrenceDayButton {
  width: 33px;
  height: 33px;
  border: 1px solid var(--recurrenceDayButton-border);
  cursor: pointer;
  transition: background-color 0.3s;
  display: inline-flex;
  justify-content: center;
  align-items: center;
  margin-right: 0.5rem;
  border-radius: 50%;
  position: relative;
  outline: none;
}

.recurrenceDayButton:focus-visible {
  outline: 2px solid var(--recurrenceDayButton-outline-focus);
  outline-offset: 2px;
}

.recurrenceDayButton:hover {
  background-color: var(--recurrenceDayButton-bg-hover);
}

.recurrenceDayButton.selected {
  background-color: var(--recurrenceDayButton-bg-selected);
  border-color: var(--recurrenceDayButton-border-selected);
  color: var(--recurrenceDayButton-color-selected);
}

.recurrenceDayButton span {
  color: var(--recurrenceDayButton-color);
  padding: 0.25rem;
  text-align: center;
}

.recurrenceDayButton:hover span {
  color: var(--recurrenceDayButton-color-hover);
}

.recurrenceDayButton.selected span {
  color: var(--recurrenceDayButton-color-selected);
}

.recurrenceRuleDateBox {
  width: 70%;
}

.recurrenceRuleSubmitBtn {
  display: block;
  margin-left: auto;
  padding: 7px 15px;
  transition: all 0.2s ease;
  border-radius: 4px;
}

.recurrenceRuleSubmitBtn:hover {
  transform: translateY(-1px);
  box-shadow: 0 2px 4px var(--recurrenceRuleSubmitBtn-box-shadow-hover);
}

.recurrenceRuleSubmitBtn:focus-visible {
  outline: 2px solid var(--recurrenceRuleSubmitBtn-outline-focus);
  outline-offset: 2px;
}

/* -- RecurrenceOptions.tsx -- */
/* -- RequestsTableItem.tsx -- */
/* -- SecuredRoute.tsx -- */
/* -- SecuredRoute.tsx -- */

/* -- SignOut.tsx -- */

.signOutContainer {
  display: flex;
  align-items: center;
  width: 100%;
  text-align: start;
  margin-bottom: 0.8rem;
  border-radius: 8px;
  font-size: 16px;
  padding: 0.8rem;
  padding-left: 0.8rem;
  outline: none;
  border: none;
  background-color: var(--signOut-container-bg);
  margin-top: 1rem;
  cursor: pointer;
}

.signOutButton {
  background-color: var(--signOutBtn-bg) !important;
  border: none !important;
  border-radius: 5px !important;
  margin-left: 10px;
}

.signOutDisabled {
  opacity: 0.5;
  pointer-events: none;
  cursor: not-allowed;
}

/* SortingButton.tsx */

.dropdownItem {
  background-color: var(--dropdownItem-bg) !important;
  color: var(--dropdownItem-color) !important;
  border: none !important;
  box-shadow: var(--dropdownItem-box-shadow);
}

.dropdownItem:focus,
.dropdownItem:hover {
  outline: 2px solid var(--highlight-color, var(--dropdownItem-outline-bg));
}

.dropdownItem:hover,
.dropdownItem:focus,
.dropdownItem:active {
  background-color: var(
    --dropdownItem-hover-bg,
    #eff1f7 var(--dropdownItem-hover-bg) #e8e5e5
  ) !important;
  color: var(--dropdownItem-color) !important;
  outline: none !important;
}

/* -- TableLoader.tsx -- */

/* -- TagActions.tsx -- */

.tagBadge {
  display: flex;
  align-items: center;
  padding: 5px 10px;
  border-radius: 12px;
  box-shadow: 0 1px 3px var(--tagBadge-box-shadow);
  max-width: calc(100% - 2rem);
}

/* -- TagNode.tsx -- */

/* -- UpdateSession.tsx -- */

.slider .MuiSlider-track {
  background-color: var(--slider-bg) !important;
  border: none;
}

.slider .MuiSlider-thumb {
  background-color: var(--slider-bg) !important;
}

.slider .MuiSlider-rail {
  background-color: var(--slider-rail-bg) !important;
}

.updateTimeoutCard {
  width: 700px;
  background: var(--updateTimeoutCard-bg);
  border: none;
  border-radius: 16px;
  filter: drop-shadow(0px 4px 15.3px rgba(0, 0, 0, 0.08));
  padding: 20px;
}

.updateTimeoutCardHeader {
  background: none;
  padding: 16px;
  border-bottom: none;
}

.updateTimeoutCardTitle {
  font-family: 'Lato', sans-serif;
  font-weight: 600;
  font-size: 24px;
  color: var(--updateTimeoutCardTitle-color);
}

.updateTimeoutCardBody {
  padding: 20px;
}

.updateTimeoutCurrent {
  font-family: 'Lato', sans-serif;
  font-weight: 400;
  font-size: 16px;
  color: var(--updateTimeoutCurrent-color);
  margin-bottom: 20px;
}

.updateTimeoutLabel {
  font-family: 'Lato', sans-serif;
  font-weight: 400;
  font-size: 16px;
  color: var(--updateTimeoutLabel-color);
  margin-bottom: 10px;
}

.updateTimeoutLabelsContainer {
  display: flex;
  flex-direction: column;
  align-items: start;
}

.updateTimeoutValue {
  color: var(--updateTimeoutValue-color);
  font-weight: bold;
}

.updateTimeoutSliderLabels {
  display: flex;
  justify-content: space-between;
  font-size: 0.9rem;
  color: var(--updateTimeoutSliderLabels);
}

.updateTimeoutButtonContainer {
  display: flex;
  justify-content: right;
  margin-top: 20px;
}

.updateTimeoutButton {
  width: 112px;
  height: 36px;
  background: var(--updateTimeoutButton-bg);
  border-radius: 6px;
  font-family: 'Lato', sans-serif;
  font-weight: 500;
  font-size: 16px;
  color: var(--updateTimeoutButton-color);
  display: flex;
  align-items: center;
  justify-content: center;
  border: none;
  box-shadow: none;
}

.updateTimeoutButton:hover {
  background-color: var(--updateTimeoutButton-bg-hover);
  border-color: var(--updateTimeoutButton-border-hover);
  box-shadow: none;
}

.updateTimeoutButton:active {
  transform: scale(0.98);
}

/* -- UserListCard.tsx -- */

.memberfontcreatedbtnUserListCard {
  margin-top: 33px;
  border-radius: 7px;
  border-color: var(--memberfontcreatedbtnUserListCard-border);
  background-color: var(--memberfontcreatedbtnUserListCard-bg);
  color: var(--memberfontcreatedbtnUserListCard-color);
  padding-right: 10px;
  padding-left: 10px;
  justify-content: flex-end;
  float: right;
  text-align: right;
  box-shadow: none;
}

/* -- UserPasswordUpdate.tsx -- */

.dispflexUserPasswordUpdate {
  display: flex;
  justify-content: flex-start;
  margin: 0 auto;
}

.dispflexUserPasswordUpdate > div {
  width: 50%;
  margin-right: 50px;
}

.dispbtnflex {
  width: 90%;
  display: flex;
  margin: 20px 30% 0 30%;
}

.whitebtn {
  margin: 1rem 0 0;
  margin-top: 10px;
  border: 1px solid var(--whitebtn-border);
  box-shadow: 0 2px 2px var(--whitebtn-box-shadow);
  padding: 10px 20px;
  border-radius: 5px;
  background: none;
  width: 20%;
  font-size: 16px;
  color: var(--whitebtn-color);
  outline: none;
  font-weight: 600;
  cursor: pointer;
  float: left;
  transition:
    transform 0.2s,
    box-shadow 0.2s;
}

/* -- ChatRoom.tsx -- */
/* -- CommentCard.tsx -- */
/* -- ContactCard.tsx -- */

/* -- CreateDirectChat.tsx -- */

.modalContent {
  width: 530px;
}

.inputContainer {
  position: relative;
  flex: 1;
  margin: 0;
}

.inputFieldModal {
  padding-right: 40px;
  width: 100%;
  border-radius: 4px;
  border: 1px solid var(--inputFieldModal);
}

.submitBtn {
  position: absolute;
  z-index: 10;
  bottom: 10px;
  right: 0px;
  display: flex;
  justify-content: center;
  align-items: center;
}

.tableContainer {
  height: 400px;
  overflow-y: scroll;
  overflow-x: hidden;
}

/* -- CreateGroupChat.tsx -- */

/* -- DonationCard.tsx -- */

.mainContainerDonateCard {
  width: 49%;
  height: 8rem;
  min-width: max-content;
  display: flex;
  justify-content: space-between;
  gap: 1rem;
  padding: 1rem;
  background-color: var(--mainContainerDonateCard-bg);
  border: 1px solid var(--mainContainerDonateCard-border);
  border-radius: 10px;
  overflow: hidden;
}

.img {
  height: 100%;
  aspect-ratio: 1 / 1;
  background-color: var(--mainContainerDonateCard-bg);
}

.personDetails {
  display: flex;
  flex-direction: column;
  justify-content: center;
}

.btnDonate {
  display: flex;
  align-items: flex-end;
}

.btnDonate button {
  padding-inline: 2rem !important;
  border-radius: 5px;
}

/* -- EventCard.tsx -- */
/* -- OrganizationCard.tsx -- */
/* -- OrganizationNavbar.tsx -- */

/* -- PeopleCard.tsx -- */

.personImage_peoplecard {
  border-radius: 50%;
  margin-right: 25px;
  max-width: 70px;
}

.userAvatar {
  border-radius: 50%;
  margin-right: 25px;
  width: 53px;
  height: 53px;
}

.people_card_container {
  display: flex;
}

.display_flex {
  display: flex;
}

.align_center {
  align-self: center;
}

.people_role {
  width: 75%;
  border: 1px solid var(--peopleRole-border);
  padding-top: 0.5rem;
  padding-bottom: 0.5rem;
  padding-left: 1rem;
  padding-right: 1rem;
  border-radius: 0.25rem;
}

/* -- PostCard.tsx -- */

.cardStyles {
  width: 100%;
  max-width: 20rem;
  background-color: var(--cardStyles-bg);
  padding: 0;
  border: none !important;
  outline: none !important;
}

.cardHeaderPostCard {
  display: flex;
  width: 100%;
  padding-inline: 0;
  padding-block: 0;
  flex-direction: row;
  gap: 0.5rem;
  align-items: center;
  background-color: var(--cardHeaderPostCard-bg);
  border-bottom: 1px solid var(--cardHeaderPostCard-border);
}

.creator {
  display: flex;
  width: 100%;
  padding-inline: 1rem;
  padding-block: 0;
  flex-direction: row;
  gap: 0.5rem;
  align-items: center;
}

.creator p {
  margin-bottom: 0;
  font-weight: 500;
}

.creator svg {
  width: 1.5rem;
  height: 1.5rem;
}

.customToggle {
  padding: 0;
  background: none;
  border: none;
  margin-right: 1rem;
  --bs-btn-active-bg: transparent;
  --bs-btn-focus-box-shadow: none;
}

.customToggle svg {
  color: var(--customToggle-color);
}

.customToggle::after {
  content: none;
}

.customToggle:hover,
.customToggle:focus,
.customToggle:active {
  background: none;
  border: none;
}

.cardBodyPostCard div {
  padding: 0.5rem;
}

.imageContainerPostCard {
  max-width: 100%;
}

.cardTitlePostCard {
  --max-lines: 1;
  display: -webkit-box;
  overflow: hidden;
  -webkit-box-orient: vertical;
  -webkit-line-clamp: var(--max-lines);
  line-clamp: var(--max-lines);
  font-size: 1.3rem !important;
  font-weight: 600;
  line-clamp: var(--max-lines);
}

.date {
  font-weight: 600;
}

.cardText {
  --max-lines: 2;
  display: -webkit-box;
  overflow: hidden;
  -webkit-box-orient: vertical;
  -webkit-line-clamp: var(--max-lines);
  line-clamp: var(--max-lines);
  padding-top: 0;
  font-weight: 300;
  margin-top: 0.7rem !important;
  text-align: left;
}

.viewBtn {
  display: flex;
  justify-content: flex-end;
  margin: 0.5rem;
}

.viewBtn Button {
  padding-inline: 1rem;
}

.cardActions {
  display: flex;
  flex-direction: row;
  align-items: center;
  gap: 1px;
  justify-content: flex-end;
}

.cardActionBtn {
  background-color: var(--cardActionBtn-bg);
  padding: 0;
  border: none;
  color: var(--cardActionBtn-color);
  transition: all 0.2s ease-in-out;
  border-radius: 4px;
}

.cardActionBtn:hover,
.cardActionBtn:focus-visible {
  background-color: var(--cardActionBtn-hover-bg);
  border: none;
  color: var(--cardActionBtn-color) !important;
  outline: 2px solid var(--cardActionBtn-outline-focus);
  outline-offset: 2px;
}

.cardActionBtn:active {
  transform: scale(0.95);
  background-color: var(--cardActionBtn-active-bg);
}

.creatorNameModal {
  display: flex;
  flex-direction: row;
  gap: 5px;
  align-items: center;
  margin-bottom: 10px;
}

.modalActions {
  display: flex;
  flex-direction: row;
  align-items: center;
  gap: 1rem;
  margin: 5px 0px;
}

.textModal {
  margin-top: 10px;
}

.colorPrimary {
  background: var(--colorPrimary-bg);
  color: var(--colorPrimary-color);
  cursor: pointer;
}

.commentContainer {
  overflow: auto;
  max-height: 18rem;
  padding-bottom: 1rem;
}

.modalFooter {
  background-color: var(--modalFooter-bg);
  width: 100%;
  padding-block: 0.5rem;
  display: flex;
  flex-direction: column;
  border-top: 1px solid var(--modalFooter-border);
}

.inputArea {
  border: none;
  outline: none;
  background-color: var(--inputArea-bg);
}

.postImage {
  width: 100%;
  aspect-ratio: 16 / 9;
  object-fit: cover;
}

.postInput {
  resize: none;
  border: none;
  outline: none;
  box-shadow: none;
  background-color: var(--postInput-bg);
  margin-bottom: 10px;
}

.postInput:focus {
  box-shadow: none;
}

/* -- PromotedPost.tsx -- */

.cardHeaderPromotedPost {
  display: flex;
  flex-direction: row;
  gap: 10px;
  align-items: center;
  color: var(--cardHeaderPromotedPost-color);
}

.imageContainerPromotedPost {
  max-width: 100%;
}

/* -- Register.tsx -- */
/* -- SecuredRouteForUser.tsx -- */
/* -- StartPostModal.tsx -- */

.userImageUserPost {
  display: flex;
  width: 50px;
  height: 50px;
  margin-left: 1rem;
  align-items: center;
  justify-content: center;
  overflow: hidden;
  border-radius: 50%;
  position: relative;
  border: 2px solid var(--userImageUserPost-border);
}

.userImageUserPost img {
  position: absolute;
  top: 0;
  left: 0;
  width: 100%;
  transform: scale(1.5);
}

.userImageUserComment {
  display: flex;
  width: 32px;
  height: 32px;
  margin-left: 1rem;
  align-items: center;
  justify-content: center;
  overflow: hidden;
  border-radius: 50%;
  position: relative;
  border: 2px solid var(--userImageUserPost-border);
}

.userImageUserComment img {
  position: absolute;
  top: 0;
  left: 0;
  width: 100%;
  transform: scale(1.5);
}

.previewImage {
  overflow: hidden;
  display: flex;
  justify-content: center;
  align-items: center;
  margin-bottom: 1rem;
}

.previewImage img {
  border-radius: 8px;
}

/* -- UserNavbar.tsx -- */
/* -- EventsAttendedByUser.tsx -- */
/* -- UserAddressFields.tsx -- */

/* -- UserSidebar.tsx -- */

.hideElemByDefault {
  display: none;
}

.inactiveDrawer {
  transform: translateX(-100%);
}

.activeDrawer {
  transform: translateX(0);

  /* Removed empty ruleset for [data-hidden='false'] */
}

.leftbarcompheight {
  display: flex;
  justify-content: space-between;
  height: 100vh;
}

/* -- UserSidebarOrg.tsx -- */

.leftDrawer {
  width: calc(300px + 2rem);
  min-height: 100%;
  position: fixed;
  top: 0;
  bottom: 0;
  z-index: 100;
  display: flex;
  flex-direction: column;
  padding: 0.8rem 1rem 0 1rem;
  background-color: var(--leftDrawer-fixedModule-bg) !important;
  transition: 0.5s;
  font-family: var(--bs-leftDrawer-font-family);
  overflow-x: hidden !important;
}

.activeDrawer {
  width: calc(300px + 2rem);
  position: fixed;
  top: 0;
  left: 0;
  bottom: 0;
  animation: comeToRightBigScreen 0.5s ease-in-out;
}

.inactiveDrawer {
  position: fixed;
  top: 0;
  left: calc(-300px - 2rem);
  bottom: 0;
  animation: goToLeftBigScreen 0.5s ease-in-out;
}

.leftDrawer .sidebarcompheight {
  flex-grow: 1;
  overflow-x: hidden !important;
}

.leftDrawer .brandingContainer {
  display: flex;
  justify-content: flex-start;
  align-items: center;
}

.leftDrawer .organizationContainer button {
  position: relative;
  margin: 0.7rem 0;
  padding: 2.5rem 0.1rem;
  border-radius: 16px;
}

.leftDrawer .talawaLogo {
  width: 65px;
  height: 60px;
}

.leftDrawer .talawaLogoContainer {
  display: flex;
  flex-direction: column;
  align-items: center;
}

.leftDrawer .talawaText {
  font-size: 20px;
  font-weight: 500;
}

.leftDrawer .titleHeader {
  font-size: 23px;
  line-height: normal;
  font-weight: bolder;
  padding: 10px;
  /* padding-top: 20px;
  padding-bottom: 10px;
  padding-left: 5px; */
}

.leftDrawer .optionList {
  /* height: 75%; */
  overflow-y: hidden;
  overflow-x: hidden !important;
  scrollbar-width: thin;
  scrollbar-color: var(--leftDrawer-scrollbar-color) transparent;
  transition: overflow 0.3s ease-in-out;
}

.leftDrawer .optionList:hover {
  overflow-y: auto;
}

.leftDrawer .optionList::-webkit-scrollbar {
  width: 1px;
}

.leftDrawer .optionList::-webkit-scrollbar-track {
  background: transparent;
}

.leftDrawer .optionList::-webkit-scrollbar-thumb {
  background-color: transparent;
  border-radius: 30px;
}

.leftDrawer .optionList::-webkit-scrollbar-thumb:hover {
  background-color: var(--leftDrawer-optionList-bg);
}

.leftDrawer .optionList button,
.leftDrawer .optionList a {
  display: flex;
  align-items: center;
  width: 100%;
  max-width: 100%;
  text-align: start;
  text-decoration: none;
  margin-bottom: 0.8rem;
  border-radius: 12px;
  font-size: 16px;
  padding: 0.6rem;
  padding-left: 0.8rem;
  outline: none;
  border: none;
  overflow: hidden;
}

.leftDrawer button .iconWrapper,
.leftDrawer a .iconWrapper {
  width: 36px;
  min-width: 36px;
  display: flex;
  justify-content: center;
  align-items: center;
}

.leftDrawer .optionList .collapseBtn {
  height: 48px;
  border: none;
}

.leftDrawer button .iconWrapperSm {
  width: 36px;
  display: flex;
  justify-content: center;
  align-items: center;
}

.leftDrawer .organizationContainer .profileContainer {
  background-color: var(--LeftDrawer-org-profileContainer-bg) !important;
  padding-right: 10px;
  padding-left: 10px;
}

.leftDrawer .profileContainer {
  border: none;
  width: 100%;
  height: 52px;
  border-radius: 16px;
  display: flex;
  align-items: center;
  background-color: var(--leftDrawer-profileContainer-bg);
}

.leftDrawer .profileContainer:focus {
  outline: none;
}

.leftDrawer .imageContainer {
  width: 68px;
  margin-right: 8px;
  margin-bottom: 10px;
}

.leftDrawer .profileContainer img {
  height: 52px;
  width: 52px;
  border-radius: 50%;
}

.leftDrawer .profileContainer .profileTextUserSidebarOrg {
  flex: 1;
  text-align: start;
  overflow: hidden;
}

.leftDrawer .profileContainer .profileTextUserSidebarOrg .primaryText {
  font-size: 1.1rem;
  font-weight: 600;
  overflow: hidden;
  display: -webkit-box;
  -webkit-line-clamp: 2;
  line-clamp: 2;
  -webkit-box-orient: vertical;
  word-wrap: break-word;
  white-space: normal;
}

.leftDrawer .profileContainer .profileTextUserSidebarOrg .secondaryText {
  font-size: 0.8rem;
  font-weight: 400;
  color: var(--leftDrawer-secondaryText-color);
  display: block;
  text-transform: capitalize;
}

.leftDrawerActiveButton,
.leftDrawerInactiveButton {
  position: relative;
  transition: all 0.2s ease;

  &:active {
    transform: scale(0.98);
  }
}

.leftDrawerActiveButton {
  background-color: var(--leftDrawer-active-button-bg);
  color: black;
  font-weight: bold;
}

.leftDrawerActiveButton:hover .arrow-indicator {
  transform: translateY(-50%) scale(1.1);
  opacity: 1;
}

.leftDrawerInactiveButton {
  background-color: var(--leftDrawer-inactive-button-bg);
  color: black;

  &:hover {
    background-color: var(--leftDrawer-inactive-button-hover-bg);
  }
}

.leftDrawerCollapseActiveButton {
  background-color: var(--leftDrawer-collapse-active-button-bg);
  color: black;
}

.userSidebarOrgFooter {
  margin-top: 60px !important;
}

@media (max-width: 1120px) {
  .leftDrawer {
    width: calc(250px + 2rem);
    padding: 1rem 1rem 0 1rem;
  }
}

/* For tablets */
@media (max-height: 900px) {
  .leftDrawer {
    width: calc(300px + 1rem);
  }

  .leftDrawer .talawaLogo {
    width: 38px;
    height: 38px;
    margin-right: 0.4rem;
  }

  .leftDrawer .talawaText {
    font-size: 1rem;
  }

  .leftDrawer .organizationContainer button {
    margin: 0.6rem 0;
    padding: 2.2rem 0.1rem;
  }

  .leftDrawer .optionList button {
    margin-bottom: 0.05rem;
    font-size: 16px;
    padding-left: 0.8rem;
  }

  .leftDrawer .profileContainer .profileTextUserSidebarOrg .primaryText {
    font-size: 1rem;
  }

  .leftDrawer .profileContainer .profileTextUserSidebarOrg .secondaryText {
    font-size: 0.8rem;
  }
}

@media (max-height: 650px) {
  .leftDrawer {
    padding: 0.5rem 0.8rem 0 0.8rem;
    width: calc(250px);
  }

  .leftDrawer .talawaText {
    font-size: 0.8rem;
  }

  .leftDrawer .organizationContainer button {
    margin: 0.2rem 0;
    padding: 1.6rem 0rem;
  }

  .leftDrawer .titleHeader {
    font-size: 16px;
  }

  .leftDrawer .optionList button {
    margin-bottom: 0.05rem;
    font-size: 14px;
    padding: 0.4rem;
    padding-left: 0.8rem;
  }

  .leftDrawer .profileContainer .profileTextUserSidebarOrg .primaryText {
    font-size: 0.8rem;
  }

  .leftDrawer .profileContainer .profileTextUserSidebarOrg .secondaryText {
    font-size: 0.6rem;
  }

  .leftDrawer .imageContainer {
    width: 40px;
    margin-left: 5px;
    margin-right: 10px;
  }

  .leftDrawer .imageContainer img {
    width: 40px;
    height: 100%;
  }
}

@media (max-width: 820px) {
  .hideElemByDefault {
    display: none;
  }

  .leftDrawer {
    width: 100%;
    left: 0;
    right: 0;
  }

  .inactiveDrawer {
    opacity: 0;
    left: 0;
    z-index: -1;
    animation: closeDrawer 0.2s ease-in-out;
  }

  .activeDrawer {
    display: flex;
    z-index: 100;
    animation: openDrawer 0.4s ease-in-out;
  }

  .logout {
    margin-bottom: 2.5rem;
  }
}

@keyframes goToLeftBigScreen {
  from {
    left: 0;
  }

  to {
    opacity: 0.1;
    left: calc(-300px - 2rem);
  }
}

/* Webkit prefix for older browser compatibility */
@-webkit-keyframes goToLeftBigScreen {
  from {
    left: 0;
  }

  to {
    opacity: 0.1;
    left: calc(-300px - 2rem);
  }
}

@keyframes comeToRightBigScreen {
  from {
    opacity: 0.4;
    left: calc(-300px - 2rem);
  }

  to {
    opacity: 1;
    left: 0;
  }
}

/* Webkit prefix for older browser compatibility */
@-webkit-keyframes comeToRightBigScreen {
  from {
    opacity: 0.4;
    left: calc(-300px - 2rem);
  }

  to {
    opacity: 1;
    left: 0;
  }
}

@keyframes closeDrawer {
  from {
    left: 0;
    opacity: 1;
  }

  to {
    left: -1000px;
    opacity: 0;
  }
}

/* Webkit prefix for older browser compatibility */
@-webkit-keyframes closeDrawer {
  from {
    left: 0;
    opacity: 1;
  }

  to {
    left: -1000px;
    opacity: 0;
  }
}

@keyframes openDrawer {
  from {
    opacity: 0;
    left: -1000px;
  }

  to {
    left: 0;
    opacity: 1;
  }
}

/* Webkit prefix for older browser compatibility */
@-webkit-keyframes openDrawer {
  from {
    opacity: 0;
    left: -1000px;
  }

  to {
    left: 0;
    opacity: 1;
  }
}

/* -- DeleteUser.tsx -- */
/* -- OtherSettings.tsx -- */
/* -- UserProfile.tsx -- */

/* -- UsersTableItem.tsx -- */

.notJoined {
  height: 300px;
  display: flex;
  justify-content: center;
  align-items: center;
}

/* -- VenueCard.tsx -- */

.capacityLabel {
  background-color: var(--capacityLabel-bg);
  color: var(--capacityLabel-color);
  height: 22.19px;
  font-size: 12px;
  font-weight: bolder;
  padding: 0.1rem 0.3rem;
  border-radius: 0.5rem;
  position: relative;
  overflow: hidden;
}

.capacityLabel svg {
  margin-bottom: 3px;
}

.text-start {
  text-align: start;
}

.text-white {
  color: var(--textWhite-color);
}

/* -- VenueModal.tsx -- */

.previewVenueModal {
  display: flex;
  position: relative;
  width: 100%;
  overflow: hidden;
  /* Ensures content doesn't overflow the card */
  justify-content: center;
  border: 1px solid var(--previewVenueModal-border);
}

.previewVenueModal img {
  width: 400px;
  height: auto;
  object-fit: cover;
  /* Ensures the image stays within the boundaries */
}

/* Add more Class Related to a particular Component above this */

/* ----------------------------------------------------- */

/* Css Class Related to a particular Screen */

/* -- BlockUser.tsx -- */

/* -- CommunityProfile.tsx -- */

.card {
  width: fit-content;
}

.cardHeader {
  padding: 1.25rem 1rem 1rem 1rem;
  border-bottom: 3px solid var(--cardHeader-border);
  display: flex;
  justify-content: space-between;
  align-items: center;
}

.cardHeader .cardTitle {
  font-size: 1.5rem;
}

.formLabel {
  font-weight: normal;
  padding-bottom: 0;
  font-size: 1rem;
  color: var(--formLabel-color);
}

.profileDropdown .dropdown-toggle .btn .btn-normal {
  display: none !important;
  background-color: transparent !important;
}

/* -- EventManagement.tsx -- */

.eventManagementSelectedBtn {
  color: var(--eventManagementSelectedBtn-color);
  background-color: var(--eventManagementSelectedBtn-bg) !important;
  border: 1px solid var(--eventManagementSelectedBtn-border) !important;
}

.eventManagementSelectedBtn:hover {
  color: var(--eventManagementSelectedBtn-color-hover) !important;
  border: 1px solid var(--eventManagementSelectedBtn-border-hover);
}

.eventManagementBtn {
  color: var(--eventManagementBtn-color);
  background-color: var(--eventManagementBtn-bg) !important;
  border-color: var(--eventManagementBtn-border) !important;
}

.eventManagementBtn:hover {
  color: var(--eventManagementBtn-color-hover) !important;
  border-color: var(--eventManagementBtn-border-hover);
}

/* -- VolunteerContainer.tsx -- */

/* -- Requests.tsx -- */

/* -- VolunteerGroupDeleteModal.tsx -- */

/* -- VolunteerGroupModal.tsx -- */

/* -- VolunteerGroupViewModal.tsx -- */

.TableImages {
  object-fit: cover;
  width: var(--image-width, 100%);
  height: var(--image-height, auto);
  border-radius: 0;
  margin-right: var(--image-spacing, 8px);
}

/* -- VolunteerGroups.tsx -- */

.actionsButton {
  background-color: var(--actionsButton-bg);
  color: var(--actionsButton-color);
  border: 1px solid var(--actionsButton-border) !important;
}

.actionsButton:hover {
  box-shadow: 2.5px 2.5px 2.5px var(--actionsButton-box-shadow-hover);
  background-color: var(--actionsButton-bg-color) !important;
  color: var(--actionsButton-bg) !important;
  border: 1px solid var(--actionsButton-border-hover) !important;
}

/* -- VolunteerCreateModal.tsx -- */

/* -- VolunteerDeleteModal.tsx -- */

/* -- VolunteerViewModal.tsx -- */

.modalTitle {
  margin: 0;
}

.modalForm {
  padding: 1rem;
}

.formGroup {
  margin-bottom: 1rem;
}

.tableImage {
  width: 40px;
  height: 40px;
  border-radius: 50%;
  margin-right: 8px;
}

.statusGroup {
  display: flex;
  gap: 1rem;
  margin: 0 auto;
  margin-bottom: 0.5rem;
}

.statusIcon {
  margin-right: 0.5rem;
}

.acceptedStatus {
  color: var(--acceptedStatus-color);
  -webkit-text-fill-color: var(--acceptedStatus-fill);
  outline: 1px solid currentColor;
  border-radius: 4px;
  padding: 2px 4px;
}

.pendingStatus {
  color: var(--pendingStatus-color);
  -webkit-text-fill-color: var(--pendingStatus-fill);
  outline: 1px solid currentColor;
  border-radius: 4px;
  padding: 2px 4px;
}

.hoursField {
  width: 100%;
}

.groupsLabel {
  font-weight: lighter;
  margin-left: 0.5rem;
  margin-bottom: 0;
  font-size: 0.8rem;
  color: var(--groupsLabel-color);
}

.modalTable {
  max-height: 220px;
  overflow-y: auto;
}

.modalTable img[alt='creator'] {
  height: 24px;
  width: 24px;
  object-fit: contain;
  border-radius: 12px;
  margin-right: 0.4rem;
}

.modalTable img[alt='orgImage'] {
  height: 28px;
  width: 28px;
  object-fit: contain;
  border-radius: 4px;
  margin-right: 0.4rem;
}

.tableHeader {
  background-color: var(--tableHeader-bg);
  color: var(--tableHeader-color);
  font-size: var(--font-size-header);
  font-weight: bold;
}

.tableRow:last-child td,
.tableRow:last-child th {
  border: 0;
}

/* -- Volunteers.tsx -- */

/* -- ForgotPassword.tsx -- */

.pageWrapper {
  display: flex;
  flex-direction: column;
  align-items: center;
  justify-content: center;
  height: 100vh;
}

.cardTemplate {
  padding: 2rem;
  background-color: var(--cardTemplate-bg);
  border-radius: 0.8rem;
  border: 1px solid var(--cardTemple-border);
}

.keyWrapper {
  height: 72px;
  width: 72px;
  transform: rotate(180deg);
  transform-origin: center;
  position: relative;
  overflow: hidden;
  display: flex;
  justify-content: center;
  align-items: center;
  border-radius: 50%;
  margin: 1rem auto;
}

.keyWrapper .themeOverlay {
  position: absolute;
  background-color: var(--keyWrapper-bg);
  height: 100%;
  width: 100%;
  opacity: var(--theme-overlay-opacity, 0.15);
}

.keyWrapper .keyLogo {
  height: 42px;
  width: 42px;
  -webkit-animation: zoomIn 0.3s ease-in-out;
  animation: zoomIn 0.3s ease-in-out;
}

/* -- FundCampaignPledge.tsx -- */

.TableImagePledge {
  object-fit: cover;
  width: calc(var(--table-image-size) / 2) !important;
  height: calc(var(--table-image-size) / 2) !important;
  border-radius: 100% !important;
}

.imageContainerPledge {
  display: flex;
  align-items: center;
  justify-content: center;
}

.moreContainer {
  display: flex;
  align-items: center;
}

.moreContainer:hover {
  text-decoration: underline;
  cursor: pointer;
}

.overviewContainer {
  display: flex;
  gap: 7rem;
  width: 100%;
  justify-content: space-between;
  margin: 1.5rem 0 0 0;
  padding: 1.25rem 2rem;
  background-color: var(--overviewContainer-bg);

  box-shadow: var(--overviewContainer-box-shadow) 0px 1px 4px;
  border-radius: 0.5rem;
}

.titleContainer {
  display: flex;
  flex-direction: column;
  gap: 0.6rem;
}

.titleContainer h3 {
  font-size: 1.75rem;
  font-weight: 750;
  color: var(--titleContainer-color);
  margin-top: 0.2rem;
}

.titleContainer span {
  font-size: 0.9rem;
  margin-left: 0.5rem;
  font-weight: lighter;
  color: var(--titleContainer-color);
}

.progressContainer {
  display: flex;
  flex-direction: column;
  gap: 0.5rem;
  flex-grow: 1;
}

.toggleBtnPledge {
  padding: 0rem;
  height: 30px;
  display: flex;
  justify-content: center;
  align-items: center;
  border-color: var(--toggleBtnPledge-border);
}

.toggleBtnPledge:is(:focus, :active, :checked) + label {
  color: var(--toggleBtnPledge-color-hover) !important;
  border-color: var(--toggleBtnPledge-border-hover) !important;
}

.toggleBtnPledge:not(:checked) + label {
  color: var(--toggleBtnPledge-color-notChecked) !important;
}

.toggleBtnPledge:is(:hover) + label {
  color: var(--toggleBtnPledge-color-hover) !important;
}

.progress {
  margin-top: 0.2rem;
  display: flex;
  flex-direction: column;
  gap: 0.3rem;
}

.endpoints {
  display: flex;
  position: relative;
  font-size: 0.85rem;
}

.start {
  position: absolute;
  top: 0px;
}

.end {
  position: absolute;
  top: 0px;
  right: 0px;
}

.btnsContainerPledge {
  display: flex;
  gap: 0.8rem;
  margin: 2.2rem 0 0.8rem 0;
  align-items: stretch;
  flex-wrap: wrap;
}

.btnsContainerPledge .inputPledge {
  flex: 1;
  min-width: 18rem;
  position: relative;
}

.btnsContainerPledge input {
  outline: 1px solid var(--btnsContainerPledge-outline);
}

.btnsContainerPledge .inputPledge button {
  width: 52px;
}

.rowBackgroundPledge {
  background-color: var(--rowBackgroundPledge-bg);
  max-height: 120px;
}

/* -- PledgeDeleteModal.tsx -- */

/* -- PledgeModal.tsx -- */

.pledgeModal {
  max-width: 80vw;
  margin-top: 2vh;
  margin-left: 13vw;
}

/* -- Leaderboard.tsx -- */

.rankings {
  aspect-ratio: 1;
  border-radius: 50%;
  width: 50px;
}

.TableImageSmall {
  object-fit: cover;
  width: var(--table-image-small-size);
  height: var(--table-image-small-size);
  border-radius: 100%;
}

/* -- LoginPage.tsx -- */

.active_tab {
  -webkit-animation: fadeIn 0.3s ease-in-out;
  animation: fadeIn 0.3s ease-in-out;
}

.communityLogo {
  object-fit: contain;
}

.email_button {
  --bs-btn-active-bg: var(--email-button-bg);
  --bs-btn-active-border-color: var(--email-button-border);
  --bs-btn-hover-bg: var(--email-button-bg-hover);
  --bs-btn-hover-border-color: var(--email-button-border-hover);
  position: absolute;
  z-index: 10;
  bottom: 0;
  right: 0;
  height: 100%;
  display: flex;
  background-color: var(--email-button-bg);
  border-color: var(--email-button-border);
  justify-content: center;
  align-items: center;
  color: var(--email-button-fill);
}

.email_button:hover {
  color: var(--email-button-fill) !important;
  box-shadow: var(--hover-shadow);
}

.socialIcons {
  display: flex;
  gap: 16px;
  justify-content: center;
}

.login_background {
  min-height: 100vh;
}

.login_btn {
  font-weight: bold;
  color: var(--login-button-color);
  --bs-btn-bg: var(--login-button-bg);
  --bs-btn-border-color: var(--login-button-border);
  --bs-btn-hover-bg: var(--login-button-bg-hover);
  --bs-btn-hover-border-color: var(--login-button-border-hover);
  --bs-btn-active-color: var(--login-button-color-active);
  --bs-btn-active-bg: var(--login-button-bg-active);
  --bs-btn-active-border-color: var(--login-button-border-active);
  --bs-btn-disabled-bg: var(--login-button-bg-disabled);
  --bs-btn-disabled-border-color: var(--login-button-border-disabled);
  margin-top: 1rem;
  margin-bottom: 1rem;
  width: 100%;
  transition: background-color 0.2s ease;
  cursor: pointer;
}

.login_btn:hover {
  color: var(--login-button-color-hover) !important;
  box-shadow: var(--hover-shadow);
}

.langChangeBtnStyle {
  --bs-btn-active-bg: var(--langChange-button-bg-active);
  --bs-btn-active-border-color: var(--langChange-button-border-active);
  --bs-btn-active-color: var(--langChange-button-color-active);
  width: 7.5rem;
  height: 2.2rem;
  padding: 0;
  color: var(--langChange-button-color);
  border-color: var(--langChange-button-border);
  background-color: transparent;
}

.langChangeBtnStyle:hover {
  background-color: var(--langChange-button-bg-hover) !important;
  border-color: var(--langChange-button-border-hover) !important;
}

.talawa_logo {
  height: clamp(3rem, 8vw, 5rem);
  width: auto;
  aspect-ratio: 1;
  display: block;
  margin: 1.5rem auto 1rem;

  @media (prefers-reduced-motion: no-preference) {
    -webkit-animation: zoomIn 0.3s ease-in-out;
    animation: zoomIn 0.3s ease-in-out;
  }
}

.password_checks {
  display: flex;
  justify-content: space-between;
  align-items: flex-start;
  flex-direction: column;
  gap: var(--spacing-md, 1rem);
}

.password_check_element {
  padding: var(--spacing-sm, 0.5rem) 0;
}

.password_check_element_top {
  margin-top: var(--spacing-lg, 1.125rem);
}

.password_check_element_bottom {
  margin-bottom: var(--spacing-lg, 1.25rem);
}

.reg_btn {
  font-weight: bold;
  background-color: var(--register-button-bg);
  border-color: var(--register-button-border);
  --bs-btn-hover-bg: var(--register-button-border);
  --bs-btn-hover-border-color: var(--register-button-border-hover);
  --bs-btn-active-color: var(--register-button-color-active);
  --bs-btn-active-bg: var(--register-button-bg-active);
  --bs-btn-active-border-color: var(--register-button-border-active);
  margin-top: 1rem;
  color: var(--register-button-color);
  margin-bottom: 1rem;
  width: 100%;
  transition: background-color 0.2s ease;
  cursor: pointer;
}

.reg_btn:hover {
  color: var(--register-button-color-hover) !important;
  box-shadow: var(--hover-shadow);
}

.row .left_portion {
  display: flex;
  justify-content: center;
  align-items: center;
  flex-direction: column;
  height: 100vh;
}

.row .left_portion .inner .palisadoes_logo {
  width: 600px;
  height: auto;
}

.row .right_portion {
  min-height: 100vh;
  position: relative;
  overflow-y: scroll;
  display: flex;
  flex-direction: column;
  justify-content: center;
  padding: 1rem 2.5rem;
  background: var(--row-bg);
}

.row .right_portion::-webkit-scrollbar {
  width: 8px;
}

.row .right_portion::-webkit-scrollbar-track {
  background: transparent;
}

.row .right_portion::-webkit-scrollbar-thumb {
  background-color: var(--row-bg-scroll);
  border-radius: 4px;
}

.row .right_portion .langChangeBtn {
  margin: 0;
  position: absolute;
  top: 1rem;
  left: 1rem;
}

.orText {
  display: block;
  position: absolute;
  top: -0.2rem;
  left: calc(50% - 2.6rem);
  margin: 0 auto;
  padding: 0.5rem 2rem;
  z-index: 100;
  background: var(--orText-bg);
  color: var(--orText-color);
}

.row .orText {
  display: block;
  position: absolute;
  top: -0.5rem;
  left: calc(50% - 2.6rem);
  margin: 0 auto;
  padding: 0.35rem 2rem;
  z-index: 100;
  background: var(--row-bg);
  color: var(--row-color);
}

@media (max-width: 992px) {
  .row .left_portion {
    padding: 0 2rem;
  }

  .row .left_portion .inner .palisadoes_logo {
    width: 100%;
  }
}

@media (max-width: 769px) {
  .row {
    flex-direction: column-reverse;
  }

  .row .right_portion,
  .row .left_portion {
    height: unset;
  }

  .row .right_portion {
    min-height: 100vh;
    overflow-y: unset;
  }

  .row .left_portion .inner {
    display: flex;
    justify-content: center;
  }

  .row .left_portion .inner .palisadoes_logo {
    height: 70px;
    width: unset;
    position: absolute;
    margin: 0.5rem;
    top: 0;
    right: 0;
    z-index: 100;
  }

  .row .left_portion .inner p {
    margin-bottom: 0;
    padding: 1rem;
  }

  .socialIcons {
    margin-bottom: 1rem;
  }
}

@media (max-width: 577px) {
  .row .right_portion {
    padding: 1rem 1rem 0 1rem;
  }

  .row .right_portion .langChangeBtn {
    position: absolute;
    margin: 1rem;
    left: 0;
    top: 0;
  }

  .marginTopForReg {
    margin-top: 4rem !important;
  }

  .row .right_portion .talawa_logo {
    height: 120px;
    margin: 0 auto 2rem auto;
  }

  .socialIcons {
    margin-bottom: 1rem;
  }
}

@media (prefers-reduced-motion: reduce) {
  .talawa_logo {
    animation: none;
  }

  .active_tab {
    animation: none;
  }
}

/* -- EditUserTagModal.tsx -- */

/* -- ManageTag.tsx -- */

.manageTagScrollableDiv {
  scrollbar-width: thin;
  scrollbar-color: var(--manageTagScrollableDiv-color);
  max-height: calc(100vh - 18rem);
  overflow: auto;
  margin-top: 20px !important;
}

/* -- RemoveUserTagModal.tsx -- */

/* -- UnassignUserTagModal.tsx -- */

/* -- MemberDetail.tsx -- */

.allRound {
  border-radius: 16px;
}

.topRadius {
  border-top-left-radius: 24px;
  border-top-right-radius: 24px;
  background-color: '#A8C7FA';
  color: '#555';
}

.inputColor {
  background: var(--inputColor-bg);
}

.dateboxMemberDetail {
  border-radius: 7px;
  border-color: var(--dateboxMemberDetail-border);
  outline: none;
  box-shadow: none;
  padding-top: 2px;
  padding-bottom: 2px;
  padding-right: 5px;
  padding-left: 5px;
  margin-right: 5px;
  margin-left: 5px;
}

.contact {
  width: 100%;
}

.cardBody {
  padding: 1rem 0rem;
  display: flex;
  width: 100% !important;
  justify-content: center;
}

.cardHeading {
  padding-left: 0.3rem !important;
}

.cardBodymain {
  display: flex;
  flex-direction: row;
  align-items: center;
  width: 100%;
}

.cardbodyIcon {
  font-size: 2rem;
  height: 3rem;
  color: #555555;
  background-color: #eaebef;
  width: 3rem;
  display: flex;
  align-items: center;
  justify-content: center;
  border-radius: 50%;
}

.iconCol {
  padding-right: 0.75rem;
}

.contentCol {
  display: flex;
  flex-direction: column;
}

.cardBodyNumber {
  color: black;
  font-size: 1.25rem;
  font-weight: 600;
  line-height: 1.2;
}

.cardBodySecondaryText {
  font-size: 0.75rem;
  color: gray;
}

.cardBodyMainDiv {
  border-radius: 1.5rem;
  box-shadow: 0 2px 6px rgba(0, 0, 0, 0.05);
  border: none;
  height: auto;
  width: 100%;
}

.cardBody .textBox {
  margin: 0 0 3rem 0;
  padding-bottom: 10px;
  color: var(--cardBody-color);
}

.textBox {
  padding-top: 20px;
  padding-bottom: 20px;
}

.changeLanguageBtn {
  border-width: 2px;
  background-color: var(--changelangauge-btn-bg);
  color: var(--changelangauge-btn-color);
  padding: 0.5rem 1rem;
  border-radius: 0.5rem;
  border-color: var(--changelangauge-btn-border);
  display: flex;
  align-items: center;
  gap: 0.5rem;
  height: 49px;
  width: 160px;
  font-size: 0.8rem;
}

.changeLanguageBtn:hover,
.changeLanguageBtn:active,
.changeLanguageBtn:focus {
  border-width: 2px;
  background-color: #ffff !important;
  color: var(--changelangauge-btn-color) !important;
  padding: 0.5rem 1rem;
  border-radius: 0.5rem;
  border-color: var(--changelangauge-btn-border) !important;
  display: flex;
  align-items: center;
  gap: 0.5rem;
  height: 49px;
  width: 160px;
  font-size: 0.8rem;
  box-shadow: 1.5px 1.5px 1.5px var(--actionsButton-box-shadow-hover);
}

@media (max-width: 600px) {
  .cardBody {
    min-height: 120px;
  }

  .cardBody .iconWrapper {
    position: absolute;
    top: 1rem;
    left: 1rem;
  }

  .cardBody .textWrapper {
    margin-top: calc(0.5rem + 36px);
    text-align: right;
  }

  .cardBody .textWrapper .primaryText {
    font-size: 1.5rem;
  }

  .cardBody .textWrapper .secondaryText {
    font-size: 1rem;
  }
}

.cardbodyIcon {
  font-size: 2rem;
  height: 50px;
  color: #555555;
  height: 3rem;
  background-color: #eaebef;
  width: 3rem;
  display: flex;
  align-items: center;
  justify-content: center;
  border-radius: 50%;
}

/* -- OrgContribution.tsx -- */

.sidebar {
  z-index: 0;
  padding-top: 5px;
  margin: 0;
  height: 100%;
}

.sidebar:after {
  background-color: var(--sidebar-bg);
  position: absolute;
  width: 2px;
  height: 600px;
  top: 10px;
  left: 94%;
  display: block;
}

@media only screen and (max-width: 600px) {
  .sidebar {
    position: relative;
    bottom: 18px;
  }

  .invitebtn {
    width: 135px;
    position: relative;
    right: 10px;
  }

  .form_wrapper {
    width: 90%;
  }

  .searchtitleMemberDetail {
    margin-top: 30px;
  }
}

.sidebarsticky {
  padding-left: 45px;
  margin-top: 7px;
}

.sidebarsticky > p {
  margin-top: -10px;
}

.sidebarsticky > input {
  text-decoration: none;
  margin-bottom: 50px;
  border-color: var(--sidebarsticky-border);
  width: 80%;
  border-radius: 7px;
  padding-top: 5px;
  padding-bottom: 5px;
  padding-right: 10px;
  padding-left: 10px;
  box-shadow: none;
}

.searchtitle {
  color: var(--searchtitle-color);
  font-weight: 600;
  font-size: 18px;
  margin-bottom: 20px;
  padding-bottom: 5px;
  border-bottom: 3px solid var(--searchtitle-border);
  width: 60%;
}

.justifysp {
  display: flex;
  justify-content: space-between;
}

@media screen and (max-width: 575.5px) {
  .justifysp {
    padding-left: 55px;
    display: flex;
    justify-content: space-between;
    width: 100%;
  }
}

.logintitle {
  color: var(--logintitle-color);
  font-weight: 600;
  font-size: 20px;
  margin-bottom: 30px;
  padding-bottom: 5px;
  border-bottom: 3px solid var(--logintitle-border);
  width: 15%;
}

/* -- OrgList.tsx -- */

.btnsContainerSearchBar {
  display: flex;
  width: 100%;
  justify-content: space-between;
  margin: 1.8rem 0 1.8rem 0;
  align-items: stretch;
  gap: 0.75rem;
  flex-wrap: wrap;
}

.btnsContainerSearchBar > :first-child {
  flex: 1 1 360px;
  min-width: 260px;
  max-width: 100%;
}

.btnsContainerSearchBar .btnsBlockSearchBar {
  display: flex;
  justify-content: center;
  align-items: center;
}

.btnsContainerSearchBar .btnsBlock {
  display: flex;
  justify-content: center;
  align-items: center;
  margin-left: 12px;
  /* bring controls closer together */
  gap: 12px;
}

.btnsContainerSearchBar .btnsBlockSearchBar button {
  margin-left: 1rem;
  display: flex;
  justify-content: center;
  align-items: center;
}

.btnsContainerSearchBar .inputOrgList {
  flex: 1 1 640px;
  /* make input wider and flexible */
  max-width: 760px;
  position: relative;
  display: flex;
  align-items: center;
  margin-left: 18px;
  /* gap from left */
}

/* Scope reset to the SearchBar input only so other inputs are unaffected */
.btnsContainerSearchBar .searchBarInput,
.btnsContainerSearchBar input[type='search'] {
  outline: none;
  box-shadow: none;
  border: none;
  background: transparent;
}

/* The wrapper provides focus-visible ring (see .searchBarContainer:focus-within) */
.btnsContainerSearchBar .searchBarInput:focus,
.btnsContainerSearchBar input[type='search']:focus {
  outline: none;
  box-shadow: none;
}

.btnsContainerSearchBar .inputOrgList button {
  width: 44px;
  /* slightly smaller square button */
  height: 38px;
  margin-left: 8px;
  flex: 0 0 44px;
}

/* When search button is placed in the header controls (btnsBlock), make it visually consistent */
.btnsContainerSearchBar .btnsBlock .searchButton {
  width: 44px;
  height: 40px;
  display: flex;
  justify-content: center;
  align-items: center;
  border-radius: 6px;
  box-shadow: var(--hover-shadow);
}

@media (max-width: 1020px) {
  .btnsContainerSearchBar {
    flex-direction: column;
    margin: 1.5rem 0;
  }

  .btnsContainerSearchBar .btnsBlockSearchBar {
    justify-content: space-between;
  }

  .btnsContainerSearchBar .btnsBlockSearchBar button {
    margin: 0;
  }

  .btnsContainerSearchBar .btnsBlockSearchBar div button {
    margin-right: 1.5rem;
  }
}

@media (max-width: 520px) {
  .btnsContainerSearchBar {
    margin-bottom: 0;
  }

  .btnsContainerSearchBar .btnsBlockSearchBar {
    display: block;
    margin-top: 1rem;
    margin-right: 0;
  }

  .btnsContainerSearchBar .btnsBlockSearchBar div {
    flex: 1;
  }

  .btnsContainerSearchBar .btnsBlockSearchBar div[title='Sort organizations'] {
    margin-right: 0.5rem;
  }

  .btnsContainerSearchBar .btnsBlockSearchBar button {
    margin-bottom: 1rem;
    margin-right: 0;
    width: 100%;
  }
}

.toolbarRow {
  display: flex;
  align-items: center;
}

.listBoxOrgList {
  display: flex;
  flex-wrap: wrap;
  overflow: unset !important;
}

.listBoxOrgList .itemCardOrgList {
  width: 50%;
}

@media (max-width: 1440px) {
  .contractOrgList {
    padding-left: calc(250px + 2rem + 1.5rem);
  }

  .listBoxOrgList .itemCardOrgList {
    width: 100%;
  }
}

.itemCardOrgList .loadingWrapper {
  background-color: var(--bs-white);
  margin: 0.5rem;
  height: calc(120px + 2rem);
  padding: 1rem;
  border-radius: 8px;
  outline: 1px solid var(--bs-gray-200, var(--bs-gray-300));
  position: relative;
}

.itemCardOrgList .loadingWrapper .button {
  position: absolute;
  height: 48px;
  width: 92px;
  bottom: 1rem;
  right: 1rem;
  z-index: 1;
}

/* -- OrganizationModal.tsx -- */

.sampleOrgSection {
  display: grid;
  grid-template-columns: repeat(1, 1fr);
  row-gap: 1em;
  width: 100%;
}

/* orgsettings */

.modalHeader {
  border: none;
  background-color: var(--primary-bg-color) !important;
  padding: 1rem;
  color: #000000;
}

.inputFields {
  background-color: var(--eventManagement-button-bg);
  border: 1px solid var(--create-button-border);
  color: var(--eventManagement-button-bg);
  box-shadow: 0 1px 1px var(--brand-primary);
  width: 375px;
  padding-right: 40px;
  border-radius: 8px;
}

.headerBtn {
  background: var(--settings-header-button-bg);
  border: 1px solid var(--settings-header-button-border);
  border-radius: 8px;
  height: auto;
  padding: 1rem;
  padding-left: 2rem;
  padding-right: 2rem;
  color: var(--settings-header-button-color) !important;
}

.headerBtn:active {
  background: var(--settings-header-button-bg) !important;
  border: 1px solid var(--settings-header-button-border) !important;
  border-radius: 8px;
  height: auto;
  width: auto;
  padding-left: 2rem;
  padding-right: 2rem;
  color: var(--settings-header-button-color) !important;
}

.activeTabBtn {
  background: var(--settings-active-button-bg);
  border: 1px solid var(--settings-active-button-border);
  border-radius: 8px;
  color: var(--settings-active-button-color) !important;
}

.activeTabBtn:active {
  background: var(--settings-active-button-bg) !important;
  border: 1px solid var(--settings-active-button-border) !important;
  color: var(--settings-active-button-color) !important;
}

.settingsTabs {
  display: flex;
  gap: 0.75rem;
  background-color: var(--bg-header) !important;
  padding: 20px 14.9px;
  border-radius: 1rem;
}

.headerBtn:hover {
  border: 1px solid var(--settings-header-button-border);
  background: var(--settings-header-button-bg);
  border-radius: 8px;
  box-shadow: 1.5px 1.5px 1.5px var(--actionsButton-box-shadow-hover);
  color: var(--settings-header-button-color) !important;
}

.activeTabBtn:hover {
  box-shadow: 1.5px 1.5px 1.5px var(--actionsButton-box-shadow-hover);
  background: var(--settings-active-button-bg);
  border: 1px solid var(--settings-active-button-border);
  color: var(--settings-active-button-color) !important;
}

/* -- OrgPost.tsx -- */

.mainpagerightOrgPost > hr {
  margin-top: 20px;
  width: 100%;
  margin-left: -15px;
  margin-right: -15px;
  margin-bottom: 20px;
}

@media screen and (max-width: 575.5px) {
  .mainpagerightOrgPost {
    width: 98%;
  }
}

.btnsContainerOrgPost {
  display: flex;
  margin: 2.5rem 0 2.5rem 0;
  align-items: stretch;
  gap: 0.75rem;
  flex-wrap: wrap;
}

.btnsContainerOrgPost .btnsBlockOrgPost {
  display: flex;
  align-items: center;
}

.btnsContainerOrgPost .btnsBlockOrgPost button {
  margin-left: 1rem;
  display: flex;
  justify-content: center;
  align-items: center;
}

.btnsContainerOrgPost .inputOrgPost {
  flex: 1;
  position: relative;
}

.btnsContainerOrgPost input {
  outline: 1px solid var(--btnsContainerOrgPost-outline);
}

.btnsContainerOrgPost .inputOrgPost button {
  width: 52px;
}

@media (max-width: 1020px) {
  .btnsContainerOrgPost {
    flex-direction: column;
    margin: 1.5rem 0;
  }

  .btnsContainerOrgPost .btnsBlockOrgPost {
    margin: 1.5rem 0 0 0;
    justify-content: space-between;
  }

  .btnsContainerOrgPost .btnsBlockOrgPost button {
    margin: 0;
  }

  .btnsContainerOrgPost .btnsBlockOrgPost div button {
    margin-right: 1.5rem;
  }
}

@media (max-width: 520px) {
  .btnsContainerOrgPost {
    margin-bottom: 0;
  }

  .btnsContainerOrgPost .btnsBlockOrgPost {
    display: block;
    margin-top: 1rem;
    margin-right: 0;
  }

  .btnsContainerOrgPost .btnsBlockOrgPost div {
    flex: 1;
  }

  .btnsContainerOrgPost .btnsBlockOrgPost div[title='Sort organizations'] {
    margin-right: 0.5rem;
  }

  .btnsContainerOrgPost .btnsBlockOrgPost button {
    margin-bottom: 1rem;
    margin-right: 0;
    width: 100%;
  }
}

.list_box {
  height: auto;
  overflow-y: auto;
  width: 100%;
}

.list_box {
  height: 70vh;
  overflow-y: auto;
  width: auto;
}

.previewOrgPost {
  display: flex;
  position: relative;
  width: 100%;
  margin-top: 10px;
  justify-content: center;
}

.previewOrgPost img {
  width: 400px;
  height: auto;
}

.previewOrgPost video {
  width: 400px;
  height: auto;
}

.closeButtonOrgPost {
  position: absolute;
  top: 0px;
  right: 0px;
  background: transparent;
  transform: scale(1.2);
  cursor: pointer;
  border: none;
  color: var(--closeButtonOrgPost-color);
  font-weight: 600;
  font-size: 16px;
}

/* -- ItemDeleteModal.tsx -- */

.itemModal {
  max-width: 80vw;
  margin-top: 2vh;
  margin-left: 13vw;
}

.titlemodal {
  color: var(--titlemodal-color);
  font-weight: 600;
  font-size: 32px;
  width: 65%;
  margin-bottom: 0px;
}

.closeButton {
  color: var(--closeButton-color);
  border: none;
  background-color: var(--closeButton-bg);
}

/* -- ItemModal.tsx -- */

.toggleGroup {
  width: 50%;
  min-width: 20rem;
  margin: 0.5rem 0rem;
}

.toggleBtn {
  padding: 0rem;
  height: 2rem;
  display: flex;
  justify-content: center;
  align-items: center;
  background-color: var(--toggleBtn-bg) !important;
  color: var(--toggleBtn-color) !important;
  border: 1px solid var(--toggleBtn-border) !important;
}

#individualRadio,
#requestsRadio,
#groupsRadio,
.toggleBtn:hover {
  color: var(--brand-primary) !important;
}

.toggleBtn:hover {
  color: var(--toggleBtn-color-hover) !important;
  border: 1px solid var(--toggleBtn-border-hover) !important;
}

/* -- ItemUpdateStatusModal.tsx -- */

/* -- ItemViewModal.tsx -- */

.TableImage {
  object-fit: cover;
  margin-right: 5px;
  width: var(--table-image-size) !important;
  height: var(--table-image-size) !important;
  border-radius: 100% !important;
}

.tableImageWrapper {
  display: flex;
  justify-content: center;
  align-items: center;
  flex-shrink: 0;
  margin-right: 8px;
}

/* -- OrganizationActionItems.tsx -- */

.infoButton {
  background-color: var(--infoButton-bg) !important;
  border-color: var(--infoButton-border);
  color: var(--infoButton-color);
  margin-right: 0.5rem;
  border-radius: 0.25rem;
}

.infoButton:hover {
  background-color: var(--infoButton-bg-hover);
  border-color: var(--infoButton-border-hover);
  color: var(--infoButton-color) !important;
  box-shadow: var(--drop-shadow);
}

.actionItemDeleteButton {
  background-color: var(--actionItemDeleteButton-bg) !important;
  color: var(--actionItemDeleteButton-color) !important;
}

.actionItemDeleteButton:hover {
  box-shadow: var(--drop-shadow);
}

.checkboxButton input:checked {
  background-color: var(--checkboxButton-checked-bg);
  border-color: var(--checkboxButton-checked-color);
}

.checkboxButton input:hover {
  box-shadow: var(--drop-shadow);
}

.checkboxButton input:focus {
  border-color: var(--checkbox-focus-border);
  outline: none;
  box-shadow: none;
}

/* -- OrganizationDashboard.tsx -- */

/* -- OrganizationEvents.tsx -- */

.closeButtonOrganizationEvents {
  color: var(--closeButtonOrganizationEvents-color);
  margin-right: 5px;
  background-color: var(--closeButtonOrganizationEvents-bg);
  border: var(--closeButtonOrganizationEvents-border);
}

.closeButtonOrganizationEvents:hover {
  color: var(--closeButtonOrganizationEvents-color-hover) !important;
  background-color: var(--closeButtonOrganizationEvents-bg-hover) !important;
  border: var(--closeButtonOrganizationEvents-border-hover);
}

.datedivOrganizationEvents {
  display: flex;
  flex-direction: row;
  margin-bottom: 15px;
}

.dateboxOrganizationEvents {
  width: 90%;
  border-radius: 7px;
  border-color: var(--dateboxOrganizationEvents-border);
  outline: none;
  box-shadow: none;
  padding: 2px 5px;
  margin-right: 5px;
  margin-left: 5px;
}

/* Additional left offset required to visually align Bootstrap switches
   with their labels in the Create Event modal.
   Verified against Bootstrap 5.3.x + react-bootstrap Form.Switch rendering. */
.switch :global(.form-check-input) {
  margin-inline-start: -1.7em;
}

.checkboxdiv {
  display: flex;
  margin-bottom: 5px;
}

.checkboxdiv > div {
  width: 50%;
}

.checkboxdiv > label {
  margin-right: 50px;
}

.checkboxdiv > label > input {
  margin-left: 10px;
}

.dispflexOrganizationEvents {
  display: flex;
  align-items: center;
  justify-content: space-between;
}

.dispflexOrganizationEvents > input {
  border: none;
  box-shadow: none;
  margin-top: 5px;
}

.dispflex {
  display: flex;
}

.dispflex > input {
  width: 20%;
  border: none;
  box-shadow: none;
  margin-top: 5px;
}

/* -- CampaignModal.tsx -- */

/* -- OrganizationFundCampaigns.tsx -- */

.organizationFundCampaignContainer {
  margin: 0.5rem 0;
}

.rowBackgroundOrganizationFundCampaign {
  background-color: var(--rowBackgroundOrganizationFundCampaign-bg);
  max-height: 120px;
}

/* -- FundModal.tsx -- */

.fundModal {
  max-width: 80vw;
  margin-top: 2vh;
  margin-left: 13vw;
}

/* -- OrganizationFunds.tsx -- */

.container {
  min-height: 100vh;
}

.titleMargin {
  margin-top: 0.75rem;
}

.message {
  margin-top: 25%;
  display: flex;
  justify-content: center;
  align-items: center;
  flex-direction: column;
}

.hyperlinkText {
  color: var(--hyperlink-text-color);
  text-decoration: none;
  cursor: pointer;
}

.hyperlinkText:hover {
  color: var(--hyperlink-text-color-hover);
}

.rowBackgrounds {
  background-color: var(--rowBackgrounds-bg);
  max-height: 120px;
  overflow-y: auto;
  /* Handle content overflow */
}

/* -- AddMember.tsx -- */

.searchIcon {
  color: var(--searchIcon-color);
}

.modalContent {
  width: var(--modal-width);
  max-width: var(--modal-max-width);
}

.eventsAttended,
.membername {
  color: var(--eventsAttended-membername-color);
}

.membername {
  font-size: 16px;
  font-weight: bold;
  color: var(--membername-color);
  text-decoration: none;
}

.membername:hover {
  color: var(--membername-color-hover);
  text-decoration: underline;
}

.borderNone {
  border: none;
}

.colorPrimary {
  background: var(--colorPrimary-bg);
  color: var(--colorPrimary-color) !important;
  --bs-btn-active-bg: var(--colorPrimary-bg-active);
  cursor: pointer;
}

.colorPrimary:hover,
.colorPrimary:focus,
.colorPrimary:active {
  background-color: var(--colorPrimary-bg-active) !important;
  box-shadow: var(--hover-shadow);
  color: var(--colorPrimary-color-active) !important;
}

.colorWhite {
  color: var(--colorWhite);
}

/* -- OrganizationTags.tsx -- */

.tagsBreadCrumbs:hover {
  color: var(--tagsBreadCrumbs-color-hover);
  font-weight: 600;
  text-decoration: underline;
}

.tagsBreadCrumbs {
  color: var(--tagsBreadCrumbs-color);
  cursor: pointer;

  /* Prevent layout shift */
  &::after {
    display: block;
    content: attr(data-text);
    font-weight: 600;
    height: 0;
    overflow: hidden;
    visibility: hidden;
  }
}

.tagsBreadCrumbs:hover,
.tagsBreadCrumbs:focus {
  color: var(--tagsBreadCrumbs-color-hover);
  font-weight: 600;
  text-decoration: underline;
}

.subTagsLink i {
  visibility: hidden;
}

.subTagsLink:hover,
.subTagsLink:focus {
  color: var(--subTagsLink-color-hover);
  font-weight: 600;
  text-decoration: underline;
}

.subTagsLink:hover i,
.subTagsLink:focus i {
  visibility: visible;
}

.subTagsLink {
  color: var(--subTagsLink-color);
  font-weight: 500;
  cursor: pointer;

  /* Prevent layout shift */
  &::after {
    display: block;
    content: attr(data-text);
    font-weight: 600;
    height: 0;
    overflow: hidden;
    visibility: hidden;
  }
}

.orgUserTagsScrollableDiv {
  scrollbar-width: auto;
  scrollbar-color: var(--orgUserTagsScrollableDiv-color);
  max-height: calc(100vh - 18rem);
  overflow: auto;
  position: sticky;
}

/* -- OrganizationVenues.tsx -- */

.mainpageright > hr {
  margin-top: 20px;
  width: 100%;
  margin-left: -15px;
  margin-right: -15px;
  margin-bottom: 20px;
}

@media screen and (max-width: 575.5px) {
  .mainpageright {
    width: 98%;
  }
}

@media screen and (max-width: 1200px) {
  .justifyspMemberDetail {
    padding-left: 55px;
    display: flex;
    justify-content: space-evenly;
  }

  .mainpageright {
    width: 100%;
  }

  .invitebtn {
    position: relative;
    right: 15px;
  }
}

/* -- PageNotFound.tsx  -- */

.pageNotFound {
  position: relative;
  bottom: 20px;
}

.pageNotFound h3 {
  font-family: 'Roboto', sans-serif;
  font-weight: normal;
  letter-spacing: 1px;
}

.pageNotFound .brand span {
  margin-top: 50px;
  font-size: 40px;
}

.pageNotFound .brand h3 {
  font-weight: 300;
  margin: 10px 0 0 0;
}

.pageNotFound h1.head {
  font-size: 250px;
  font-weight: 900;
  color: var(--pageNotFound-color);
  letter-spacing: 25px;
  margin: 10px 0 0 0;
}

.pageNotFound h1.head span {
  position: relative;
  display: inline-block;
}

.pageNotFound h1.head span:before,
.pageNotFound h1.head span:after {
  position: absolute;
  top: 50%;
  width: 50%;
  height: 1px;
  background: var(--pageNotFound-bg);
  content: '';
}

.pageNotFound h1.head span:before {
  left: -55%;
}

.pageNotFound h1.head span:after {
  right: -55%;
}

@media (max-width: 1024px) {
  .pageNotFound h1.head {
    font-size: 200px;
    letter-spacing: 25px;
  }
}

@media (max-width: 768px) {
  .pageNotFound h1.head {
    font-size: 150px;
    letter-spacing: 25px;
  }
}

@media (max-width: 640px) {
  .pageNotFound h1.head {
    font-size: 150px;
    letter-spacing: 0;
  }
}

@media (max-width: 480px) {
  .pageNotFound .brand h3 {
    font-size: 20px;
  }

  .pageNotFound h1.head {
    font-size: 130px;
    letter-spacing: 0;
  }

  .pageNotFound h1.head span:before,
  .pageNotFound h1.head span:after {
    width: 40%;
  }

  .pageNotFound h1.head span:before {
    left: -45%;
  }

  .pageNotFound h1.head span:after {
    right: -45%;
  }

  .pageNotFound p {
    font-size: 18px;
  }
}

@media (max-width: 320px) {
  .pageNotFound .brand h3 {
    font-size: 16px;
  }

  .pageNotFound h1.head {
    font-size: 100px;
    letter-spacing: 0;
  }

  .pageNotFound h1.head span:before,
  .pageNotFound h1.head span:after {
    width: 25%;
  }

  .pageNotFound h1.head span:before {
    left: -30%;
  }

  .pageNotFound h1.head span:after {
    right: -30%;
  }
}

/* -- Requests.tsx --  */

@media (max-width: 1120px) {
  .contract {
    padding-left: calc(250px + 2rem + 1.5rem);
  }

  .listBox .itemCard {
    width: 100%;
  }

  .collapseSidebarButton {
    width: calc(250px + 2rem);
  }
}

.listBox {
  width: 100%;
  flex: 1;
}

.customcell {
  background-color: var(--customcell-bg) !important;
  color: var(--customcell-color) !important;
  font-size: medium !important;
  font-weight: 500 !important;
  padding-top: 15px !important;
  padding-bottom: 15px !important;
}

/* -- SubTags.tsx -- */

.subTagsScrollableDiv {
  scrollbar-width: auto;
  scrollbar-color: var(--subTagsScrollableDiv-color);
  max-height: calc(100vh - 18rem);
  overflow: auto;
}

/* -- Campaigns.tsx -- */

.outlineBtn {
  background-color: var(--outlineBtn-bg);
  color: var(--outlineBtn-color);
  border-color: var(--outlineBtn-border);
}

.outlineBtn:is(:hover, :active) {
  background-color: var(--outlineBtn-hover-bg) !important;
  color: var(--outlineBtn-bg) !important;
  border-color: var(--outlineBtn-hover-bg);
}

.outlineBtn:disabled {
  background-color: var(--outlineBtn-bg);
  color: var(--outlineBtn-disabled);
  border-color: var(--outlineBtn-disabled);
}

.progressAccordion {
  display: flex;
  width: 45rem;
}

.progressBarAccordion {
  margin: 0rem 0.75rem;
  width: 100%;
  font-size: 0.9rem;
  height: 1.25rem;
}

/* -- PledgeModal.tsx --  */

.pledgeModal {
  max-width: 80vw;
  margin-top: 2vh;
  margin-left: 13vw;
}

.noOutlinePledge input {
  outline: none;
}

/* -- Chat.tsx -- */

.customToggle {
  padding: 0;
  background: none;
  border: none;
  margin-right: 1rem;
  --bs-btn-active-bg: transparent;
  --bs-btn-focus-box-shadow: none;
}

.customToggle svg {
  color: var(--customToggle-color);
}

.customToggle::after {
  content: none;
}

.customToggle:hover,
.customToggle:focus,
.customToggle:active {
  background: none;
  border: none;
}

.contactContainer {
  flex-grow: 1;
  display: flex;
  flex-direction: column;
  width: 25%;
  overflow-y: scroll;
}

.addChatContainer {
  margin: 0 20px;
  padding: 20px 0px 10px 0px;
  border-bottom: 2px solid var(--addChatContainer-border);
}

.filters {
  padding: 20px 0px 0px 20px;
  display: flex;
  gap: 8px;
}

.filterButton {
  border-radius: 14px;
  padding: 5px 10px;
  background-color: var(--filterButton-bg);
  color: var(--filterButton-color);
  border: none;
  border: 1px solid var(--filterButton-border);
}

.selectedBtn,
.filterButton:hover {
  border: 1px solid var(--filterButton-border-hover);
  background-color: var(--filterButton-bg-hover);
  color: var(--filterButton-color-hover);
}

.contactCardContainer {
  padding: 10px 15px;
  display: flex;
  flex-direction: column;
  gap: 5px;
}

.chatContainer {
  flex-grow: 6;
  display: flex;
  flex-direction: column;
  margin: 20px;
  border: 1px solid var(--chatContainer-border);
  border-radius: 24px;
  overflow-y: scroll;
  margin-left: 0px;
}

.chatContainer::-webkit-scrollbar {
  display: none;
}

/* -- Donate.tsx -- */

.mainContainer50 {
  width: 50%;
  flex-grow: 3;
  padding: 1rem;
  max-height: 100%;
  overflow-y: auto;
  overflow-x: hidden;
  background-color: var(--mainContainer50-bg);
}

.inputContainer {
  position: relative;
  flex: 1;
  margin: 0;
}

.btnsContainer .inputContainer button {
  width: 52px;
}

.box:hover {
  box-shadow: var(--hover-shadow);
  transition: box-shadow 0.2s ease;
}

.cards:first-child:nth-last-child(even),
.cards:first-child:nth-last-child(even) ~ .box {
  grid-column: auto / span 1;
}

.box {
  width: auto;
  background-color: var(--box-bg);
  margin-top: 1rem;
  padding: 20px;
  border: 1px solid var(--box-border);
  border-radius: 10px;
}

.cardsEventListCard:first-child:nth-last-child(even),
.cardsEventListCard:first-child:nth-last-child(even) ~ .box {
  grid-column: auto / span 1;
}

.heading {
  font-size: 1.1rem;
}

.donationInputContainer {
  display: flex;
  flex-direction: row;
  margin-top: 20px;
}

.width100 {
  width: 100%;
}

.donateBtn {
  padding-inline: 1rem !important;
}

/* Shared section styles */
.sectionContainer {
  padding-top: 4rem;
  flex-grow: 1;
  display: flex;
  flex-direction: column;
}

.sectionContent {
  padding-top: 10px;
  flex-grow: 1;
}

.cardsContainer {
  display: flex;
  flex-wrap: wrap;
  gap: 1rem;
  --bs-gutter-x: 0;
}

/* Donate specific styles */
.donationsContainer {
  padding-top: 4rem;
  flex-grow: 1;
  display: flex;
  flex-direction: column;
}

.contentDonate {
  padding-top: 10px;
  flex-grow: 1;
}

.donationCardsContainer {
  display: flex;
  flex-wrap: wrap;
  gap: 1rem;
  --bs-gutter-x: 0;
}

/* Transactions specific styles */
.transactionsContainer {
  padding-top: 4rem;
  flex-grow: 1;
  display: flex;
  flex-direction: column;
}

.contentTransactions {
  padding-top: 10px;
  flex-grow: 1;
}

.transactionCardsContainer {
  display: flex;
  flex-wrap: wrap;
  gap: 1rem;
  --bs-gutter-x: 0;
}

/* -- Events.tsx -- */

.justifyspOrganizationEvents {
  justify-content: space-between;
  margin-top: 20px;
}

.datedivEvents {
  display: flex;
  flex-direction: row;
  margin-bottom: 15px;
}

.dateboxEvents {
  width: 90%;
  border-radius: 7px;
  border-color: var(--dateboxEvents-border);
  outline: none;
  box-shadow: none;
  padding-top: 2px;
  padding-bottom: 2px;
  padding-right: 5px;
  padding-left: 5px;
  margin-right: 5px;
  margin-left: 5px;
}

.datediv {
  display: flex;
  flex-direction: column;
  gap: 16px;
  margin-bottom: 15px;
}

.datediv > div {
  flex: 1;
}

@media only screen and (max-width: 600px) {
  .checkboxContainer {
    flex-direction: column;
  }

  .datediv {
    flex-direction: column;
  }

  .datediv > div {
    width: 100%;
    margin-left: 0;
    margin-bottom: 10px;
  }

  .datediv > div p {
    margin-bottom: 5px;
  }
}

.checkboxdivEvents > label {
  margin-right: 50px;
}

.checkboxdivEvents > label > input {
  margin-left: 10px;
}

.checkboxdivEvents {
  display: flex;
}

.checkboxdivEvents > div {
  width: 50%;
}

.dispflexEvents {
  display: flex;
  align-items: center;
}

.dispflexEvents > input {
  border: none;
  box-shadow: none;
  margin-top: 5px;
}

/* -- LeaveOrganization.tsx -- */
/* -- Organizations.tsx -- */

.mainContainerOrganization {
  max-height: 100%;
  width: 100%;
  overflow: auto;
  overflow-x: 'hidden';
}

.maxWidth {
  max-width: 800px;
}

.content {
  width: 100%;
  display: flex;
  flex-direction: column;
}

.orgCard .innerContainer .content {
  margin-left: 0;
}

@media screen and (max-width: 850px) {
  .mainContainerOrganization {
    width: 100%;
  }
}

.gap {
  gap: 20px;
}

.paddingY {
  padding: var(--spacing-xl, 1.875rem) 0;
  margin-bottom: 4rem;
}

/* -- People.tsx -- */

.mainContainer_people {
  margin-top: 2rem;
  width: 100%;
  flex-grow: 3;
  max-height: 90vh;
  overflow: auto;
  padding: 0 1rem;
}

.people__header {
  display: flex;
  align-items: center;
  justify-content: space-between;
  margin-right: 50px;
}

.people_content {
  display: flex;
  flex-direction: column;
  height: fit-content;
  min-height: calc(100% - 40px);
}

.people_card_header {
  background-color: var(--people-card-header-bg);
  display: flex;
  border: 1px solid var(--people-card-header-border);
  padding: 1rem 1.5rem;
  margin-top: 1.5rem;
  border-top-left-radius: 16px;
  border-top-right-radius: 16px;
}

.people_card_main_container {
  display: flex;
  flex-direction: column;
  border: 1px solid var(--people-card-container-border);
  padding: 1rem;
  padding-left: 1.5rem;
  padding-right: 1.5rem;
  margin-top: 0;
  gap: var(--spacing-lg, 1.25rem);
  border-bottom-left-radius: 24px;
  border-bottom-right-radius: 24px;
  background-color: var(--people-card-container-bg);
}

.userContactDetailPersonalCardHeader {
  background-color: #a8c7fa;
  color: #555;
  background-color: #a8c7fa;
  padding: 1rem 1.5rem; /* py-3 px-4 */
  display: flex; /* d-flex */
  justify-content: space-between; /* justify-content-between */
  align-items: center; /* align-items-center */
  border-top-left-radius: 0.5rem;
  border-top-right-radius: 0.5rem;
}

.userContactDetailContactCardHeader {
  background-color: #a8c7fa;
  color: #555;
}

.userContactDetailProfileImage {
  width: 60px;
  height: 60px;
  object-fit: cover;
}

.userContactDetailEditAvatarIcon {
  cursor: pointer;
  font-size: 1.2rem;
}

.userContactDetailSaveChangesBtn {
  background-color: #a8c7fa;
  color: #555;
}

.userContactDetailContactAvatarUrl {
  width: 60px;
  height: 60px;
  object-fit: cover;
}

.userContactDetailContactAvatarEditIcon {
  cursor: pointer;
  font-size: '1.2rem';
}

.custom_row_center {
  display: flex;
  flex-direction: row;
  justify-content: center;
}

/* -- Pledges.tsx -- */

.pledgerContainer {
  display: flex;
  align-items: center;
  justify-content: center;
  margin: 0.1rem 0.25rem;
  gap: 0.25rem;
  padding: 0.25rem 0.45rem;
  border-radius: 0.35rem;
  background-color: var(--pledgeContainer-bg);
  height: 2.2rem;
  margin-top: 0.75rem;
}

.avatarContainer {
  width: 28px;
  height: 26px;
}

.moreContainer {
  display: flex;
  align-items: center;
}

.moreContainer:hover {
  text-decoration: underline;
  cursor: pointer;
}

.progressBar {
  margin: 0rem 0.75rem;
  width: 100%;
  font-size: 0.9rem;
  height: 1.25rem;
}

.popup {
  z-index: 50;
  border-radius: 0.5rem;
  font-family: sans-serif;
  font-weight: 500;
  font-size: 0.875rem;
  margin-top: 0.5rem;
  padding: 0.75rem;
  border: 1px solid var(--popup-border);
  background-color: var(--popup-bg);
  color: var(--popup-color);
  box-shadow: 0 0.5rem 1rem var(--popup-box-shadow);
  display: flex;
  flex-direction: column;
  gap: 0.5rem;
}

.popupExtra {
  max-height: 15rem;
  overflow-y: auto;
}

/* -- Posts.tsx -- */

.containerHeightUserPost {
  height: 100vh;
  padding: 2rem;
}

.colorLight {
  background-color: var(--colorlight-bg);
}

.heading {
  font-size: 1.1rem;
}

.postInputContainer {
  margin-top: 0.5rem;
  margin-bottom: 1rem;
}

.maxWidthUserPost {
  width: 100%;
}

/* -- Settings.tsx -- */

.containerHeight {
  background-color: var(--containerHeight-bg) !important;
  min-height: 100vh;
  padding: 1rem 1.5rem 0 calc(300px + 1.5rem);
}

.expand {
  padding-left: 4rem;
  animation: moveLeft 0.9s ease-in-out;
}

.contract {
  padding-left: calc(300px + 2rem + 1.5rem);
  animation: moveRight 0.5s ease-in-out;
}

.contract,
.expand {
  animation: none;
}

.contract {
  padding-left: calc(300px + 2rem + 1.5rem);
  animation: moveRight 0.5s ease-in-out;
}

.contract,
.expand {
  animation: none;
}

.mainContainer {
  margin-top: 2rem;
  width: 100%;
  flex-grow: 3;
  max-height: 90vh;
  overflow: auto;
  padding: 0 1rem;
}

@media screen and (max-width: 850px) {
  .mainContainer {
    width: 100%;
  }
}

@media (max-width: 1120px) {
  .collapseSidebarButton {
    width: calc(250px + 2rem);
  }
}

@media (max-width: 820px) {
  .containerHeight {
    height: 100vh;
    padding: 2rem;
  }

  .opendrawer {
    width: 25px;
  }

  .contractOrg,
  .expandOrg {
    animation: none;
  }

  .collapseSidebarButton {
    width: 100%;
    left: 0;
    right: 0;
  }
}

/* -- UserScreen.tsx -- */

.collapseSidebarButton:hover,
.opendrawer:hover {
  opacity: 1;
  background-color: var(--collapseSidebarButton-od-bg-hover);
  box-shadow: var(--hover-shadow);
  color: var(--collapseSidebarButton-od-color-hover) !important;
}

.opendrawer {
  --bs-btn-active-color: var(--opendrawer-color-active);
  --bs-btn-active-bg: var(--opendrawer-bg-active);
  --bs-btn-active-border-color: var(--opendrawer-border-active);
  position: fixed;
  display: flex;
  align-items: center;
  justify-content: center;
  top: 0;
  left: 0;
  width: 40px;
  height: 100vh;
  z-index: 9999;
  background-color: var(--opendrawer-bg);
  border: none;
  border-radius: 0px;
  margin-right: 20px;
  color: var(--opendrawer-color);
}

.opendrawer:hover {
  transition: background-color 0.5s ease;
  background-color: var(--opendrawer-bg-hover);
}

@media (max-height: 650px) {
  .collapseSidebarButton {
    width: 250px;
    height: 20px;
  }

  .opendrawer {
    width: 30px;
  }
}

.opendrawer {
  width: 25px;
}

@media (max-width: 820px) {
  .pageContainer {
    padding-left: 2.5rem;
  }

  .opendrawer {
    width: 25px;
  }

  .contract,
  .expand {
    animation: none;
  }

  .collapseSidebarButton {
    width: 100%;
    left: 0;
    right: 0;
  }
}

.collapseSidebarButton:active,
.opendrawer:active {
  background-color: var(--collapseSidebarButton-od-bg-active) !important;
}

@media (max-height: 650px) {
  .collapseSidebarButton {
    width: 250px;
    height: 20px;
  }

  .opendrawer {
    width: 30px;
  }
}

@media (max-width: 820px) {
  .containerHeight {
    height: 100vh;
    padding: 2rem;
  }

  .opendrawer {
    width: 25px;
  }

  .contractOrg,
  .expandOrg {
    animation: none;
  }

  .collapseSidebarButton {
    width: 100%;
    left: 0;
    right: 0;
  }
}

.collapseSidebarButton {
  position: fixed;
  height: 40px;
  bottom: 0;
  z-index: 9999;
  width: calc(300px);
  background-color: var(--collapseSidebarButton-bg);
  color: black;
  border: none;
  border-radius: 0px;
}

.collapseSidebarButton:hover,
.opendrawer:hover {
  opacity: 1;
  color: var(--csb-od-color-hover) !important;
}

.collapseSidebarButton:hover {
  transition: background-color 0.5s ease;
  background-color: var(--csb-od-bg-hover);
}

@media (max-height: 650px) {
  .collapseSidebarButton {
    width: 250px;
    height: 20px;
  }

  .opendrawer {
    width: 30px;
  }
}

@media (max-width: 820px) {
  .hideElemByDefault {
    display: none;
  }

  .leftDrawer {
    width: 100%;
    left: 0;
    right: 0;
  }

  .inactiveDrawer {
    opacity: 0;
    left: 0;
    z-index: -1;
    animation: closeDrawer 0.4s ease-in-out;
  }

  .activeDrawer {
    display: flex;
    z-index: 100;
    animation: openDrawer 0.6s ease-in-out;
  }

  .logout {
    margin-bottom: 2.5rem !important;
  }

  .containerHeightUserPost {
    height: 100vh;
    padding: 2rem;
  }

  .opendrawer {
    width: 25px;
  }

  .contract,
  .expand {
    animation: none;
  }

  .collapseSidebarButton {
    width: 100%;
    left: 0;
    right: 0;
  }
}

.collapseSidebarButton {
  --bs-btn-active-color: var(--collapseSidebarButton-color-active);
  --bs-btn-active-bg: var(--collapseSidebarButton-bg-active);
  --bs-btn-active-border-color: var(--collapseSidebarButton-border-active);
  position: fixed;
  height: 40px;
  bottom: 0;
  z-index: 9999;
  width: calc(250px + 2rem);
  background-color: var(--collapseSidebarButton-bg);
  color: var(--collapse-Sidebar-Button-fill);
  border: none;
  border-radius: 0px;
}

.collapseSidebarButton:hover,
.opendrawer:hover {
  opacity: 1;
  background-color: var(--collapseBtn-op-bg-hover);
  box-shadow: var(--hover-shadow);
  color: black !important;
}

@media (max-width: 1120px) {
  .collapseSidebarButton {
    width: calc(250px + 2rem);
  }
}

@media (max-height: 900px) {
  .collapseSidebarButton {
    height: 30px;
    width: calc(300px + 1rem);
  }
}

@media (max-height: 650px) {
  .pageContainer {
    padding: 1rem 1.5rem 0 calc(270px);
  }

  .collapseSidebarButton {
    width: 250px;
    height: 20px;
  }

  .opendrawer {
    width: 30px;
  }
}

@media (max-width: 820px) {
  .pageContainer {
    padding-left: 2.5rem;
  }

  .opendrawer {
    width: 25px;
  }

  .contract,
  .expand {
    animation: none;
  }

  .collapseSidebarButton {
    width: 100%;
    left: 0;
    right: 0;
  }
}

@media (max-width: 1120px) {
  .collapseSidebarButton {
    width: calc(250px + 2rem);
  }
}

@media (max-height: 650px) {
  .collapseSidebarButton {
    width: 250px;
    height: 20px;
  }

  .opendrawer {
    width: 30px;
  }
}

/* -- VolunteerManagement.tsx -- */

/* -- Actions.tsx -- */

.icon {
  margin: 1px;
}

.chipIcon {
  height: 0.9rem !important;
}

.chip {
  height: 1.5rem !important;
  margin: 0.15rem 0 0 1.25rem;
}

.active {
  background-color: var(--active-bg) !important;
  color: var(--active-color) !important;
  border-color: var(--active-border-color) !important;
}

.pending {
  background-color: var(--status-pending-bg) !important;
  color: var(--pending-color) !important;
  border-color: var(--pending-border-color) !important;
}

/* -- GroupModal.tsx -- */

.modalCloseBtn {
  width: 40px;
  height: 40px;
  padding: 1rem;
  display: flex;
  justify-content: center;
  align-items: center;
}

.toggleBtn {
  padding: 0rem;
  height: 2rem;
  display: flex;
  justify-content: center;
  align-items: center;
  background-color: var(--toggleBtn-bg) !important;
  color: var(--toggleBtn-color) !important;
  border: 1px solid var(--toggleBtn-border) !important;
}

#individualRadio,
#requestsRadio,
#groupsRadio,
.toggleBtn:hover {
  color: var(--brand-primary) !important;
}

.toggleBtn:hover {
  color: var(--toggleBtn-color-hover) !important;
  border: 1px solid var(--toggleBtn-border-hover) !important;
}

/* -- Groups.tsx -- */

/* -- Invitations.tsx -- */

/* -- UpcomingEvents.tsx -- */

.accordionSummary {
  width: 100% !important;
  padding-right: 0.75rem;
  display: flex;
  justify-content: space-between !important;
  align-items: center;
}

.accordionSummary button {
  height: 2.25rem;
  padding-top: 0.35rem;
}

.titleContainerVolunteer {
  display: flex;
  flex-direction: column;
  gap: 0.1rem;
}

.titleContainerVolunteer h3 {
  font-size: 1.25rem;
  font-weight: 750;
  color: var(--titleContainerVolunteer-color);
  margin-top: 0.2rem;
}

.subContainer span {
  font-size: 0.9rem;
  margin-left: 0.5rem;
  font-weight: lighter;
  color: var(--subContainer-color);
}

.outlineBtn {
  /* SAME layout as manageBtn */
  display: flex;
  justify-content: space-around;
  width: 8rem;

  border-radius: 5px;
  font-size: 16px;
  font-weight: 600;
  cursor: pointer;

  box-shadow: 0 2px 2px var(--manageBtn-box-shadow);
  background-color: var(--outlineBtn-bg);
  color: var(--outlineBtn-color);
  border: 1px solid var(--outlineBtn-border);
}

.outlineBtnPositioned {
  position: absolute;
  right: 10px;
  bottom: 10px;
}

.outlineBtn:is(:hover, :active) {
  background-color: var(--outlineBtn-hover-bg) !important;
  color: var(--outlineBtn-bg) !important;
  border-color: var(--outlineBtn-hover-bg);
  box-shadow: var(--hover-shadow);
}

.outlineBtn:disabled {
  background-color: var(--outlineBtn-bg);
  color: var(--outlineBtn-disabled);
  border-color: var(--outlineBtn-disabled);
}

.modalTable {
  max-height: 220px;
  overflow-y: auto;
}

.modalTable img[alt='creator'] {
  height: 24px;
  width: 24px;
  object-fit: contain;
  border-radius: 12px;
  margin-right: 0.4rem;
}

.modalTable img[alt='orgImage'] {
  height: 28px;
  width: 28px;
  object-fit: contain;
  border-radius: 4px;
  margin-right: 0.4rem;
}

/* -- Users.tsx -- */

/* Add more Class Related to a particular Screen above this */

.mediaContainer {
  position: relative;
  width: 100%;
  height: var(--advertisement-media-height);
  overflow: hidden;
}

.cardImage {
  width: 100%;
  height: 100%;
  object-fit: cover;
  object-position: center;
}

.carouselContainer {
  height: 100%;
}

.noMediaPlaceholder {
  display: flex;
  align-items: center;
  justify-content: center;
  color: #6c757d;
  font-style: italic;
  background-color: var(--dropdownmenu-li-hover);
}

.carouselContainer :global(.carousel-control-prev),
.carouselContainer :global(.carousel-control-next) {
  z-index: 5;
}

.addCard {
  height: 100%;
  display: flex;
  flex-direction: column;
  width: 28rem;
}

.imageWrapper {
  width: 100%;
  height: var(--advertisement-media-height);
  display: flex;
  align-items: center;
  justify-content: center;
  background-color: #f8f9fa;
}

@media (max-width: 768px) {
  .addCard {
    width: 100%;
  }

  .mediaContainer {
    height: 10rem;
  }

  .imageWrapper {
    height: 10rem;
  }
}

.dropdownButton {
  background: none;
  border: none;
  cursor: pointer;
  padding: 5px;
}

.dropdownmenu {
  position: absolute;
  right: 0;
  top: 100%;
  z-index: 1000;
  min-width: 120px;
  padding: 0.5rem 0;
  margin: 0;
  list-style: none;
  background-color: var(--orText-bg);
  border: var(--advertisement-dropdown-border);
  border-radius: 0.25rem;
  box-shadow: var(--advertisement-dropdown-box-shadow);
}

.dropdownmenu li {
  padding: 0.5rem 1rem;
  cursor: pointer;
}

.dropdownmenu li:hover {
  background-color: #f8f9fa;
}

:global(.form-control:focus) {
  box-shadow: var(--form-control-focus-shadow);
}

.hamburgerIcon {
  cursor: pointer;
  color: var(--primaryText-color);
  transition: transform 0.3s ease;
}

.collapsedDrawer {
  width: var(--sidebar-collapsed-width);
  overflow-x: hidden !important;
}

.sidebarText {
  white-space: nowrap;
  overflow: hidden;
  text-overflow: ellipsis;
  color: var(--primaryText-color);
}

.expandedDrawer {
  width: var(--sidebar-expanded-width);
  overflow-x: hidden !important;
}

.venueimage {
  width: 100%;
  aspect-ratio: 3/2;
  object-fit: cover;
  display: block;
}

.CardItemMainDiv {
  width: 100%;
}

.CardItemMainDivEvent {
  display: flex;
  justify-content: space-between;
  align-items: center;
}

.upcomingEventsTitle {
  text-overflow: ellipsis;
  overflow: hidden;
  white-space: nowrap;
}

/* Events Attended Card Item Styles */
.eventsAttendedCard {
  transition: all 0.3s ease;
  background: linear-gradient(135deg, #f8f9ff 0%, #ffffff 100%);
  border: 1px solid #e3f2fd;
}

.eventsAttendedCard:hover {
  transform: translateY(-2px);
  box-shadow: 0 8px 25px rgba(0, 0, 0, 0.1);
}

.eventsAttendedCardDate {
  background: linear-gradient(135deg, #a8c7fa 0%, #a8c7fa 100%);
  color: #555;
  min-width: 60px;
}

.eventsAttendedCardDateMonth {
  font-size: 0.75rem;
}

.eventsAttendedCardTitle {
  font-size: 1rem;
}

.eventsAttendedCardLocation {
  font-size: 0.85rem;
}

.eventsAttendedCardDateNA {
  font-size: 0.75rem;
}

.eventsAttendedCardChevron {
  width: 32px;
  height: 32px;
  background-color: #e3f2fd;
  transition: all 0.2s ease;
}

.eventsAttendedCardChevronIcon {
  transition: color 0.2s ease;
}

.eventsAttendedCardAccent {
  position: absolute;
  top: 0;
  left: 0;
  width: 4px;
  height: 100%;
  background: linear-gradient(135deg, #a8c7fa 0%, #a8c7fa 100%);
}

.buttonContainer {
  margin-top: auto;
  display: flex;
  justify-content: flex-end;
  padding-bottom: 10px;
}

.manageBtn,
.withdrawBtn,
.outlineBtn {
  min-width: 8rem;
  height: 2.4rem;
  display: inline-flex;
  align-items: center;
  justify-content: center;
  white-space: nowrap;
}

.statusChip {
  display: inline-block;
  margin-top: 0.25rem;
  padding: 0.2rem 0.6rem;
  font-size: 0.75rem;
  font-weight: 600;
  border-radius: 999px;
  width: fit-content;
}

.member {
  background-color: #e6f4ea;
  color: #137333;
}

.pendingMembership {
  background-color: #fff4e5;
  color: #b26a00;
}

.notMember {
  background-color: #f1f3f4;
  color: #5f6368;
}

.btnsBlock {
  display: flex;
  flex-direction: row;
  align-items: center;
  justify-content: flex-end;
  gap: 12px;
  width: auto;
  flex-shrink: 0;
  height: 48px;
  margin: 0;
}

/* 2. Ensure the header stays in one line and doesn't wrap on Desktop */
.calendar__header {
  display: flex !important;
  flex-direction: row !important;
  align-items: center !important;
  justify-content: space-between !important;
  flex-wrap: nowrap !important;
  width: 100%;
  gap: 1rem;
  margin-bottom: 2rem;
  margin-top: 1rem;
}

/* 3. Mobile responsiveness: Only allow wrapping on actual small screens */
@media (max-width: 768px) {
  .calendar__header {
    flex-wrap: wrap !important;
  }

  .btnsBlock {
    width: 100%;
    justify-content: flex-end;
    margin-top: 10px;
  }
}

.btnsBlock > * {
  margin: 0 !important;
  height: 100% !important;
  display: flex !important;
  align-items: center !important;
  min-height: auto !important;
}

/* ----------------------------------------------------- */

.whiteContainer {
  background-color: #ffffff;
  border-radius: 1rem;
  margin-top: 1rem;
  margin-bottom: 1rem;
}

/* -- Common Layout Classes -- */

/* Flex container for title area in screens */
.flexContainerColumn {
  flex: 1;
}

/* Breadcrumbs margin spacing */
.breadcrumbsMargin {
  margin-top: 0.5rem;
}

/* Search container row layout for fund campaign/funds screens */
.searchContainerRow {
  display: flex;
  align-items: center;
  margin-bottom: 1rem;
  margin-top: 1rem;
  gap: 1rem;
}

/* Search container row layout without top margin */
.searchContainerRowNoTopMargin {
  display: flex;
  align-items: center;
  gap: 16px;
  margin-bottom: 1rem;
}

/* Search bar margin reset with flex grow */
.searchBarMarginReset {
  margin: 0;
}

/* Button style to prevent text wrapping */
.buttonNoWrap {
  white-space: nowrap;
}

/* Button margin reset for flex containers with gap */
.buttonMarginReset {
  margin: 0;
}

/* Search container for Campaigns screen with min/max width */
.searchContainerCampaigns {
  max-width: 700px;
  min-width: 400px;
  margin: 0;
}

/* UserScreen main content margin when expanded */
.userScreenExpandedMargin {
  margin-left: 100px;
}

/* -- Progress Indicator Styles for Campaign Tables -- */

/* Progress indicator container */
.progressIndicatorContainer {
  display: flex;
  align-items: center;
  justify-content: center;
  gap: 8px;
  height: 100%;
}

/* Progress indicator wrapper (relative positioning) */
.progressIndicatorWrapper {
  position: relative;
  display: inline-flex;
}

/* Progress indicator base track color */
.progressIndicatorBase {
  color: var(--progress-track-color, #e0e0e0);
}

/* Progress indicator overlay (absolute positioning) */
.progressIndicatorAbsolute {
  position: absolute;
  left: 0;
  top: 0;
}

/* Progress indicator color states */
.progressComplete {
  color: var(--progress-complete-color, #4caf50);
}

.progressHalf {
  color: var(--progress-half-color, #ff9800);
}

.progressLow {
  color: var(--progress-low-color, #2196f3);
}

/* Progress percentage text */
.progressTypography {
  font-weight: bold;
}

/* -- DataGrid Row Hover Styles -- */

/* DataGrid row hover background */
.dataGridRowHover:hover {
  background-color: var(--row-hover-bg, #f0f0f0);
}

/* Error icon large size */
.errorIconLarge {
  font-size: 2rem;
}

/* Progress cell container */
.progressCellContainer {
  display: flex;
  align-items: center;
  justify-content: center;
  gap: 8px;
  height: 100%;
}

/* Button width 8rem - for visit and join buttons */
.buttonWidth8rem {
  width: 8rem;
}

/* Video full width - for video elements */
.videoFullWidth {
  width: 100%;
}

/* Margin left auto - for positioning elements to the right */
.marginLeftAuto {
  margin-left: auto;
}

/* Background paper - matches MUI background.paper */
.backgroundPaper {
  background-color: var(--popup-bg, #fff);
}

<<<<<<< HEAD
.addIconStyle {
  font-size: 25px;
  margin-bottom: 2px;
  margin-right: 2px;
=======
.pinnedPostModalBody {
  max-height: 90vh;
  overflow-y: auto;
  padding: 20px;
  position: relative;
}

.dataGridContainer {
  background-color: #ffffff;
  border-radius: 16px;
}

.dataGridContainer :global(.MuiDataGrid-columnHeaders),
.dataGridContainer :global(.MuiDataGrid-cell) {
  border: none;
}

.dataGridContainer :global(.MuiDataGrid-columnSeparator) {
  display: none;
}

.dataGridContainer :global(.MuiDataGrid-row:hover),
.dataGridContainer :global(.MuiDataGrid-row.Mui-hovered) {
  background-color: transparent;
}

.iconButton {
  min-width: 32px;
}

.smallText {
  font-size: var(--font-size-sm);
}

.marginTopSm {
  margin-top: 11px;
}

.iconLg {
  font-size: 2rem;
}

/* -- DataTable Component Styles -- */

.dataTableWrapper {
  width: 100%;
  overflow-x: auto;
}

.dataTableBase {
  font-size: 0.95rem;
}

.dataEmptyState {
  padding: 16px;
  text-align: center;
  color: var(--secondText-color);
  background: var(--empty-state-bg);
  border: 1px solid var(--empty-state-border-color);
  border-radius: 6px;
}

.dataErrorState {
  padding: 16px;
  text-align: left;
  color: var(--errorState-color);
  background: var(--errorState-bg);
  border: 1px solid var(--errorState-border);
  border-radius: 6px;
}

.visuallyHidden {
  border: 0;
  clip: rect(0 0 0 0);
  height: 1px;
  margin: -1px;
  overflow: hidden;
  padding: 0;
  position: absolute;
  width: 1px;
}

.dataErrorDetails {
  margin-top: 4px;
  font-size: 0.875rem;
  opacity: 0.85;
}

.dataSkeletonCell {
  height: 1em;
  width: 100%;
  background: linear-gradient(90deg, #eee 25%, #f5f5f5 50%, #eee 75%);
  border-radius: 4px;
  animation: skeleton-loading 1.2s ease-in-out infinite;
}

@keyframes skeleton-loading {
  0% {
    background-position: -200px 0;
  }
  100% {
    background-position: calc(200px + 100%) 0;
  }
}

/* OrgSelector Component Styles */
.orgSelectorDropdown {
  position: absolute;
  width: 100%;
  background-color: var(--orgSelector-dropdown-bg);
  border: 1px solid var(--orgSelector-dropdown-border);
  border-radius: 0.375rem;
  box-shadow: 0 0.125rem 0.25rem var(--orgSelector-dropdown-shadow);
  max-height: 200px;
  overflow-y: auto;
  z-index: 1000;
  top: 100%;
  margin-top: 2px;
}

.orgSelectorOption {
  padding: 0.75rem 1rem;
  cursor: pointer;
}

.orgSelectorOption:hover {
  background-color: var(--orgSelector-option-hover-bg);
}

.orgSelectorOptionHighlighted {
  background-color: var(--orgSelector-option-hover-bg);
}

.orgSelectorOptionSelected {
  background-color: var(--orgSelector-option-selected-bg);
}

.orgSelectorNoResults {
  padding: 0.75rem 1rem;
  color: var(--orgSelector-no-results-color);
>>>>>>> f904ca89
}<|MERGE_RESOLUTION|>--- conflicted
+++ resolved
@@ -867,14 +867,12 @@
 
   --input-bg: #f2f7ff;
 
-<<<<<<< HEAD
   --peopleTabUserTagTableBody: #ffffff;
 
   --peopleTabUserTagTableHeaderCell-color: #000000;
 
   --empty-state-bg: #ffffff;
   --empty-state-border-color: #e7e7e7;
-=======
   --empty-state-bg: #fafafa;
   --empty-state-border-color: #eeeeee;
 
@@ -885,7 +883,6 @@
   --orgSelector-option-hover-bg: #f8f9fa;
   --orgSelector-option-selected-bg: rgba(13, 110, 253, 0.1);
   --orgSelector-no-results-color: #6c757d;
->>>>>>> f904ca89
 }
 
 /* Global Classes (Add CSS classes as Global Classes that are used at multiple place)*/
@@ -1037,11 +1034,8 @@
   /* Allow it to shrink if needed */
   width: auto;
   /* Stop forcing 100% width */
-<<<<<<< HEAD
   min-width: 450px;
-=======
   min-width: 200px;
->>>>>>> f904ca89
   max-width: 100%;
   height: 57px;
 }
@@ -3889,8 +3883,6 @@
   border-width: 0.2rem;
 }
 
-<<<<<<< HEAD
-=======
 /* -- LoadingState.tsx -- */
 
 /* Container for spinner variant - provides relative positioning context */
@@ -3986,7 +3978,6 @@
   }
 }
 
->>>>>>> f904ca89
 /* -- LoginPortalToggle.tsx -- */
 
 .navLinkClass {
@@ -10801,17 +10792,10 @@
   background-color: var(--popup-bg, #fff);
 }
 
-<<<<<<< HEAD
 .addIconStyle {
   font-size: 25px;
   margin-bottom: 2px;
   margin-right: 2px;
-=======
-.pinnedPostModalBody {
-  max-height: 90vh;
-  overflow-y: auto;
-  padding: 20px;
-  position: relative;
 }
 
 .dataGridContainer {
@@ -10947,5 +10931,4 @@
 .orgSelectorNoResults {
   padding: 0.75rem 1rem;
   color: var(--orgSelector-no-results-color);
->>>>>>> f904ca89
 }