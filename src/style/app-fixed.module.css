--- conflicted
+++ resolved
@@ -3844,12 +3844,10 @@
 }
 
 .skeletonItem {
-  background: linear-gradient(
-    90deg,
-    var(--skeleton-base, #e0e0e0) 25%,
-    var(--skeleton-highlight, #f0f0f0) 50%,
-    var(--skeleton-base, #e0e0e0) 75%
-  );
+  background: linear-gradient(90deg,
+      var(--skeleton-base, #e0e0e0) 25%,
+      var(--skeleton-highlight, #f0f0f0) 50%,
+      var(--skeleton-base, #e0e0e0) 75%);
   background-size: 200% 100%;
   animation: skeletonPulse 1.5s ease-in-out infinite;
   border-radius: 4px;
@@ -7945,8 +7943,6 @@
   align-items: center;
   margin-left: 18px;
   /* gap from left */
-<<<<<<< HEAD
-=======
 }
 
 /* Scope reset to the SearchBar input only so other inputs are unaffected */
@@ -7956,7 +7952,6 @@
   box-shadow: none;
   border: none;
   background: transparent;
->>>>>>> 3c96d325
 }
 
 /* The wrapper provides focus-visible ring (see .searchBarContainer:focus-within) */
@@ -10379,12 +10374,7 @@
   font-size: 0.95rem;
 }
 
-<<<<<<< HEAD
-.dataEmptyState,
-.dataErrorState {
-=======
 .dataEmptyState {
->>>>>>> 3c96d325
   padding: 16px;
   text-align: center;
   color: var(--secondText-color);
@@ -10413,7 +10403,6 @@
   width: 1px;
 }
 
-<<<<<<< HEAD
 .tableBodyCell {
   font-size: 14px;
 }
@@ -10421,7 +10410,8 @@
 .tableHeadCell {
   background-color: var(--table-head-bg, blue);
   color: var(--table-header-color, black);
-=======
+}
+
 .dataErrorDetails {
   margin-top: 4px;
   font-size: 0.875rem;
@@ -10440,6 +10430,7 @@
   0% {
     background-position: -200px 0;
   }
+
   100% {
     background-position: calc(200px + 100%) 0;
   }
@@ -10480,5 +10471,4 @@
 .orgSelectorNoResults {
   padding: 0.75rem 1rem;
   color: var(--orgSelector-no-results-color);
->>>>>>> 3c96d325
 }