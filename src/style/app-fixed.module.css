/**
 * CSS Methodology for Common Styles:
 *
 * This project aims to reduce CSS duplication by merging similar styles across components
 * into reusable global classes. This ensures consistency and simplifies maintenance.
 *
 * Steps for contributors:
 * 1. Identify duplicate or similar styles in different components (e.g., buttons, modals).
 * 2. Create a global class with a clear, descriptive name (e.g., .addButton, .removeButton).
 * 3. Use the new global class in all components requiring that style.
 *
 * Naming Convention:
 * - Use lowercase, descriptive names for global classes (e.g., .addButton, .removeButton).
 * - Keep names generic enough for reuse but clear in their purpose.
 *
 * Example:
 * Instead of component-specific classes like:
 *   `.greenregbtnOrganizationFundCampaign`, `.greenregbtnPledge` (used in two different components for same functionality)
 * Use:
 *   `.addButton` (a single reusable class in the global CSS file that is used for functionalities that add/create tasks)
 *
 * Global Classes:
 *   `.inputField` (for form input fields)
 *   `.searchButton` (for form input field search button)
 *   `.addButton` (for buttons that add/create task)
 *   `.removeButton` (for buttons that remove/delete task)
 *   `.modalHeader` (for header section of any modal)
 *   `.editButton` (for buttons inside table)
 *   `.switch` (for form toggles)
 *   `.regularBtn` (for a simple blue button)
 *   `.tableHeader` (for header section of any table component)
 *   `.subtleBlueGrey` (for blue Text)
 *   `.activeTab` (for tabs which are active)
 *   `.inActiveTab` (for tabs which are not selected)
 *
 */

:root {
  --addButton-font: #555555;
  --addButton-border: #eaebef;
  --addButton-bg: #a8c7fa;
  --addButton-bg-hover: #1778f2;
  --addButton-border-hover: #555555;
  --disabled-btn: #e7f0fe;

  --sidebar-option-text-inactive: #000000;
  --sidebar-option-bg-hover: #eaebef;
  --sidebar-option-bg: #d2d3d7;
  --sidebar-option-text-active: #000000;

  --unblockButton-font: #555555;
  --unblockButton-border: #eaebef;
  --unblockButton-bg: #a8c7fa;
  --unblockButton-bg-hover: #1778f2;
  --unblockButton-border-hover: #1778f2;

  --removeButton-bg: #f8d6dc;
  --removeButton-color: #c8102e;
  --removeButton-bg-hover: #ff4d4f;
  --removeButton-border-hover: #ff4d4f;
  --removeButton-border: #f8d6dc;
  --removeButton-color-hover: #ffffff;

  --activeTab-bg: #eaebef;
  --activeTab-color: #808080;
  --activeTab-bg-hover: #707070;
  --activeTab-color-hover: #ffffff;
  --activeTab-border: #808080;
  --activeTab-outline-focus: #808080;
  --activeTab-border-hover: #707070;

  --inactiveTab-bg: #ffffff97;
  --inactiveTab-color: #808080;
  --inactiveTab-border: #808080;
  --inActiveTab-outline-focus: #808080;
  --inactiveTab-bg-hover: #eaebef;
  --inactiveTab-color-hover: #808080;
  --inactiveTab-border-hover: #707070;

  --searchButton-bg: #a8c7fa;
  --searchButton-color: #555555;
  --searchButton-border: #a8c7fa;
  --searchButton-border-hover: #a8c7fa;
  --searchButton-color-hover: #555555;
  --searchButton-border-focus: #a8c7fa;
  --searchButton-bg-hover: #a8c7fa;
  --searchButton-bg-active: #a8c7fa;
  --hover-shadow:
    0 1px 3px 0 rgba(168, 199, 250, 1), 0 4px 8px 3px rgba(60, 64, 67, 0.15);

  --modalHeader-color: #000000;
  --modalHeader-bg: #ffffff;

  --modalTitle-color: #4b5563;

  --switch-bg-checked: #1778f2;
  --switch-border-checked: #1778f2;
  --switch-box-shadow-checked: #a8c7fa;
  --switch-border-focus: #d1d5db;

  --editButton-bg: #a8c7fa;
  --editButton-font: #555555;
  --editButton-border: #eaebef;
  --editButton-bg-active: #1778f2;
  --editButton-border-active: #eaebef;
  --editButton-bg-hover: #1778f2;
  --editButton-border-hover: #555555;

  --regularBtn-bg: #a8c7fa;
  --regularBtn-border: #555555;
  --regularBtn-bg-hover: #286fe0;
  --regularBtn-font-hover: #555555;
  --regularBtn-border-hover: #555555;

  --font-size-header: 16px;
  --font-size-table-body: 14px;

  --tableHeader-bg: #eaebef;
  --tableHeader-color: #000000;

  --LoginToggle-button-color: #555555;
  --LoginToggle-button-bg: #eaebef;
  --LoginToggle-button-border: #eaebef;
  --LoginToggle-button-bg-hover: #eaebef;
  --LoginToggle-button-border-hover: #eaebef;
  --LoginToggle-button-bg-active: #a8c7fa;
  --LoginToggle-button-border-active: #a8c7fa;
  --LoginToggle-button-color-active: #555555;
  --LoginToggle-button-color-active-hover: #555555;
  --LoginToggle-button-border-active-hover: #a8c7fa;
  --LoginToggle-button-bg-active-hover: #a8c7fa;

  --email-button-bg: #a8c7fa;
  --email-button-bg: #a8c7fa;
  --email-button-bg-hover: #a8c7fa;
  --email-button-border-hover: #a8c7fa;
  --email-button-bg: #a8c7fa;
  --email-button-border: #a8c7fa;
  --email-button-fill: #555555;

  --login-button-color: #555555;
  --login-button-bg: #a8c7fa;
  --login-button-border: #a8c7fa;
  --login-button-bg-hover: #a8c7fa;
  --login-button-border-hover: #a8c7fa;
  --login-button-color-active: #a8c7fa;
  --login-button-bg-active: #a8c7fa;
  --login-button-border-active: #a8c7fa;
  --login-button-bg-disabled: #a8c7fa;
  --login-button-border-disabled: #a8c7fa;
  --login-button-color-hover: #555555;

  --langChange-button-bg-active: #a8c7fa;
  --langChange-button-border-active: #a8c7fa;
  --langChange-button-color-active: #1778f2;
  --langChange-button-color: #1778f2;
  --langChange-button-border: #a8c7fa;
  --langChange-button-bg-hover: #a8c7fa;
  --langChange-button-border-hover: #a8c7fa;

  --langChange-button-bg-hover: #a8c7fa;
  --langChange-button-border-hover: #a8c7fa;

  --orText-bg: #fff;
  --orText-color: #6c757d;

  --register-button-bg: #eaebef;
  --register-button-border: #eaebef;
  --register-button-border: #eaebef;
  --register-button-border-hover: #eaebef;
  --register-button-color-active: #eaebef;
  --register-button-bg-active: #eaebef;
  --register-button-border-active: #eaebef;
  --register-button-color: #555555;
  --register-button-color-hover: #555555;

  --row-bg: #fff;
  --row-bg-scroll: #00000029;
  --row-color: #6c757d;

  --regBtn-border: #d1d5db;
  --regBtn-box-shadow: #d1d5db;
  --regBtn-bg: #0056b3;
  --regBtn-color: #fff;

  --titlemodal-org-event-color: #707070;
  --titlemodal-org-event-border: #eaebef;

  --inputFieldModal: #d1d5db;

  --slider-bg: #1778f2;
  --slider-rail-bg: #e6e6e6;

  --updateTimeoutCard-bg: #ffffff;
  --updateTimeoutCardTitle-color: #000000;
  --updateTimeoutCurrent-color: #000000;
  --updateTimeoutLabel-color: #000000;
  --updateTimeoutValue-color: #1778f2;
  --updateTimeoutSliderLabels: #707070;
  --updateTimeoutButton-bg: #a8c7fa;
  --updateTimeoutButton-color: #ffffff;
  --updateTimeoutButton-bg-hover: #a8c7fa;
  --updateTimeoutButton-border-hover: #a8c7fa;

  --signOut-container-bg: #d3e3fd;
  --signOutBtn-bg: #d3e3fd;

  --profile-container-bg: #ffffff;
  --profile-container-bg-focus: #f8f9fa;
  --profileText-color: #6c757d;

  --chevronRightbtn-bg: #ffffff;
  --chevronIcon-color: #808080;
  --chevronIcon-bg: #ffffff;

  --primaryText-color: #000000;
  --secondText-color: #555555;

  --leftDrawer-bg: #ffffff;
  --leftDrawer-fixedModule-bg: #f6f8fc;
  --leftDrawer-scrollbar-color: #eaebef;
  --leftDrawer-optionList-bg: #ffffff;
  --LeftDrawer-org-profileContainer-bg: #e0e9ff;
  --leftDrawer-profileContainer-bg: #ffffff;
  --leftDrawer-secondaryText-color: #6c757d;
  --leftDrawer-inactive-button-hover-bg: #eaebef;
  --leftDrawer-collapse-active-button-bg: #e0e5ec;
  --leftDrawer-inactive-button-bg: transparent;
  --leftDrawer-active-button-bg: #eaebef;

  --activeItem-bg: #eaebef;
  --active-item-color: #000000;
  --active-item-color-hover: #000000;

  --user-sidebar-org-item-bg: #eaebef;

  --inputField-bg: #ffffff;
  --inputField-border: #dddddd;
  --inputField-border-focus: #b5b5b5;
  --inputField-bg: #fff;

  --inputFieldModal-bg: #fff;
  --input-shadow-color: #dddddd;

  --drop-shadow: 0px 4px 4px rgba(0, 0, 0, 0.25);

  --people-card-header-bg: #eaebef;
  --people-card-header-border: #e8e5e5;
  --people-card-container-border: #eaebef;
  --people-card-container-bg: #fff;

  --pageNotFound-color: #a8c7fa;
  --pageNotFound-bg: #ffffff;

  --createButton-bg: #fcfcfc;
  --createButton-color: #555555;
  --createButton-border: #555555;
  --createButton-box-shadow-hover: 2.5px 2.5px 2.5px rgba(0, 0, 0, 0.3);
  --createButton-bg-hover: #fcfcfc;
  --createButton-color-hover: #555555;
  --createButton-border-hover: #555555;
  --createButton-color-active: #808080;
  --createButton-bg-active: #eaebef;
  --createButton-border-active: #808080;

  --btnsContainerOrgPost-outline: #9ca3af;
  --closeButtonOrgPost-color: #707070;

  --titlemodal-color: #707070;
  --closeButton-color: #c8102e;
  --closeButton-bg: #ffffff;

  --toggleBtn-bg: #fcfcfc;
  --toggleBtn-color: #808080;
  --toggleBtn-border: #dddddd;
  --toggleBtn-color-hover: #555555;
  --toggleBtn-border-hover: #dddddd;

  --searchIcon-color: #555555;

  --modal-width: 670px;
  --modal-max-width: 680px;

  --eventsAttended-membername-color: #0000ff;

  --membername-color: #7c9beb;
  --membername-color-hover: #5f7e91;

  --colorPrimary-bg: #7c9beb;
  --colorPrimary-color: #fff;
  --colorPrimary-bg: #a8c7fa;
  --colorPrimary-color: #555555;
  --colorPrimary-bg-active: #a8c7fa;
  --colorPrimary-bg-active: #a8c7fa;

  --hover-shadow:
    0 1px 3px 0 rgba(168, 199, 250, 1), 0 4px 8px 3px rgba(60, 64, 67, 0.15);

  --colorPrimary-color-active: #555555;
  --colorWhite: #555555;

  --errorIcon-color: #ff4d4f;

  --tagsBreadCrumbs-color-hover: #0000ff;
  --tagsBreadCrumbs-color: #808080;

  --subTagsLink-color-hover: #5f7e91;
  --subTagsLink-color: #0000ff;

  --orgUserTagsScrollableDiv-color: #9ca3af;

  --rowBackground-bg: #ffffff;
  --rowBackground-color: #000000;

  --hyperlink-text-color: #1778f2;
  --hyperlink-text-color-hover: #5f7e91;
  --rowBackgrounds-bg: #fff;

  --manageTagScrollableDiv-color: #9ca3af;

  --inputColor-bg: #f1f3f6;
  --dateboxMemberDetail-border: #e8e5e5;
  --cardBody-color: #495057;
  --themeOverlay-bg: #0056b3;
  --cardBody-tw-st-color: #9ca3af;
  --cardBody-st-color: #0056b3;

  --sidebar-bg: #e8e5e5;
  --sidebarsticky-border: #e8e5e5;
  --searchtitle-color: #707070;
  --searchtitle-border: #a8c7fa;
  --logintitle-color: #707070;
  --logintitle-border: #a8c7fa;

  --subTagsScrollableDiv-color: #9ca3af;

  --customcell-bg: #eaebef;
  --customcell-color: #000000;

  --singledetails_dl-color: #707070;
  --memberfontbtn-border: #e8e5e5;
  --memberfont-bg: #eaebef;
  --memberfont-color: #fff;
  --removeMemberCancel-bg: #f8d6dc --loader-size: 10em;
  --loader-border: #ffffff33;
  --loader-border-left: #febc59;

  --pledgeContainer-bg: #31bb6b33;
  --popup-border: #e2e8f0;
  --popup-bg: #fff;
  --popup-color: #000000;
  --popup-box-shadow: #00000026;

  --colorlight-bg: #f5f5f5;

  --containerHeight-bg: #f6f8fc;
  --cardHeader-border: #e9ecef;

  --collapseSidebarButton-od-bg-hover: #f6f8fc;
  --collapseSidebarButton-od-color-hover: #000000;
  --opendrawer-color-active: #f6f8fc;
  --opendrawer-bg-active: #f6f8fc;
  --opendrawer-border-active: #f6f8fc;
  --opendrawer-bg: #f6f8fc;
  --collapseSidebarButton-od-bg-active: #f6f8fc;
  --collapseSidebarButton-bg: #f5f5f5;
  --csb-od-bg-hover: #0056b3;
  --collapseSidebarButton-color-active: #f6f8fc;
  --collapseSidebarButton-bg-active: #f6f8fc;
  --collapseSidebarButton-border-active: #f6f8fc;
  --collapseSidebarButton-bg: #f5f5f5;
  --collapse-Sidebar-Button-fill: #000000;
  --collapseBtn-op-bg-hover: #f6f8fc;

  --active-color: #a8c7fa;
  --active-border-color: #a8c7fa;
  --pending-color: #ffc21a;
  --pending-border-color: #ffc21a;

  --toggleBtn-bg: #fcfcfc;
  --toggleBtn-color: #808080;
  --toggleBtn-border: #dddddd;
  --toggleBtn-color-hover: #555555;
  --toggleBtn-border-hover: #dddddd;

  --titleContainerVolunteer-color: #5e5e5e;
  --subContainer-color: #707070;
  --outlineBtn-bg: #ffffff;
  --outlineBtn-color: #a8c7fa;
  --outlineBtn-border: #a8c7fa;
  --outlineBtn-hover-bg: #1778f2;
  --outlineBtn-color-hover: #ffffff;
  --outlineBtn-hover-border: #1778f2;
  --outlineBtn-bg-disabled: #ffffff;
  --outlineBtn-color-disabled: #9e9e9e;
  --outlineBtn-border-disabled: #9e9e9e;

  --outlineBtn-bg: #ffffff;
  --outlineBtn-color: #a8c7fa;
  --outlineBtn-border: #a8c7fa;
  --outlineBtn-hover-bg: #1778f2;
  --outlineBtn-bg-disabled: #ffffff;
  --outlineBtn-disabled: #9e9e9e;
  --outlineBtn-disabled: #9e9e9e;

  --customToggle-color: #000000;
  --addChatContainer-border: #000000;
  --filterButton-bg: #000000;
  --filterButton-color: #a5a5a5;
  --filterButton-border: #a5a5a5;
  --filterButton-border-hover: #a8c7fa;
  --filterButton-bg-hover: #a8c7fa;
  --filterButton-color-hover: #ffffff;
  --chatContainer-border: #dcdcdc;

  --mainContainer50-bg: #f2f7ff;
  --box-bg: #ffffff;
  --box-border: #dddddd;

  --dateboxEvents-border: #e8e5e5;

  --cardHeader-border: #f6f6f6;
  --formLabel-color: #000000;

  --eventManagementSelectedBtn-color: #555555;
  --eventManagementSelectedBtn-bg: #eaebef;
  --eventManagementSelectedBtn-border: #808080;
  --eventManagementSelectedBtn-color-hover: #555555;
  --eventManagementSelectedBtn-border-hover: #808080;
  --eventManagementBtn-color: #808080;
  --eventManagementBtn-bg: #ffffff;
  --eventManagementBtn-border: #dddddd;
  --eventManagementBtn-color-hover: #808080;
  --eventManagementBtn-border-hover: #dddddd;

  --actionsButton-bg: #a8c7fa;
  --actionsButton-color: #555555;
  --actionsButton-border: #a8c7fa;
  --actionsButton-box-shadow-hover: #0000004d;
  --actionsButton-bg-color: #a8c7fa;
  --actionsButton-border-hover: #a8c7fa;

  --acceptedStatus-color: #0056b3;
  --acceptedStatus-fill: #0056b3;
  --pendingStatus-color: #ffc107;
  --pendingStatus-fill: #ffc107;
  --groupsLabel-color: #495057;
  --tableHeader-bg: #eaebef;
  --tableHeader-color: #000000;
  --font-size-header: 16px;

  --cardTemplate-bg: #ffffff;
  --cardTemple-border: #d1d5db;
  --keyWrapper-bg: #0056b3;

  --table-image-size: 50px;
  --overviewContainer-bg: #ffffff97;
  --overviewContainer-box-shadow: #00000029;
  --titleContainer-color: #555555;
  --titleContainer-color: #707070;
  --toggleBtnPledge-border: #e8e5e5;
  --toggleBtnPledge-color-notChecked: #5f7e91;
  --toggleBtnPledge-color-hover: #a8c7fa;
  --btnsContainerPledge-outline: #9ca3af;
  --rowBackgroundPledge-bg: #fff;

  --table-image-small-size: 25px;

  --banIcon-color: #c8102e;
  --banIcon-color-hover: #ffffff;
  --unbanIcon-color: #555555;
  --unbanIcon-color-hover: #ffffff;
  --containerAdvertisemens-bg: #ffffff;
  --orgCard-bg: #fff;
  --orgCard-bg: #fff;
  --orgCard-outline: #e9ecef;
  --orgImgContainer-bg: #e9ecef;
  --orgCard-Image-bg: #e9ecef;

  --previewAdvertisementRegister-border: #ccc;
  --closeButtonAdvertisementRegister-color: #707070;
  --closeButtonAdvertisementRegister-box-shadow-hover: #00000033;

  --dropdownmenu-bg: #fff;
  --dropdownmenu-box-shadow: #00000033;
  --dropdownmenu-color: #333;
  --dropdownmenu-li-hover: #f1f1f1;
  --dropdownButton-color: #000;
  --entryaction-color: #a8c7fa;

  --memberBadge-box-shadow: #9ca3af;

  --containerAddOnStore-bg: #ffffff;
  --titlemodalAgendaItems-color: #4b5563;
  --titlemodalAgendaItems-border: #0056b3;
  --preview-color: #555555;
  --view-color: #6c757d;

  --closeButtonFile-color: #707070;
  --regBtnAgendaItems-border: #d1d5db;
  --regBtnAgendaItems-box-shadow: #d1d5db;
  --regBtnAgendaItems-bg: #0056b3;
  --regBtnAgendaItems-color: #fff;

  --tableHeadAgendaItems-bg: #a8c7fa;
  --tableHeadAgendaItems-color: #fff;
  --agendaItemRow-border: #e8e5e5;
  --agendaItemRow-bg: #ffffff;
  --agendaItemRow-bg-hover: #ffffff;
  --dragging-box-shadow: #e8e5e5;
  --dragging-bg: #eaebef;
  --categoryChip-bg: #eaebef;

  --orgdesc-color: #4b5563;
  --address-h6-color: #4b5563;
  --joined-button-color: #555555;
  --joined-button-bg: #a8c7fa;
  --joined-button-border: #a8c7fa;
  --joined-button-bg-hover: #a8c7fa;
  --joined-button-border-hover: #a8c7fa;
  --joined-button-color-hover: #555555;

  --box-color: #ffbd59;
  --box-color-hover: #ffbd59;
  --secondBox-h4-color: #000000;
  --secondBox-h5-color: #969696;
  --deco-bg: #dfdfdf;

  --cardItem-border: #e9ecef;
  --cardItem-iconWrapper-bg: #0056b3;
  --cardItem-location-color: #0056b3;
  --cardItem-time-color: #495057;
  --cardItem-creator-color: #a8c7fa;
  --iconWrapper-bg: #332d2d;
  --iconWrapper-color: #fff;

  --manageBtn-border: #e8e5e5;
  --manageBtn-box-shadow: #e8e5e5;
  --manageBtn-color: #fff;
  --manageBtn1-border: #a8c7fa;
  --manageBtn1-bg: #a8c7fa;
  --manageBtn1-color: #555555;
  --manageBtn-color-hover: #555555;

  --cardsOrgPostCard-color: #707070;
  --cardsOrgPostCard-color-hover: #000000;
  --postimageOrgPostCard-color: #000000;
  --titleOrgPostCard-color: #000000;
  --textOrgPostCard-color: #000000;
  --author-color: #707070;
  --modalOrgPostCard-bg: #000000b3;
  --modalContentOrgPostCard-bg: #ffffff;
  --toggleClickBtn-color: #a8c7fa;
  --toggleClickBtn-bg: #ffffff;
  --moreOptionsButton-color: #000000;
  --closeButtonOrgPostCard-bg: #f8d6dc;
  --closeButtonOrgPost-color: #ffffff;
  --menuModal-bg: #00000029;
  --menuContent-bg: #ffffff;
  --menuOptions-border: #e8e5e5;
  --list-color: #ff4d4f;
  --closeButtonP-color: #707070;
  --closeButtonP-box-shadow-hover: #00000033;
  --closeButtonP-color: #707070;

  --iconOrgActionItemCategories-color: #ff4d4f;
  --btnsContainerOrgActionItemCategories-outline: #9ca3af;

  --delete-button-bg: #f8d6dc;
  --delete-button-color: #ff4d4f;
  --delete-button-color-hover: #ff4d4f;
  --delete-button-border: #000;
  --delete-button-color-hover: #ff4d4f;

  --customDataTable-bg: #f2f2f2;

  --userupdatediv-border: #e8e5e5;
  --userupdatediv-box-shadow: #e8e5e5;
  --userupdatediv-bg: #ffffff;

  --current-hour-indicator-color: #ff0000;

  --fonts-color: #707070;

  --dropwdownToggle-bg: #f1f3f6;
  --dropwdownToggle-color: #000000;
  --dropwdownToggle-outline: #9ca3af;

  --createButtonEventHeader-bg: #eaebef;
  --createButtonEventHeader-color: #555555;
  --createButtonEventHeader-border: #555555;
  --createButtonEventHeader-boxshadow: #0000004d;
  --createButtonEventHeader-bg-hover: #eaebef;
  --createButtonEventHeader-color-hover: #000000;
  --createButtonEventHeader-border-hover: #555555;
  --createButtonEventHeader-boxshadow-hover: #0000004d;

  --breakpoint-mobile: 576px;
  --breakpoint-tablet: 768px;
  --breakpoint-desktop: 1024px;

  --calenderHourBlock-border: #e8e5e5;
  --calenderHourTextContainer-border: #e8e5e5;
  --calenderTimezoneText-color: #707070;
  --eventListParentCurrent-bg: #eaebef;
  --expandListContainer-bg: #eaebef;
  --expandListContainer-border: #e8e5e5;

  --btnMore-color: #000000;
  --btnMore-color-hover: #707070;
  --eventsCard-box-shadow: #0000001a;
  --holidaysCard-bg: #e0e9ff;
  --cardTitle-color: #000000;

  --cardListItem-color: #707070;
  --cardListItem-bg-hover: #7c9beb;
  --cardListItem-focus-bg: #707070;
  --holidays-card-date-color: #3771c8;
  --holidayName-color: #000000;
  --eventsCard-bg: #eaebef;
  --organizationIndicator-bg: #a8c7fa;
  --legendText-color: #000000;
  --holidayIndicator-bg: #000000;
  --holidayText-color: #000000;

  --dayWeekends-bg: #eaebef;
  --dayToday-bg: #eaebef;
  --dayToday-color: #7c9beb;
  --dayOutside-bg: #ffffff;
  --dayOutside-color: #eaebef;

  --daySelected-bg: #0056b3;
  --daySelected-color: #707070;
  --day-bg: #ffffff;
  --day-border: #e8e5e5;
  --day-color: #707070;
  --dayEvents-bg: #ffffff;
  --calendar-bg: #ffffff;
  --buttonEventCalendar-color: #808080;
  --calendarHeaderMonth-color: #707070;
  --calendarHeaderMonthDiv-color: #000000;
  --buttonEventCalendar-color: #808080;
  --calendarWeekdays-bg: #000000;
  --weekday-color: #808080;
  --weekday-bg: #ffffff;

  --weekdayYearly-bg: #ffffff;
  --yearlyCalendarHeader-color: #707070;
  --calendar-bg: #ffffff;
  --yearlyCalender-bg: #ffffff;

  --input-area-color: #f1f3f6;

  --previewEventListCardModals-color: #000000;

  --cardsEventListCard-bg: #7c9beb;
  --cardsEventListCard-border: #e8e5e5;
  --cardsEventListCard-box-shadow: #e8e5e5;
  --cardsEventsListCard-color: #707070;
  --cardsEventListCard-h2-color: #707070;
  --cardsEventListCard-a-color: #ffffff;
  --cardsEventListCard-a-color-hover: #000000;

  --ctacards-bg: #ffffff;
  --ctacards-border: #dddddd;
  --ctacards-span-color: #b5b5b5;
  --eventDetailsBox-bg: #ffffff;
  --eventDetailsBox-border: #dddddd;
  --description-color: #808080;
  --toporgloc-color: #808080;
  --time-border: #dddddd;
  --time-bg: #ffffff;
  --time-box-shadow: #0000001a;
  --time-bg: #ffffff;
  --cardItem-color: #495057;
  --endDate-color: #808080;

  --attendanceModal-border: #286fe0;

  --rating-star-filled: #ff6d75;
  --rating-star-hover: #ff6d75;

  --groupMemberList-p-color: #959595;
  --editImgBtn-bg: #ffffff;
  --editImgBtn-border: #959595;
  --editImgBtn-color: #959595;
  --editChatNameContainer-border: #ababab;
  --icon-cancel: #c52a2a;
  --icon-check: #2ac52a;

  --holidayCard-color: #000000;
  --holidayCard-bg: #00000026;

  --spinner-border: #9ca3af;
  --card-background-color: #1778f2;
  --card-header-background-color: #1778f2;
  --text-fields-color: #737373;

  --settings-header-button-bg: #ffffff;
  --settings-header-button-border: #808080;
  --settings-header-button-color: #808080;

  --settings-active-button-bg: #eaebef;
  --settings-active-button-border: #555555;
  --settings-active-button-color: #555555;

  --bg-header: #ffffff;

  --changelangauge-btn-bg: #ffffff;
  --changelangauge-btn-color: #1778f2;
  --changelangauge-btn-border: #1778f2;

  --resetbtn-border: #1778f2;
  --resetbtn-bg: #ffffff;
  --resetbtn-color: #1778f2;

  --modalClose-button-color: #c8102e;
  --formLabel-color: #000000;
  --inputField-text-color: #555555;
  --inputField-placeholder-color: #707070;
  --inputField-bg-focus: #f1f3f6;

  --card-background-color: #1778f2;
  --card-header-background-color: #1778f2;
  --reset-border-color: #1778f2;
  --reset-backgroundcolor-color: #ffffff;
  --reset-btn-colour: #1778f2;

  --form-control-focus-shadow: 0 4px 4px rgba(0, 0, 0, 0.15);

<<<<<<< HEAD
  --advertisement-dropdown-border: 1px solid rgba(0, 0, 0, 0.15);
  --advertisement-dropdown-box-shadow: 0 0.5rem 1rem rgba(0, 0, 0, 0.175);
=======
  --pledgeModal-bg: #ffffff;
  --pledgeModal-header-text: #000000;
  --pledgeModal-title-text: #4b5563;
  --pledgeModal-close-button-bg: #f8d6dc;
  --pledgeModal-close-button-text: #c8102e;
  --pledgeModal-close-button-hover-bg: #ff4d4f;
  --pledgeModal-close-button-hover-text: #ffffff;

  --pledgeModal-input-bg: #ffffff;
  --pledgeModal-input-border: #eaebef;
  --pledgeModal-input-text: #555555;
  --pledgeModal-input-placeholder: #737373;
  --pledgeModal-input-focus-border: #b5b5b5;
  --pledgeModal-input-focus-shadow: #dddddd;

  --dropdownItem-bg: #fff;
  --dropdownItem-color: #000000;
  --dropdownItem-box-shadow: 2.5px 2.5px 2.5px rgba(0, 0, 0, 0.3);
  --dropdownItem-outline-bg: #a8c7fa;
  --dropdownItem-color: #555555;

  --tagBadge-box-shadow: #9ca3af;

  --titlemodalCustomRecurrenceModal-color: #707070;
  --titlemodalCustomRecurrenceModal-border: #7c9beb;

  --memberfontcreatedbtnUserListCard-border: #286fe0;
  --memberfontcreatedbtnUserListCard-bg: #286fe0;
  --memberfontcreatedbtnUserListCard-color: #ffffff;

  --recurrenceDayButton-border: #808080;
  --recurrenceDayButton-outline-focus: #0056b3;
  --recurrenceDayButton-bg-hover: #808080;
  --recurrenceDayButton-bg-selected: #0056b3;
  --recurrenceDayButton-border-selected: #0056b3;
  --recurrenceDayButton-color-selected: #fff;
  --recurrenceDayButton-color: #808080;
  --recurrenceDayButton-color-hover: #fff;
  --recurrenceDayButton-color-selected: #fff;
  --recurrenceRuleSubmitBtn-box-shadow-hover: #00000029;
  --recurrenceRuleSubmitBtn-outline-focus: #0056b3;

  --whitebtn-box-shadow: #e8e5e5;
  --whitebtn-border: #e8e5e5;
  --whitebtn-color: #286fe0;

  --mainContainerDonateCard-bg: #ffffff;
  --mainContainerDonateCard-border: #dddddd;

  --mainContainerDonateCard-bg: #31bb6b;
  --peopleRole-border: #dee2e6;
  --cardStyles-bg: #ffffff;
  --cardHeaderPostCard-bg: #ffffff;
  --cardHeaderPostCard-border: #dddddd;
  --customToggle-color: #000000;
  --cardActionBtn-bg: #00000000;
  --cardActionBtn-color: #000000;
  --cardActionBtn-hover-bg: #eff1f7;
  --cardActionBtn-color: #000000;
  --cardActionBtn-outline-focus: #7c9beb;
  --cardActionBtn-active-bg: #eaebef;

  --colorPrimary-bg: #7c9beb;
  --colorPrimary-color: #ffffff;

  --modalFooter-bg: #ffffff;
  --modalFooter-border: #dddddd;

  --inputArea-bg: #f1f3f6;

  --postInput-bg: #ffffff;

  --cardHeaderPromotedPost-color: #a8c7fa;

  --userImageUserPost-border: #286fe0;

  --capacityLabel-bg: #0056b3;
  --capacityLabel-color: #ffffff;
  --textWhite-color: #ffffff;
  --previewVenueModal-border: #ccc;

  --closeButtonOrganizationEvents-color: #ff4d4f;
  --closeButtonOrganizationEvents-bg: #f8d6dc;
  --closeButtonOrganizationEvents-border: #ffffff;
  --closeButtonOrganizationEvents-color-hover: #f8d6dc;
  --closeButtonOrganizationEvents-bg-hover: #ff4d4f;
  --closeButtonOrganizationEvents-border-hover: #ffffff;
  --dateboxOrganizationEvents-border: #e8e5e5;

  --infoButton-bg: #a8c7fa;
  --infoButton-border: #555555;
  --infoButton-color: #555555;
  --infoButton-bg-hover: #286fe0;
  --infoButton-border-hover: #555555;
  --infoButton-color: #555555;
  --actionItemDeleteButton-bg: #f8d6dc;
  --actionItemDeleteButton-color: #ff4d4f;
  --checkboxButton-checked-bg: #1778f2;
  --checkboxButton-checked-color: #1778f2;
  --checkbox-focus-border: #d1d5db;

  --rowBackgroundOrganizationFundCampaign-bg: #fff;
>>>>>>> dbd152c4
}

/* Global Classes (Add CSS classes as Global Classes that are used at multiple place)*/

/* Add Button */

.addButton {
  margin-bottom: 10px;
  color: var(--addButton-font);
  background-color: var(--light-blue);
  border-color: var(--addButton-bg);
  --bs-btn-focus-box-shadow: none;
}

.addButton:is(:hover, :active, :focus) {
  background-color: var(--addButton-bg-hover) !important;
  border-color: var(--addButton-border-hover);
}

.addButton:disabled {
  margin-bottom: 10px;
  background-color: var(--disabled-btn);
  border-color: var(--addButton-bg);
}

/* Unblock Button */

.unblockButton {
  margin-bottom: 10px;
  color: var(--unblockButton-font) !important;
  background-color: var(--unblockButton-bg) !important;
  border-color: var(--unblockButton-border);
  --bs-btn-focus-box-shadow: none;
}

.unblockButton:is(:hover, :active, :focus) {
  background-color: var(--unblockButton-bg-hover) !important;
  border-color: var(--unblockButton-border-hover);
}

/* Unban Icon */

.unbanIcon {
  color: var(--unbanIcon-color);
  font-size: 12px;
  font-weight: bold;
  margin-bottom: 0.5px;
  margin-right: 4px;
}

.unblockButton:hover .unbanIcon {
  color: var(--unbanIcon-color-hover) !important;
}

/* Ban Icon*/

.banIcon {
  color: var(--banIcon-color);
  font-size: 12px;
  font-weight: bold;
  margin-bottom: 0.5px;
  margin-right: 4px;
}

.removeButton:hover .banIcon {
  color: var(--banIcon-color-hover) !important;
}

/* Remove Button */

.removeButton {
  margin-bottom: 10px;
  background-color: var(--removeButton-bg);
  color: var(--removeButton-color);
  margin-right: 10px;
  --bs-btn-border-color: var(--removeButton-border);
}

.removeButton:is(:hover, :active, :focus) {
  background-color: var(--removeButton-bg-hover) !important;
  border-color: var(--removeButton-border-hover);
  color: var(--removeButton-color-hover);
}

/* Active Tab */

.activeTab {
  background-color: var(--activeTab-bg);
  color: var(--activeTab-color);
  border-color: var(--activeTab-border);
  align-items: center;
  position: relative;
  outline: none;
}

.activeTab:focus-visible {
  outline: 2px solid var(--activeTab-outline-focus);
  outline-offset: 2px;
}

.activeTab:is(:hover, :focus, :active) {
  background-color: var(--activeTab-bg-hover) !important;
  color: var(--activeTab-color-hover);
  border-color: var(--activeTab-border-hover) !important;
  align-items: center;
}

/* Inactive Tab */

.inActiveTab {
  background-color: var(--inActiveTab-bg);
  color: var(--inActiveTab-color);
  border-color: var(--inActiveTab-border);
  align-items: center;
  position: relative;
  outline: none;
}

.inActiveTab:focus-visible {
  outline: 2px solid var(--inActiveTab-outline-focus);
  outline-offset: 2px;
}

.inActiveTab:is(:hover, :focus, :active) {
  background-color: var(--inActiveTab-bg-hover) !important;
  color: var(--inActiveTab-color-hover);
  border-color: var(--inActiveTab-border-hover) !important;
  align-items: center;
}

/* Search Button */

.searchButton {
  --bs-btn-active-color: var(--searchButton-bg);
  --bs-btn-active-bg: var(--searchButton-bg);
  --bs-btn-active-border-color: var(--searchButton-border);
  margin-bottom: 10px;
  background-color: var(--searchButton-bg) !important;
  border-color: var(--searchButton-border) !important;
  color: var(--searchButton-color);
  position: absolute;
  z-index: 10;
  bottom: 0;
  right: 0;
  display: flex;
  justify-content: center;
  align-items: center;
  transition:
    box-shadow 0.2s ease,
    transform 0.2s ease;
}

.searchButton:hover {
  background-color: var(--searchButton-bg-hover);
  border-color: var(--searchButton-border-hover);
  box-shadow: var(--hover-shadow);
  color: var(--searchButton-color-hover) !important;
}

.searchButton:active {
  transform: scale(0.95);
  background-color: var(--searchButton-bg-active) !important;
  border-color: transparent !important;
}

/* Modal Header*/

.modalHeader {
  border: none;
  background-color: var(--modalHeader-bg) !important;
  padding: 1rem;
  color: var(--modalHeader-color);
}

/* Make sure the modal title is dark grey */
.modalHeader div,
.modalHeader .modal-title {
  color: var(--modalTitle-color) !important;
  font-weight: 600;
  font-size: 20px;
}

/* Close button styling */
.modalHeader button.close,
.modalHeader .btn-close {
  color: var(--modalClose-button-color) !important;
  opacity: 1;
}

/* Form Labels */
.inputField label,
form label,
.form-label {
  color: var(--formLabel-color) !important;
  font-weight: normal;
  padding-bottom: 0;
  font-size: 1rem;
  margin-top: 10px;
}

/* Input Fields - Update the existing inputField class */
.inputField {
  margin-top: 10px;
  margin-bottom: 10px;
  background-color: var(--eventManagement-button-bg);
  border: 1px solid var(--input-shadow);
  box-shadow: 0 4px 8px rgba(0, 0, 0, 0.1);
}

/* Placeholder styling */
.inputField::placeholder {
  color: var(--inputField-placeholder-color) !important;
  opacity: 1;
}

.inputField:focus {
  border: 0.1px solid var(--inputField-border-focus) !important;
  background-color: var(--inputField-bg-focus) !important;
  box-shadow: var(--drop-shadow);
  outline: none;
  transition: box-shadow 0.2s ease;
}

/* Switch */

.switch input {
  --bs-form-switch-bg: transparent;
}

.switch input:checked {
  background-color: var(--switch-bg-checked);
  border-color: var(--switch-border-checked);
  box-shadow: 0 0 0.1rem 0.2rem var(--switch-box-shadow-checked);
}

.switch input:focus {
  outline: none;
  box-shadow: none;
  border-color: var(--switch-border-focus);
}

/* Edit Button */

.editButton {
  background-color: var(--editButton-bg);
  color: var(--editButton-font);
  border-color: var(--editButton-border);
  --bs-btn-active-bg: var(--editButton-bg-active);
  --bs-btn-active-border-color: var(--editButton-border-active);
}

.editButton:is(:hover, :active) {
  background-color: var(--editButton-bg-hover);
  border-color: var(--editButton-border-hover);
  box-shadow: none;
}

/* Regular Button */

.regularBtn {
  background-color: var(--regularBtn-bg);
  border-color: var(--regularBtn-border);
}

.regularBtn:is(:hover, :active) {
  background-color: var(--regularBtn-bg-hover) !important;
  color: var(--regularBtn-font-hover);
  border-color: var(--regularBtn-border-hover) !important;
}

.searchButtonOrgList {
  background-color: var(--light-blue);
  position: absolute;
  z-index: 10;
  bottom: 0;
  inset-inline-end: 0px;
  height: 100%;
  display: flex;
  justify-content: center;
  align-items: center;
}

.btnsContainer {
  display: flex;
  margin: 2.5rem 0;
  align-items: center;
  gap: 10px;
}

/* Table Header */

.tableHeader {
  background-color: red;
}

.tableHeaders {
  background-color: var(--bs-primary-text-emphasis);
  color: var(--bs-white);
  font-size: 1rem;
}

.tableHeader {
  font-weight: bold;
}

/* btnsBlock & btnsContainer */

.btnsContainer {
  display: flex;
  margin: 2.5rem 0;
  align-items: center;
  gap: 10px;
}

.btnsContainer .btnsBlock {
  display: flex;
  width: max-content;
}

@media (max-width: 520px) {
  .btnsContainer {
    margin-bottom: 0;
  }

  .btn {
    flex-direction: column;
    justify-content: center;
  }

  .btnsContainer .btnsBlock {
    display: block;
    margin-top: 1rem;
    margin-right: 0;
  }

  .btnsContainer .btnsBlock div {
    flex: 1;
  }

  .btnsContainer .btnsBlock div[title='Sort organizations'] {
    margin-right: 0.5rem;
  }

  .btnsContainer .btnsBlock button {
    margin-bottom: 1rem;
    margin-right: 0;
    width: 100%;
  }
}

@media (max-width: 1020px) {
  .btnsContainer {
    flex-direction: column;
    margin: 1.5rem 0;
  }

  .btn {
    flex-direction: column;
    justify-content: center;
  }

  .btnsContainer > div {
    width: 100% !important;
    max-width: 100% !important;
    box-sizing: border-box;
  }

  .btnsContainer .btnsBlock {
    display: block;
    margin: 1.5rem 0 0 0;
    justify-content: space-between;
  }

  .btnsContainer .btnsBlock button {
    margin-bottom: 1rem;
    margin-right: 0;
    width: 100%;
  }

  .btnsContainer .btnsBlock div button {
    margin-right: 1.5rem;
  }
}

.btnsContainer .btnsBlock button {
  margin-left: 1rem;
  display: flex;
  justify-content: center;
  align-items: center;
}

@media (max-width: 1020px) {
  .btnsContainer {
    flex-direction: column;
    margin: 1.5rem 0;
  }

  .btnsContainer .input {
    width: 100%;
  }

  .btnsContainer .btnsBlock {
    margin: 1.5rem 0 0 0;
    justify-content: space-between;
  }

  .btnsContainer .btnsBlock button {
    margin: 0;
  }

  .btnsContainer .btnsBlock div button {
    margin-right: 1.5rem;
  }

  .btnsContainer .btnsBlock button {
    margin-left: 0;
  }
}

@media (max-width: 520px) {
  .btnsContainer {
    margin-bottom: 0;
  }

  .btnsContainer .btnsBlock {
    display: block;
    margin-top: 1rem;
    margin-right: 0;
  }

  .largeBtnsWrapper {
    flex-direction: column;
  }

  .btnsContainer .btnsBlock div {
    flex: 1;
  }

  .btnsContainer .btnsBlock button {
    margin-bottom: 1rem;
    margin-right: 0;
    width: 100%;
  }
}

.inputField {
  margin-top: 10px;
  margin-bottom: 10px;
  background-color: var(--eventManagement-button-bg);
  border: 1px solid var(--input-shadow);
  box-shadow: 0 4px 8px rgba(0, 0, 0, 0.1);
}

.removeMemberCancel {
  background-color: var(--removeMemberCancel-bg);
  color: '#C8102E';
  border: 1px solid var(--removeMemberCancel-border);
}

/* Dropdown */

.dropdown {
  background-color: var(--sortBtn-bg) !important;
  min-width: 150px;
  border: 1px solid var(--dropdown-border);
  color: var(--dropdown-font-color) !important;
  position: relative;
  display: inline-block;
  box-shadow: 0 4px 8px rgba(0, 0, 0, 0.1);
}

.customDropdown {
  width: auto;
}

.dropdown:is(
    :hover,
    :focus,
    :active,
    :focus-visible,
    .show,
    :disabled,
    :checked
  ) {
  box-shadow: 2.5px 2.5px 2.5px var(--dropdown-shadow);
  border: 1px solid var(--dropdown-border) !important;
  color: var(--dropdown-font) !important;
}

.dropdown:is(:focus, :focus-visible) {
  outline: 2px solid var(--highlight-color, var(--search-button-bg));
  border: 1px solid var(--dropdown-border);
}

.createorgdropdown {
  background-color: var(--createorgdropdown-button-bg);
  border: 1px solid var(--dropdown-border) !important;
  height: 3rem;
  margin-top: 0.7rem;
  color: var(--dropdown-button-fill);
}

.createorgdropdown:active,
.createorgdropdown:hover {
  background-color: var(--createorgdropdown-button-bg) !important;
  border-color: var(--createorgdropdown-button-border) !important;
  color: var(--dropdown-button-fill) !important;
  box-shadow: var(--hover-shadow);
}

/* Error */

.errorContainer {
  min-height: 100vh;
}

.errorMessage {
  margin-top: 25%;
  display: flex;
  justify-content: center;
  align-items: center;
  flex-direction: column;
}

.errorIcon {
  transform: scale(1.5);
  color: var(--bs-danger, var(--errorIcon-color));
  margin-bottom: 1rem;

  /* Add error icon for non-color indication */
  &::before {
    content: '⚠️';
    margin-right: 0.5rem;
  }
}

/* Not Found */

.notFound {
  flex: 1;
  display: flex;
  justify-content: center;
  align-items: center;
  flex-direction: column;
}

/* Row Background */

.rowBackground {
  background-color: var(--rowBackground-bg);
  color: var(--rowBackground-color);
  max-height: 120px;
  overflow-y: auto;
}

/* No outline */

.noOutline input {
  outline: none;
}

.noOutline input:disabled {
  -webkit-text-fill-color: var(--noOutline-input-disables) !important;
}

.noOutline textarea:disabled {
  color: var(--noOutline-textarea-disables) !important;
  opacity: 1;
}

.noOutline:is(:hover, :focus, :active, :focus-visible, .show) {
  outline: none !important;
}

/* Input */

.input {
  flex: 1;
  position: relative;
  margin-right: 10px;
  background-color: '#F2F7FF';
  background-color: 'red';
  margin-right: 180px;
  width: 425px;
}

.input:active {
  box-shadow: var(--dorpdownItem-hover-shadow) !important;
  background-color: var(--create-button-bg-color);
  border-color: var(--input-shadow) !important;
  color: var(--input-text-color);
}

.input:focus {
  box-shadow: var(--dorpdownItem-hover-shadow) !important;
  border-color: var(--input-shadow) !important;
}

.btnsContainer .input button {
  width: 52px;
}

.btnsContainer .input {
  flex: 1;
  position: relative;
  max-width: 60%;
  justify-content: space-between;
}

.btncon .btnsContainer .input {
  flex: 1;
  min-width: 18rem;
  position: relative;
}

.btncon .btnsContainer input {
  outline: 1px solid var(--btncon-input);
}

.btncon .btnsContainer .input button {
  width: 52px;
}

/* Input Field */

.inputField {
  margin-top: 10px;
  margin-bottom: 10px;
  background-color: var(--inputField-bg);
  border: 1px solid var(--inputField-border);
}

.inputField:focus {
  border: 0.1px solid var(--inputField-border-focus) !important;
  background-color: var(--inputField-bg) !important;
  box-shadow: var(--drop-shadow);
  outline: none;
  transition: box-shadow 0.2s ease;
}

.inputFieldModal {
  margin-bottom: 10px;
  background-color: var(--inputFieldModal-bg);
  box-shadow: 0 1px 1px var(--input-shadow-color);
}

.inputField > button {
  padding-top: 10px;
  padding-bottom: 10px;
}

/* Create Button*/

.createButton {
  background-color: var(--createButton-bg) !important;
  color: var(--createButton-color) !important;
  border: 1px solid var(--createButton-border) !important;
}

.createButton:hover {
  box-shadow: var(--createButton-box-shadow-hover);
  background-color: var(--createButton-bg-hover) !important;
  color: var(--createButton-color-hover) !important;
  border: 1px solid var(--createButton-border-hover) !important;
}

.createButton:active {
  color: var(--createButton-color-active) !important;
  background-color: var(--createButton-bg-active) !important;
  border: 1px solid var(--createButton-border-active) !important;
}

/* Add more Global CSS Classes above this */

/* ----------------------------------------------------- */

/* Css Class Related to a particular Component */

/* -- AddOnEntry.tsx -- */

/* -- AddOnRegister.tsx -- */

.modalbtn {
  margin-top: 1rem;
  display: flex !important;
  margin-left: auto;
  align-items: center;
}

/* -- AddOnStore.tsx -- */

.containerAddOnStore {
  display: flex;
  flex-direction: column;
  background: var(--containerAddOnStore-bg);
  margin: 2px;
  padding: 10px;
  border-radius: 20px;
}

.colAddOnStore {
  display: flex;
  align-items: center;
  justify-content: space-between;
}

.inputAddOnStore {
  display: flex;
  position: relative;
  width: 560px;
}

.cardGridItem {
  width: 38vw;
}

.justifyspAddOnStore {
  display: grid;
  width: 100%;
  justify-content: space-between;
  align-items: baseline;
  grid-template-rows: auto;
  grid-template-columns: repeat(2, 1fr);
  grid-gap: 0.8rem 0.4rem;
}

@media screen and (max-width: 600px) {
  .cardGridItem {
    width: 100%;
  }

  .justifyspAddOnStore {
    grid-template-columns: 1fr;
    justify-content: center;
    align-items: start;
  }
}

/* -- Action.tsx -- */

/* -- MainContent.tsx -- */

.maincontainer {
  width: 70vw;
  margin-right: 2rem;
}

/* -- SidePanel.tsx -- */

.sidebarcontainer {
  width: 30vw;
  justify-content: center;
  display: flex;
  flex-direction: column;
  padding: 2rem;
  height: fit-content;
}

.sidebarcollapsed {
  display: none;
}

/* -- AddOn.tsx -- */

/* -- AddPeopleToTag.tsx -- */

.scrollContainer {
  height: 100px;
  overflow-y: auto;
  margin-bottom: 1rem;
}

.memberBadge {
  display: flex;
  align-items: center;
  padding: 5px 10px;
  border-radius: 12px;
  box-shadow: 0 1px 3px var(--memberBadge-box-shadow);
  max-width: calc(100% - 2rem);
}

.removeFilterIcon {
  cursor: pointer;
}

.loadingDiv {
  min-height: 300px;
  display: flex;
  justify-content: center;
  align-items: center;
}

/* -- AdvertisementEntry.tsx -- */

.cardOtherSettings {
  height: 350px;
}

.addCard {
  width: 28rem;
}

.dropdownContainer {
  position: relative;
  display: inline-block;
}

.dropdownContainer:hover .dropdownmenu {
  display: block;
}

.dropdownmenu {
  display: none;
  position: absolute;
  z-index: 1;
  background-color: var(--dropdownmenu-bg);
  width: 120px;
  box-shadow: 0px 8px 16px 0px var(--dropdownmenu-box-shadow);
  padding: 5px 0;
  margin: 0;
  list-style-type: none;
  right: 0;
  top: 100%;
}

.dropdownmenu li {
  cursor: pointer;
  padding: 8px 16px;
  text-decoration: none;
  display: block;
  color: var(--dropdownmenu-color);
}

.dropdownmenu li:hover {
  background-color: var(--dropdownmenu-li-hover);
}

.dropdownButton {
  background-color: transparent;
  color: var(--dropdownButton-color);
  border: none;
  cursor: pointer;
  display: flex;
  width: 100%;
  justify-content: flex-end;
  padding: 8px 10px;
}

.admedia {
  object-fit: cover;
  height: 16rem;
}

.buttons {
  display: flex;
  justify-content: flex-end;
}

.entryaction {
  margin-left: auto;
  display: flex !important;
  align-items: center;
  background-color: transparent;
  color: var(--entryaction-color);
}

.entryaction .spinner-grow {
  height: 1rem;
  width: 1rem;
  margin-right: 8px;
}

.entryaction {
  display: flex !important;
}

.entryaction i {
  margin-right: 8px;
  margin-top: 4px;
}

.entryaction .spinner-grow {
  height: 1rem;
  width: 1rem;
  margin-right: 8px;
}

/* -- AdvertisementRegister.tsx -- */

.previewAdvertisementRegister {
  display: flex;
  position: relative;
  width: 100%;
  margin-top: 10px;
  overflow: hidden;
  justify-content: center;
  border: 1px solid var(--previewAdvertisementRegister-border);
}

.previewAdvertisementRegister img {
  width: 400px;
  height: auto;
  object-fit: cover;
}

.previewAdvertisementRegister video {
  width: 400px;
  height: auto;
}

.closeButtonAdvertisementRegister {
  top: 0px;
  right: 0px;
  width: 32px;
  height: 32px;
  background: transparent;
  transform: scale(1.2);
  cursor: pointer;
  border-radius: 50%;
  border: none;
  color: var(--closeButtonAdvertisementRegister-color);
  font-weight: 600;
  font-size: 16px;
  transition:
    background-color 0.3s,
    transform 0.3s;
}

.closeButtonAdvertisementRegister:hover {
  transform: scale(1.1);
  box-shadow: 0 4px 6px var(--closeButtonAdvertisementRegister-box-shadow-hover);
}

/* -- Advertisement.tsx -- */

.containerAdvertisements {
  background-color: var(--containerAdvertisemens-bg);
  border-radius: 20px;
  width: auto;
}

.justifyspAdvertisements {
  display: grid;
  width: 100%;
  margin-top: 30px;
  grid-template-rows: auto;
  grid-template-columns: repeat(6, 1fr);
  grid-gap: 0.8rem 0.4rem;
}

.rowAdvertisements {
  margin-top: 20px;
  display: grid;
  width: 100%;
  grid-template-rows: auto;
  grid-template-columns: repeat(2, 1fr);
  grid-gap: 0.8rem 0.4rem;
  overflow: hidden;
}

.colAdvertisements {
  display: flex;
  align-items: center;
  justify-content: space-between;
  padding: 10px;
}

.inputAdvertisements {
  display: flex;
  position: relative;
  width: 560px;
}

.listBoxAdvertisements {
  display: grid;
  width: 100%;
  grid-template-rows: auto;
  grid-template-columns: repeat(6, 1fr);
  grid-gap: 0.8rem 0.4rem;
}

.orgCard .innerContainer {
  display: flex;
}

.orgCard {
  background-color: var(--orgCard-bg);
  margin: 0.5rem;
  height: calc(170px + 2rem);
  padding: 1rem;
  border-radius: 8px;
  outline: 1px solid var(--orgCard-outline);
  position: relative;
}

.orgCard .innerContainer .orgImgContainer {
  display: flex;
  justify-content: center;
  align-items: center;
  position: relative;
  overflow: hidden;
  border-radius: 4px;
  width: 125px;
  height: 120px;
  object-fit: contain;
  background-color: var(--orgImgContainer-bg);
}

.orgCard .innerContainer .content {
  flex: 1;
  margin-left: 1rem;
  width: 70%;
  margin-top: 0.7rem;
}

@media (max-width: 550px) {
  .orgCard {
    width: 100%;
  }

  .orgCard {
    height: unset;
    margin: 0.5rem 0;
    padding: 1.25rem 1.5rem;
  }

  .orgCard .innerContainer .orgImgContainer {
    margin-bottom: 0.8rem;
  }

  .orgCard .innerContainer {
    flex-direction: column;
  }

  .orgCard .innerContainer .orgImgContainer img {
    height: auto;
    width: 100%;
  }

  .orgCard .innerContainer .content {
    margin-left: 0;
  }

  .orgCard button {
    bottom: 0;
    right: 0;
    position: relative;
    margin-left: auto;
    display: block;
  }

  .joinBtn,
  .joinedBtn,
  .withdrawBtn {
    display: flex;
    justify-content: space-around;
    width: 100%;
  }
}

.itemCardOrgList .loadingWrapper .innerContainer {
  display: flex;
}

.itemCardOrgList .loadingWrapper .innerContainer .orgImgContainer {
  width: 120px;
  height: 120px;
  border-radius: 4px;
}

.itemCardOrgList .loadingWrapper .innerContainer .content {
  flex: 1;
  display: flex;
  flex-direction: column;
  margin-left: 1rem;
}

.itemCardOrgList .loadingWrapper .innerContainer .content h5 {
  height: 24px;
  width: 60%;
  margin-bottom: 0.8rem;
}

.itemCardOrgList .loadingWrapper .innerContainer .content h6[title='Location'] {
  display: block;
  width: 45%;
  height: 18px;
}

.itemCardOrgList .loadingWrapper .innerContainer .content h6 {
  display: block;
  width: 30%;
  height: 16px;
  margin-bottom: 0.8rem;
}

@media (max-width: 450px) {
  .itemCardOrgList .loadingWrapper {
    height: unset;
    margin: 0.5rem 0;
    padding: 1.25rem 1.5rem;
  }

  .itemCardOrgList .loadingWrapper .innerContainer {
    flex-direction: column;
  }

  .itemCardOrgList .loadingWrapper .innerContainer .orgImgContainer {
    height: 200px;
    width: 100%;
    margin-bottom: 0.8rem;
  }

  .itemCardOrgList .loadingWrapper .innerContainer .content {
    margin-left: 0;
  }

  .itemCardOrgList .loadingWrapper .button {
    bottom: 0;
    right: 0;
    border-radius: 0.5rem;
    position: relative;
    margin-left: auto;
    display: block;
  }
}

@media (max-width: 550px) {
  .orgCard {
    width: 100%;
  }

  .orgCard {
    height: unset;
    margin: 0.5rem 0;
    padding: 1.25rem 1.5rem;
  }

  .orgCard .innerContainer {
    flex-direction: column;
  }

  .orgCard button {
    bottom: 0;
    right: 0;
    position: relative;
    margin-left: auto;
    display: block;
  }

  .joinBtn,
  .joinedBtn,
  .withdrawBtn {
    display: flex;
    justify-content: space-around;
    width: 100%;
  }
}

.orgCard .innerContainer {
  display: flex;
  gap: 10px;
}

.orgCard .innerContainer .orgImgContainer {
  display: flex;
  justify-content: center;
  align-items: center;
  position: relative;
  overflow: hidden;
  border-radius: 4px;
  width: 125px;
  height: 120px;
  object-fit: contain;
  margin-bottom: 0.8rem;
  background-color: var(--orgCard-Image-bg);
}

.orgCard .innerContainer .content {
  flex: 1;
  margin-left: 1rem;
  width: 70%;
  margin-top: 0.7rem;
  margin-left: 0;
}

@media (max-width: 580px) {
  .orgCard {
    height: unset;
    margin: 0.5rem 0;
    padding: 1.25rem 1.5rem;
  }

  .orgCard .innerContainer {
    flex-direction: column;
  }

  .orgCard .innerContainer .orgImgContainer img {
    height: auto;
    width: 100%;
  }

  .orgCard button {
    bottom: 0;
    right: 0;
    position: relative;
    margin-left: auto;
    display: block;
  }

  .flaskIcon {
    margin-bottom: 6px;
  }

  .manageBtn {
    display: flex;
    justify-content: space-around;
    width: 100%;
  }
}

.modalbtn i,
.button i {
  height: min-content;
  margin-right: 4px;
}

/* -- AgendaCategoryContainer.tsx -- */

/* -- AgendaItemsCreateModal.tsx -- */

.campaignModal {
  max-width: 80vw;
  margin-top: 2vh;
  margin-left: 13vw;
}

.titlemodalOrganizationEvents {
  color: var(--titlemodal-org-event-color);
  font-weight: 600;
  font-size: 20px;
  margin-bottom: 20px;
  padding-bottom: 5px;
  border-bottom: 3px solid var(--titlemodal-org-event-border);
  width: 65%;
}

.regBtn {
  margin-top: 1rem;
  border: 1px solid var(--regBtn-border);
  box-shadow: 0 2px 2px var(--regBtn-box-shadow);
  padding: 10px 10px;
  border-radius: 5px;
  background-color: var(--regBtn-bg);
  width: 100%;
  font-size: 16px;
  color: var(--regBtn-color);
  outline: none;
  font-weight: 600;
  cursor: pointer;
  transition:
    transform 0.2s,
    box-shadow 0.2s;
  width: 100%;
}

/* -- AgendaItemsDeleteModal.tsx -- */

.agendaItemModal {
  max-width: 80vw;
  margin-top: 2vh;
  margin-left: 13vw;
}

@media (max-width: 768px) {
  .agendaItemModal {
    margin: 10vh auto;
    max-width: 90%;
  }

  .titlemodalAgendaItems {
    width: 90%;
  }

  .greenregbtnAgendaItems {
    width: 90%;
  }
}

@media (max-width: 576px) {
  .agendaItemModal {
    margin: 5vh auto;
    max-width: 95%;
  }

  .titlemodalAgendaItems {
    width: 100%;
  }

  .greenregbtnAgendaItems {
    width: 100%;
  }
}

/* -- AgendaItemsPreviewModal.tsx -- */

.previewFile {
  display: flex;
  flex-direction: column;
  align-items: center;
  width: 100%;
  margin-top: 10px;
}

.previewFile img,
.previewFile video {
  width: 100%;
  max-width: 400px;
  height: auto;
  margin-bottom: 10px;
}

.urlListItem {
  display: flex;
  align-items: center;
  justify-content: space-between;
  padding: 5px 0;
}

.urlListItem a {
  text-decoration: none;
  color: inherit;
}

.urlListItem a:hover {
  text-decoration: underline;
}

.urlIcon {
  margin-right: 10px;
}

.titlemodalAgendaItems {
  color: var(--titlemodalAgendaItems-color);
  font-weight: 600;
  font-size: 20px;
  margin-bottom: 20px;
  padding-bottom: 5px;
  border-bottom: 3px solid var(--titlemodalAgendaItems-border);
  width: 65%;
}

.preview {
  display: flex;
  flex-direction: row;
  font-weight: 900;
  font-size: 16px;
  color: var(--preview-color);
}

.view {
  margin-left: 2%;
  font-weight: 600;
  font-size: 16px;
  color: var(--view-color);
}

.iconContainer {
  display: flex;
  justify-content: flex-end;
}

/* -- AgendaItemsUpdateModal.tsx -- */

.deleteButtonAgendaItems {
  margin-left: auto;
  padding: 2px 5px;
}

.attachmentPreview {
  position: relative;
  width: 100%;
}

.closeButtonFile {
  position: absolute;
  top: 10px;
  right: 10px;
  background: transparent;
  transform: scale(1.2);
  cursor: pointer;
  border: none;
  color: var(--closeButtonFile-color);
  font-weight: 600;
  font-size: 16px;
  cursor: pointer;
}

.greenregbtnAgendaItems {
  margin: 1rem 0 0;
  margin-top: 15px;
  border: 1px solid var(--regBtnAgendaItems-border);
  box-shadow: 0 2px 2px var(--regBtnAgendaItems-box-shadow);
  padding: 10px 10px;
  border-radius: 5px;
  background-color: var(--regBtnAgendaItems-bg);
  width: 100%;
  font-size: 16px;
  color: var(--regBtnAgendaItems-color);
  outline: none;
  font-weight: 600;
  cursor: pointer;
  transition:
    transform 0.2s,
    box-shadow 0.2s;
  width: 100%;
}

/* -- AgendaItemsContainer.tsx -- */

.tableHeadAgendaItems {
  background-color: var(--tableHeadAgendaItems-bg) !important;
  color: var(--tableHeadAgendaItems-color);
  border-radius: 20px 20px 0px 0px !important;
  padding: 20px;
}

.agendaItemRow {
  border: 1px solid var(--agendaItemRow-border);
  border-radius: 4px;
  transition: box-shadow 0.2s ease;
  background-color: var(--agendaItemRow-bg);
}

.agendaItemRow:hover {
  background-color: var(--agendaItemRow-bg-hover);
}

.dragging {
  box-shadow: 0 4px 8px var(--dragging-box-shadow);
  z-index: 1000;
  background-color: var(--dragging-bg);
}

.categoryContainer {
  display: flex;
  flex-wrap: wrap;
  gap: 10px;
  justify-content: center;
}

.categoryChip {
  display: inline-flex;
  align-items: center;
  background-color: var(--categoryChip-bg);
  border-radius: 16px;
  padding: 0 12px;
  font-size: 14px;
  height: 32px;
  margin: 5px;
}

.agendaItemsOptionsButton {
  width: 24px;
  height: 24px;
}

/* -- Avatar.tsx -- */

/* -- ChangeLanguageDropDown.tsx -- */
.langBtn {
  border-width: 2px;
  border-color: var(--reset-border-color);
  color: var(--reset-btn-colour) !important;
  padding: 0.5rem 1rem;
  border-radius: 0.5rem;
  display: flex;
  background-color: var(--reset-backgroundcolor-color);
  align-items: center;
  gap: 0.5rem;
  height: 49px;
  width: 160px;
  font-size: 0.8rem;
}

.langBtn:hover,
.langBtn:focus {
  border-width: 2px;
  border-color: var(--reset-border-color);
  color: var(--reset-btn-colour) !important;
  padding: 0.5rem 1rem;
  border-radius: 0.5rem;
  display: flex;
  background-color: var(--reset-backgroundcolor-color);
  align-items: center;
  gap: 0.5rem;
  height: 49px;
  width: 160px;
  font-size: 0.8rem;
}

.langBtn:active {
  background-color: var(--reset-backgroundcolor-color) !important;
  border-color: var(--reset-border-color) !important;
}

/* -- TableRow.tsx -- */

/* -- CheckInWrapper.tsx -- */

/* -- CollapsibleDropdown.tsx -- */

.collapsibleDropdownIconWrapper {
  width: 36px;
}

.collapsibleDropdownCollapseBtn {
  height: 48px;
}

.collapsibleDropdownIconWrapperSm {
  width: 36px;
  display: flex;
  justify-content: center;
  align-items: center;
}

/* -- ContriStats.tsx -- */

.fonts {
  color: var(--fonts-color);
}

.fonts > span {
  font-weight: 600;
}

/* -- CurrentHourIndicator.tsx -- */

.currentHourIndicator_container {
  position: relative;
  display: flex;
  flex-direction: row;
  top: -8px;
  left: -9px;
}

.currentHourIndicator_round {
  background-color: var(--current-hour-indicator-color);
  border-radius: 100%;
  width: 15px;
  height: 15px;
}

.currentHourIndicator_line {
  width: 100%;
  height: 1px;
  background-color: var(--current-hour-indicator-color);
  margin: auto;
}

/* -- DynamicDropDown.tsx -- */

.dropwdownToggle {
  background-color: var(--dropwdownToggle-bg);
  color: var(--dropwdownToggle-color);
  width: 100%;
  border: none;
  padding: 0.5rem;
  text-align: left;
  display: flex;
  align-items: center;
  justify-content: space-between;
  min-width: 8rem;
  outline: 1px solid var(--dropwdownToggle-outline);
}

/* -- EditCustomFieldDropDown.tsx -- */

/* -- EventHeader.tsx -- */

.calendarEventHeader {
  width: 100%;
  margin-bottom: 20px;
  border-radius: 10px;
  padding: 5px;
}

.flex_grow {
  flex-grow: 0.5;
}

.space {
  flex: 1;
  display: flex;
  align-items: center;
  gap: 10px;
}

.createButtonEventHeader {
  background-color: var(--createButtonEventHeader-bg);
  color: var(--createButtonEventHeader-color);
  width: 110px;
  border: 1px solid var(--createButtonEventHeader-border);
  box-shadow: 2.5px 2.5px 2.5px var(--createButtonEventHeader-boxshadow);
}

.createButtonEventHeader:hover {
  background-color: var(--createButtonEventHeader-bg-hover);
  color: var(--createButtonEventHeader-color-hover);
  border: 1px solid var(--createButtonEventHeader-border-hover);
  box-shadow: 2.5px 2.5px 2.5px var(--createButtonEventHeader-boxshadow-hover);
}

.selectTypeEventHeader {
  border-radius: 10px;
  margin: 8px;
}

.calendar__header {
  display: flex;
  align-items: center;
  justify-content: space-between;
  margin-right: 50px;
}

@media (max-width: 520px) {
  .calendar__header {
    display: flex;
    flex-direction: column;
    align-items: stretch;
    gap: 10px;
  }

  .space {
    display: block !important;
    text-align: center;
  }

  .space > * {
    width: 100%;
    margin-bottom: 10px;
  }
}

/* -- EventCalender.tsx -- */

.calendar_hour_block {
  display: flex;
  flex-direction: row;
  border-bottom: 1px solid var(--calenderHourBlock-border);
  position: relative;
  height: 50px;
  border-bottom-right-radius: 5px;
}

.calendar_hour_text_container {
  display: flex;
  flex-direction: row;
  align-items: flex-end;
  border-right: 1px solid var(--calenderHourTextContainer-border);
  width: 40px;
}

.calendar_timezone_text {
  top: -10px;
  left: -11px;
  position: relative;
  color: var(--calenderTimezoneText-color);
  font-size: 9px;
}

.dummyWidth {
  width: 1px;
}

.event_list_parent_current {
  background-color: var(--eventListParentCurrent-bg);
  position: relative;
  width: 100%;
}

.event_list_parent {
  position: relative;
  width: 100%;
}

.expand_list_container {
  width: 200px;
  max-height: 250px;
  z-index: 10;
  position: absolute;
  left: auto;
  right: auto;
  overflow: auto;
  padding: 10px 4px 0px 4px;
  background-color: var(--expandListContainer-bg);
  border: 1px solid var(--expandListContainer-border);
  border-radius: 5px;
  margin: 5px;
}

@media only screen and (max-width: var(--breakpoint-tablet)) {
  .event_list {
    display: none;
  }

  .expand_list_container {
    width: 150px;
    padding: 4px 4px 0px 4px;
  }
}

@media only screen and (max-width: var(--breakpoint-tablet)) {
  .holidayIndicator,
  .organizationIndicator {
    width: 16px;
    height: 10px;
  }

  .expand_list_container {
    width: 150px;
    padding: 4px 4px 0px 4px;
  }
}

.list_container {
  padding: 5px;
  width: fit-content;
  display: flex;
  align-items: center;
  gap: 8px;
}

.expand_event_list {
  display: block;
}

.event_list_hour {
  display: flex;
  flex-direction: row;
}

.btn__more {
  border: 0px;
  font-size: 14px;
  background-color: initial;
  color: var(--btnMore-color);
  font-weight: 600;
  transition: all 200ms;
  position: relative;
  display: block;
  margin: 2px;
}

.btn__more:hover {
  color: var(--btnMore-color-hover);
}

@media only screen and (max-width: var(--breakpoint-mobile)) {
  .btn__more {
    font-size: 12px;
  }
}

.calendar_infocards {
  display: flex;
  flex-direction: row;
  justify-content: space-between;
  align-items: flex-start;
  gap: 20px;
  padding: 20px 0px 20px 0px;
}

.holidays_card,
.events_card {
  flex: 1;
  padding: 20px;
  border-radius: 10px;
  box-shadow: 0 2px 4px var(--eventsCard-box-shadow);
}

.holidays_card {
  background-color: var(--holidaysCard-bg);
}

.card_title {
  font-size: 20px;
  margin-bottom: 10px;
  font-weight: bold;
  color: var(--cardTitle-color);
}

.card_list {
  list-style: none;
  padding: 0;
  margin: 0;
}

.card_list_item {
  display: flex;
  align-items: center;
  margin-bottom: 10px;
  font-size: 14px;
  color: var(--cardListItem-color);
}

.card_list_item:hover {
  background-color: var(--cardListItem-bg-hover);
  transition: background-color 0.2s ease;
  padding: 0.5px 8px 0.5px 8px;
  border-radius: 4px;
}

.card_list_item:focus-visible {
  background-color: var(--cardListItem-focus-bg);
  transition: background-color 0.2s ease;
}

.holiday_date {
  font-weight: 600;
  margin-right: 40px;
  font-size: 18px;
  color: var(--holidays-card-date-color);
}

.holiday_name {
  font-size: 16px;
  font-weight: 200;
  color: var(--holidayName-color);
}

.events_card {
  background-color: var(--eventsCard-bg);
}

.legend {
  display: flex;
  flex-direction: column;
  gap: 12px;
}

.eventsLegend {
  display: flex;
  align-items: center;
  gap: 8px;
}

.holidayIndicator,
.organizationIndicator {
  width: 35px;
  height: 12px;
  border-radius: 4px;
}

.organizationIndicator {
  background-color: var(--organizationIndicator-bg);
}

.legendText {
  margin-left: 15px;
  font-size: 18px;
  color: var(--legendText-color);
}

.list_container_holidays {
  width: fit-content;
  display: flex;
  align-items: center;
  gap: 8px;
}

.holidayIndicator {
  background-color: var(--holidayIndicator-bg);
  opacity: 15%;
}

.holidayText {
  margin-left: 15px;
  font-size: 18px;
  color: var(--holidayText-color);
}

.day_weekends {
  background-color: var(--dayWeekends-bg);
}

.day__today {
  background-color: var(--dayToday-bg);
  font-weight: 700;
  text-decoration: underline;
  color: var(--dayToday-color);
}

.day__outside {
  background-color: var(--dayOutside-bg);
  color: var(--dayOutside-color);
}

.day__selected {
  background-color: var(--daySelected-bg);
  color: var(--daySelected-color);
}

.day {
  background-color: var(--day-bg);
  padding-left: 0.3rem;
  padding-right: 0.3rem;
  border-radius: 10px;
  margin: 5px;
  border: 1px solid var(--day-border);
  color: var(--day-color);
  font-weight: 600;
  height: 9rem;
  position: relative;
}

.day__events {
  background-color: var(--dayEvents-bg);
}

.calendar {
  font-family: sans-serif;
  font-size: 1.2rem;
  margin-bottom: 10px;
  background: var(--calendar-bg);
  border-radius: 10px;
  padding-left: 70px;
  padding-right: 70px;
  padding-top: 5px;
}

.calender_month {
  display: flex;
  align-items: center;
}

.buttonEventCalendar {
  border-radius: 100px;
  color: var(--buttonEventCalendar-color);
  /* background-color: var(--black-shadow-color); */
  /* font-weight: bold; */
  border: 0px;
  font-size: 40px;
}

.calendar__header_month {
  margin: 0.5rem;
  color: var(--calendarHeaderMonth-color);
  font-weight: 800;
  font-size: 45px;
  display: flex;
  gap: 23px;
  flex-direction: row;
}

.calendar__header_month div {
  font-weight: 400;
  color: var(--calendarHeaderMonthDiv-color);
  font-family: Outfit, sans-serif;
}

.buttonEventCalendar {
  border-radius: 100px;
  color: var(--buttonEventCalendar-color);
  /* background-color: var(--black-shadow-color); */
  /* font-weight: bold; */
  border: 0px;
  font-size: 40px;
}

.calendar__weekdays {
  display: grid;
  grid-template-columns: repeat(7, 1fr);
  background-color: var(--calendarWeekdays-bg);
  font-family: Outfit, sans-serif;
  height: 25px;
}

.weekday {
  display: flex;
  justify-content: center;
  align-items: center;
  background-color: var(--weekday-bg);
  color: var(--weekday-color);
  font-size: medium;
  font-weight: 600;
}

.calendar__days {
  display: grid;
  grid-template-columns: repeat(7, minmax(0, 1fr));
  grid-template-rows: repeat(5, 1fr);
  margin-bottom: 30px;
}

/* -- YearlyEventCalender.tsx -- */

.closebtnYearlyEventCalender {
  padding: 10px;
}

.columnYearlyEventCalender {
  float: left;
  width: 25%;
  padding: 10px;
}

@media only screen and (max-width: var(--breakpoint-mobile)) {
  .btn__more {
    font-size: 12px;
  }

  .columnYearlyEventCalender {
    float: left;
    width: 100%;
    padding: 10px;
  }
}

.cardYearlyEventCalender {
  padding: 16px;
  text-align: center;
  height: 21rem;
}

.cardHeaderYearlyEventCalender {
  text-align: left;
}

.weekday__yearly {
  display: flex;
  justify-content: center;
  align-items: center;
  background-color: var(--weekdayYearly-bg);
  font-weight: 600;
}

.yearlyCalendarHeader {
  display: flex;
  flex-direction: row;
}

.yearlyCalendarHeader > div {
  font-weight: 600;
  font-size: 2rem;
  padding: 0 10px;
  color: var(--yearlyCalendarHeader-color);
}

.rowYearlyEventCalender {
  margin: 1px -5px;
}

.rowYearlyEventCalender:after {
  content: '';
  display: table;
  clear: both;
  margin: 0 -5px;
  content: '';
  display: table;
  clear: both;
}

.calendar {
  font-family: sans-serif;
  font-size: 1.2rem;
  margin-bottom: 10px;
  background: var(--calendar-bg);
  border-radius: 10px;
  padding-left: 70px;
  padding-right: 70px;
  padding-top: 5px;
}

.yearlyCalender {
  background-color: var(--yearlyCalender-bg);
  box-sizing: border-box;
}

/* -- EventDashboardSreen.tsx -- */

.containerHeightEventDash {
  height: calc(100vh - 66px);
}

.colorLight {
  background-color: var(--input-area-color);
}

.mainContainerEventDashboard {
  width: 50%;
  flex-grow: 3;
  padding: 20px;
  max-height: 100%;
  overflow: auto;
}

.gap {
  gap: var(--spacing-lg, 1.25rem);
}

/* -- EventListCardDeleteModal.tsx -- */

/* -- EventListCardPreviewModal.tsx -- */

.previewEventListCardModals {
  display: flex;
  flex-direction: row;
  font-weight: 700;
  font-size: 16px;
  color: var(--previewEventListCardModals-color);
  margin: 0;
}

.datebox {
  width: 90%;
  border-radius: 7px;
  outline: none;
  box-shadow: none;
  padding-top: 2px;
  padding-bottom: 2px;
  padding-right: 5px;
  padding-left: 5px;
  margin-right: 5px;
  margin-left: 5px;
}

.checkboxContainer {
  display: flex;
  justify-content: space-between;
}

.checkboxdivEventListCardModals > div label {
  margin-right: 50px;
}

.checkboxdivEventListCardModals > label > input {
  margin-left: 10px;
}

.checkboxdivEventListCardModals {
  display: flex;
  flex-direction: column;
}

.dispflexEventListCardModals {
  display: flex;
  cursor: pointer;
  justify-content: space-between;
  margin: 10px 5px 5px 0px;
}

.dispflexEventListCardModals > input {
  width: 20%;
  border: none;
  box-shadow: none;
  margin-top: 5px;
}

/* -- EventListCardUpdateModal.tsx -- */

/* -- EventListCardModals.tsx -- */

/* -- EventListCard.tsx -- */

.cardsEventListCard {
  width: 100%;
  background: var(--cardsEventListCard-bg) !important;
  padding: 2px 3px;
  border-radius: 5px;
  border: 1px solid var(--cardsEventListCard-border);
  box-shadow: 0 3px 2px var(--cardsEventListCard-box-shadow);
  color: var(--cardsEventsListCard-color);
  box-sizing: border-box;
  position: relative;
  overflow: hidden;
  transition: all 0.3s;
  margin-bottom: 5px;
}

.cardsEventListCard h2 {
  font-size: 15px;
  color: var(--cardsEventListCard-h2-color);
  font-weight: 500;
}

.cardsEventListCard > h3 {
  font-size: 17px;
}

.cardsEventListCard > p {
  font-size: 14px;
  margin-top: 0px;
  margin-bottom: 7px;
}

.cardsEventListCard a {
  color: var(--cardsEventListCard-a-color);
  font-weight: 600;
}

.cardsEventListCard a:hover {
  color: var(--cardsEventListCard-a-color-hover);
}

.cardsEventListCard:last-child:nth-last-child(odd) {
  grid-column: auto / span 2;
}

.cardsEventListCard:first-child:nth-last-child(even),
.cardsEventListCard:first-child:nth-last-child(even) ~ .box {
  grid-column: auto / span 1;
}

.dispflexEventListCard {
  display: flex;
  cursor: pointer;
  justify-content: space-between;
  margin: 10px 5px 5px 0px;
}

.dispflexEventListCard > input {
  width: 20%;
  border: none;
  box-shadow: none;
  margin-top: 5px;
}

.eventtitle {
  margin-bottom: 0px;
  text-overflow: ellipsis;
  overflow: hidden;
  white-space: nowrap;
}

/* -- EventDashboard.tsx -- */

.ctacards {
  padding: 20px;
  width: 100%;
  display: flex;
  background-color: var(--ctacards-bg);
  margin: 0 4px;
  justify-content: space-between;
  align-items: center;
  border: 1px solid var(--ctacards-border);
  border-radius: 8px;
}

.ctacards span {
  color: var(--ctacards-span-color);
  font-size: small;
}

.eventContainer {
  display: flex;
  align-items: start;
}

.eventDetailsBox {
  position: relative;
  box-sizing: border-box;
  background: var(--eventDetailsBox-bg);
  width: 66%;
  padding: 0.3rem;
  border: 1px solid var(--eventDetailsBox-border);
  border-radius: 8px;
  margin-bottom: 0;
  margin-top: 20px;
}

.titlename {
  font-weight: 600;
  font-size: 25px;
  padding: 15px;
  padding-bottom: 0px;
  width: 50%;
  overflow: hidden;
  text-overflow: ellipsis;
  white-space: nowrap;
}

.description {
  color: var(--description-color);
  font-weight: 300;
  font-size: 14px;
  word-wrap: break-word;
  padding: 15px;
  padding-bottom: 0px;
}

.toporgloc {
  font-size: 16px;
  padding: 0.5rem;
}

.toporgloc span {
  color: var(--toporgloc-color);
}

.time {
  display: flex;
  justify-content: space-between;
  padding: 15px;
  padding-bottom: 0px;
  width: 33%;
  border: 1px solid var(--time-border);
  box-sizing: border-box;
  background: var(--time-bg);
  box-shadow: 0 3px 8px var(--time-box-shadow);
  border-radius: 20px;
  background: var(--time-bg);
  border-radius: 8px;
  margin-bottom: 0;
  margin-top: 20px;
  margin-left: 10px;
}

@supports (-webkit-line-clamp: 1) {
  .cardItem .title,
  .cardItem .location,
  .cardItem .time {
    display: -webkit-box;
    -webkit-line-clamp: 1;
    -webkit-box-orient: vertical;
    white-space: initial;
  }
}

.cardItem .time {
  font-size: 0.9rem;
  color: var(--cardItem-color);
}

.startTime,
.endTime {
  display: flex;
  font-size: 20px;
}

.startDate,
.endDate {
  color: var(--endDate-color);
  font-size: 14px;
}

.to {
  padding-right: 10px;
}

/* -- EventAgendaItems.tsx -- */

.eventAgendaItemContainer h2 {
  margin: 0.6rem 0;
}

@media (max-width: 768px) {
  .btnsContainer {
    margin-bottom: 0;
    display: flex;
    flex-direction: column;
  }

  .createAgendaItemButton {
    position: absolute;
    top: 1rem;
    right: 2rem;
  }
}

/* -- EventAttendance.tsx -- */

.noBorderRow td {
  border: none !important;
}

.membername:hover {
  color: var(--membername-color-hover);
  text-decoration: underline;
}

/* -- AttendedEventList.tsx -- */

/* -- EventStatistics.tsx -- */

.attendance-modal .positionedTopRight {
  top: 10px;
  right: 15px;
  z-index: 1;
}

.attendance-modal .borderRightGreen {
  border-right: 1px solid var(--attendanceModal-border);
}

.attendance-modal .paddingBottom30 {
  padding-bottom: 30px;
}

.attendance-modal .topRightCorner {
  position: absolute;
  right: 0;
  top: 0;
  border-bottom-left-radius: 8px;
}

.attendance-modal .paddingBottom2Rem {
  padding-bottom: 2rem;
}

.attendance-modal .largeBoldText {
  font-size: 80px;
  font-weight: 400;
}

.attendance-modal .bottomRightCorner {
  position: absolute;
  right: 0;
  bottom: 0;
  border-top-left-radius: 12px;
}

.attendance-modal .topLeftCorner {
  position: absolute;
  left: 0;
  top: 0;
  border-bottom-right-radius: 8px;
}

/* -- EventRegistrants.tsx -- */

/* -- AddOnSpotAttendee.tsx -- */

/* -- EventRegistrantsModal.tsx -- */

/* -- EventRegistrantsWrapper.tsx -- */

/* -- AverageRating.tsx -- */

.cardContainer {
  width: 300px;
}

.ratingFilled {
  color: var(--rating-star-filled);
}

.ratingHover {
  color: var(--rating-star-hover);
}

/* -- Feedback.tsx -- */

/* -- Review.tsx -- */

/* -- EventStats.tsx -- */

.loader,
.loader:after {
  border-radius: 50%;
  width: var(--loader-size);
  height: var(--loader-size);
}

.loader {
  margin: 60px auto;
  margin-top: 35vh !important;
  font-size: 10px;
  position: relative;
  text-indent: -9999em;
  border-top: 1.1em solid var(--loader-border);
  border-right: 1.1em solid var(--loader-border);
  border-bottom: 1.1em solid var(--loader-border);
  border-left: 1.1em solid var(--loader-border-left);
  -webkit-transform: translateZ(0);
  -ms-transform: translateZ(0);
  transform: translateZ(0);
  -webkit-animation: load8 1.1s infinite linear;
  animation: load8 1.1s infinite linear;
}

/* -- EventStatsWrapper.tsx -- */

/* -- GroupChatDetails.tsx -- */

.groupInfo {
  display: flex;
  flex-direction: column;
  justify-content: center;
  align-items: center;
}

.memberList {
  max-height: 300px;
  overflow: scroll;
}

.memberList::-webkit-scrollbar {
  display: none;
}

.listItem {
  display: flex;
  align-items: center;
  gap: 10px;
}

.groupMembersList {
  display: flex;
  align-items: center;
  justify-content: space-between;
}

.groupMembersList p {
  margin: 0;
  color: var(--groupMemberList-p-color);
}

.membersImage {
  width: 40px !important;
}

.groupImage {
  margin-bottom: 10px;
}

.editImgBtn {
  padding: 2px 6px 6px 8px;
  border-radius: 100%;
  background-color: var(--editImgBtn-bg);
  border: 1px solid var(--editImgBtn-border);
  color: var(--editImgBtn-color);
  outline: none;
  position: relative;
  top: -40px;
  left: 40px;
}

.chatImage {
  height: 120px;
  border-radius: 100%;
  width: 120px;
}

.editChatNameContainer {
  display: flex;
  gap: 15px;
  align-items: center;
  font-size: 20px;
  margin-bottom: 10px;
}

.editChatNameContainer input {
  border: none;
  border-bottom: 1px solid var(--editChatNameContainer-border);
  outline: none;
  padding: 0px 5px;
}

.editChatNameContainer h3 {
  margin: 0;
}

.cancelIcon {
  color: var(--icon-cancel);
  cursor: pointer;
  font-size: 16px;
}

.checkIcon {
  color: var(--icon-check);
  cursor: pointer;
}

.chatUserDetails {
  display: flex;
  gap: 10px;
  align-items: center;
}

/* -- HolidayCard.tsx -- */

.holidayCard {
  color: var(--holidayCard-color);
  background-color: var(--holidayCard-bg);
  font-size: 10px;
  font-weight: 400;
  display: flex;
  padding: 8px 4px;
  border-radius: 5px;
  margin-bottom: 4px;
  text-overflow: ellipsis;
  overflow: hidden;
  white-space: nowrap;
}

/* -- IconComponent.tsx -- */

/* -- InfiniteScrollLoader.tsx -- */

.simpleLoader {
  display: flex;
  justify-content: center;
  align-items: center;
  width: 100%;
  height: 100%;
}

.spinner {
  width: 2rem;
  height: 2rem;
  margin: 1rem 0;
  border: 4px solid transparent;
  border-top-color: var(--spinner-border);
  border-radius: 50%;
  animation: spin 0.6s linear infinite;
}

@keyframes spin {
  to {
    transform: rotate(360deg);
  }
}

/* -- LeftDrawer.tsx -- */
/* -- LeftDrawerOrg.tsx -- */

/* -- Loader.tsx -- */

.spinner_wrapper {
  height: 100vh;
  width: 100%;
  display: flex;
  justify-content: center;
  align-items: center;
}

.spinnerXl {
  width: 6rem;
  height: 6rem;
  border-width: 0.5rem;
}

.spinnerLg {
  height: 4rem;
  width: 4rem;
  border-width: 0.3rem;
}

.spinnerSm {
  height: 2rem;
  width: 2rem;
  border-width: 0.2rem;
}

/* -- LoginPortalToggle.tsx -- */

.navLinkClass {
  display: inline-block;
  padding: 0.375rem 0.75rem;
  font-size: 1rem;
  line-height: 1.4;
  text-align: center;
  vertical-align: middle;
  cursor: pointer;
  color: var(--LoginToggle-button-color);
  border-radius: 0.3rem;
  width: 100%;
  box-sizing: border-box;
  border: 1px solid var(--LoginToggle-button-border);
  font-weight: 500;
  transition: all 0.25s ease;
  background-color: var(--LoginToggle-button-bg);
}

.navLinkClass:hover {
  box-shadow: var(--hover-shadow);
  background-color: var(--LoginToggle-button-bg-hover);
  border-color: var(--LoginToggle-button-border-hover);
}

.activeLink {
  color: var(--LoginToggle-button-color-active);
  border: 1px solid var(--LoginToggle-button-border-active);
  background-color: var(--LoginToggle-button-bg-active);
}

.activeLink:hover {
  box-shadow: var(--hover-shadow);
  color: var(--LoginToggle-button-color-active-hover);
  border: 1px solid var(--LoginToggle-button-border-active-hover);
  background-color: var(--LoginToggle-button-bg-active-hover);
}

/* -- Sidebar options -- */

.sidebarBtn {
  background-color: transparent;
  color: var(--sidebar-option-text-inactive);
  font-weight: normal;
  cursor: pointer;
}

.sidebarBtn:hover {
  background-color: var(--sidebar-option-bg-hover);
  color: var(--sidebar-option-text-active);
}

.sidebarBtnActive {
  background-color: var(--sidebar-option-bg);
  color: var(--sidebar-option-text-active);
  font-weight: bold;
}

/* -- customTableCell.tsx -- */

/* -- EventsAttendedByMember.tsx -- */

/* -- EventsAttendedCardItem.tsx -- */

/* -- EventsAttendedMemberModal.tsx -- */

/* -- MemberRequestCard.tsx -- */

.memberlist {
  margin-top: -1px;
}

.memberimg {
  width: 12.5rem;
  height: 6.25rem;
  border-radius: 7px;
  margin-left: 20px;
}

.singledetails {
  display: flex;
  flex-direction: row;
  justify-content: space-between;
}

.singledetails p {
  margin-bottom: -5px;
}

.singledetails_data_left {
  margin-top: 10px;
  margin-left: 10px;
  color: var(--singledetails_dl-color);
}

.memberfont {
  margin-top: 3px;
}

.memberfont > span {
  width: 80%;
}

.memberfontcreated {
  margin-top: 18px;
}

@media only screen and (max-width: var(--breakpoint-mobile)) {
  .singledetails {
    margin-left: 20px;
  }

  .memberimg {
    margin: auto;
  }

  .singledetails_data_right {
    margin-right: -52px;
  }

  .singledetails_data_left {
    margin-left: 0px;
  }
}

.memberfontcreatedbtn {
  border-radius: 7px;
  border-color: var(--memberfontbtn-border);
  background-color: var(--memberfont-bg);
  color: var(--memberfont-color);
  box-shadow: none;
  height: 2.5rem;
  width: max-content;
  display: flex;
  justify-content: center;
  align-items: center;
}

/* -- NotFound.tsx -- */

.section {
  flex: 1;
  display: flex;
  justify-content: center;
  align-items: center;
  flex-direction: column;
}

.error {
  font-size: 1.2rem;
  font-weight: 500;
}

@media (min-width: 440px) and (max-width: 570px) {
  .section {
    margin-left: 50px;
  }

  .error {
    font-size: 1.1rem;
    font-style: oblique;
  }
}

/* -- OrgAdminListCard.tsx -- */

/* -- OrganizationCard.tsx -- */

.orgName {
  text-overflow: ellipsis;
  white-space: nowrap;
  overflow: hidden;
  font-size: 1rem;
}

.orgdesc {
  font-size: 0.9rem;
  color: var(--orgdesc-color);
  overflow: hidden;
  display: -webkit-box;
  -webkit-line-clamp: 1;
  line-clamp: 1;
  -webkit-box-orient: vertical;
  max-width: 20rem;
}

.address {
  overflow: hidden;
  display: -webkit-box;
  -webkit-line-clamp: 1;
  line-clamp: 1;
  -webkit-box-orient: vertical;
  align-items: center;
}

.address h6 {
  font-size: 0.9rem;
  color: var(--address-h6-color);
}

.orgadmin {
  font-size: 0.9rem;
}

.orgadmin {
  font-size: 0.9rem;
  display: flex;
  align-items: start;
  flex-direction: column;
}

.joinedBtn {
  display: flex;
  justify-content: space-around;
  width: 8rem;
}

.joinedBtn {
  display: flex;
  justify-content: space-around;
  width: 8rem;
  color: var(--joined-button-color);
  font-weight: bold;
  background-color: var(--joined-button-bg) !important;
  border-color: var(--joined-button-border) !important;
}

.joinedBtn:hover {
  background-color: var(--joined-button-bg-hover) !important;
  border-color: var(--joined-button-border-hover) !important;
  color: var(--joined-button-color-hover) !important;
  box-shadow: var(--hover-shadow);
}

.withdrawBtn {
  display: flex;
  justify-content: space-around;
  width: 8rem;
}

.joinBtn {
  display: flex;
  justify-content: space-around;
  width: 8rem;
  border-width: medium;
}

/* -- OrganizationCardStart.tsx -- */

.alignimg {
  border-radius: 50%;
  background-blend-mode: darken;
  height: 65px;
  width: 65px;
}

.box {
  color: var(--box-color);
}

.box :hover {
  color: var(--box-color-hover);
}

.first_box {
  display: flex;
  flex-direction: row;
  padding-bottom: 10px;
  padding-top: 10px;
}

.second_box {
  padding-left: 20px;
  padding-top: 10px;
}

.second_box > h4 {
  font-size: 10;
  font-weight: bold;
  text-decoration: none;
  color: var(--secondBox-h4-color);
}

.second_box > h5 {
  text-decoration: none;
  font-size: 10;
  font-weight: 100;
  color: var(--secondBox-h5-color);
}

.deco {
  border: 1px solid var(--deco-bg);
  width: 65vw;
  height: 0px !important;
}

/* -- CardItem.tsx -- */

.cardItem {
  display: flex;
  flex-direction: row;
  align-items: center;
  /* Vertically centers the items */
  justify-content: flex-start;
  height: 6rem;
  padding: 0.75rem;
  gap: 1.5rem;
  background-color: #f7f8fa;
  border: 1px solid var(--cardItem-border);
  border-radius: 8px;
  margin-top: 20px;
}

.CardItemImage {
  background-color: #eaebef;
  height: 3.5rem;
  min-width: 3.5rem;
  border: 3.25rem solid transparent;
  border-radius: 8px;
}

.cardItemtitle {
  font-size: 15px;
  font-weight: bold;
}

.CardItemDate {
  color: gray;
  font-size: 12px;
}

.cardItem .iconWrapper {
  position: relative;
  height: 40px;
  width: 40px;
  display: flex;
  justify-content: center;
  align-items: center;
}

.cardItem .iconWrapper .themeOverlay {
  background: var(--cardItem-iconWrapper-bg);
  position: absolute;
  top: 0;
  right: 0;
  bottom: 0;
  left: 0;
  opacity: 0.12;
  border-radius: 50%;
}

.cardItem .title {
  font-size: 1rem;
  flex: 1;
  overflow: hidden;
  text-overflow: ellipsis;
  white-space: nowrap;
  margin-left: 3px;
}

@supports (-webkit-line-clamp: 1) {
  .cardItem .title,
  .cardItem .location,
  .cardItem .time {
    display: -webkit-box;
    -webkit-line-clamp: 1;
    -webkit-box-orient: vertical;
    white-space: initial;
  }
}

.cardItem .location {
  font-size: 0.9rem;
  color: var(--cardItem-location-color);
  overflow: hidden;
  display: -webkit-box;
  -webkit-line-clamp: 1;
  line-clamp: 1;
  -webkit-box-orient: vertical;
}

.cardItem .time {
  font-size: 0.9rem;
  color: var(--cardItem-time-color);
}

.cardItem .creator {
  font-size: 1rem;
  color: var(--cardItem-creator-color);
}

.iconWrapper {
  display: flex;
  align-items: center;
  margin-inline-end: 8px;
  margin-inline-start: 0;

  &[aria-label]:not([aria-label='']) {
    position: relative;

    &::after {
      content: attr(aria-label);
      position: absolute;
      inset-inline-start: 100%;
      background: var(--iconWrapper-bg);
      color: var(--iconWrapper-color);
      padding: 0.25rem 0.5rem;
      border-radius: 4px;
      font-size: 0.875rem;
      opacity: 0;
      visibility: hidden;
      transform: translateX(var(--transform-direction, 8px));
      transition: all 0.2s ease;
    }

    &:hover::after {
      opacity: 1;
      visibility: visible;
      transform: translateX(0);
    }
  }
}

.rightCard {
  display: flex;
  gap: 7px;
  min-width: 170px;
  justify-content: center;
  flex-direction: column;
  margin-left: 10px;
  overflow-x: hidden;
  width: 210px;
}

.creator {
  display: flex;
  width: 100%;
  padding-inline: 1rem;
  padding-block: 0;
  flex-direction: row;
  gap: 0.5rem;
  align-items: center;
}

.creator p {
  margin-bottom: 0;
  font-weight: 500;
}

.creator svg {
  width: 1.5rem;
  height: 1.5rem;
}

.cardItem .title {
  font-size: 1rem;
  flex: 1;
  overflow: hidden;
  text-overflow: ellipsis;
  white-space: nowrap;
  margin-left: 3px;
}

@supports (-webkit-line-clamp: 1) {
  .cardItem .title,
  .cardItem .location,
  .cardItem .time {
    display: -webkit-box;
    -webkit-line-clamp: 1;
    -webkit-box-orient: vertical;
    white-space: initial;
  }
}

/* -- CardItemLoading.tsx -- */

/* -- DashboardCard.tsx -- */

/* -- DashboardCardLoading.tsx -- */

/* -- OrganizationScreen.tsx -- */

/* -- SuperAdminScreen.tsx -- */

.navContainer {
  display: flex;
  width: 100%;
  justify-content: space-between;
  align-items: center;
  padding: 25px;
  padding-left: 35px;
  padding-right: 35px;
}

/* -- OrgContriCards.tsx -- */

.cards > h2 {
  font-size: 19px;
}

.cards > h3 {
  font-size: 17px;
}

.cards > p {
  font-size: 14px;
  margin-top: -5px;
  margin-bottom: 7px;
}

.cards:hover {
  filter: brightness(0.8);
}

.cards:hover::before {
  opacity: 0.5;
}

.cards:hover::after {
  opacity: 1;
  mix-blend-mode: normal;
}

.cards:last-child:nth-last-child(odd) {
  grid-column: auto / span 2;
}

/* -- OrgDelete.tsx -- */

/* -- OrgListCard.tsx -- */

.manageBtn {
  margin: 0 0 0;
  margin-top: 0px;
  border: 1px solid var(--manageBtn-border);
  box-shadow: 0 2px 2px var(--manageBtn-box-shadow);
  padding: 10px 10px;
  border-radius: 5px;
  font-size: 16px;
  color: var(--manageBtn-color);
  outline: none;
  font-weight: 600;
  cursor: pointer;
  width: 45%;
  transition:
    transform 0.2s,
    box-shadow 0.2s;
}

.manageBtn {
  display: flex;
  justify-content: space-around;
  width: 8rem;
  border-color: var(--manageBtn1-border) !important;
  background-color: var(--manageBtn1-bg) !important;
  color: var(--manageBtn1-color) #555555 !important;
  position: absolute;
  right: 10px;
  bottom: 10px;
}

.manageBtn:hover {
  color: var(--manageBtn-color-hover) !important;
  box-shadow: var(--hover-shadow);
}

/* -- TruncatedText.tsx -- */

/* -- useDebounce.tsx -- */

/* -- orgPeopleListCard.tsx -- */

/* -- DeletePostModal.tsx -- */

/* -- OrgPostCard.tsx -- */

.cardsOrgPostCard h2 {
  font-size: 20px;
}

.cardsOrgPostCard > h3 {
  font-size: 17px;
}

.cardsOrgPostCard:hover {
  filter: brightness(0.8);
}

.cardsOrgPostCard:hover::before {
  opacity: 0.5;
}

.cardsOrgPostCard:hover::after {
  opacity: 1;
  mix-blend-mode: normal;
}

.cardsOrgPostCard > p {
  font-size: 14px;
  margin-top: 0px;
  margin-bottom: 7px;
}

.cardsOrgPostCard a {
  color: var(--cardsOrgPostCard-color);
  font-weight: 600;
}

.cardsOrgPostCard a:hover {
  color: var(--cardsOrgPostCard-color-hover);
}

.cardsOrgPostCard:last-child:nth-last-child(odd) {
  grid-column: auto / span 2;
}

.cardsOrgPostCard:first-child:nth-last-child(even),
.cardsOrgPostCard:first-child:nth-last-child(even) ~ .box {
  grid-column: auto / span 1;
}

.postimageOrgPostCard {
  border-radius: 0px;
  width: 100%;
  height: 12rem;
  max-width: 100%;
  max-height: 12rem;
  object-fit: cover;
  position: relative;
  color: var(--postimageOrgPostCard-color);
}

.titleOrgPostCard {
  font-size: 16px;
  color: var(--titleOrgPostCard-color);
  font-weight: 600;
}

.textOrgPostCard {
  font-size: 13px;
  color: var(--textOrgPostCard-color);
  font-weight: 300;
}

.cardOrgPostCard {
  width: 100%;
  height: 20rem;
  margin-bottom: 2rem;
}

.nopostimage {
  border-radius: 0px;
  width: 100%;
  height: 12rem;
  max-height: 12rem;
  object-fit: cover;
  position: relative;
}

.author {
  color: var(--author-color);
  font-weight: 100;
  font-size: 13px;
}

.modalOrgPostCard {
  position: fixed;
  top: 0;
  left: 0;
  width: 100%;
  height: 100%;
  display: flex;
  align-items: center;
  justify-content: center;
  background-color: var(--modalOrgPostCard-bg);
  z-index: 100;
}

.modalContentOrgPostCard {
  display: flex;
  align-items: center;
  justify-content: center;
  background-color: var(--modalContentOrgPostCard-bg);
  padding: 20px;
  max-width: 800px;
  max-height: 600px;
  overflow: auto;
}

.modalImage {
  flex: 1;
  margin-right: 20px;
  width: 25rem;
  height: 15rem;
}

.modalImage img,
.modalImage video {
  border-radius: 0px;
  width: 100%;
  height: 25rem;
  max-width: 25rem;
  max-height: 15rem;
  object-fit: cover;
  position: relative;
}

.modalInfo {
  flex: 1;
}

.infodiv {
  margin-bottom: 7px;
  width: 15rem;
  text-align: justify;
  word-wrap: break-word;
}

.infodiv > p {
  margin: 0;
}

.toggleClickBtn {
  color: var(--toggleClickBtn-color);
  cursor: pointer;
  border: none;
  font-size: 12px;
  background-color: var(--toggleClickBtn-bg);
}

.toggleClickBtnNone {
  display: none;
}

.moreOptionsButton {
  position: relative;
  bottom: 5rem;
  right: 10px;
  padding: 2px;
  background-color: transparent;
  color: var(--moreOptionsButton-color);
  border: none;
  cursor: pointer;
}

.closeButtonOrgPostCard {
  position: relative;
  bottom: 5rem;
  right: 10px;
  padding: 4px;
  background-color: var(--closeButtonOrgPostCard-bg);
  color: var(--closeButtonOrgPost-color);
  border: none;
  cursor: pointer;
}

.menuModal {
  position: fixed;
  top: 0;
  left: 0;
  width: 100%;
  height: 100%;
  display: flex;
  align-items: center;
  justify-content: center;
  background-color: var(--menuModal-bg);
  z-index: 100;
}

.menuContent {
  display: flex;
  align-items: center;
  justify-content: center;
  background-color: var(--menuContent-bg);
  padding-top: 20px;
  max-width: 700px;
  max-height: 500px;
  overflow: hidden;
  position: relative;
}

.menuOptions {
  list-style-type: none;
  padding: 0;
  margin: 0;
}

.menuOptions li {
  padding: 10px;
  border-bottom: 1px solid var(--menuOptions-border);
  padding-left: 100px;
  padding-right: 100px;
  cursor: pointer;
}

.list {
  color: var(--list-color);
  cursor: pointer;
}

.previewOrgPostCard {
  display: flex;
  position: relative;
  width: 100%;
  margin-top: 10px;
  justify-content: center;
}

.previewOrgPostCard img {
  width: 400px;
  height: auto;
}

.previewOrgPostCard video {
  width: 400px;
  height: auto;
}

.closeButtonP {
  position: absolute;
  top: 0px;
  right: 0px;
  width: 32px;
  height: 32px;
  background: transparent;
  transform: scale(1.2);
  cursor: pointer;
  border-radius: 50%;
  border: none;
  color: var(--closeButtonP-color);
  font-weight: 600;
  font-size: 16px;
  transition:
    background-color 0.3s,
    transform 0.3s;
}

.closeButtonP:hover {
  transform: scale(1.1);
  box-shadow: 0 4px 6px var(--closeButtonP-box-shadow-hover);
}

.closeButtonP {
  position: absolute;
  top: 0px;
  right: 0px;
  background: transparent;
  transform: scale(1.2);
  cursor: pointer;
  border: none;
  color: var(--closeButtonP-color);
  font-weight: 600;
  font-size: 16px;
  cursor: pointer;
}

/* -- CategoryModal.tsx -- */

.createModal {
  margin-top: 20vh;
  margin-left: 13vw;
  max-width: 80vw;
}

/* -- OrgActionItemCategories.tsx -- */

.iconOrgActionItemCategories {
  transform: scale(1.5);
  color: var(--iconOrgActionItemCategories-color);
  margin-bottom: 1rem;
}

.btnsContainerOrgActionItemCategories {
  display: flex;
  margin: 0.5rem 0 1.5rem 0;
}

.btnsContainerOrgActionItemCategories .input {
  flex: 1;
  min-width: 18rem;
  position: relative;
}

.btnsContainerOrgActionItemCategories input {
  outline: 1px solid var(--btnsContainerOrgActionItemCategories-outline);
}

.btnsContainerOrgActionItemCategories .input button {
  width: 52px;
}

/* -- AgendaCategoryCreateModal.tsx -- */

/* -- AgendaCategoryDeleteModal.tsx -- */

/* -- AgendaCategoryPreviewModal.tsx -- */

/* -- AgendaCategoryUpdateModal.tsx -- */

/* -- OrganizationAgendaCategory.tsx -- */

/* -- GeneralSettings.tsx -- */

.userupdatediv {
  padding: 25px 16px;
  background: var(--white-color);
}

.textFields {
  background-color: var(--inputColor-bg);
  color: var(--text-fields-color);
  margin-bottom: 1rem;
  width: auto;
}

.descriptionTextField {
  background-color: var(--inputColor-bg);
  color: var(--text-fields-color);
  margin-bottom: 1rem;
  width: auto;
  resize: none;
  height: 100px;
}

/* Userprofile.tsx */

.cardHeader {
  padding: 1.25rem 1rem 1rem 1rem;
  border-bottom: 1px solid var(--bs-gray-200);
  display: flex;
  justify-content: space-between;
  align-items: center;
}

.cardHeader .cardTitle {
  font-size: 1.2rem;
  font-weight: 600;
}

.cardBody {
  padding: 1.25rem 1rem 1.5rem 1rem;
  display: flex;
  flex-direction: column;
}

.cardLabel {
  font-weight: bold;
  padding-bottom: 1px;
  font-size: 14px;
  color: #707070;
  margin-bottom: 10px;
}

.cardControl {
  margin-bottom: 20px;
}

.imgContianer {
  margin: 0 2rem 0 0;
}

.imgContianer img {
  height: 120px;
  width: 120px;
  border-radius: 50%;
}

.profileDetails {
  display: flex;
  flex-direction: column;
  align-items: center;
  justify-content: space-evenly;
  margin-left: 10%;
}

@media screen and (max-width: 1280px) and (min-width: 992px) {
  .imgContianer {
    margin: 1rem auto;
  }

  .profileContainer {
    flex-direction: column;
  }
}

@media screen and (max-width: 992px) {
  .profileContainer {
    align-items: center;
    justify-content: center;
  }
}

@media screen and (max-width: 420px) {
  .imgContianer {
    margin: 1rem auto;
  }

  .profileContainer {
    flex-direction: column;
  }
}

/* Settings.tsx */

.resetChangesBtn {
  border-width: 2px;
  border-color: var(--reset-border-color);
  color: var(--reset-btn-colour) !important;
  padding: 0.5rem 1rem;
  border-radius: 0.5rem;
  display: flex;
  background-color: var(--reset-backgroundcolor-color);
  align-items: center;
  gap: 0.5rem;
  height: 49px;
  width: 160px;
  font-size: 0.8rem;
}

.resetChangesBtn:hover,
.resetChangesBtn:focus,
.resetChangesBtn:active {
  border-width: 2px;
  border-color: var(--reset-border-color);
  color: var(--reset-btn-colour) !important;
  padding: 0.5rem 1rem;
  border-radius: 0.5rem;
  display: flex;
  background-color: var(--reset-backgroundcolor-color);
  align-items: center;
  gap: 0.5rem;
  height: 49px;
  width: 160px;
  font-size: 0.8rem;
  box-shadow: 2.5px 2.5px 2.5px var(--dropdown-shadow);
}

.syncIconStyle,
.syncIconStyle:focus {
  transform: rotate(135deg) scale(1.2);
  width: 10px;
  height: 10px;
  stroke: var(--cardBackground-color);
  stroke-width: 1;
  fill: var(--cardBackground-color);
}

.saveChangesBtn {
  color: white;
  border: 0px;
  height: 49px;
  width: 160px;
  font-size: 0.8rem;
  background-color: var(--card-background-color) !important;
}

.saveChangesBtn:hover {
  background-color: var(--card-background-color) !important;
  box-shadow: 2.5px 2.5px 2.5px var(--dropdown-shadow);
}

.mainContainer {
  flex-grow: 3;
  max-height: 100%;
  overflow: auto;
}

.containerHeight {
  padding: 1rem 1.5rem 0 calc(300px + 1.5rem);
  height: 100vh;
}

.expand {
  padding-left: 4rem;
  animation: moveLeft 0.9s ease-in-out;
}

.contract {
  padding-left: calc(300px + 2rem + 1.5rem);
  animation: moveRight 0.5s ease-in-out;
}

.cardHeader .cardTitle {
  font-size: 1.2rem;
  font-weight: 600;
}

.scrollableCardBody {
  max-height: min(220px, 50vh);
  overflow-y: auto;
  scroll-behavior: smooth;
}

.cardHeader {
  padding: 1.25rem 1rem 1rem 1rem;
  border-bottom: 1px solid var(--bs-gray-200);
  display: flex;
  justify-content: space-between;
  align-items: center;
}

.otherSettingsCardBody {
  padding: 1.25rem 1rem 1.5rem 1rem;
  display: flex;
  height: 100%;
  flex-direction: column;
  overflow-y: scroll;
}

.userCardBody {
  display: flex;
  flex-direction: column !important;
  overflow-y: scroll;
}

.cardLabel {
  font-weight: bold;
  padding-bottom: 1px;
  font-size: 14px;
  color: #707070;
  margin-bottom: 10px;
}

.cardControl {
  margin-bottom: 20px;
}

.cardButton {
  width: fit-content;
}

.imgContianer {
  margin: 0 2rem 0 0;
}

.imgContianer img {
  height: 120px;
  width: 120px;
  border-radius: 50%;
}

.SettingsprofileDetails {
  display: flex;
  flex-direction: column;
  align-items: center;
  justify-content: space-evenly;
}

.collapseSidebarButton {
  position: fixed;
  height: 40px;
  bottom: 0;
  z-index: 9999;
  width: calc(300px + 2rem);
  background-color: rgba(245, 245, 245, 0.7);
  color: black;
  border: none;
  border-radius: 0px;
}

.collapseSidebarButton:hover,
.opendrawer:hover {
  opacity: 1;
  color: black !important;
}

.opendrawer {
  position: fixed;
  display: flex;
  align-items: center;
  justify-content: center;
  top: 0;
  left: 0;
  width: 40px;
  height: 100vh;
  z-index: 9999;
  background-color: rgba(245, 245, 245);
  border: none;
  border-radius: 0px;
  margin-right: 20px;
  color: black;
}

.opendrawer:hover {
  transition: background-color 0.5s ease;
  background-color: var(--bs-primary);
}

.collapseSidebarButton:hover {
  transition: background-color 0.5s ease;
  background-color: var(--bs-primary);
}

@media (max-width: 1120px) {
  .collapseSidebarButton {
    width: calc(250px);
  }
}

@media (max-height: 650px) {
  .collapseSidebarButton {
    width: 250px;
    height: 20px;
  }

  .opendrawer {
    width: 30px;
  }
}

/* For tablets */
@media (max-width: 820px) {
  .containerHeight {
    height: 100vh;
    padding: 2rem;
  }

  .scrollableCardBody {
    max-height: 40vh;
  }

  .contract,
  .expand {
    animation: none;
  }

  .opendrawer {
    width: 25px;
  }

  .collapseSidebarButton {
    width: 100%;
    left: 0;
    right: 0;
  }
}

@media screen and (max-width: 1280px) and (min-width: 992px) {
  .imgContianer {
    margin: 1rem auto;
  }

  .profileContainer {
    flex-direction: column;
  }
}

@media screen and (max-width: 992px) {
  .profileContainer {
    align-items: center;
    justify-content: center;
  }
}

@media screen and (max-width: 420px) {
  .imgContianer {
    margin: 1rem auto;
  }

  .profileContainer {
    flex-direction: column;
  }
}

/* -- DeleteOrg.tsx -- */

.DeleteOrgCard {
  border-radius: 0.5rem;
  box-shadow: 0 0.125rem 0.25rem rgba(0, 0, 0, 0.075);
  border: none;
  height: 280px !important;
  width: 98% !important;
}

.settingsBody {
  margin: 2.5rem 0;
  padding: 0;
}

.deleteCardHeader {
  background-color: var(--activeTab-bg);
  border-top-left-radius: 1rem !important;
  border-top-right-radius: 1rem !important;
  padding-top: 1rem;
  padding-bottom: 1rem;
}

.btnDelete {
  background-color: var(--activeTab-bg);
  border: 1px solid var(--active-item-color) !important;
  color: var(--active-item-color);
}

.btnDelete:hover {
  background-color: var(--activeTab-bg);
  color: var(--active-item-color) !important;
}

.btnDelete:active {
  background-color: var(--activeTab-bg) !important;
  color: var(--active-item-color) !important;
}

.deleteButton {
  background-color: var(--removeButton-bg);
  color: var(--removeButton-color);
  border: 1px solid var(--removeButton-color);
  padding: 8px 16px;
  cursor: pointer;
  display: block;
  margin: 10px auto;
  border-radius: 4px;
  height: 42px;
  text-align: center;
  padding-left: 3rem;
  padding-right: 3rem;
}

.deleteButton:hover,
.deleteButton:active,
.deleteButton:focus {
  background-color: var(--removeButton-bg) !important;
  color: var(--removeButton-color);
  box-shadow: 2.5px 2.5px 2.5px var(--dropdown-shadow);
  outline: none;
}

.btnConfirmDelete {
  background-color: var(--removeButton-bg);
  color: var(--removeButton-color);
  border: 0px;
}

.customFileInput,
.customFileInput:hover {
  background-color: var(--inputColor-bg);
}

.customFileInput::file-selector-button {
  background-color: var(--card-background-color) !important;
  color: white;
}

.customFileInput::file-selector-button:hover {
  color: var(--card-background-color);
  box-shadow: 2.5px 2.5px 2.5px var(--dropdown-shadow);
}

.btnConfirmDelete:hover {
  background-color: var(--removeButton-bg);
  color: var(--removeButton-color) !important;
}

.btnConfirmDelete:active {
  background-color: var(--removeButton-bg) !important;
  color: var(--removeButton-color);
  border: 0px;
}

.btnConfirmDelete:focus {
  background-color: var(--removeButton-bg) !important;
  color: var(--removeButton-color);
  border: 0px;
}

.icon {
  margin-right: 8px;
}

.modelHeaderDelete {
  background-color: var(--card-header-background-color);
}

/* -- OrgProfileFieldSettings.tsx -- */

.customDataTable {
  width: 100%;
  border-collapse: collapse;
}

.customDataTable th,
.customDataTable td {
  padding: 8px;
  text-align: left;
}

.customDataTable th {
  background-color: var(--customDataTable-bg);
}

form {
  display: flex;
  flex-direction: column;
  gap: 10px;
}

.saveButton {
  width: 10em;
  align-self: self-end;
}

/* -- OrgUpdate.tsx -- */

.orgCardSettings {
  width: 95% !important;
}

.resetChangesBtn {
  border-width: 2px;
  border-color: var(--resetbtn-border);
  color: var(--resetbtn-color);
  padding: 0.5rem 1rem;
  border-radius: 0.5rem;
  display: flex;
  align-items: center;
  gap: 0.5rem;
  height: 49px;
  width: 160px;
  font-size: 0.8rem;
}

.resetChangesBtn:hover,
.resetChangesBtn:focus,
.resetChangesBtn:active {
  border-width: 2px;
  border-color: var(--resetbtn-border) !important;
  color: var(--resetbtn-color) !important;
  box-shadow: 2.5px 2.5px 2.5px var(--dropdown-shadow) !important;
}

.syncIconStyle,
.syncIconStyle:focus {
  transform: rotate(135deg) scale(1.2);
  width: 10px;
  height: 10px;
  stroke: var(--card-background-color);
  stroke-width: 1;
  fill: var(--card-background-color);
}

.saveChangesBtn {
  color: white;
  border: 0px;
  height: 49px;
  width: 160px;
  font-size: 0.8rem;
  background-color: var(--card-background-color) !important;
}

.saveChangesBtn:hover {
  background-color: var(--card-background-color) !important;
  box-shadow: 2.5px 2.5px 2.5px var(--dropdown-shadow);
}

.orgUpdateFormLables {
  font-weight: normal !important;
  color: var(--delete-button-border);
}

.btnStyle {
  border-width: 2px !important;
  border-color: var(--card-background-color);
  padding: 0.5rem 1rem;
  border-radius: 0.5rem;
  display: flex;
  align-items: center;
  gap: 0.5rem;
  height: 49px;
  width: 160px;
  background-color: var(--card-background-color) !important;
  font-size: 0.8rem;
}

/* -- OrganizationCard.tsx -- */

/* -- OrganizationCardStart.tsx -- */

/* -- CardItem.tsx -- */

/* -- CardItemLoading.tsx -- */

/* -- DashboardCard.tsx -- */

/* -- DashboardCardLoading.tsx -- */

/* -- OrganizationScreen.tsx -- */

/* -- Pagination.tsx -- */

/* -- PaginationList.tsx -- */

/* -- ProfileCard.tsx -- */

.profileContainer {
  border: none;
  padding: 2.1rem 0.5rem;
  height: 52px;
  width: 100%;
  border-radius: 16px 0px 0px 16px;
  display: flex;
  align-items: center;
  background-color: var(--profile-container-bg) !important;
}

.profileContainer:focus {
  outline: none;
  background-color: var(--profile-container-bg-focus);
}

.imageContainer {
  width: 56px;
  height: 56px;
  border-radius: 100%;
  margin-right: 10px;
  margin-top: 10px;
}

.imageContainer img {
  width: 100%;
  height: 100%;
  object-fit: cover;
  border-radius: 100%;
}

.avatarStyle {
  border-radius: 100%;
}

.ArrowIcon {
  font-size: 24px;
}

.dropdownToggle {
  margin-bottom: 0;
  display: flex;
  background-image: url(/public/images/svg/angleDown.svg);
  background-repeat: no-repeat;
  background-position: center;
  background-color: var(--tablerow-bg-color) !important;
  border: none;
  border-top-right-radius: 16px;
  border-bottom-right-radius: 16px;
  color: var(--eventManagement-button-text);
}

/* .dropdownToggle:hover {
  border: 1px solid var(--create-button-border);
  border-left: none;
} */

.dropdownToggle::after {
  border-top: none !important;
  border-bottom: none !important;
}

.profileText {
  display: flex;
  flex-direction: column;
}

.ProfileRightConatiner {
  display: flex;
  align-items: center;
  justify-content: center;
  gap: 15px;
}

.profileContainer .profileTextUserSidebarOrg {
  flex: 1;
  text-align: start;
  overflow: hidden;
  margin-right: 4px;
}

.profileContainer .profileTextUserSidebarOrg .primaryText {
  font-size: 0.75rem;
  font-weight: 600;
  overflow: hidden;
  display: -webkit-box;
  -webkit-line-clamp: 2;
  -webkit-box-orient: vertical;
  word-wrap: break-word;
  white-space: normal;
}

.profileContainer .profileTextUserSidebarOrg .secondaryText {
  font-size: 0.8rem;
  font-weight: 400;
  color: var(--profileText-color);
  display: block;
  text-transform: capitalize;
}

.profileCardContainer {
  margin-top: 80px !important;
}

.chevronRightbtn {
  border: 0px;
  background-color: var(--chevronRightbtn-bg);
}

.chevronIcon {
  color: var(--chevronIcon-color);
  background: var(--chevronIcon-bg);
  font-size: 60px;
  stroke-width: 1;
  margin-left: 50px;
}

.primaryText {
  font-weight: bold;
  color: var(--bs-emphasis-color, var(--primaryText-color));
  @extend .reusable-text-ellipsis;
}

.secondaryText {
  font-size: 0.9rem;
  color: var(--secondText-color);
  @extend .reusable-text-ellipsis;
}

/* -- ProfileDropdown.tsx -- */

/* -- CustomRecurrenceModal.tsx -- */

.titlemodalCustomRecurrenceModal {
  color: var(--titlemodalCustomRecurrenceModal-color);
  font-weight: 600;
  font-size: 20px;
  margin-bottom: 20px;
  padding-bottom: 5px;
  border-bottom: 3px solid var(--titlemodalCustomRecurrenceModal-border);
  width: 65%;
}

.recurrenceRuleNumberInput {
  width: 70px;
}

.recurrenceDayButton {
  width: 33px;
  height: 33px;
  border: 1px solid var(--recurrenceDayButton-border);
  cursor: pointer;
  transition: background-color 0.3s;
  display: inline-flex;
  justify-content: center;
  align-items: center;
  margin-right: 0.5rem;
  border-radius: 50%;
  position: relative;
  outline: none;
}

.recurrenceDayButton:focus-visible {
  outline: 2px solid var(--recurrenceDayButton-outline-focus);
  outline-offset: 2px;
}

.recurrenceDayButton:hover {
  background-color: var(--recurrenceDayButton-bg-hover);
}

.recurrenceDayButton.selected {
  background-color: var(--recurrenceDayButton-bg-selected);
  border-color: var(--recurrenceDayButton-border-selected);
  color: var(--recurrenceDayButton-color-selected);
}

.recurrenceDayButton span {
  color: var(--recurrenceDayButton-color);
  padding: 0.25rem;
  text-align: center;
}

.recurrenceDayButton:hover span {
  color: var(--recurrenceDayButton-color-hover);
}

.recurrenceDayButton.selected span {
  color: var(--recurrenceDayButton-color-selected);
}

.recurrenceRuleDateBox {
  width: 70%;
}

.recurrenceRuleSubmitBtn {
  display: block;
  margin-left: auto;
  padding: 7px 15px;
  transition: all 0.2s ease;
  border-radius: 4px;
}

.recurrenceRuleSubmitBtn:hover {
  transform: translateY(-1px);
  box-shadow: 0 2px 4px var(--recurrenceRuleSubmitBtn-box-shadow-hover);
}

.recurrenceRuleSubmitBtn:focus-visible {
  outline: 2px solid var(--recurrenceRuleSubmitBtn-outline-focus);
  outline-offset: 2px;
}

/* -- RecurrenceOptions.tsx -- */
/* -- RequestsTableItem.tsx -- */
/* -- SecuredRoute.tsx -- */
/* -- SecuredRoute.tsx -- */

/* -- SignOut.tsx -- */

.signOutContainer {
  display: flex;
  align-items: center;
  width: 100%;
  text-align: start;
  margin-bottom: 0.8rem;
  border-radius: 8px;
  font-size: 16px;
  padding: 0.8rem;
  padding-left: 0.8rem;
  outline: none;
  border: none;
  background-color: var(--signOut-container-bg);
  margin-top: 1rem;
  margin-bottom: 4rem;
}

.signOutButton {
  background-color: var(--signOutBtn-bg) !important;
  border: none !important;
  border-radius: 5px !important;
  margin-left: 10px;
}

/* SortingButton.tsx */

.dropdownItem {
  background-color: var(--dropdownItem-bg) !important;
  color: var(--dropdownItem-color) !important;
  border: none !important;
  box-shadow: var(--dropdownItem-box-shadow);
}

.dropdownItem:focus,
.dropdownItem:hover {
  outline: 2px solid var(--highlight-color, var(--dropdownItem-outline-bg));
}

.dropdownItem:hover,
.dropdownItem:focus,
.dropdownItem:active {
  background-color: var(
    --dropdownItem-hover-bg,
    #eff1f7 var(--dropdownItem-hover-bg) #e8e5e5
  ) !important;
  color: var(--dropdownItem-color) !important;
  outline: none !important;
}

/* -- TableLoader.tsx -- */

/* -- TagActions.tsx -- */

.tagBadge {
  display: flex;
  align-items: center;
  padding: 5px 10px;
  border-radius: 12px;
  box-shadow: 0 1px 3px var(--tagBadge-box-shadow);
  max-width: calc(100% - 2rem);
}

/* -- TagNode.tsx -- */

/* -- UpdateSession.tsx -- */

.slider .MuiSlider-track {
  background-color: var(--slider-bg) !important;
  border: none;
}

.slider .MuiSlider-thumb {
  background-color: var(--slider-bg) !important;
}

.slider .MuiSlider-rail {
  background-color: var(--slider-rail-bg) !important;
}

.updateTimeoutCard {
  width: 700px;
  background: var(--updateTimeoutCard-bg);
  border: none;
  border-radius: 16px;
  filter: drop-shadow(0px 4px 15.3px rgba(0, 0, 0, 0.08));
  padding: 20px;
}

.updateTimeoutCardHeader {
  background: none;
  padding: 16px;
  border-bottom: none;
}

.updateTimeoutCardTitle {
  font-family: 'Lato', sans-serif;
  font-weight: 600;
  font-size: 24px;
  color: var(--updateTimeoutCardTitle-color);
}

.updateTimeoutCardBody {
  padding: 20px;
}

.updateTimeoutCurrent {
  font-family: 'Lato', sans-serif;
  font-weight: 400;
  font-size: 16px;
  color: var(--updateTimeoutCurrent-color);
  margin-bottom: 20px;
}

.updateTimeoutLabel {
  font-family: 'Lato', sans-serif;
  font-weight: 400;
  font-size: 16px;
  color: var(--updateTimeoutLabel-color);
  margin-bottom: 10px;
}

.updateTimeoutLabelsContainer {
  display: flex;
  flex-direction: column;
  align-items: start;
}

.updateTimeoutValue {
  color: var(--updateTimeoutValue-color);
  font-weight: bold;
}

.updateTimeoutSliderLabels {
  display: flex;
  justify-content: space-between;
  font-size: 0.9rem;
  color: var(--updateTimeoutSliderLabels);
}

.updateTimeoutButtonContainer {
  display: flex;
  justify-content: right;
  margin-top: 20px;
}

.updateTimeoutButton {
  width: 112px;
  height: 36px;
  background: var(--updateTimeoutButton-bg);
  border-radius: 6px;
  font-family: 'Lato', sans-serif;
  font-weight: 500;
  font-size: 16px;
  color: var(--updateTimeoutButton-color);
  display: flex;
  align-items: center;
  justify-content: center;
  border: none;
  box-shadow: none;
}

.updateTimeoutButton:hover {
  background-color: var(--updateTimeoutButton-bg-hover);
  border-color: var(--updateTimeoutButton-border-hover);
  box-shadow: none;
}

.updateTimeoutButton:active {
  transform: scale(0.98);
}

/* -- UserListCard.tsx -- */

.memberfontcreatedbtnUserListCard {
  margin-top: 33px;
  border-radius: 7px;
  border-color: var(--memberfontcreatedbtnUserListCard-border);
  background-color: var(--memberfontcreatedbtnUserListCard-bg);
  color: var(--memberfontcreatedbtnUserListCard-color);
  padding-right: 10px;
  padding-left: 10px;
  justify-content: flex-end;
  float: right;
  text-align: right;
  box-shadow: none;
}

/* -- UserPasswordUpdate.tsx -- */

.dispflexUserPasswordUpdate {
  display: flex;
  justify-content: flex-start;
  margin: 0 auto;
}

.dispflexUserPasswordUpdate > div {
  width: 50%;
  margin-right: 50px;
}

.dispbtnflex {
  width: 90%;
  display: flex;
  margin: 20px 30% 0 30%;
}

.whitebtn {
  margin: 1rem 0 0;
  margin-top: 10px;
  border: 1px solid var(--whitebtn-border);
  box-shadow: 0 2px 2px var(--whitebtn-box-shadow);
  padding: 10px 20px;
  border-radius: 5px;
  background: none;
  width: 20%;
  font-size: 16px;
  color: var(--whitebtn-color);
  outline: none;
  font-weight: 600;
  cursor: pointer;
  float: left;
  transition:
    transform 0.2s,
    box-shadow 0.2s;
}

/* -- ChatRoom.tsx -- */
/* -- CommentCard.tsx -- */
/* -- ContactCard.tsx -- */

/* -- CreateDirectChat.tsx -- */

.modalContent {
  width: 530px;
}

.inputContainer {
  position: relative;
  flex: 1;
  margin: 0;
}

.inputFieldModal {
  padding-right: 40px;
  width: 100%;
  border-radius: 4px;
  border: 1px solid var(--inputFieldModal);
}

.submitBtn {
  position: absolute;
  z-index: 10;
  bottom: 10px;
  right: 0px;
  display: flex;
  justify-content: center;
  align-items: center;
}

.tableContainer {
  height: 400px;
  overflow-y: scroll;
  overflow-x: hidden;
}

/* -- CreateGroupChat.tsx -- */

/* -- DonationCard.tsx -- */

.mainContainerDonateCard {
  width: 49%;
  height: 8rem;
  min-width: max-content;
  display: flex;
  justify-content: space-between;
  gap: 1rem;
  padding: 1rem;
  background-color: var(--mainContainerDonateCard-bg);
  border: 1px solid var(--mainContainerDonateCard-border);
  border-radius: 10px;
  overflow: hidden;
}

.img {
  height: 100%;
  aspect-ratio: 1 / 1;
  background-color: var(--mainContainerDonateCard-bg);
}

.personDetails {
  display: flex;
  flex-direction: column;
  justify-content: center;
}

.btnDonate {
  display: flex;
  align-items: flex-end;
}

.btnDonate button {
  padding-inline: 2rem !important;
  border-radius: 5px;
}

/* -- EventCard.tsx -- */
/* -- OrganizationCard.tsx -- */
/* -- OrganizationNavbar.tsx -- */

/* -- PeopleCard.tsx -- */

.personImage_peoplecard {
  border-radius: 50%;
  margin-right: 25px;
  max-width: 70px;
}

.people_card_container {
  display: flex;
}

.display_flex {
  display: flex;
}

.align_center {
  align-self: center;
}

.people_role {
  width: 75%;
  border: 1px solid var(--peopleRole-border);
  padding-top: 0.5rem;
  padding-bottom: 0.5rem;
  padding-left: 1rem;
  padding-right: 1rem;
  border-radius: 0.25rem;
}

/* -- PostCard.tsx -- */

.cardStyles {
  width: 100%;
  max-width: 20rem;
  background-color: var(--cardStyles-bg);
  padding: 0;
  border: none !important;
  outline: none !important;
}

.cardHeaderPostCard {
  display: flex;
  width: 100%;
  padding-inline: 0;
  padding-block: 0;
  flex-direction: row;
  gap: 0.5rem;
  align-items: center;
  background-color: var(--cardHeaderPostCard-bg);
  border-bottom: 1px solid var(--cardHeaderPostCard-border);
}

.creator {
  display: flex;
  width: 100%;
  padding-inline: 1rem;
  padding-block: 0;
  flex-direction: row;
  gap: 0.5rem;
  align-items: center;
}

.creator p {
  margin-bottom: 0;
  font-weight: 500;
}

.creator svg {
  width: 1.5rem;
  height: 1.5rem;
}

.customToggle {
  padding: 0;
  background: none;
  border: none;
  margin-right: 1rem;
  --bs-btn-active-bg: transparent;
  --bs-btn-focus-box-shadow: none;
}

.customToggle svg {
  color: var(--customToggle-color);
}

.customToggle::after {
  content: none;
}

.customToggle:hover,
.customToggle:focus,
.customToggle:active {
  background: none;
  border: none;
}

.cardBodyPostCard div {
  padding: 0.5rem;
}

.imageContainerPostCard {
  max-width: 100%;
}

.cardTitlePostCard {
  --max-lines: 1;
  display: -webkit-box;
  overflow: hidden;
  -webkit-box-orient: vertical;
  -webkit-line-clamp: var(--max-lines);

  font-size: 1.3rem !important;
  font-weight: 600;
}

.date {
  font-weight: 600;
}

.cardText {
  --max-lines: 2;
  display: -webkit-box;
  overflow: hidden;
  -webkit-box-orient: vertical;
  -webkit-line-clamp: var(--max-lines);
  padding-top: 0;
  font-weight: 300;
  margin-top: 0.7rem !important;
  text-align: left;
}

.viewBtn {
  display: flex;
  justify-content: flex-end;
  margin: 0.5rem;
}

.viewBtn Button {
  padding-inline: 1rem;
}

.cardActions {
  display: flex;
  flex-direction: row;
  align-items: center;
  gap: 1px;
  justify-content: flex-end;
}

.cardActionBtn {
  background-color: var(--cardActionBtn-bg);
  padding: 0;
  border: none;
  color: var(--cardActionBtn-color);
  transition: all 0.2s ease-in-out;
  border-radius: 4px;
}

.cardActionBtn:hover,
.cardActionBtn:focus-visible {
  background-color: var(--cardActionBtn-hover-bg);
  border: none;
  color: var(--cardActionBtn-color) !important;
  outline: 2px solid var(--cardActionBtn-outline-focus);
  outline-offset: 2px;
}

.cardActionBtn:active {
  transform: scale(0.95);
  background-color: var(--cardActionBtn-active-bg);
}

.creatorNameModal {
  display: flex;
  flex-direction: row;
  gap: 5px;
  align-items: center;
  margin-bottom: 10px;
}

.modalActions {
  display: flex;
  flex-direction: row;
  align-items: center;
  gap: 1rem;
  margin: 5px 0px;
}

.textModal {
  margin-top: 10px;
}

.colorPrimary {
  background: var(--colorPrimary-bg);
  color: var(--colorPrimary-color);
  cursor: pointer;
}

.commentContainer {
  overflow: auto;
  max-height: 18rem;
  padding-bottom: 1rem;
}

.modalFooter {
  background-color: var(--modalFooter-bg);
  width: 100%;
  padding-block: 0.5rem;
  display: flex;
  flex-direction: column;
  border-top: 1px solid var(--modalFooter-border);
}

.inputArea {
  border: none;
  outline: none;
  background-color: var(--inputArea-bg);
}

.postImage {
  width: 100%;
  aspect-ratio: 16 / 9;
  object-fit: cover;
}

.postInput {
  resize: none;
  border: none;
  outline: none;
  box-shadow: none;
  background-color: var(--postInput-bg);
  margin-bottom: 10px;
}

.postInput:focus {
  box-shadow: none;
}

/* -- PromotedPost.tsx -- */

.cardHeaderPromotedPost {
  display: flex;
  flex-direction: row;
  gap: 10px;
  align-items: center;
  color: var(--cardHeaderPromotedPost-color);
}

.imageContainerPromotedPost {
  max-width: 100%;
}

/* -- Register.tsx -- */
/* -- SecuredRouteForUser.tsx -- */
/* -- StartPostModal.tsx -- */

.userImageUserPost {
  display: flex;
  width: 50px;
  height: 50px;
  margin-left: 1rem;
  align-items: center;
  justify-content: center;
  overflow: hidden;
  border-radius: 50%;
  position: relative;
  border: 2px solid var(--userImageUserPost-border);
}

.userImageUserPost img {
  position: absolute;
  top: 0;
  left: 0;
  width: 100%;
  scale: 1.5;
}

.previewImage {
  overflow: hidden;
  display: flex;
  justify-content: center;
  align-items: center;
  margin-bottom: 1rem;
}

.previewImage img {
  border-radius: 8px;
}

/* -- UserNavbar.tsx -- */
/* -- EventsAttendedByUser.tsx -- */
/* -- UserAddressFields.tsx -- */

/* -- UserSidebar.tsx -- */

.hideElemByDefault {
  display: none;
}

.inactiveDrawer {
  transform: translateX(-100%);

  &[data-hidden='true'] {
    /* Specific styles for inactive drawers if needed */
  }
}

.activeDrawer {
  transform: translateX(0);

  &[data-hidden='false'] {
    /* Specific styles for active drawers if needed */
  }
}

.leftbarcompheight {
  display: flex;
  justify-content: space-between;
  height: 100vh;
  padding-bottom: 48px;
}

/* -- UserSidebarOrg.tsx -- */

.leftDrawer {
  width: calc(300px + 2rem);
  min-height: 100%;
  position: fixed;
  top: 0;
  bottom: 0;
  z-index: 100;
  display: flex;
  flex-direction: column;
  padding: 0.8rem 1rem 0 1rem;
  background-color: var(--leftDrawer-fixedModule-bg) !important;
  transition: 0.5s;
  font-family: var(--bs-leftDrawer-font-family);
}

.activeDrawer {
  width: calc(300px + 2rem);
  position: fixed;
  top: 0;
  left: 0;
  bottom: 0;
  animation: comeToRightBigScreen 0.5s ease-in-out;
}

.inactiveDrawer {
  position: fixed;
  top: 0;
  left: calc(-300px - 2rem);
  bottom: 0;
  animation: goToLeftBigScreen 0.5s ease-in-out;
}

.leftDrawer .sidebarcompheight {
  flex-grow: 1;
}

.leftDrawer .brandingContainer {
  display: flex;
  justify-content: flex-start;
  align-items: center;
}

.leftDrawer .organizationContainer button {
  position: relative;
  margin: 0.7rem 0;
  padding: 2.5rem 0.1rem;
  border-radius: 16px;
}

.leftDrawer .talawaLogo {
  width: 65px;
  height: 60px;
}

.leftDrawer .talawaLogoContainer {
  display: flex;
  flex-direction: column;
  align-items: center;
}

.leftDrawer .talawaText {
  font-size: 20px;
  font-weight: 500;
}

.leftDrawer .titleHeader {
  font-size: 23px;
  line-height: normal;
  font-weight: bolder;
  padding: 10px;
  /* padding-top: 20px;
  padding-bottom: 10px;
  padding-left: 5px; */
}

.leftDrawer .optionList {
  height: 75%;
  overflow-y: hidden;
  scrollbar-width: thin;
  scrollbar-color: var(--leftDrawer-scrollbar-color) transparent;
  transition: overflow 0.3s ease-in-out;
}

.leftDrawer .optionList:hover {
  overflow-y: auto;
}

.leftDrawer .optionList::-webkit-scrollbar {
  width: 1px;
}

.leftDrawer .optionList::-webkit-scrollbar-track {
  background: transparent;
}

.leftDrawer .optionList::-webkit-scrollbar-thumb {
  background-color: transparent;
  border-radius: 30px;
}

.leftDrawer .optionList::-webkit-scrollbar-thumb:hover {
  background-color: var(--leftDrawer-optionList-bg);
}

.leftDrawer .optionList button {
  display: flex;
  align-items: center;
  width: 100%;
  text-align: start;
  margin-bottom: 0.8rem;
  border-radius: 12px;
  font-size: 16px;
  padding: 0.6rem;
  padding-left: 0.8rem;
  outline: none;
  border: none;
}

.leftDrawer button .iconWrapper {
  width: 36px;
}

.leftDrawer .optionList .collapseBtn {
  height: 48px;
  border: none;
}

.leftDrawer button .iconWrapperSm {
  width: 36px;
  display: flex;
  justify-content: center;
  align-items: center;
}

.leftDrawer .organizationContainer .profileContainer {
  background-color: var(--LeftDrawer-org-profileContainer-bg) !important;
  padding-right: 10px;
  padding-left: 10px;
}

.leftDrawer .profileContainer {
  border: none;
  width: 100%;
  height: 52px;
  border-radius: 16px;
  display: flex;
  align-items: center;
  background-color: var(--leftDrawer-profileContainer-bg);
}

.leftDrawer .profileContainer:focus {
  outline: none;
}

.leftDrawer .imageContainer {
  width: 68px;
  margin-right: 8px;
  margin-bottom: 10px;
}

.leftDrawer .profileContainer img {
  height: 52px;
  width: 52px;
  border-radius: 50%;
}

.leftDrawer .profileContainer .profileTextUserSidebarOrg {
  flex: 1;
  text-align: start;
  overflow: hidden;
}

.leftDrawer .profileContainer .profileTextUserSidebarOrg .primaryText {
  font-size: 1.1rem;
  font-weight: 600;
  overflow: hidden;
  display: -webkit-box;
  -webkit-line-clamp: 2;
  -webkit-box-orient: vertical;
  word-wrap: break-word;
  white-space: normal;
}

.leftDrawer .profileContainer .profileTextUserSidebarOrg .secondaryText {
  font-size: 0.8rem;
  font-weight: 400;
  color: var(--leftDrawer-secondaryText-color);
  display: block;
  text-transform: capitalize;
}

.leftDrawerActiveButton,
.leftDrawerInactiveButton {
  position: relative;
  transition: all 0.2s ease;

  &:active {
    transform: scale(0.98);
  }
}

.leftDrawerActiveButton {
  background-color: var(--leftDrawer-active-button-bg);
  color: black;
  font-weight: bold;
}

.leftDrawerActiveButton:hover .arrow-indicator {
  transform: translateY(-50%) scale(1.1);
  opacity: 1;
}

.leftDrawerInactiveButton {
  background-color: var(--leftDrawer-inactive-button-bg);
  color: black;

  &:hover {
    background-color: var(--leftDrawer-inactive-button-hover-bg);
  }
}

.leftDrawerCollapseActiveButton {
  background-color: var(--leftDrawer-collapse-active-button-bg);
  color: black;
}

.userSidebarOrgFooter {
  margin-top: 60px !important;
}

@media (max-width: 1120px) {
  .leftDrawer {
    width: calc(250px + 2rem);
    padding: 1rem 1rem 0 1rem;
  }
}

/* For tablets */
@media (max-height: 900px) {
  .leftDrawer {
    width: calc(300px + 1rem);
  }

  .leftDrawer .talawaLogo {
    width: 38px;
    height: 38px;
    margin-right: 0.4rem;
  }

  .leftDrawer .talawaText {
    font-size: 1rem;
  }

  .leftDrawer .organizationContainer button {
    margin: 0.6rem 0;
    padding: 2.2rem 0.1rem;
  }

  .leftDrawer .optionList button {
    margin-bottom: 0.05rem;
    font-size: 16px;
    padding-left: 0.8rem;
  }

  .leftDrawer .profileContainer .profileTextUserSidebarOrg .primaryText {
    font-size: 1rem;
  }

  .leftDrawer .profileContainer .profileTextUserSidebarOrg .secondaryText {
    font-size: 0.8rem;
  }
}

@media (max-height: 650px) {
  .leftDrawer {
    padding: 0.5rem 0.8rem 0 0.8rem;
    width: calc(250px);
  }

  .leftDrawer .talawaText {
    font-size: 0.8rem;
  }

  .leftDrawer .organizationContainer button {
    margin: 0.2rem 0;
    padding: 1.6rem 0rem;
  }

  .leftDrawer .titleHeader {
    font-size: 16px;
  }

  .leftDrawer .optionList button {
    margin-bottom: 0.05rem;
    font-size: 14px;
    padding: 0.4rem;
    padding-left: 0.8rem;
  }

  .leftDrawer .profileContainer .profileTextUserSidebarOrg .primaryText {
    font-size: 0.8rem;
  }

  .leftDrawer .profileContainer .profileTextUserSidebarOrg .secondaryText {
    font-size: 0.6rem;
  }

  .leftDrawer .imageContainer {
    width: 40px;
    margin-left: 5px;
    margin-right: 10px;
  }

  .leftDrawer .imageContainer img {
    width: 40px;
    height: 100%;
  }
}

@media (max-width: 820px) {
  .hideElemByDefault {
    display: none;
  }

  .leftDrawer {
    width: 100%;
    left: 0;
    right: 0;
  }

  .inactiveDrawer {
    opacity: 0;
    left: 0;
    z-index: -1;
    animation: closeDrawer 0.2s ease-in-out;
  }

  .activeDrawer {
    display: flex;
    z-index: 100;
    animation: openDrawer 0.4s ease-in-out;
  }

  .logout {
    margin-bottom: 2.5rem;
  }
}

@keyframes goToLeftBigScreen {
  from {
    left: 0;
  }

  to {
    opacity: 0.1;
    left: calc(-300px - 2rem);
  }
}

/* Webkit prefix for older browser compatibility */
@-webkit-keyframes goToLeftBigScreen {
  from {
    left: 0;
  }

  to {
    opacity: 0.1;
    left: calc(-300px - 2rem);
  }
}

@keyframes comeToRightBigScreen {
  from {
    opacity: 0.4;
    left: calc(-300px - 2rem);
  }

  to {
    opacity: 1;
    left: 0;
  }
}

/* Webkit prefix for older browser compatibility */
@-webkit-keyframes comeToRightBigScreen {
  from {
    opacity: 0.4;
    left: calc(-300px - 2rem);
  }

  to {
    opacity: 1;
    left: 0;
  }
}

@keyframes closeDrawer {
  from {
    left: 0;
    opacity: 1;
  }

  to {
    left: -1000px;
    opacity: 0;
  }
}

/* Webkit prefix for older browser compatibility */
@-webkit-keyframes closeDrawer {
  from {
    left: 0;
    opacity: 1;
  }

  to {
    left: -1000px;
    opacity: 0;
  }
}

@keyframes openDrawer {
  from {
    opacity: 0;
    left: -1000px;
  }

  to {
    left: 0;
    opacity: 1;
  }
}

/* Webkit prefix for older browser compatibility */
@-webkit-keyframes openDrawer {
  from {
    opacity: 0;
    left: -1000px;
  }

  to {
    left: 0;
    opacity: 1;
  }
}

/* -- DeleteUser.tsx -- */
/* -- OtherSettings.tsx -- */
/* -- UserProfile.tsx -- */

/* -- UsersTableItem.tsx -- */

.notJoined {
  height: 300px;
  display: flex;
  justify-content: center;
  align-items: center;
}

/* -- VenueCard.tsx -- */

.capacityLabel {
  background-color: var(--capacityLabel-bg);
  color: var(--capacityLabel-color);
  height: 22.19px;
  font-size: 12px;
  font-weight: bolder;
  padding: 0.1rem 0.3rem;
  border-radius: 0.5rem;
  position: relative;
  overflow: hidden;
}

.capacityLabel svg {
  margin-bottom: 3px;
}

.text-start {
  text-align: start;
}

.text-white {
  color: var(--textWhite-color);
}

/* -- VenueModal.tsx -- */

.previewVenueModal {
  display: flex;
  position: relative;
  width: 100%;
  overflow: hidden;
  /* Ensures content doesn't overflow the card */
  justify-content: center;
  border: 1px solid var(--previewVenueModal-border);
}

.previewVenueModal img {
  width: 400px;
  height: auto;
  object-fit: cover;
  /* Ensures the image stays within the boundaries */
}

/* Add more Class Related to a particular Component above this */

/* ----------------------------------------------------- */

/* Css Class Related to a particular Screen */

/* -- BlockUser.tsx -- */

/* -- CommunityProfile.tsx -- */

.card {
  width: fit-content;
}

.cardHeader {
  padding: 1.25rem 1rem 1rem 1rem;
  border-bottom: 3px solid var(--cardHeader-border);
  display: flex;
  justify-content: space-between;
  align-items: center;
}

.cardHeader .cardTitle {
  font-size: 1.5rem;
}

.formLabel {
  font-weight: normal;
  padding-bottom: 0;
  font-size: 1rem;
  color: var(--formLabel-color);
}

.profileDropdown .dropdown-toggle .btn .btn-normal {
  display: none !important;
  background-color: transparent !important;
}

/* -- EventManagement.tsx -- */

.eventManagementSelectedBtn {
  color: var(--eventManagementSelectedBtn-color);
  background-color: var(--eventManagementSelectedBtn-bg) !important;
  border: 1px solid var(--eventManagementSelectedBtn-border) !important;
}

.eventManagementSelectedBtn:hover {
  color: var(--eventManagementSelectedBtn-color-hover) !important;
  border: 1px solid var(--eventManagementSelectedBtn-border-hover);
}

.eventManagementBtn {
  color: var(--eventManagementBtn-color);
  background-color: var(--eventManagementBtn-bg) !important;
  border-color: var(--eventManagementBtn-border) !important;
}

.eventManagementBtn:hover {
  color: var(--eventManagementBtn-color-hover) !important;
  border-color: var(--eventManagementBtn-border-hover);
}

/* -- VolunteerContainer.tsx -- */

/* -- Requests.tsx -- */

/* -- VolunteerGroupDeleteModal.tsx -- */

/* -- VolunteerGroupModal.tsx -- */

/* -- VolunteerGroupViewModal.tsx -- */

.TableImages {
  object-fit: cover;
  width: var(--image-width, 100%);
  height: var(--image-height, auto);
  border-radius: 0;
  margin-right: var(--image-spacing, 8px);
}

/* -- VolunteerGroups.tsx -- */

.actionsButton {
  background-color: var(--actionsButton-bg);
  color: var(--actionsButton-color);
  border: 1px solid var(--actionsButton-border) !important;
}

.actionsButton:hover {
  box-shadow: 2.5px 2.5px 2.5px var(--actionsButton-box-shadow-hover);
  background-color: var(--actionsButton-bg-color) !important;
  color: var(--actionsButton-bg) !important;
  border: 1px solid var(--actionsButton-border-hover) !important;
}

/* -- VolunteerCreateModal.tsx -- */

/* -- VolunteerDeleteModal.tsx -- */

/* -- VolunteerViewModal.tsx -- */

.modalTitle {
  margin: 0;
}

.modalForm {
  padding: 1rem;
}

.formGroup {
  margin-bottom: 1rem;
}

.tableImage {
  width: 40px;
  height: 40px;
  border-radius: 50%;
  margin-right: 8px;
}

.statusGroup {
  display: flex;
  gap: 1rem;
  margin: 0 auto;
  margin-bottom: 0.5rem;
}

.statusIcon {
  margin-right: 0.5rem;
}

.acceptedStatus {
  color: var(--acceptedStatus-color);
  -webkit-text-fill-color: var(--acceptedStatus-fill);
  outline: 1px solid currentColor;
  border-radius: 4px;
  padding: 2px 4px;
}

.pendingStatus {
  color: var(--pendingStatus-color);
  -webkit-text-fill-color: var(--pendingStatus-fill);
  outline: 1px solid currentColor;
  border-radius: 4px;
  padding: 2px 4px;
}

.hoursField {
  width: 100%;
}

.groupsLabel {
  font-weight: lighter;
  margin-left: 0.5rem;
  margin-bottom: 0;
  font-size: 0.8rem;
  color: var(--groupsLabel-color);
}

.modalTable {
  max-height: 220px;
  overflow-y: auto;
}

.modalTable img[alt='creator'] {
  height: 24px;
  width: 24px;
  object-fit: contain;
  border-radius: 12px;
  margin-right: 0.4rem;
}

.modalTable img[alt='orgImage'] {
  height: 28px;
  width: 28px;
  object-fit: contain;
  border-radius: 4px;
  margin-right: 0.4rem;
}

.tableHeader {
  background-color: var(--tableHeader-bg);
  color: var(--tableHeader-color);
  font-size: var(--font-size-header);
  font-weight: bold;
}

.tableRow:last-child td,
.tableRow:last-child th {
  border: 0;
}

/* -- Volunteers.tsx -- */

/* -- ForgotPassword.tsx -- */

.pageWrapper {
  display: flex;
  flex-direction: column;
  align-items: center;
  justify-content: center;
  height: 100vh;
}

.cardTemplate {
  padding: 2rem;
  background-color: var(--cardTemplate-bg);
  border-radius: 0.8rem;
  border: 1px solid var(--cardTemple-border);
}

.keyWrapper {
  height: 72px;
  width: 72px;
  transform: rotate(180deg);
  transform-origin: center;
  position: relative;
  overflow: hidden;
  display: flex;
  justify-content: center;
  align-items: center;
  border-radius: 50%;
  margin: 1rem auto;
}

.keyWrapper .themeOverlay {
  position: absolute;
  background-color: var(--keyWrapper-bg);
  height: 100%;
  width: 100%;
  opacity: var(--theme-overlay-opacity, 0.15);
}

.keyWrapper .keyLogo {
  height: 42px;
  width: 42px;
  -webkit-animation: zoomIn 0.3s ease-in-out;
  animation: zoomIn 0.3s ease-in-out;
}

/* -- FundCampaignPledge.tsx -- */

.TableImagePledge {
  object-fit: cover;
  width: calc(var(--table-image-size) / 2) !important;
  height: calc(var(--table-image-size) / 2) !important;
  border-radius: 100% !important;
}

.imageContainerPledge {
  display: flex;
  align-items: center;
  justify-content: center;
}

.moreContainer {
  display: flex;
  align-items: center;
}

.moreContainer:hover {
  text-decoration: underline;
  cursor: pointer;
}

.overviewContainer {
  display: flex;
  gap: 7rem;
  width: 100%;
  justify-content: space-between;
  margin: 1.5rem 0 0 0;
  padding: 1.25rem 2rem;
  background-color: var(--overviewContainer-bg);

  box-shadow: var(--overviewContainer-box-shadow) 0px 1px 4px;
  border-radius: 0.5rem;
}

.titleContainer {
  display: flex;
  flex-direction: column;
  gap: 0.6rem;
}

.titleContainer h3 {
  font-size: 1.75rem;
  font-weight: 750;
  color: var(--titleContainer-color);
  margin-top: 0.2rem;
}

.titleContainer span {
  font-size: 0.9rem;
  margin-left: 0.5rem;
  font-weight: lighter;
  color: var(--titleContainer-color);
}

.progressContainer {
  display: flex;
  flex-direction: column;
  gap: 0.5rem;
  flex-grow: 1;
}

.toggleBtnPledge {
  padding: 0rem;
  height: 30px;
  display: flex;
  justify-content: center;
  align-items: center;
  border-color: var(--toggleBtnPledge-border);
}

.toggleBtnPledge:is(:focus, :active, :checked) + label {
  color: var(--toggleBtnPledge-color-hover) !important;
  border-color: var(--toggleBtnPledge-border-hover) !important;
}

.toggleBtnPledge:not(:checked) + label {
  color: var(--toggleBtnPledge-color-notChecked) !important;
}

.toggleBtnPledge:is(:hover) + label {
  color: var(--toggleBtnPledge-color-hover) !important;
}

.progress {
  margin-top: 0.2rem;
  display: flex;
  flex-direction: column;
  gap: 0.3rem;
}

.endpoints {
  display: flex;
  position: relative;
  font-size: 0.85rem;
}

.start {
  position: absolute;
  top: 0px;
}

.end {
  position: absolute;
  top: 0px;
  right: 0px;
}

.btnsContainerPledge {
  display: flex;
  gap: 0.8rem;
  margin: 2.2rem 0 0.8rem 0;
}

.btnsContainerPledge .inputPledge {
  flex: 1;
  min-width: 18rem;
  position: relative;
}

.btnsContainerPledge input {
  outline: 1px solid var(--btnsContainerPledge-outline);
}

.btnsContainerPledge .inputPledge button {
  width: 52px;
}

.rowBackgroundPledge {
  background-color: var(--rowBackgroundPledge-bg);
  max-height: 120px;
}

/* -- PledgeDeleteModal.tsx -- */

/* -- PledgeModal.tsx -- */

.pledgeModal {
  max-width: 80vw;
  margin-top: 2vh;
  margin-left: 13vw;
}

/* -- Leaderboard.tsx -- */

.rankings {
  aspect-ratio: 1;
  border-radius: 50%;
  width: 50px;
}

.TableImageSmall {
  object-fit: cover;
  width: var(--table-image-small-size);
  height: var(--table-image-small-size);
  border-radius: 100%;
}

/* -- LoginPage.tsx -- */

.active_tab {
  -webkit-animation: fadeIn 0.3s ease-in-out;
  animation: fadeIn 0.3s ease-in-out;
}

.communityLogo {
  object-fit: contain;
}

.email_button {
  --bs-btn-active-bg: var(--email-button-bg);
  --bs-btn-active-border-color: var(--email-button-border);
  --bs-btn-hover-bg: var(--email-button-bg-hover);
  --bs-btn-hover-border-color: var(--email-button-border-hover);
  position: absolute;
  z-index: 10;
  bottom: 0;
  right: 0;
  height: 100%;
  display: flex;
  background-color: var(--email-button-bg);
  border-color: var(--email-button-border);
  justify-content: center;
  align-items: center;
  color: var(--email-button-fill);
}

.email_button:hover {
  color: var(--email-button-fill) !important;
  box-shadow: var(--hover-shadow);
}

.socialIcons {
  display: flex;
  gap: 16px;
  justify-content: center;
}

.login_background {
  min-height: 100vh;
}

.login_btn {
  font-weight: bold;
  color: var(--login-button-color);
  --bs-btn-bg: var(--login-button-bg);
  --bs-btn-border-color: var(--login-button-border);
  --bs-btn-hover-bg: var(--login-button-bg-hover);
  --bs-btn-hover-border-color: var(--login-button-border-hover);
  --bs-btn-active-color: var(--login-button-color-active);
  --bs-btn-active-bg: var(--login-button-bg-active);
  --bs-btn-active-border-color: var(--login-button-border-active);
  --bs-btn-disabled-bg: var(--login-button-bg-disabled);
  --bs-btn-disabled-border-color: var(--login-button-border-disabled);
  margin-top: 1rem;
  margin-bottom: 1rem;
  width: 100%;
  transition: background-color 0.2s ease;
  cursor: pointer;
}

.login_btn:hover {
  color: var(--login-button-color-hover) !important;
  box-shadow: var(--hover-shadow);
}

.langChangeBtnStyle {
  --bs-btn-active-bg: var(--langChange-button-bg-active);
  --bs-btn-active-border-color: var(--langChange-button-border-active);
  --bs-btn-active-color: var(--langChange-button-color-active);
  width: 7.5rem;
  height: 2.2rem;
  padding: 0;
  color: var(--langChange-button-color);
  border-color: var(--langChange-button-border);
  background-color: transparent;
}

.langChangeBtnStyle:hover {
  background-color: var(--langChange-button-bg-hover) !important;
  border-color: var(--langChange-button-border-hover) !important;
}

.talawa_logo {
  height: clamp(3rem, 8vw, 5rem);
  width: auto;
  aspect-ratio: 1;
  display: block;
  margin: 1.5rem auto 1rem;

  @media (prefers-reduced-motion: no-preference) {
    -webkit-animation: zoomIn 0.3s ease-in-out;
    animation: zoomIn 0.3s ease-in-out;
  }
}

.password_checks {
  display: flex;
  justify-content: space-between;
  align-items: flex-start;
  flex-direction: column;
  gap: var(--spacing-md, 1rem);
}

.password_check_element {
  padding: var(--spacing-sm, 0.5rem) 0;
}

.password_check_element_top {
  margin-top: var(--spacing-lg, 1.125rem);
}

.password_check_element_bottom {
  margin-bottom: var(--spacing-lg, 1.25rem);
}

.reg_btn {
  font-weight: bold;
  background-color: var(--register-button-bg);
  border-color: var(--register-button-border);
  --bs-btn-hover-bg: var(--register-button-border);
  --bs-btn-hover-border-color: var(--register-button-border-hover);
  --bs-btn-active-color: var(--register-button-color-active);
  --bs-btn-active-bg: var(--register-button-bg-active);
  --bs-btn-active-border-color: var(--register-button-border-active);
  margin-top: 1rem;
  color: var(--register-button-color);
  margin-bottom: 1rem;
  width: 100%;
  transition: background-color 0.2s ease;
  cursor: pointer;
}

.reg_btn:hover {
  color: var(--register-button-color-hover) !important;
  box-shadow: var(--hover-shadow);
}

.row .left_portion {
  display: flex;
  justify-content: center;
  align-items: center;
  flex-direction: column;
  height: 100vh;
}

.row .left_portion .inner .palisadoes_logo {
  width: 600px;
  height: auto;
}

.row .right_portion {
  min-height: 100vh;
  position: relative;
  overflow-y: scroll;
  display: flex;
  flex-direction: column;
  justify-content: center;
  padding: 1rem 2.5rem;
  background: var(--row-bg);
}

.row .right_portion::-webkit-scrollbar {
  width: 8px;
}

.row .right_portion::-webkit-scrollbar-track {
  background: transparent;
}

.row .right_portion::-webkit-scrollbar-thumb {
  background-color: var(--row-bg-scroll);
  border-radius: 4px;
}

.row .right_portion .langChangeBtn {
  margin: 0;
  position: absolute;
  top: 1rem;
  left: 1rem;
}

.orText {
  display: block;
  position: absolute;
  top: -0.2rem;
  left: calc(50% - 2.6rem);
  margin: 0 auto;
  padding: 0.5rem 2rem;
  z-index: 100;
  background: var(--orText-bg);
  color: var(--orText-color);
}

.row .orText {
  display: block;
  position: absolute;
  top: -0.5rem;
  left: calc(50% - 2.6rem);
  margin: 0 auto;
  padding: 0.35rem 2rem;
  z-index: 100;
  background: var(--row-bg);
  color: var(--row-color);
}

@media (max-width: 992px) {
  .row .left_portion {
    padding: 0 2rem;
  }

  .row .left_portion .inner .palisadoes_logo {
    width: 100%;
  }
}

@media (max-width: 769px) {
  .row {
    flex-direction: column-reverse;
  }

  .row .right_portion,
  .row .left_portion {
    height: unset;
  }

  .row .right_portion {
    min-height: 100vh;
    overflow-y: unset;
  }

  .row .left_portion .inner {
    display: flex;
    justify-content: center;
  }

  .row .left_portion .inner .palisadoes_logo {
    height: 70px;
    width: unset;
    position: absolute;
    margin: 0.5rem;
    top: 0;
    right: 0;
    z-index: 100;
  }

  .row .left_portion .inner p {
    margin-bottom: 0;
    padding: 1rem;
  }

  .socialIcons {
    margin-bottom: 1rem;
  }
}

@media (max-width: 577px) {
  .row .right_portion {
    padding: 1rem 1rem 0 1rem;
  }

  .row .right_portion .langChangeBtn {
    position: absolute;
    margin: 1rem;
    left: 0;
    top: 0;
  }

  .marginTopForReg {
    margin-top: 4rem !important;
  }

  .row .right_portion .talawa_logo {
    height: 120px;
    margin: 0 auto 2rem auto;
  }

  .socialIcons {
    margin-bottom: 1rem;
  }
}

@media (prefers-reduced-motion: reduce) {
  .talawa_logo {
    animation: none;
  }

  .active_tab {
    animation: none;
  }
}

/* -- EditUserTagModal.tsx -- */

/* -- ManageTag.tsx -- */

.manageTagScrollableDiv {
  scrollbar-width: thin;
  scrollbar-color: var(--manageTagScrollableDiv-color);
  max-height: calc(100vh - 18rem);
  overflow: auto;
  margin-top: 20px !important;
}

/* -- RemoveUserTagModal.tsx -- */

/* -- UnassignUserTagModal.tsx -- */

/* -- MemberDetail.tsx -- */

.allRound {
  border-radius: 16px;
}

.topRadius {
  border-top-left-radius: 24px;
  border-top-right-radius: 24px;
}

.inputColor {
  background: var(--inputColor-bg);
}

.dateboxMemberDetail {
  border-radius: 7px;
  border-color: var(--dateboxMemberDetail-border);
  outline: none;
  box-shadow: none;
  padding-top: 2px;
  padding-bottom: 2px;
  padding-right: 5px;
  padding-left: 5px;
  margin-right: 5px;
  margin-left: 5px;
}

.contact {
  width: 100%;
}

.cardBody {
  padding: 1rem 0rem;
  display: flex;
  width: 100% !important;
  justify-content: center;
  align-items: center;
}

.cardHeading {
  padding-left: 0.3rem !important;
}

.cardBodymain {
  display: flex;
  flex-direction: row;
  align-items: center;
  width: 100%;
}

.cardbodyIcon {
  font-size: 2rem;
  height: 3rem;
  color: #555555;
  background-color: #eaebef;
  width: 3rem;
  display: flex;
  align-items: center;
  justify-content: center;
  border-radius: 50%;
}

.iconCol {
  padding-right: 0.75rem;
}

.contentCol {
  display: flex;
  flex-direction: column;
}

.cardBodyNumber {
  color: black;
  font-size: 1.25rem;
  font-weight: 600;
  line-height: 1.2;
}

.cardBodySecondaryText {
  font-size: 0.75rem;
  color: gray;
}

.cardBodyMainDiv {
  border-radius: 1.5rem;
  box-shadow: 0 2px 6px rgba(0, 0, 0, 0.05);
  border: none;
  height: auto;
  width: 100%;
}

.cardBody .textBox {
  margin: 0 0 3rem 0;
  padding-bottom: 10px;
  color: var(--cardBody-color);
}

.textBox {
  padding-top: 20px;
  padding-bottom: 20px;
}

.changeLanguageBtn {
  border-width: 2px;
  background-color: var(--changelangauge-btn-bg);
  color: var(--changelangauge-btn-color);
  padding: 0.5rem 1rem;
  border-radius: 0.5rem;
  border-color: var(--changelangauge-btn-border);
  display: flex;
  align-items: center;
  gap: 0.5rem;
  height: 49px;
  width: 160px;
  font-size: 0.8rem;
}

.changeLanguageBtn:hover,
.changeLanguageBtn:active,
.changeLanguageBtn:focus {
  border-width: 2px;
  background-color: #ffff !important;
  color: var(--changelangauge-btn-color) !important;
  padding: 0.5rem 1rem;
  border-radius: 0.5rem;
  border-color: var(--changelangauge-btn-border) !important;
  display: flex;
  align-items: center;
  gap: 0.5rem;
  height: 49px;
  width: 160px;
  font-size: 0.8rem;
  box-shadow: 1.5px 1.5px 1.5px var(--actionsButton-box-shadow-hover);
}

@media (max-width: 600px) {
  .cardBody {
    min-height: 120px;
  }

  .cardBody .iconWrapper {
    position: absolute;
    top: 1rem;
    left: 1rem;
  }

  .cardBody .textWrapper {
    margin-top: calc(0.5rem + 36px);
    text-align: right;
  }

  .cardBody .textWrapper .primaryText {
    font-size: 1.5rem;
  }

  .cardBody .textWrapper .secondaryText {
    font-size: 1rem;
  }
}

.cardbodyIcon {
  font-size: 2rem;
  height: 50px;
  color: #555555;
  height: 3rem;
  background-color: #eaebef;
  width: 3rem;
  display: flex;
  align-items: center;
  justify-content: center;
  border-radius: 50%;
}

/* -- OrgContribution.tsx -- */

.sidebar {
  z-index: 0;
  padding-top: 5px;
  margin: 0;
  height: 100%;
}

.sidebar:after {
  background-color: var(--sidebar-bg);
  position: absolute;
  width: 2px;
  height: 600px;
  top: 10px;
  left: 94%;
  display: block;
}

@media only screen and (max-width: 600px) {
  .sidebar {
    position: relative;
    bottom: 18px;
  }

  .invitebtn {
    width: 135px;
    position: relative;
    right: 10px;
  }

  .form_wrapper {
    width: 90%;
  }

  .searchtitleMemberDetail {
    margin-top: 30px;
  }
}

.sidebarsticky {
  padding-left: 45px;
  margin-top: 7px;
}

.sidebarsticky > p {
  margin-top: -10px;
}

.sidebarsticky > input {
  text-decoration: none;
  margin-bottom: 50px;
  border-color: var(--sidebarsticky-border);
  width: 80%;
  border-radius: 7px;
  padding-top: 5px;
  padding-bottom: 5px;
  padding-right: 10px;
  padding-left: 10px;
  box-shadow: none;
}

.searchtitle {
  color: var(--searchtitle-color);
  font-weight: 600;
  font-size: 18px;
  margin-bottom: 20px;
  padding-bottom: 5px;
  border-bottom: 3px solid var(--searchtitle-border);
  width: 60%;
}

.justifysp {
  display: flex;
  justify-content: space-between;
}

@media screen and (max-width: 575.5px) {
  .justifysp {
    padding-left: 55px;
    display: flex;
    justify-content: space-between;
    width: 100%;
  }
}

.logintitle {
  color: var(--logintitle-color);
  font-weight: 600;
  font-size: 20px;
  margin-bottom: 30px;
  padding-bottom: 5px;
  border-bottom: 3px solid var(--logintitle-border);
  width: 15%;
}

/* -- OrgList.tsx -- */

.btnsContainerSearchBar {
  display: flex;
  width: 100%;
  justify-content: space-between;
  margin: 2.5rem 0 2.5rem 0;
}

.btnsContainerSearchBar .btnsBlockSearchBar {
  display: flex;
  justify-content: center;
  align-items: center;
}

.btnsContainerSearchBar .btnsBlock {
  display: flex;
  justify-content: center;
  align-items: center;
  margin-left: 10px;
}

.btnsContainerSearchBar .btnsBlockSearchBar button {
  margin-left: 1rem;
  display: flex;
  justify-content: center;
  align-items: center;
}

.btnsContainerSearchBar .inputOrgList {
  flex: 1;
  position: relative;
}

.btnsContainerSearchBar input {
  outline: 1px solid var(--bs-gray-400);
}

.btnsContainerSearchBar .inputOrgList button {
  width: 52px;
}

@media (max-width: 1020px) {
  .btnsContainerSearchBar {
    flex-direction: column;
    margin: 1.5rem 0;
  }

  .btnsContainerSearchBar .btnsBlockSearchBar {
    margin: 1.5rem 0 0 0;
    justify-content: space-between;
  }

  .btnsContainerSearchBar .btnsBlockSearchBar button {
    margin: 0;
  }

  .btnsContainerSearchBar .btnsBlockSearchBar div button {
    margin-right: 1.5rem;
  }
}

@media (max-width: 520px) {
  .btnsContainerSearchBar {
    margin-bottom: 0;
  }

  .btnsContainerSearchBar .btnsBlockSearchBar {
    display: block;
    margin-top: 1rem;
    margin-right: 0;
  }

  .btnsContainerSearchBar .btnsBlockSearchBar div {
    flex: 1;
  }

  .btnsContainerSearchBar .btnsBlockSearchBar div[title='Sort organizations'] {
    margin-right: 0.5rem;
  }

  .btnsContainerSearchBar .btnsBlockSearchBar button {
    margin-bottom: 1rem;
    margin-right: 0;
    width: 100%;
  }
}

.listBoxOrgList {
  display: flex;
  flex-wrap: wrap;
  overflow: unset !important;
}

.listBoxOrgList .itemCardOrgList {
  width: 50%;
}

@media (max-width: 1440px) {
  .contractOrgList {
    padding-left: calc(250px + 2rem + 1.5rem);
  }

  .listBoxOrgList .itemCardOrgList {
    width: 100%;
  }
}

.itemCardOrgList .loadingWrapper {
  background-color: var(--bs-white);
  margin: 0.5rem;
  height: calc(120px + 2rem);
  padding: 1rem;
  border-radius: 8px;
  outline: 1px solid var(--bs-gray-200, var(--bs-gray-300));
  position: relative;
}

.itemCardOrgList .loadingWrapper .button {
  position: absolute;
  height: 48px;
  width: 92px;
  bottom: 1rem;
  right: 1rem;
  z-index: 1;
}

/* -- OrganizationModal.tsx -- */

.sampleOrgSection {
  display: grid;
  grid-template-columns: repeat(1, 1fr);
  row-gap: 1em;
  width: 100%;
}

/* orgsettings */

.modalHeader {
  border: none;
  background-color: var(--primary-bg-color) !important;
  padding: 1rem;
  color: #000000;
}

.inputFields {
  background-color: var(--eventManagement-button-bg);
  border: 1px solid var(--create-button-border);
  color: var(--eventManagement-button-bg);
  box-shadow: 0 1px 1px var(--brand-primary);
  width: 375px;
  padding-right: 40px;
  border-radius: 8px;
}

.headerBtn {
  background: var(--settings-header-button-bg);
  border: 1px solid var(--settings-header-button-border);
  border-radius: 8px;
  height: auto;
  padding: 1rem;
  padding-left: 2rem;
  padding-right: 2rem;
  color: var(--settings-header-button-color) !important;
}

.headerBtn:active {
  background: var(--settings-header-button-bg) !important;
  border: 1px solid var(--settings-header-button-border) !important;
  border-radius: 8px;
  height: auto;
  width: auto;
  padding-left: 2rem;
  padding-right: 2rem;
  color: var(--settings-header-button-color) !important;
}

.activeTabBtn {
  background: var(--settings-active-button-bg);
  border: 1px solid var(--settings-active-button-border);
  border-radius: 8px;
  color: var(--settings-active-button-color) !important;
}

.activeTabBtn:active {
  background: var(--settings-active-button-bg) !important;
  border: 1px solid var(--settings-active-button-border) !important;
  color: var(--settings-active-button-color) !important;
}

.settingsTabs {
  display: flex;
  gap: 0.75rem;
  background-color: var(--bg-header) !important;
  padding: 20px 14.9px;
  border-radius: 1rem;
}

.headerBtn:hover {
  border: 1px solid var(--settings-header-button-border);
  background: var(--settings-header-button-bg);
  border-radius: 8px;
  box-shadow: 1.5px 1.5px 1.5px var(--actionsButton-box-shadow-hover);
  color: var(--settings-header-button-color) !important;
}

.activeTabBtn:hover {
  box-shadow: 1.5px 1.5px 1.5px var(--actionsButton-box-shadow-hover);
  background: var(--settings-active-button-bg);
  border: 1px solid var(--settings-active-button-border);
  color: var(--settings-active-button-color) !important;
}

/* -- OrgPost.tsx -- */

.mainpagerightOrgPost > hr {
  margin-top: 20px;
  width: 100%;
  margin-left: -15px;
  margin-right: -15px;
  margin-bottom: 20px;
}

@media screen and (max-width: 575.5px) {
  .mainpagerightOrgPost {
    width: 98%;
  }
}

.btnsContainerOrgPost {
  display: flex;
  margin: 2.5rem 0 2.5rem 0;
}

.btnsContainerOrgPost .btnsBlockOrgPost {
  display: flex;
}

.btnsContainerOrgPost .btnsBlockOrgPost button {
  margin-left: 1rem;
  display: flex;
  justify-content: center;
  align-items: center;
}

.btnsContainerOrgPost .inputOrgPost {
  flex: 1;
  position: relative;
}

.btnsContainerOrgPost input {
  outline: 1px solid var(--btnsContainerOrgPost-outline);
}

.btnsContainerOrgPost .inputOrgPost button {
  width: 52px;
}

@media (max-width: 1020px) {
  .btnsContainerOrgPost {
    flex-direction: column;
    margin: 1.5rem 0;
  }

  .btnsContainerOrgPost .btnsBlockOrgPost {
    margin: 1.5rem 0 0 0;
    justify-content: space-between;
  }

  .btnsContainerOrgPost .btnsBlockOrgPost button {
    margin: 0;
  }

  .btnsContainerOrgPost .btnsBlockOrgPost div button {
    margin-right: 1.5rem;
  }
}

@media (max-width: 520px) {
  .btnsContainerOrgPost {
    margin-bottom: 0;
  }

  .btnsContainerOrgPost .btnsBlockOrgPost {
    display: block;
    margin-top: 1rem;
    margin-right: 0;
  }

  .btnsContainerOrgPost .btnsBlockOrgPost div {
    flex: 1;
  }

  .btnsContainerOrgPost .btnsBlockOrgPost div[title='Sort organizations'] {
    margin-right: 0.5rem;
  }

  .btnsContainerOrgPost .btnsBlockOrgPost button {
    margin-bottom: 1rem;
    margin-right: 0;
    width: 100%;
  }
}

.list_box {
  height: auto;
  overflow-y: auto;
  width: 100%;
}

.list_box {
  height: 70vh;
  overflow-y: auto;
  width: auto;
}

.previewOrgPost {
  display: flex;
  position: relative;
  width: 100%;
  margin-top: 10px;
  justify-content: center;
}

.previewOrgPost img {
  width: 400px;
  height: auto;
}

.previewOrgPost video {
  width: 400px;
  height: auto;
}

.closeButtonOrgPost {
  position: absolute;
  top: 0px;
  right: 0px;
  background: transparent;
  transform: scale(1.2);
  cursor: pointer;
  border: none;
  color: var(--closeButtonOrgPost-color);
  font-weight: 600;
  font-size: 16px;
}

/* -- ItemDeleteModal.tsx -- */

.itemModal {
  max-width: 80vw;
  margin-top: 2vh;
  margin-left: 13vw;
}

.titlemodal {
  color: var(--titlemodal-color);
  font-weight: 600;
  font-size: 32px;
  width: 65%;
  margin-bottom: 0px;
}

.closeButton {
  color: var(--closeButton-color);
  border: none;
  background-color: var(--closeButton-bg);
}

/* -- ItemModal.tsx -- */

.toggleGroup {
  width: 50%;
  min-width: 20rem;
  margin: 0.5rem 0rem;
}

.toggleBtn {
  padding: 0rem;
  height: 2rem;
  display: flex;
  justify-content: center;
  align-items: center;
  background-color: var(--toggleBtn-bg) !important;
  color: var(--toggleBtn-color) !important;
  border: 1px solid var(--toggleBtn-border) !important;
}

#individualRadio,
#requestsRadio,
#groupsRadio,
.toggleBtn:hover {
  color: var(--brand-primary) !important;
}

.toggleBtn:hover {
  color: var(--toggleBtn-color-hover) !important;
  border: 1px solid var(--toggleBtn-border-hover) !important;
}

/* -- ItemUpdateStatusModal.tsx -- */

/* -- ItemViewModal.tsx -- */

.TableImage {
  object-fit: cover;
  margin-right: 5px;
  width: var(--table-image-size) !important;
  height: var(--table-image-size) !important;
  border-radius: 100% !important;
}

/* -- OrganizationActionItems.tsx -- */

.infoButton {
  background-color: var(--infoButton-bg) !important;
  border-color: var(--infoButton-border);
  color: var(--infoButton-color);
  margin-right: 0.5rem;
  border-radius: 0.25rem;
}

.infoButton:hover {
  background-color: var(--infoButton-bg-hover);
  border-color: var(--infoButton-border-hover);
  color: var(--infoButton-color) !important;
  box-shadow: var(--drop-shadow);
}

.actionItemDeleteButton {
  background-color: var(--actionItemDeleteButton-bg) !important;
  color: var(--actionItemDeleteButton-color) !important;
}

.actionItemDeleteButton:hover {
  box-shadow: var(--drop-shadow);
}

.checkboxButton input:checked {
  background-color: var(--checkboxButton-checked-bg);
  border-color: var(--checkboxButton-checked-color);
}

.checkboxButton input:hover {
  box-shadow: var(--drop-shadow);
}

.checkboxButton input:focus {
  border-color: var(--checkbox-focus-border);
  outline: none;
  box-shadow: none;
}

/* -- OrganizationDashboard.tsx -- */

/* -- OrganizationEvents.tsx -- */

.closeButtonOrganizationEvents {
  color: var(--closeButtonOrganizationEvents-color);
  margin-right: 5px;
  background-color: var(--closeButtonOrganizationEvents-bg);
  border: var(--closeButtonOrganizationEvents-border);
}

.closeButtonOrganizationEvents:hover {
  color: var(--closeButtonOrganizationEvents-color-hover) !important;
  background-color: var(--closeButtonOrganizationEvents-bg-hover) !important;
  border: var(--closeButtonOrganizationEvents-border-hover);
}

.datedivOrganizationEvents {
  display: flex;
  flex-direction: row;
  margin-bottom: 15px;
}

.dateboxOrganizationEvents {
  width: 90%;
  border-radius: 7px;
  border-color: var(--dateboxOrganizationEvents-border);
  outline: none;
  box-shadow: none;
  padding: 2px 5px;
  margin-right: 5px;
  margin-left: 5px;
}

.checkboxdiv {
  display: flex;
  margin-bottom: 5px;
}

.checkboxdiv > div {
  width: 50%;
}

.checkboxdiv > label {
  margin-right: 50px;
}

.checkboxdiv > label > input {
  margin-left: 10px;
}

.dispflexOrganizationEvents {
  display: flex;
  align-items: center;
  justify-content: space-between;
}

.dispflexOrganizationEvents > input {
  border: none;
  box-shadow: none;
  margin-top: 5px;
}

.dispflex {
  display: flex;
}

.dispflex > input {
  width: 20%;
  border: none;
  box-shadow: none;
  margin-top: 5px;
}

/* -- CampaignModal.tsx -- */

/* -- OrganizationFundCampagins.tsx -- */

.organizationFundCampaignContainer {
  margin: 0.5rem 0;
}

.rowBackgroundOrganizationFundCampaign {
  background-color: var(--rowBackgroundOrganizationFundCampaign-bg);
  max-height: 120px;
}

/* -- FundModal.tsx -- */

.fundModal {
  max-width: 80vw;
  margin-top: 2vh;
  margin-left: 13vw;
}

/* -- OrganizationFunds.tsx -- */

.container {
  min-height: 100vh;
}

.message {
  margin-top: 25%;
  display: flex;
  justify-content: center;
  align-items: center;
  flex-direction: column;
}

.hyperlinkText {
  color: var(--hyperlink-text-color);
  text-decoration: none;
  cursor: pointer;
}

.hyperlinkText:hover {
  color: var(--hyperlink-text-color-hover);
}

.rowBackgrounds {
  background-color: var(--rowBackgrounds-bg);
  max-height: 120px;
  overflow-y: auto;
  /* Handle content overflow */
}

/* -- AddMember.tsx -- */

.searchIcon {
  color: var(--searchIcon-color);
}

.modalContent {
  width: var(--modal-width);
  max-width: var(--modal-max-width);
}

.eventsAttended,
.membername {
  color: var(--eventsAttended-membername-color);
}

.membername {
  font-size: 16px;
  font-weight: bold;
  color: var(--membername-color);
  text-decoration: none;
}

.membername:hover {
  color: var(--membername-color-hover);
  text-decoration: underline;
}

.borderNone {
  border: none;
}

.colorPrimary {
  background: var(--colorPrimary-bg);
  color: var(--colorPrimary-color) !important;
  --bs-btn-active-bg: var(--colorPrimary-bg-active);
  cursor: pointer;
}

.colorPrimary:hover,
.colorPrimary:focus,
.colorPrimary:active {
  background-color: var(--colorPrimary-bg-active) !important;
  box-shadow: var(--hover-shadow);
  color: var(--colorPrimary-color-active) !important;
}

.colorWhite {
  color: var(--colorWhite);
}

/* -- OrganizationPeople.tsx -- */

/* -- OrganizationTags.tsx -- */

.tagsBreadCrumbs:hover {
  color: var(--tagsBreadCrumbs-color-hover);
  font-weight: 600;
  text-decoration: underline;
}

.tagsBreadCrumbs {
  color: var(--tagsBreadCrumbs-color);
  cursor: pointer;

  /* Prevent layout shift */
  &::after {
    display: block;
    content: attr(data-text);
    font-weight: 600;
    height: 0;
    overflow: hidden;
    visibility: hidden;
  }
}

.tagsBreadCrumbs:hover,
.tagsBreadCrumbs:focus {
  color: var(--tagsBreadCrumbs-color-hover);
  font-weight: 600;
  text-decoration: underline;
}

.subTagsLink i {
  visibility: hidden;
}

.subTagsLink:hover,
.subTagsLink:focus {
  color: var(--subTagsLink-color-hover);
  font-weight: 600;
  text-decoration: underline;
}

.subTagsLink:hover i,
.subTagsLink:focus i {
  visibility: visible;
}

.subTagsLink {
  color: var(--subTagsLink-color);
  font-weight: 500;
  cursor: pointer;

  /* Prevent layout shift */
  &::after {
    display: block;
    content: attr(data-text);
    font-weight: 600;
    height: 0;
    overflow: hidden;
    visibility: hidden;
  }
}

.orgUserTagsScrollableDiv {
  scrollbar-width: auto;
  scrollbar-color: var(--orgUserTagsScrollableDiv-color);
  max-height: calc(100vh - 18rem);
  overflow: auto;
  position: sticky;
}

/* -- OrganizationVenues.tsx -- */

.mainpageright > hr {
  margin-top: 20px;
  width: 100%;
  margin-left: -15px;
  margin-right: -15px;
  margin-bottom: 20px;
}

@media screen and (max-width: 575.5px) {
  .mainpageright {
    width: 98%;
  }
}

@media screen and (max-width: 1200px) {
  .justifyspMemberDetail {
    padding-left: 55px;
    display: flex;
    justify-content: space-evenly;
  }

  .mainpageright {
    width: 100%;
  }

  .invitebtn {
    position: relative;
    right: 15px;
  }
}

/* -- PageNotFound.tsx  -- */

.pageNotFound {
  position: relative;
  bottom: 20px;
}

.pageNotFound h3 {
  font-family: 'Roboto', sans-serif;
  font-weight: normal;
  letter-spacing: 1px;
}

.pageNotFound .brand span {
  margin-top: 50px;
  font-size: 40px;
}

.pageNotFound .brand h3 {
  font-weight: 300;
  margin: 10px 0 0 0;
}

.pageNotFound h1.head {
  font-size: 250px;
  font-weight: 900;
  color: var(--pageNotFound-color);
  letter-spacing: 25px;
  margin: 10px 0 0 0;
}

.pageNotFound h1.head span {
  position: relative;
  display: inline-block;
}

.pageNotFound h1.head span:before,
.pageNotFound h1.head span:after {
  position: absolute;
  top: 50%;
  width: 50%;
  height: 1px;
  background: var(--pageNotFound-bg);
  content: '';
}

.pageNotFound h1.head span:before {
  left: -55%;
}

.pageNotFound h1.head span:after {
  right: -55%;
}

@media (max-width: 1024px) {
  .pageNotFound h1.head {
    font-size: 200px;
    letter-spacing: 25px;
  }
}

@media (max-width: 768px) {
  .pageNotFound h1.head {
    font-size: 150px;
    letter-spacing: 25px;
  }
}

@media (max-width: 640px) {
  .pageNotFound h1.head {
    font-size: 150px;
    letter-spacing: 0;
  }
}

@media (max-width: 480px) {
  .pageNotFound .brand h3 {
    font-size: 20px;
  }

  .pageNotFound h1.head {
    font-size: 130px;
    letter-spacing: 0;
  }

  .pageNotFound h1.head span:before,
  .pageNotFound h1.head span:after {
    width: 40%;
  }

  .pageNotFound h1.head span:before {
    left: -45%;
  }

  .pageNotFound h1.head span:after {
    right: -45%;
  }

  .pageNotFound p {
    font-size: 18px;
  }
}

@media (max-width: 320px) {
  .pageNotFound .brand h3 {
    font-size: 16px;
  }

  .pageNotFound h1.head {
    font-size: 100px;
    letter-spacing: 0;
  }

  .pageNotFound h1.head span:before,
  .pageNotFound h1.head span:after {
    width: 25%;
  }

  .pageNotFound h1.head span:before {
    left: -30%;
  }

  .pageNotFound h1.head span:after {
    right: -30%;
  }
}

/* -- Requests.tsx --  */

@media (max-width: 1120px) {
  .contract {
    padding-left: calc(250px + 2rem + 1.5rem);
  }

  .listBox .itemCard {
    width: 100%;
  }

  .collapseSidebarButton {
    width: calc(250px + 2rem);
  }
}

.listBox {
  width: 100%;
  flex: 1;
}

.customcell {
  background-color: var(--customcell-bg) !important;
  color: var(--customcell-color) !important;
  font-size: medium !important;
  font-weight: 500 !important;
  padding-top: 15px !important;
  padding-bottom: 15px !important;
}

/* -- SubTags.tsx -- */

.subTagsScrollableDiv {
  scrollbar-width: auto;
  scrollbar-color: var(--subTagsScrollableDiv-color);
  max-height: calc(100vh - 18rem);
  overflow: auto;
}

/* -- Campaigns.tsx -- */

.outlineBtn {
  margin-bottom: 10px;
  background-color: var(--outlineBtn-bg);
  color: var(--outlineBtn-color);
  border-color: var(--outlineBtn-border);
}

.outlineBtn:is(:hover, :active) {
  margin-bottom: 10px;
  background-color: var(--outlineBtn-hover-bg) !important;
  color: var(--outlineBtn-bg) !important;
  border-color: var(--outlineBtn-hover-bg);
}

.outlineBtn:disabled {
  margin-bottom: 10px;
  background-color: var(--outlineBtn-bg);
  color: var(--outlineBtn-disabled);
  border-color: var(--outlineBtn-disabled);
}

.progressAccordion {
  display: flex;
  width: 45rem;
}

.progressBarAccordion {
  margin: 0rem 0.75rem;
  width: 100%;
  font-size: 0.9rem;
  height: 1.25rem;
}

/* -- PledgeModal.tsx --  */

.pledgeModal {
  max-width: 80vw;
  margin-top: 2vh;
  margin-left: 13vw;
}

.noOutlinePledge input {
  outline: none;
}

/* -- Chat.tsx -- */

.customToggle {
  padding: 0;
  background: none;
  border: none;
  margin-right: 1rem;
  --bs-btn-active-bg: transparent;
  --bs-btn-focus-box-shadow: none;
}

.customToggle svg {
  color: var(--customToggle-color);
}

.customToggle::after {
  content: none;
}

.customToggle:hover,
.customToggle:focus,
.customToggle:active {
  background: none;
  border: none;
}

.contactContainer {
  flex-grow: 1;
  display: flex;
  flex-direction: column;
  width: 25%;
  overflow-y: scroll;
}

.addChatContainer {
  margin: 0 20px;
  padding: 20px 0px 10px 0px;
  border-bottom: 2px solid var(--addChatContainer-border);
}

.filters {
  padding: 20px 0px 0px 20px;
  display: flex;
  gap: 8px;
}

.filterButton {
  border-radius: 14px;
  padding: 5px 10px;
  background-color: var(--filterButton-bg);
  color: var(--filterButton-color);
  border: none;
  border: 1px solid var(--filterButton-border);
}

.selectedBtn,
.filterButton:hover {
  border: 1px solid var(--filterButton-border-hover);
  background-color: var(--filterButton-bg-hover);
  color: var(--filterButton-color-hover);
}

.contactCardContainer {
  padding: 10px 15px;
  display: flex;
  flex-direction: column;
  gap: 5px;
}

.chatContainer {
  flex-grow: 6;
  display: flex;
  flex-direction: column;
  margin: 20px;
  border: 1px solid var(--chatContainer-border);
  border-radius: 24px;
  overflow-y: scroll;
  margin-left: 0px;
}

.chatContainer::-webkit-scrollbar {
  display: none;
}

/* -- Donate.tsx -- */

.mainContainer50 {
  width: 50%;
  flex-grow: 3;
  padding: 1rem;
  max-height: 100%;
  overflow-y: auto;
  overflow-x: hidden;
  background-color: var(--mainContainer50-bg);
}

.inputContainer {
  position: relative;
  flex: 1;
  margin: 0;
}

.btnsContainer .inputContainer button {
  width: 52px;
}

.box:hover {
  box-shadow: var(--hover-shadow);
  transition: box-shadow 0.2s ease;
}

.cards:first-child:nth-last-child(even),
.cards:first-child:nth-last-child(even) ~ .box {
  grid-column: auto / span 1;
}

.box {
  width: auto;
  background-color: var(--box-bg);
  margin-top: 1rem;
  padding: 20px;
  border: 1px solid var(--box-border);
  border-radius: 10px;
}

.cardsEventListCard:first-child:nth-last-child(even),
.cardsEventListCard:first-child:nth-last-child(even) ~ .box {
  grid-column: auto / span 1;
}

.heading {
  font-size: 1.1rem;
}

.donationInputContainer {
  display: flex;
  flex-direction: row;
  margin-top: 20px;
}

.width100 {
  width: 100%;
}

.donateBtn {
  padding-inline: 1rem !important;
}

.donationsContainer {
  padding-top: 4rem;
  flex-grow: 1;
  display: flex;
  flex-direction: column;
}

.contentDonate {
  padding-top: 10px;
  flex-grow: 1;
}

.donationCardsContainer {
  display: flex;
  flex-wrap: wrap;
  gap: 1rem;
  --bs-gutter-x: 0;
}

/* -- Events.tsx -- */

.justifyspOrganizationEvents {
  justify-content: space-between;
  margin-top: 20px;
}

.datedivEvents {
  display: flex;
  flex-direction: row;
  margin-bottom: 15px;
}

.dateboxEvents {
  width: 90%;
  border-radius: 7px;
  border-color: var(--dateboxEvents-border);
  outline: none;
  box-shadow: none;
  padding-top: 2px;
  padding-bottom: 2px;
  padding-right: 5px;
  padding-left: 5px;
  margin-right: 5px;
  margin-left: 5px;
}

@media only screen and (max-width: 600px) {
  .checkboxContainer {
    flex-direction: column;
  }

  .datediv {
    flex-direction: column;
  }

  .datediv > div {
    width: 100%;
    margin-left: 0;
    margin-bottom: 10px;
  }

  .datediv > div p {
    margin-bottom: 5px;
  }
}

.checkboxdivEvents > label {
  margin-right: 50px;
}

.checkboxdivEvents > label > input {
  margin-left: 10px;
}

.checkboxdivEvents {
  display: flex;
}

.checkboxdivEvents > div {
  width: 50%;
}

.dispflexEvents {
  display: flex;
  align-items: center;
}

.dispflexEvents > input {
  border: none;
  box-shadow: none;
  margin-top: 5px;
}

/* -- LeaveOrganization.tsx -- */
/* -- Organizations.tsx -- */

.mainContainerOrganization {
  max-height: 100%;
  width: 100%;
  overflow: auto;
}

.maxWidth {
  max-width: 800px;
}

.content {
  height: fit-content;
  min-height: calc(100% - 40px);
}

.content {
  min-height: calc(100% - 40px);
}

.orgCard .innerContainer .content {
  margin-left: 0;
}

@media screen and (max-width: 850px) {
  .mainContainerOrganization {
    width: 100%;
  }
}

.gap {
  gap: 20px;
}

.paddingY {
  padding: var(--spacing-xl, 1.875rem) 0;
  margin-bottom: 4rem;
}

/* -- People.tsx -- */

.mainContainer_people {
  margin-top: 2rem;
  width: 100%;
  flex-grow: 3;
  max-height: 90vh;
  overflow: auto;
  padding: 0 1rem;
}

.people__header {
  display: flex;
  align-items: center;
  justify-content: space-between;
  margin-right: 50px;
}

.people_content {
  display: flex;
  flex-direction: column;
  height: fit-content;
  min-height: calc(100% - 40px);
}

.people_card_header {
  background-color: var(--people-card-header-bg);
  display: flex;
  border: 1px solid var(--people-card-header-border);
  padding: 1rem 1.5rem;
  margin-top: 1.5rem;
  border-top-left-radius: 16px;
  border-top-right-radius: 16px;
}

.people_card_main_container {
  display: flex;
  flex-direction: column;
  border: 1px solid var(--people-card-container-border);
  padding: 1rem;
  padding-left: 1.5rem;
  padding-right: 1.5rem;
  margin-top: 0;
  gap: var(--spacing-lg, 1.25rem);
  border-bottom-left-radius: 24px;
  border-bottom-right-radius: 24px;
  background-color: var(--people-card-container-bg);
}

.custom_row_center {
  display: flex;
  flex-direction: row;
  justify-content: center;
}

/* -- Pledges.tsx -- */

.pledgerContainer {
  display: flex;
  align-items: center;
  justify-content: center;
  margin: 0.1rem 0.25rem;
  gap: 0.25rem;
  padding: 0.25rem 0.45rem;
  border-radius: 0.35rem;
  background-color: var(--pledgeContainer-bg);
  height: 2.2rem;
  margin-top: 0.75rem;
}

.avatarContainer {
  width: 28px;
  height: 26px;
}

.moreContainer {
  display: flex;
  align-items: center;
}

.moreContainer:hover {
  text-decoration: underline;
  cursor: pointer;
}

.progressBar {
  margin: 0rem 0.75rem;
  width: 100%;
  font-size: 0.9rem;
  height: 1.25rem;
}

.popup {
  z-index: 50;
  border-radius: 0.5rem;
  font-family: sans-serif;
  font-weight: 500;
  font-size: 0.875rem;
  margin-top: 0.5rem;
  padding: 0.75rem;
  border: 1px solid var(--popup-border);
  background-color: var(--popup-bg);
  color: var(--popup-color);
  box-shadow: 0 0.5rem 1rem var(--popup-box-shadow);
  display: flex;
  flex-direction: column;
  gap: 0.5rem;
}

.popupExtra {
  max-height: 15rem;
  overflow-y: auto;
}

/* -- Posts.tsx -- */

.containerHeightUserPost {
  height: 100vh;
  padding: 2rem;
}

.colorLight {
  background-color: var(--colorlight-bg);
}

.heading {
  font-size: 1.1rem;
}

.postInputContainer {
  margin-top: 0.5rem;
  margin-bottom: 1rem;
}

.maxWidthUserPost {
  width: 100%;
}

/* -- Settings.tsx -- */

.containerHeight {
  height: 100vh;
  padding: 1rem 1.5rem 0 calc(300px + 1.5rem);
  background-color: var(--containerHeight-bg) !important;
  min-height: 100vh;
}

.expand {
  padding-left: 4rem;
  animation: moveLeft 0.9s ease-in-out;
}

.contract {
  padding-left: calc(300px + 2rem + 1.5rem);
  animation: moveRight 0.5s ease-in-out;
}

.contract,
.expand {
  animation: none;
}

.contract {
  padding-left: calc(300px + 2rem + 1.5rem);
  animation: moveRight 0.5s ease-in-out;
}

.contract,
.expand {
  animation: none;
}

.mainContainer {
  margin-top: 2rem;
  width: 100%;
  flex-grow: 3;
  max-height: 90vh;
  overflow: auto;
  padding: 0 1rem;
}

@media screen and (max-width: 850px) {
  .mainContainer {
    width: 100%;
  }
}

@media (max-width: 1120px) {
  .contract {
    padding-left: calc(250px + 2rem + 1.5rem);
  }

  .collapseSidebarButton {
    width: calc(250px + 2rem);
  }
}

@media (max-width: 820px) {
  .containerHeight {
    height: 100vh;
    padding: 2rem;
  }

  .opendrawer {
    width: 25px;
  }

  .contractOrg,
  .expandOrg {
    animation: none;
  }

  .collapseSidebarButton {
    width: 100%;
    left: 0;
    right: 0;
  }
}

/* -- UserScreen.tsx -- */

.collapseSidebarButton:hover,
.opendrawer:hover {
  opacity: 1;
  background-color: var(--collapseSidebarButton-od-bg-hover);
  box-shadow: var(--hover-shadow);
  color: var(--collapseSidebarButton-od-color-hover) !important;
}

.opendrawer {
  --bs-btn-active-color: var(--opendrawer-color-active);
  --bs-btn-active-bg: var(--opendrawer-bg-active);
  --bs-btn-active-border-color: var(--opendrawer-border-active);
  position: fixed;
  display: flex;
  align-items: center;
  justify-content: center;
  top: 0;
  left: 0;
  width: 40px;
  height: 100vh;
  z-index: 9999;
  background-color: var(--opendrawer-bg);
  border: none;
  border-radius: 0px;
  margin-right: 20px;
  color: var(--opendrawer-color);
}

.opendrawer:hover {
  transition: background-color 0.5s ease;
  background-color: var(--opendrawer-bg-hover);
}

@media (max-height: 650px) {
  .collapseSidebarButton {
    width: 250px;
    height: 20px;
  }

  .opendrawer {
    width: 30px;
  }
}

.opendrawer {
  width: 25px;
}

@media (max-width: 820px) {
  .pageContainer {
    padding-left: 2.5rem;
  }

  .opendrawer {
    width: 25px;
  }

  .contract,
  .expand {
    animation: none;
  }

  .collapseSidebarButton {
    width: 100%;
    left: 0;
    right: 0;
  }
}

.collapseSidebarButton:active,
.opendrawer:active {
  background-color: var(--collapseSidebarButton-od-bg-active) !important;
}

@media (max-height: 650px) {
  .collapseSidebarButton {
    width: 250px;
    height: 20px;
  }

  .opendrawer {
    width: 30px;
  }
}

@media (max-width: 820px) {
  .containerHeight {
    height: 100vh;
    padding: 2rem;
  }

  .opendrawer {
    width: 25px;
  }

  .contractOrg,
  .expandOrg {
    animation: none;
  }

  .collapseSidebarButton {
    width: 100%;
    left: 0;
    right: 0;
  }
}

.collapseSidebarButton {
  position: fixed;
  height: 40px;
  bottom: 0;
  z-index: 9999;
  width: calc(300px);
  background-color: var(--collapseSidebarButton-bg);
  color: black;
  border: none;
  border-radius: 0px;
}

.collapseSidebarButton:hover,
.opendrawer:hover {
  opacity: 1;
  color: var(--csb-od-color-hover) !important;
}

.collapseSidebarButton:hover {
  transition: background-color 0.5s ease;
  background-color: var(--csb-od-bg-hover);
}

@media (max-height: 650px) {
  .collapseSidebarButton {
    width: 250px;
    height: 20px;
  }

  .opendrawer {
    width: 30px;
  }
}

@media (max-width: 820px) {
  .hideElemByDefault {
    display: none;
  }

  .leftDrawer {
    width: 100%;
    left: 0;
    right: 0;
  }

  .inactiveDrawer {
    opacity: 0;
    left: 0;
    z-index: -1;
    animation: closeDrawer 0.4s ease-in-out;
  }

  .activeDrawer {
    display: flex;
    z-index: 100;
    animation: openDrawer 0.6s ease-in-out;
  }

  .logout {
    margin-bottom: 2.5rem !important;
  }

  .containerHeightUserPost {
    height: 100vh;
    padding: 2rem;
  }

  .opendrawer {
    width: 25px;
  }

  .contract,
  .expand {
    animation: none;
  }

  .collapseSidebarButton {
    width: 100%;
    left: 0;
    right: 0;
  }
}

.collapseSidebarButton {
  --bs-btn-active-color: var(--collapseSidebarButton-color-active);
  --bs-btn-active-bg: var(--collapseSidebarButton-bg-active);
  --bs-btn-active-border-color: var(--collapseSidebarButton-border-active);
  position: fixed;
  height: 40px;
  bottom: 0;
  z-index: 9999;
  width: calc(250px + 2rem);
  background-color: var(--collapseSidebarButton-bg);
  color: var(--collapse-Sidebar-Button-fill);
  border: none;
  border-radius: 0px;
}

.collapseSidebarButton:hover,
.opendrawer:hover {
  opacity: 1;
  background-color: var(--collapseBtn-op-bg-hover);
  box-shadow: var(--hover-shadow);
  color: black !important;
}

@media (max-width: 1120px) {
  .contract {
    padding-left: calc(250px + 2rem + 1.5rem);
  }

  .collapseSidebarButton {
    width: calc(250px + 2rem);
  }
}

@media (max-height: 900px) {
  .pageContainer {
    padding: 1rem 1.5rem 0 calc(300px + 2rem);
  }

  .collapseSidebarButton {
    height: 30px;
    width: calc(300px + 1rem);
  }
}

@media (max-height: 650px) {
  .pageContainer {
    padding: 1rem 1.5rem 0 calc(270px);
  }

  .collapseSidebarButton {
    width: 250px;
    height: 20px;
  }

  .opendrawer {
    width: 30px;
  }
}

@media (max-width: 820px) {
  .pageContainer {
    padding-left: 2.5rem;
  }

  .opendrawer {
    width: 25px;
  }

  .contract,
  .expand {
    animation: none;
  }

  .collapseSidebarButton {
    width: 100%;
    left: 0;
    right: 0;
  }
}

@media (max-width: 1120px) {
  .collapseSidebarButton {
    width: calc(250px + 2rem);
  }
}

@media (max-height: 650px) {
  .collapseSidebarButton {
    width: 250px;
    height: 20px;
  }

  .opendrawer {
    width: 30px;
  }
}

/* -- VolunteerManagement.tsx -- */

/* -- Actions.tsx -- */

.icon {
  margin: 1px;
}

.chipIcon {
  height: 0.9rem !important;
}

.chip {
  height: 1.5rem !important;
  margin: 0.15rem 0 0 1.25rem;
}

.active {
  background-color: var(--active-bg) !important;
  color: var(--active-color) !important;
  border-color: var(--active-border-color) !important;
}

.pending {
  background-color: var(--status-pending-bg) !important;
  color: var(--pending-color) !important;
  border-color: var(--pending-border-color) !important;
}

/* -- GroupModal.tsx -- */

.modalCloseBtn {
  width: 40px;
  height: 40px;
  padding: 1rem;
  display: flex;
  justify-content: center;
  align-items: center;
}

.toggleBtn {
  padding: 0rem;
  height: 2rem;
  display: flex;
  justify-content: center;
  align-items: center;
  background-color: var(--toggleBtn-bg) !important;
  color: var(--toggleBtn-color) !important;
  border: 1px solid var(--toggleBtn-border) !important;
}

#individualRadio,
#requestsRadio,
#groupsRadio,
.toggleBtn:hover {
  color: var(--brand-primary) !important;
}

.toggleBtn:hover {
  color: var(--toggleBtn-color-hover) !important;
  border: 1px solid var(--toggleBtn-border-hover) !important;
}

/* -- Groups.tsx -- */

/* -- Invitations.tsx -- */

/* -- UpcomingEvents.tsx -- */

.accordionSummary {
  width: 100% !important;
  padding-right: 0.75rem;
  display: flex;
  justify-content: space-between !important;
  align-items: center;
}

.accordionSummary button {
  height: 2.25rem;
  padding-top: 0.35rem;
}

.titleContainerVolunteer {
  display: flex;
  flex-direction: column;
  gap: 0.1rem;
}

.titleContainerVolunteer h3 {
  font-size: 1.25rem;
  font-weight: 750;
  color: var(--titleContainerVolunteer-color);
  margin-top: 0.2rem;
}

.subContainer span {
  font-size: 0.9rem;
  margin-left: 0.5rem;
  font-weight: lighter;
  color: var(--subContainer-color);
}

.outlineBtn {
  margin-bottom: 10px;
  background-color: var(--outlineBtn-bg);
  color: var(--outlineBtn-color);
  border-color: var(--outlineBtn-border);
}

.outlineBtn:is(:hover, :active) {
  margin-bottom: 10px;
  background-color: var(--outlineBtn-hover-bg) !important;
  color: var(--outlineBtn-color-hover) !important;
  border-color: var(--outlineBtn-hover-border);
}

.outlineBtn:disabled {
  margin-bottom: 10px;
  background-color: var(--outlineBtn-bg-disabled);
  color: var(--outlineBtn-color-disabled);
  border-color: var(--outlineBtn-border-disabled);
}

.modalTable {
  max-height: 220px;
  overflow-y: auto;
}

.modalTable img[alt='creator'] {
  height: 24px;
  width: 24px;
  object-fit: contain;
  border-radius: 12px;
  margin-right: 0.4rem;
}

.modalTable img[alt='orgImage'] {
  height: 28px;
  width: 28px;
  object-fit: contain;
  border-radius: 4px;
  margin-right: 0.4rem;
}

/* -- Users.tsx -- */

/* Add more Class Related to a particular Screen above this */

/* Advertisement.tsx */

.mediaContainer {
  position: relative;
  width: 100%;
  height: 12.5rem;
  overflow: hidden;
}

.cardImage {
  width: 100%;
  height: 100%;
  object-fit: cover;
  object-position: center;
}

.carouselContainer {
  height: 100%;
}

.noMediaPlaceholder {
  display: flex;
  align-items: center;
  justify-content: center;
  color: #6c757d;
  font-style: italic;
  background-color: #f8f9fa;
}

.carouselContainer :global(.carousel-control-prev),
.carouselContainer :global(.carousel-control-next) {
  z-index: 5;
}

.addCard {
  height: 100%;
  display: flex;
  flex-direction: column;
}

.imageWrapper {
  width: 100%;
  height: 12.5rem; /* Changed to relative units for better scalability */
  display: flex;
  align-items: center;
  justify-content: center;
  background-color: #f8f9fa;
}

@media (max-width: 768px) {
  .addCard {
    width: 100%;
  }

  .mediaContainer {
    height: 10rem; /* Using relative units for better scalability */
  }

  .imageWrapper {
    height: 10rem; /* Adjusted to relative units for consistency */
  }
}

.addCard > div:not(.dropdownContainer) {
  flex: 0 0 200px;
}

.dropdownContainer {
  position: relative;
  display: inline-block;
}

.dropdownButton {
  background: none;
  border: none;
  cursor: pointer;
  padding: 5px;
}

.dropdownmenu {
  position: absolute;
  right: 0;
  top: 100%;
  z-index: 1000;
  min-width: 120px;
  padding: 0.5rem 0;
  margin: 0;
  list-style: none;
  background-color: var(--orText-bg);
  border: var(--advertisement-dropdown-border);
  border-radius: 0.25rem;
  box-shadow: var(--advertisement-dropdown-box-shadow);
}

.dropdownmenu li {
  padding: 0.5rem 1rem;
  cursor: pointer;
}

.dropdownmenu li:hover {
  background-color: #f8f9fa;
}

/* ----------------------------------------------------- */

:global(.form-control:focus) {
  box-shadow: var(--form-control-focus-shadow);
}<|MERGE_RESOLUTION|>--- conflicted
+++ resolved
@@ -727,11 +727,10 @@
   --reset-btn-colour: #1778f2;
 
   --form-control-focus-shadow: 0 4px 4px rgba(0, 0, 0, 0.15);
-
-<<<<<<< HEAD
+t
   --advertisement-dropdown-border: 1px solid rgba(0, 0, 0, 0.15);
   --advertisement-dropdown-box-shadow: 0 0.5rem 1rem rgba(0, 0, 0, 0.175);
-=======
+  
   --pledgeModal-bg: #ffffff;
   --pledgeModal-header-text: #000000;
   --pledgeModal-title-text: #4b5563;
@@ -834,7 +833,6 @@
   --checkbox-focus-border: #d1d5db;
 
   --rowBackgroundOrganizationFundCampaign-bg: #fff;
->>>>>>> dbd152c4
 }
 
 /* Global Classes (Add CSS classes as Global Classes that are used at multiple place)*/
