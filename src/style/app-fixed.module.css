--- conflicted
+++ resolved
@@ -10280,16 +10280,9 @@
   height: 100%;
 }
 
-<<<<<<< HEAD
-/* ----------------------------------------------------- */
-.orgListContainer {
-  padding-left: 40px;
-  padding-right: 30px;
-=======
 /* Button width 8rem - for visit and join buttons */
 .buttonWidth8rem {
   width: 8rem;
->>>>>>> 084b31ae
 }
 
 /* Video full width - for video elements */
