/**
 * CSS Methodology for Common Styles:
 *
 * This project aims to reduce CSS duplication by merging similar styles across components
 * into reusable global classes. This ensures consistency and simplifies maintenance.
 *
 * Steps for contributors:
 * 1. Identify duplicate or similar styles in different components (e.g., buttons, modals).
 * 2. Create a global class with a clear, descriptive name (e.g., .addButton, .removeButton).
 * 3. Use the new global class in all components requiring that style.
 *
 * Naming Convention:
 * - Use lowercase, descriptive names for global classes (e.g., .addButton, .removeButton).
 * - Keep names generic enough for reuse but clear in their purpose.
 *
 * Example:
 * Instead of component-specific classes like:
 *   `.greenregbtnOrganizationFundCampaign`, `.greenregbtnPledge` (used in two different components for same functionality)
 * Use:
 *   `.addButton` (a single reusable class in the global CSS file that is used for functionalities that add/create tasks)
 *
 * Global Classes:
 *   `.inputField` (for form input fields)
 *   `.searchButton` (for form input field search button)
 *   `.addButton` (for buttons that add/create task)
 *   `.removeButton` (for buttons that remove/delete task)
 *   `.modalHeader` (for header section of any modal)
 *   `.editButton` (for buttons inside table)
 *   `.switch` (for form toggles)
 *   `.regularBtn` (for a simple blue button)
 *   `.tableHeader` (for header section of any table component)
 *   `.subtleBlueGrey` (for blue Text)
 *   `.activeTab` (for tabs which are active)
 *   `.inActiveTab` (for tabs which are not selected)
 *
 */
:root {
  --primary-theme-color: #1778f2;

  --addButton-font: #555555;
  --addButton-border: #eaebef;
  --addButton-bg: #a8c7fa;
  --addButton-bg-hover: #1778f2;
  --addButton-border-hover: #555555;
  --disabled-btn: #e7f0fe;

  --sidebar-option-text-inactive: #000000;
  --sidebar-option-bg-hover: #eaebef;
  --sidebar-option-bg: #d2d3d7;
  --sidebar-option-text-active: #000000;

  /* Sidebar widths */
  --sidebar-collapsed-width: 80px;
  --sidebar-expanded-width: 345px;

  --unblockButton-font: #555555;
  --unblockButton-border: #eaebef;
  --unblockButton-bg: #a8c7fa;
  --unblockButton-bg-hover: #1778f2;
  --unblockButton-border-hover: #1778f2;

  --removeButton-bg: #f8d6dc;
  --removeButton-color: #c8102e;
  --removeButton-bg-hover: #ff4d4f;
  --removeButton-border-hover: #ff4d4f;
  --removeButton-border: #f8d6dc;
  --removeButton-color-hover: #ffffff;

  --activeTab-bg: #eaebef;
  --activeTab-color: #808080;
  --activeTab-bg-hover: #707070;
  --activeTab-color-hover: #ffffff;
  --activeTab-border: #808080;
  --activeTab-outline-focus: #808080;
  --activeTab-border-hover: #707070;

  --inactiveTab-bg: #ffffff97;
  --inactiveTab-color: #808080;
  --inactiveTab-border: #808080;
  --inActiveTab-outline-focus: #808080;
  --inactiveTab-bg-hover: #eaebef;
  --inactiveTab-color-hover: #808080;
  --inactiveTab-border-hover: #707070;

  --searchButton-bg: #a8c7fa;
  --searchButton-color: #555555;
  --searchButton-border: #a8c7fa;
  --searchButton-border-hover: #a8c7fa;
  --searchButton-color-hover: #555555;
  --searchButton-border-focus: #a8c7fa;
  --searchButton-bg-hover: #a8c7fa;
  --searchButton-bg-active: #a8c7fa;
  --hover-shadow:
    0 1px 3px 0 rgba(168, 199, 250, 1), 0 4px 8px 3px rgba(60, 64, 67, 0.15);

  --modalHeader-color: #000000;
  --modalHeader-bg: #ffffff;

  --modalTitle-color: #4b5563;

  --switch-bg-checked: #1778f2;
  --switch-border-checked: #1778f2;
  --switch-box-shadow-checked: #a8c7fa;
  --switch-border-focus: #d1d5db;

  --editButton-bg: #a8c7fa;
  --editButton-font: #555555;
  --editButton-border: #eaebef;
  --editButton-bg-active: #1778f2;
  --editButton-border-active: #eaebef;
  --editButton-bg-hover: #1778f2;
  --editButton-border-hover: #555555;

  --regularBtn-bg: #a8c7fa;
  --regularBtn-border: #555555;
  --regularBtn-bg-hover: #286fe0;
  --regularBtn-font-hover: #555555;
  --regularBtn-border-hover: #555555;

  --font-size-header: 16px;
  --font-size-table-body: 14px;

  --tableHeader-bg: #eaebef;
  --tableHeader-color: #000000;

  --LoginToggle-button-color: #555555;
  --LoginToggle-button-bg: #eaebef;
  --LoginToggle-button-border: #eaebef;
  --LoginToggle-button-bg-hover: #eaebef;
  --LoginToggle-button-border-hover: #eaebef;
  --LoginToggle-button-bg-active: #a8c7fa;
  --LoginToggle-button-border-active: #a8c7fa;
  --LoginToggle-button-color-active: #555555;
  --LoginToggle-button-color-active-hover: #555555;
  --LoginToggle-button-border-active-hover: #a8c7fa;
  --LoginToggle-button-bg-active-hover: #a8c7fa;

  --email-button-bg: #a8c7fa;
  --email-button-bg: #a8c7fa;
  --email-button-bg-hover: #a8c7fa;
  --email-button-border-hover: #a8c7fa;
  --email-button-bg: #a8c7fa;
  --email-button-border: #a8c7fa;
  --email-button-fill: #555555;

  --login-button-color: #555555;
  --login-button-bg: #a8c7fa;
  --login-button-border: #a8c7fa;
  --login-button-bg-hover: #a8c7fa;
  --login-button-border-hover: #a8c7fa;
  --login-button-color-active: #a8c7fa;
  --login-button-bg-active: #a8c7fa;
  --login-button-border-active: #a8c7fa;
  --login-button-bg-disabled: #a8c7fa;
  --login-button-border-disabled: #a8c7fa;
  --login-button-color-hover: #555555;

  --langChange-button-bg-active: #a8c7fa;
  --langChange-button-border-active: #a8c7fa;
  --langChange-button-color-active: #1778f2;
  --langChange-button-color: #1778f2;
  --langChange-button-border: #a8c7fa;
  --langChange-button-bg-hover: #a8c7fa;
  --langChange-button-border-hover: #a8c7fa;

  --langChange-button-bg-hover: #a8c7fa;
  --langChange-button-border-hover: #a8c7fa;

  --orText-bg: #fff;
  --orText-color: #6c757d;

  --register-button-bg: #eaebef;
  --register-button-border: #eaebef;
  --register-button-border: #eaebef;
  --register-button-border-hover: #eaebef;
  --register-button-color-active: #eaebef;
  --register-button-bg-active: #eaebef;
  --register-button-border-active: #eaebef;
  --register-button-color: #555555;
  --register-button-color-hover: #555555;

  --row-bg: #fff;
  --row-bg-scroll: #00000029;
  --row-color: #6c757d;

  --regBtn-border: #d1d5db;
  --regBtn-box-shadow: #d1d5db;
  --regBtn-bg: #0056b3;
  --regBtn-color: #fff;

  --titlemodal-org-event-color: #707070;
  --titlemodal-org-event-border: #eaebef;

  --inputFieldModal: #d1d5db;

  --slider-bg: #1778f2;
  --slider-rail-bg: #e6e6e6;

  --updateTimeoutCard-bg: #ffffff;
  --updateTimeoutCardTitle-color: #000000;
  --updateTimeoutCurrent-color: #000000;
  --updateTimeoutLabel-color: #000000;
  --updateTimeoutValue-color: #1778f2;
  --updateTimeoutSliderLabels: #707070;
  --updateTimeoutButton-bg: #a8c7fa;
  --updateTimeoutButton-color: #ffffff;
  --updateTimeoutButton-bg-hover: #a8c7fa;
  --updateTimeoutButton-border-hover: #a8c7fa;

  --signOut-container-bg: #d3e3fd;
  --signOutBtn-bg: #d3e3fd;

  --profile-container-bg: #ffffff;
  --profile-container-bg-focus: #f8f9fa;
  --profileText-color: #6c757d;

  --chevronRightbtn-bg: #ffffff;
  --chevronIcon-color: #808080;
  --chevronIcon-bg: #ffffff;

  --primaryText-color: #000000;
  --secondText-color: #555555;

  --leftDrawer-bg: #ffffff;
  --leftDrawer-fixedModule-bg: #ffffff;
  --leftDrawer-scrollbar-color: #eaebef;
  --leftDrawer-optionList-bg: #ffffff;
  --LeftDrawer-org-profileContainer-bg: #e0e9ff;
  --leftDrawer-profileContainer-bg: #ffffff;
  --leftDrawer-secondaryText-color: #6c757d;
  --leftDrawer-inactive-button-hover-bg: #eaebef;
  --leftDrawer-collapse-active-button-bg: #e0e5ec;
  --leftDrawer-inactive-button-bg: transparent;
  --leftDrawer-active-button-bg: #eaebef;

  --activeItem-bg: #eaebef;
  --active-item-color: #000000;
  --active-item-color-hover: #000000;

  --user-sidebar-org-item-bg: #eaebef;

  --inputField-bg: #ffffff;
  --inputField-border: #dddddd;
  --inputField-border-focus: #b5b5b5;
  --inputField-bg: #fff;

  --inputFieldModal-bg: #fff;
  --input-shadow-color: #dddddd;

  --drop-shadow: 0px 4px 4px rgba(0, 0, 0, 0.25);

  --people-card-header-bg: #eaebef;
  --people-card-header-border: #e8e5e5;
  --people-card-container-border: #eaebef;
  --people-card-container-bg: #fff;

  --pageNotFound-color: #a8c7fa;
  --pageNotFound-bg: #ffffff;

  --createButton-bg: #fcfcfc;
  --createButton-color: #555555;
  --createButton-border: #555555;
  --createButton-box-shadow-hover: 2.5px 2.5px 2.5px rgba(0, 0, 0, 0.3);
  --createButton-bg-hover: #fcfcfc;
  --createButton-color-hover: #555555;
  --createButton-border-hover: #555555;
  --createButton-color-active: #808080;
  --createButton-bg-active: #eaebef;
  --createButton-border-active: #808080;

  --btnsContainerOrgPost-outline: #9ca3af;
  --closeButtonOrgPost-color: #707070;

  --titlemodal-color: #707070;
  --closeButton-color: #c8102e;
  --closeButton-bg: #ffffff;

  --toggleBtn-bg: #fcfcfc;
  --toggleBtn-color: #808080;
  --toggleBtn-border: #dddddd;
  --toggleBtn-color-hover: #555555;
  --toggleBtn-border-hover: #dddddd;

  --searchIcon-color: #555555;

  --modal-width: 670px;
  --modal-max-width: 680px;

  --eventsAttended-membername-color: #0000ff;

  --membername-color: #7c9beb;
  --membername-color-hover: #5f7e91;

  --colorPrimary-bg: #7c9beb;
  --colorPrimary-color: #fff;
  --colorPrimary-bg: #a8c7fa;
  --colorPrimary-color: #555555;
  --colorPrimary-bg-active: #a8c7fa;
  --colorPrimary-bg-active: #a8c7fa;

  --hover-shadow:
    0 1px 3px 0 rgba(168, 199, 250, 1), 0 4px 8px 3px rgba(60, 64, 67, 0.15);

  --colorPrimary-color-active: #555555;
  --colorWhite: #555555;

  --errorIcon-color: #ff4d4f;

  --tagsBreadCrumbs-color-hover: #0000ff;
  --tagsBreadCrumbs-color: #808080;

  --subTagsLink-color-hover: #5f7e91;
  --subTagsLink-color: #0000ff;

  --orgUserTagsScrollableDiv-color: #9ca3af;

  --rowBackground-bg: #ffffff;
  --rowBackground-color: #000000;

  --hyperlink-text-color: #1778f2;
  --hyperlink-text-color-hover: #5f7e91;
  --rowBackgrounds-bg: #fff;

  --manageTagScrollableDiv-color: #9ca3af;

  --inputColor-bg: #f1f3f6;
  --dateboxMemberDetail-border: #e8e5e5;
  --cardBody-color: #495057;
  --themeOverlay-bg: #0056b3;
  --cardBody-tw-st-color: #9ca3af;
  --cardBody-st-color: #0056b3;

  --sidebar-bg: #e8e5e5;
  --sidebarsticky-border: #e8e5e5;
  --searchtitle-color: #707070;
  --searchtitle-border: #a8c7fa;
  --logintitle-color: #707070;
  --logintitle-border: #a8c7fa;

  --subTagsScrollableDiv-color: #9ca3af;

  --customcell-bg: #eaebef;
  --customcell-color: #000000;

  --singledetails_dl-color: #707070;
  --memberfontbtn-border: #e8e5e5;
  --memberfont-bg: #eaebef;
  --memberfont-color: #fff;
  --removeMemberCancel-bg: #f8d6dc --loader-size: 10em;
  --loader-border: #ffffff33;
  --loader-border-left: #febc59;

  --pledgeContainer-bg: #31bb6b33;
  --popup-border: #e2e8f0;
  --popup-bg: #fff;
  --popup-color: #000000;
  --popup-box-shadow: #00000026;

  --colorlight-bg: #f5f5f5;

  --containerHeight-bg: #f6f8fc;
  --cardHeader-border: #e9ecef;

  --collapseSidebarButton-od-bg-hover: #f6f8fc;
  --collapseSidebarButton-od-color-hover: #000000;
  --opendrawer-color-active: #f6f8fc;
  --opendrawer-bg-active: #f6f8fc;
  --opendrawer-border-active: #f6f8fc;
  --opendrawer-bg: #f6f8fc;
  --collapseSidebarButton-od-bg-active: #f6f8fc;
  --collapseSidebarButton-bg: #f5f5f5;
  --csb-od-bg-hover: #0056b3;
  --collapseSidebarButton-color-active: #f6f8fc;
  --collapseSidebarButton-bg-active: #f6f8fc;
  --collapseSidebarButton-border-active: #f6f8fc;
  --collapseSidebarButton-bg: #f5f5f5;
  --collapse-Sidebar-Button-fill: #000000;
  --collapseBtn-op-bg-hover: #f6f8fc;

  --active-color: #a8c7fa;
  --active-border-color: #a8c7fa;
  --pending-color: #ffc21a;
  --pending-border-color: #ffc21a;

  --toggleBtn-bg: #fcfcfc;
  --toggleBtn-color: #808080;
  --toggleBtn-border: #dddddd;
  --toggleBtn-color-hover: #555555;
  --toggleBtn-border-hover: #dddddd;

  --titleContainerVolunteer-color: #5e5e5e;
  --subContainer-color: #707070;
  --outlineBtn-bg: #ffffff;
  --outlineBtn-color: #a8c7fa;
  --outlineBtn-border: #a8c7fa;
  --outlineBtn-hover-bg: #1778f2;
  --outlineBtn-color-hover: #ffffff;
  --outlineBtn-hover-border: #1778f2;
  --outlineBtn-bg-disabled: #ffffff;
  --outlineBtn-color-disabled: #9e9e9e;
  --outlineBtn-border-disabled: #9e9e9e;

  --outlineBtn-bg: #ffffff;
  --outlineBtn-color: #a8c7fa;
  --outlineBtn-border: #a8c7fa;
  --outlineBtn-hover-bg: #1778f2;
  --outlineBtn-bg-disabled: #ffffff;
  --outlineBtn-disabled: #9e9e9e;
  --outlineBtn-disabled: #9e9e9e;

  --customToggle-color: #000000;
  --addChatContainer-border: #000000;
  --filterButton-bg: #000000;
  --filterButton-color: #a5a5a5;
  --filterButton-border: #a5a5a5;
  --filterButton-border-hover: #a8c7fa;
  --filterButton-bg-hover: #a8c7fa;
  --filterButton-color-hover: #ffffff;
  --chatContainer-border: #dcdcdc;

  --mainContainer50-bg: #f2f7ff;
  --box-bg: #ffffff;
  --box-border: #dddddd;

  --dateboxEvents-border: #e8e5e5;

  --cardHeader-border: #f6f6f6;
  --formLabel-color: #000000;

  --eventManagementSelectedBtn-color: #555555;
  --eventManagementSelectedBtn-bg: #eaebef;
  --eventManagementSelectedBtn-border: #808080;
  --eventManagementSelectedBtn-color-hover: #555555;
  --eventManagementSelectedBtn-border-hover: #808080;
  --eventManagementBtn-color: #808080;
  --eventManagementBtn-bg: #ffffff;
  --eventManagementBtn-border: #dddddd;
  --eventManagementBtn-color-hover: #808080;
  --eventManagementBtn-border-hover: #dddddd;

  --actionsButton-bg: #a8c7fa;
  --actionsButton-color: #555555;
  --actionsButton-border: #a8c7fa;
  --actionsButton-box-shadow-hover: #0000004d;
  --actionsButton-bg-color: #a8c7fa;
  --actionsButton-border-hover: #a8c7fa;

  --acceptedStatus-color: #0056b3;
  --acceptedStatus-fill: #0056b3;
  --pendingStatus-color: #ffc107;
  --pendingStatus-fill: #ffc107;
  --groupsLabel-color: #495057;
  --tableHeader-bg: #eaebef;
  --tableHeader-color: #000000;
  --font-size-header: 16px;

  --cardTemplate-bg: #ffffff;
  --cardTemple-border: #d1d5db;
  --keyWrapper-bg: #0056b3;

  --table-image-size: 50px;
  --overviewContainer-bg: #ffffff97;
  --overviewContainer-box-shadow: #00000029;
  --titleContainer-color: #555555;
  --titleContainer-color: #707070;
  --toggleBtnPledge-border: #e8e5e5;
  --toggleBtnPledge-color-notChecked: #5f7e91;
  --toggleBtnPledge-color-hover: #a8c7fa;
  --btnsContainerPledge-outline: #9ca3af;
  --rowBackgroundPledge-bg: #fff;

  --table-image-small-size: 25px;

  --banIcon-color: #c8102e;
  --banIcon-color-hover: #ffffff;
  --unbanIcon-color: #555555;
  --unbanIcon-color-hover: #ffffff;
  --containerAdvertisemens-bg: #ffffff;
  --orgCard-bg: #fff;
  --orgCard-bg: #fff;
  --orgCard-outline: #e9ecef;
  --orgImgContainer-bg: #e9ecef;
  --orgCard-Image-bg: #e9ecef;

  --previewAdvertisementRegister-border: #ccc;
  --closeButtonAdvertisementRegister-color: #707070;
  --closeButtonAdvertisementRegister-box-shadow-hover: #00000033;

  --dropdownmenu-bg: #fff;
  --dropdownmenu-box-shadow: #00000033;
  --dropdownmenu-color: #333;
  --dropdownmenu-li-hover: #f1f1f1;
  --dropdownButton-color: #000;
  --entryaction-color: #a8c7fa;

  --memberBadge-box-shadow: #9ca3af;

  --containerAddOnStore-bg: #ffffff;
  --titlemodalAgendaItems-color: #4b5563;
  --titlemodalAgendaItems-border: #0056b3;
  --preview-color: #555555;
  --view-color: #6c757d;

  --closeButtonFile-color: #707070;
  --regBtnAgendaItems-border: #d1d5db;
  --regBtnAgendaItems-box-shadow: #d1d5db;
  --regBtnAgendaItems-bg: #0056b3;
  --regBtnAgendaItems-color: #fff;

  --tableHeadAgendaItems-bg: #a8c7fa;
  --tableHeadAgendaItems-color: #fff;
  --agendaItemRow-border: #e8e5e5;
  --agendaItemRow-bg: #ffffff;
  --agendaItemRow-bg-hover: #ffffff;
  --dragging-box-shadow: #e8e5e5;
  --dragging-bg: #eaebef;
  --categoryChip-bg: #eaebef;

  --orgdesc-color: #4b5563;
  --address-h6-color: #4b5563;
  --joined-button-color: #555555;
  --joined-button-bg: #a8c7fa;
  --joined-button-border: #a8c7fa;
  --joined-button-bg-hover: #a8c7fa;
  --joined-button-border-hover: #a8c7fa;
  --joined-button-color-hover: #555555;

  --box-color: #ffbd59;
  --box-color-hover: #ffbd59;
  --secondBox-h4-color: #000000;
  --secondBox-h5-color: #969696;
  --deco-bg: #dfdfdf;

  --cardItem-border: #e9ecef;
  --cardItem-iconWrapper-bg: #0056b3;
  --cardItem-location-color: #0056b3;
  --cardItem-time-color: #495057;
  --cardItem-creator-color: #a8c7fa;
  --iconWrapper-bg: #332d2d;
  --iconWrapper-color: #fff;

  --manageBtn-border: #e8e5e5;
  --manageBtn-box-shadow: #e8e5e5;
  --manageBtn-color: #fff;
  --manageBtn1-border: #a8c7fa;
  --manageBtn1-bg: #a8c7fa;
  --manageBtn1-color: #555555;
  --manageBtn-color-hover: #555555;

  --cardsOrgPostCard-color: #707070;
  --cardsOrgPostCard-color-hover: #000000;
  --postimageOrgPostCard-color: #000000;
  --titleOrgPostCard-color: #000000;
  --textOrgPostCard-color: #000000;
  --author-color: #707070;
  --modalOrgPostCard-bg: #000000b3;
  --modalContentOrgPostCard-bg: #ffffff;
  --toggleClickBtn-color: #a8c7fa;
  --toggleClickBtn-bg: #ffffff;
  --moreOptionsButton-color: #000000;
  --closeButtonOrgPostCard-bg: #f8d6dc;
  --closeButtonOrgPost-color: #ffffff;
  --menuModal-bg: #00000029;
  --menuContent-bg: #ffffff;
  --menuOptions-border: #e8e5e5;
  --list-color: #ff4d4f;
  --closeButtonP-color: #707070;
  --closeButtonP-box-shadow-hover: #00000033;
  --closeButtonP-color: #707070;

  --iconOrgActionItemCategories-color: #ff4d4f;
  --btnsContainerOrgActionItemCategories-outline: #9ca3af;

  --delete-button-bg: #f8d6dc;
  --delete-button-color: #ff4d4f;
  --delete-button-color-hover: #ff4d4f;
  --delete-button-border: #000;
  --delete-button-color-hover: #ff4d4f;

  --customDataTable-bg: #f2f2f2;

  --userupdatediv-border: #e8e5e5;
  --userupdatediv-box-shadow: #e8e5e5;
  --userupdatediv-bg: #ffffff;

  --current-hour-indicator-color: #ff0000;

  --fonts-color: #707070;

  --dropwdownToggle-bg: #f1f3f6;
  --dropwdownToggle-color: #000000;
  --dropwdownToggle-outline: #9ca3af;

  --createButtonEventHeader-bg: #eaebef;
  --createButtonEventHeader-color: #555555;
  --createButtonEventHeader-border: #555555;
  --createButtonEventHeader-boxshadow: #0000004d;
  --createButtonEventHeader-bg-hover: #eaebef;
  --createButtonEventHeader-color-hover: #000000;
  --createButtonEventHeader-border-hover: #555555;
  --createButtonEventHeader-boxshadow-hover: #0000004d;

  --breakpoint-mobile: 576px;
  --breakpoint-tablet: 768px;
  --breakpoint-desktop: 1024px;

  --calenderHourBlock-border: #e8e5e5;
  --calenderHourTextContainer-border: #e8e5e5;
  --calenderTimezoneText-color: #707070;
  --eventListParentCurrent-bg: #eaebef;
  --expandListContainer-bg: #eaebef;
  --expandListContainer-border: #e8e5e5;

  --btnMore-color: #000000;
  --btnMore-color-hover: #707070;
  --eventsCard-box-shadow: #0000001a;
  --holidaysCard-bg: #e0e9ff;
  --cardTitle-color: #000000;

  --cardListItem-color: #707070;
  --cardListItem-bg-hover: #7c9beb;
  --cardListItem-focus-bg: #707070;
  --holidays-card-date-color: #3771c8;
  --holidayName-color: #000000;
  --eventsCard-bg: #eaebef;
  --organizationIndicator-bg: #a8c7fa;
  --legendText-color: #000000;
  --holidayIndicator-bg: #000000;
  --holidayText-color: #000000;

  --dayWeekends-bg: #eaebef;
  --dayToday-bg: #eaebef;
  --dayToday-color: #7c9beb;
  --dayOutside-bg: #ffffff;
  --dayOutside-color: #eaebef;

  --daySelected-bg: #0056b3;
  --daySelected-color: #707070;
  --day-bg: #ffffff;
  --day-border: #e8e5e5;
  --day-color: #707070;
  --dayEvents-bg: #ffffff;
  --calendar-bg: #ffffff;
  --buttonEventCalendar-color: #808080;
  --calendarHeaderMonth-color: #707070;
  --calendarHeaderMonthDiv-color: #000000;
  --buttonEventCalendar-color: #808080;
  --calendarWeekdays-bg: #000000;
  --weekday-color: #808080;
  --weekday-bg: #ffffff;

  --weekdayYearly-bg: #ffffff;
  --yearlyCalendarHeader-color: #707070;
  --calendar-bg: #ffffff;
  --yearlyCalender-bg: #ffffff;

  --input-area-color: #f1f3f6;

  --previewEventListCardModals-color: #000000;

  --cardsEventListCard-bg: #7c9beb;
  --cardsEventListCard-border: #e8e5e5;
  --cardsEventListCard-box-shadow: #e8e5e5;
  --cardsEventsListCard-color: #707070;
  --cardsEventListCard-h2-color: #707070;
  --cardsEventListCard-a-color: #ffffff;
  --cardsEventListCard-a-color-hover: #000000;

  --ctacards-bg: #ffffff;
  --ctacards-border: #dddddd;
  --ctacards-span-color: #b5b5b5;
  --eventDetailsBox-bg: #ffffff;
  --eventDetailsBox-border: #dddddd;
  --description-color: #808080;
  --toporgloc-color: #808080;
  --time-border: #dddddd;
  --time-bg: #ffffff;
  --time-box-shadow: #0000001a;
  --time-bg: #ffffff;
  --cardItem-color: #495057;
  --endDate-color: #808080;

  --attendanceModal-border: #286fe0;

  --rating-star-filled: #ff6d75;
  --rating-star-hover: #ff6d75;

  --groupMemberList-p-color: #959595;
  --editImgBtn-bg: #ffffff;
  --editImgBtn-border: #959595;
  --editImgBtn-color: #959595;
  --editChatNameContainer-border: #ababab;
  --icon-cancel: #c52a2a;
  --icon-check: #2ac52a;

  --holidayCard-color: #000000;
  --holidayCard-bg: #00000026;

  --spinner-border: #9ca3af;
  --card-background-color: #1778f2;
  --card-header-background-color: #1778f2;
  --text-fields-color: #737373;

  --settings-header-button-bg: #ffffff;
  --settings-header-button-border: #808080;
  --settings-header-button-color: #808080;

  --settings-active-button-bg: #eaebef;
  --settings-active-button-border: #555555;
  --settings-active-button-color: #555555;

  --bg-header: #ffffff;

  --changelangauge-btn-bg: #ffffff;
  --changelangauge-btn-color: #1778f2;
  --changelangauge-btn-border: #1778f2;

  --resetbtn-border: #1778f2;
  --resetbtn-bg: #ffffff;
  --resetbtn-color: #1778f2;

  --modalClose-button-color: #c8102e;
  --formLabel-color: #000000;
  --inputField-text-color: #555555;
  --inputField-placeholder-color: #707070;
  --inputField-bg-focus: #f1f3f6;

  --card-background-color: #1778f2;
  --card-header-background-color: #1778f2;
  --reset-border-color: #1778f2;
  --reset-backgroundcolor-color: #ffffff;
  --reset-btn-colour: #1778f2;

  --form-control-focus-shadow: 0 4px 4px rgba(0, 0, 0, 0.15);
  --primary-theme-color: #1778f2;
  --advertisement-dropdown-border: 1px solid rgba(0, 0, 0, 0.15);
  --advertisement-dropdown-box-shadow: 0 0.5rem 1rem rgba(0, 0, 0, 0.175);
  --advertisement-media-height: 12.5rem --pledgeModal-bg: #ffffff;
  --pledgeModal-header-text: #000000;
  --pledgeModal-title-text: #4b5563;
  --pledgeModal-close-button-bg: #f8d6dc;
  --pledgeModal-close-button-text: #c8102e;
  --pledgeModal-close-button-hover-bg: #ff4d4f;
  --pledgeModal-close-button-hover-text: #ffffff;

  --pledgeModal-input-bg: #ffffff;
  --pledgeModal-input-border: #eaebef;
  --pledgeModal-input-text: #555555;
  --pledgeModal-input-placeholder: #737373;
  --pledgeModal-input-focus-border: #b5b5b5;
  --pledgeModal-input-focus-shadow: #dddddd;

  --dropdownItem-bg: #fff;
  --dropdownItem-color: #000000;
  --dropdownItem-box-shadow: 2.5px 2.5px 2.5px rgba(0, 0, 0, 0.3);
  --dropdownItem-outline-bg: #a8c7fa;
  --dropdownItem-color: #555555;

  --tagBadge-box-shadow: #9ca3af;

  --titlemodalCustomRecurrenceModal-color: #707070;
  --titlemodalCustomRecurrenceModal-border: #7c9beb;

  --memberfontcreatedbtnUserListCard-border: #286fe0;
  --memberfontcreatedbtnUserListCard-bg: #286fe0;
  --memberfontcreatedbtnUserListCard-color: #ffffff;

  --recurrenceDayButton-border: #808080;
  --recurrenceDayButton-outline-focus: #0056b3;
  --recurrenceDayButton-bg-hover: #808080;
  --recurrenceDayButton-bg-selected: #0056b3;
  --recurrenceDayButton-border-selected: #0056b3;
  --recurrenceDayButton-color-selected: #fff;
  --recurrenceDayButton-color: #808080;
  --recurrenceDayButton-color-hover: #fff;
  --recurrenceDayButton-color-selected: #fff;
  --recurrenceRuleSubmitBtn-box-shadow-hover: #00000029;
  --recurrenceRuleSubmitBtn-outline-focus: #0056b3;

  --whitebtn-box-shadow: #e8e5e5;
  --whitebtn-border: #e8e5e5;
  --whitebtn-color: #286fe0;

  --mainContainerDonateCard-bg: #ffffff;
  --mainContainerDonateCard-border: #dddddd;

  --mainContainerDonateCard-bg: #31bb6b;
  --peopleRole-border: #dee2e6;
  --cardStyles-bg: #ffffff;
  --cardHeaderPostCard-bg: #ffffff;
  --cardHeaderPostCard-border: #dddddd;
  --customToggle-color: #000000;
  --cardActionBtn-bg: #00000000;
  --cardActionBtn-color: #000000;
  --cardActionBtn-hover-bg: #eff1f7;
  --cardActionBtn-color: #000000;
  --cardActionBtn-outline-focus: #7c9beb;
  --cardActionBtn-active-bg: #eaebef;

  --colorPrimary-bg: #7c9beb;
  --colorPrimary-color: #ffffff;

  --modalFooter-bg: #ffffff;
  --modalFooter-border: #dddddd;

  --inputArea-bg: #f1f3f6;

  --postInput-bg: #ffffff;

  --cardHeaderPromotedPost-color: #a8c7fa;

  --userImageUserPost-border: #286fe0;

  --capacityLabel-bg: #0056b3;
  --capacityLabel-color: #ffffff;
  --textWhite-color: #ffffff;
  --previewVenueModal-border: #ccc;

  --closeButtonOrganizationEvents-color: #ff4d4f;
  --closeButtonOrganizationEvents-bg: #f8d6dc;
  --closeButtonOrganizationEvents-border: #ffffff;
  --closeButtonOrganizationEvents-color-hover: #f8d6dc;
  --closeButtonOrganizationEvents-bg-hover: #ff4d4f;
  --closeButtonOrganizationEvents-border-hover: #ffffff;
  --dateboxOrganizationEvents-border: #e8e5e5;

  --infoButton-bg: #a8c7fa;
  --infoButton-border: #555555;
  --infoButton-color: #555555;
  --infoButton-bg-hover: #286fe0;
  --infoButton-border-hover: #555555;
  --infoButton-color: #555555;
  --actionItemDeleteButton-bg: #f8d6dc;
  --actionItemDeleteButton-color: #ff4d4f;
  --checkboxButton-checked-bg: #1778f2;
  --checkboxButton-checked-color: #1778f2;
  --checkbox-focus-border: #d1d5db;

  --rowBackgroundOrganizationFundCampaign-bg: #fff;

  --createorgdropdown-button-bg: #eaebef;

  --dropdown-border: #555555;
  --dropdown-bg: #fcfcfc;
  --dropdown-font-color: #555555;

  --input-bg: #f2f7ff;
}

/* Global Classes (Add CSS classes as Global Classes that are used at multiple place)*/

/* Add Button */

.addButton {
  margin-bottom: 10px;
  color: var(--addButton-font);
  background-color: var(--light-blue);
  border-color: var(--addButton-bg);
  --bs-btn-focus-box-shadow: none;
}

.addButton:is(:hover, :active, :focus) {
  background-color: var(--addButton-bg-hover) !important;
  border-color: var(--addButton-border-hover);
}

.addButton:disabled {
  margin-bottom: 10px;
  background-color: var(--disabled-btn);
  border-color: var(--addButton-bg);
}

/* Unblock Button */

.unblockButton {
  margin-bottom: 10px;
  color: var(--unblockButton-font) !important;
  background-color: var(--unblockButton-bg) !important;
  border-color: var(--unblockButton-border);
  --bs-btn-focus-box-shadow: none;
}

.unblockButton:is(:hover, :active, :focus) {
  background-color: var(--unblockButton-bg-hover) !important;
  border-color: var(--unblockButton-border-hover);
}

/* Unban Icon */

.unbanIcon {
  color: var(--unbanIcon-color);
  font-size: 12px;
  font-weight: bold;
  margin-bottom: 0.5px;
  margin-right: 4px;
}

.unblockButton:hover .unbanIcon {
  color: var(--unbanIcon-color-hover) !important;
}

/* Ban Icon*/

.banIcon {
  color: var(--banIcon-color);
  font-size: 12px;
  font-weight: bold;
  margin-bottom: 0.5px;
  margin-right: 4px;
}

.removeButton:hover .banIcon {
  color: var(--banIcon-color-hover) !important;
}

/* Remove Button */

.removeButton {
  margin-bottom: 10px;
  background-color: var(--removeButton-bg);
  color: var(--removeButton-color);
  margin-right: 10px;
  --bs-btn-border-color: var(--removeButton-border);
}

.removeButton:is(:hover, :active, :focus) {
  background-color: var(--removeButton-bg-hover) !important;
  border-color: var(--removeButton-border-hover);
  color: var(--removeButton-color-hover);
}

/* Active Tab */

.activeTab {
  background-color: var(--activeTab-bg);
  color: var(--activeTab-color);
  border-color: var(--activeTab-border);
  align-items: center;
  position: relative;
  outline: none;
}

.activeTab:focus-visible {
  outline: 2px solid var(--activeTab-outline-focus);
  outline-offset: 2px;
}

.activeTab:is(:hover, :focus, :active) {
  background-color: var(--activeTab-bg-hover) !important;
  color: var(--activeTab-color-hover);
  border-color: var(--activeTab-border-hover) !important;
  align-items: center;
}

/* Inactive Tab */

.inActiveTab {
  background-color: var(--inActiveTab-bg);
  color: var(--inActiveTab-color);
  border-color: var(--inActiveTab-border);
  align-items: center;
  position: relative;
  outline: none;
}

.inActiveTab:focus-visible {
  outline: 2px solid var(--inActiveTab-outline-focus);
  outline-offset: 2px;
}

.inActiveTab:is(:hover, :focus, :active) {
  background-color: var(--inActiveTab-bg-hover) !important;
  color: var(--inActiveTab-color-hover);
  border-color: var(--inActiveTab-border-hover) !important;
  align-items: center;
}

/* Search Bar */

.searchBarContainer {
  display: flex;
  align-items: center;
  border: 1px solid var(--search-border-color, #d0d5dd);
  border-radius: 8px;
  background-color: var(--search-background-color, #fcfcfc);
  box-shadow: 0 4px 6px rgba(149, 156, 202, 0.1);
  transition:
    border-color 0.2s ease,
    box-shadow 0.2s ease;
  overflow: hidden;

  /* Flex properties to make it sit on the same line */
  flex-grow: 1;
  /* Allow it to grow to fill space */
  flex-shrink: 1;
  /* Allow it to shrink if needed */
  width: auto;
  /* Stop forcing 100% width */
  min-width: 200px;
  max-width: 100%;
  height: 48px;
}

.searchBarContainerWithButton {
  padding-right: 0;
}

.searchBarContainer:focus-within {
  border-color: var(--search-border-focus-color, #6e94ff);
  box-shadow: 0 0 0 2px rgba(110, 148, 255, 0.25);
}

.searchBarInputWrapper {
  position: relative;
  flex: 1;
  display: flex;
  align-items: center;
  min-height: 48px;
  padding: 0.75rem 2.5rem 0.75rem 1.25rem;
  background-color: transparent;
}

.searchBarVariantFilled {
  border-color: transparent;
  background-color: var(--search-filled-bg, #f4f6fb);
}

.searchBarVariantGhost {
  border-color: transparent;
  background-color: transparent;
  box-shadow: none;
}

.searchBarInputWrapperWithButton {
  padding-right: 1.5rem;
}

.searchBarInput {
  flex: 1;
  border: none;
  background: transparent;
  padding: 0;
  padding-left: 3rem !important;
  font-size: 0.95rem;
  color: var(--search-text-color, #1e293b);
  outline: none;
  width: 100%;
  height: 100%;
}

.searchBarInput::-webkit-search-cancel-button,
.searchBarInput::-webkit-search-decoration {
  -webkit-appearance: none;
  appearance: none;
}

.searchBarInput::-ms-clear {
  display: none;
}

.searchBarInput::placeholder {
  color: #9aa5b5;
}

.searchBarInputSm {
  padding-top: 0.5rem;
  padding-bottom: 0.5rem;
  font-size: 0.85rem;
}

.searchBarInputLg {
  padding-top: 1rem;
  padding-bottom: 1rem;
  font-size: 1.05rem;
}

.searchBarNoIcon {
  padding-left: 1.25rem;
}

.searchBarIcon {
  position: absolute;
  left: 1rem;
  top: 50%;
  transform: translateY(-50%);
  color: var(--search-icon-color, #a0aec0);
  display: inline-flex;
  font-size: 1.2rem;
  pointer-events: none;
}

.searchBarClearButton {
  position: absolute;
  right: 0.5rem;
  border: none;
  background: transparent;
  color: var(--search-clear-color, #94a3b8);
  cursor: pointer;
  display: inline-flex;
  align-items: center;
  justify-content: center;
  padding: 0.15rem;
}

.searchBarClearButton:focus-visible {
  outline: none;
  box-shadow: 0 0 0 2px rgba(110, 148, 255, 0.35);
  border-radius: 999px;
}

.searchBarButton {
  display: inline-flex;
  align-items: center;
  justify-content: center;
  gap: 0.4rem;
  border: none;
  border-radius: 0;
  background-color: var(--search-button-bg, #b3ceff);
  color: #2f3f5f;
  width: 48px;
  height: 48px;
  font-weight: 600;
  transition:
    background-color 0.2s ease,
    transform 0.1s ease;
  border-left: 1px solid rgba(255, 255, 255, 0.4);
}

.searchBarButton:hover:not(:disabled) {
  background-color: var(--search-button-bg-hover, #b6cbff);
}

.searchBarButton:active:not(:disabled) {
  transform: translateY(1px);
}

.searchBarButton:disabled {
  cursor: not-allowed;
  opacity: 0.6;
  box-shadow: none;
}

.searchBarButtonSm {
  width: 48px;
  height: 48px;
  font-size: 0.85rem;
}

.searchBarButtonLg {
  width: 64px;
  height: 64px;
  font-size: 1rem;
}

.searchBarIconButton {
  width: 55px;
  height: 55px;
  padding: 0;
}

.searchBarSpinner {
  width: 1rem;
  height: 1rem;
  border: 2px solid rgba(255, 255, 255, 0.4);
  border-top-color: #ffffff;
  border-radius: 50%;
  animation: searchBarSpin 0.8s linear infinite;
}

@keyframes searchBarSpin {
  to {
    transform: rotate(360deg);
  }
}

.searchBarSrOnly {
  position: absolute;
  width: 1px;
  height: 1px;
  padding: 0;
  margin: -1px;
  overflow: hidden;
  clip: rect(0, 0, 0, 0);
  border: 0;
}

/* Search Button */

.searchButton {
  --bs-btn-active-color: var(--searchButton-bg);
  --bs-btn-active-bg: var(--searchButton-bg);
  --bs-btn-active-border-color: var(--searchButton-border);
  margin-bottom: 10px;
  background-color: var(--searchButton-bg) !important;
  border-color: var(--searchButton-border) !important;
  color: var(--searchButton-color);
  position: absolute;
  z-index: 10;
  bottom: 0;
  right: 30px;
  display: flex;
  justify-content: center;
  align-items: center;
  transition:
    box-shadow 0.2s ease,
    transform 0.2s ease;
}

.searchButton:hover {
  background-color: var(--searchButton-bg-hover);
  border-color: var(--searchButton-border-hover);
  box-shadow: var(--hover-shadow);
  color: var(--searchButton-color-hover) !important;
}

.searchButton:active {
  transform: scale(0.95);
  background-color: var(--searchButton-bg-active) !important;
  border-color: transparent !important;
}

/* Override for header placement: make search button inline within header controls */
.btnsContainerSearchBar .searchButton {
  position: static;
  bottom: auto;
  right: auto;
  margin: 0;
  padding: 0.45rem;
  display: inline-flex;
  align-items: center;
  justify-content: center;
  height: 40px;
}

/* Modal Header*/

.modalHeader {
  border: none;
  background-color: var(--modalHeader-bg) !important;
  padding: 1rem;
  color: var(--modalHeader-color);
}

/* Make sure the modal title is dark grey */
.modalHeader div,
.modalHeader .modal-title {
  color: var(--modalTitle-color) !important;
  font-weight: 600;
  font-size: 20px;
}

/* Close button styling */
.modalHeader button.close,
.modalHeader .btn-close {
  color: var(--modalClose-button-color) !important;
  opacity: 1;
}

/* Form Labels */
.inputField label,
form label,
.form-label {
  color: var(--formLabel-color) !important;
  font-weight: normal;
  padding-bottom: 0;
  font-size: 1rem;
  margin-top: 10px;
}

/* Input Fields - Update the existing inputField class */
.inputField {
  margin-top: 10px;
  margin-bottom: 10px;
  background-color: var(--eventManagement-button-bg);
  border: 1px solid var(--input-shadow);
  box-shadow: 0 4px 8px rgba(0, 0, 0, 0.1);
}

/* Placeholder styling */
.inputField::placeholder {
  color: var(--inputField-placeholder-color) !important;
  opacity: 1;
}

.inputField:focus {
  border: 0.1px solid var(--inputField-border-focus) !important;
  background-color: var(--inputField-bg-focus) !important;
  box-shadow: var(--drop-shadow);
  outline: none;
  transition: box-shadow 0.2s ease;
}

/* Switch */

.switch input {
  --bs-form-switch-bg: transparent;
}

.switch input:checked {
  background-color: var(--switch-bg-checked);
  border-color: var(--switch-border-checked);
  box-shadow: 0 0 0.1rem 0.2rem var(--switch-box-shadow-checked);
}

.switch input:focus {
  outline: none;
  box-shadow: none;
  border-color: var(--switch-border-focus);
}

/* Edit Button */

.editButton {
  background-color: var(--editButton-bg);
  color: var(--editButton-font);
  border-color: var(--editButton-border);
  --bs-btn-active-bg: var(--editButton-bg-active);
  --bs-btn-active-border-color: var(--editButton-border-active);
}

.editButton:is(:hover, :active) {
  background-color: var(--editButton-bg-hover);
  border-color: var(--editButton-border-hover);
  box-shadow: none;
}

/* Regular Button */

.regularBtn {
  background-color: var(--regularBtn-bg);
  border-color: var(--regularBtn-border);
}

.regularBtn:is(:hover, :active) {
  background-color: var(--regularBtn-bg-hover) !important;
  color: var(--regularBtn-font-hover);
  border-color: var(--regularBtn-border-hover) !important;
}

.searchButtonOrgList {
  background-color: var(--light-blue);
  position: absolute;
  z-index: 10;
  bottom: 0;
  inset-inline-end: 0px;
  height: 100%;
  display: flex;
  justify-content: center;
  align-items: center;
}

.btnsContainer {
  display: flex;
  margin: 2.5rem 0;
  align-items: center;
}

/* Table Header */

.tableHeader {
  background-color: red;
}

.tableHeaders {
  background-color: var(--bs-primary-text-emphasis);
  color: var(--bs-white);
  font-size: 1rem;
}

.tableHeader {
  font-weight: bold;
}

/* btnsBlock & btnsContainer */

.btnsContainer,
.calendar__controls {
  display: flex;
  align-items: center;
  gap: 12px;
  /* Space between the Sort, Create, and Bell icons */
  flex-shrink: 0;
  /* Prevents buttons from getting squished */
  white-space: nowrap;
}

.btnsContainer > :first-child {
  flex: 1 1 320px;
  min-width: 240px;
  max-width: 100%;
}

.searchBarWrapper {
  flex-grow: 1;
  max-width: 600px;
}

.btnsContainer .btnsBlock {
  display: flex;
  align-items: center;
  gap: 0.75rem;
  flex-wrap: wrap;
}

@media (max-width: 520px) {
  .btnsContainer {
    margin-bottom: 0;
  }

  .btn {
    flex-direction: column;
    justify-content: center;
  }

  .btnsContainer .btnsBlock {
    display: block;
    margin-top: 1rem;
    margin-right: 0;
  }

  .btnsContainer .btnsBlock div {
    flex: 1;
  }

  .btnsContainer .btnsBlock div[title='Sort organizations'] {
    margin-right: 0.5rem;
  }

  .btnsContainer .btnsBlock button {
    margin-bottom: 1rem;
    margin-right: 0;
    width: 100%;
  }
}

@media (max-width: 1020px) {
  .btnsContainer {
    flex-direction: column;
    margin: 1.5rem 0;
  }

  .btn {
    flex-direction: column;
    justify-content: center;
  }

  .btnsContainer > div {
    width: 100% !important;
    max-width: 100% !important;
    box-sizing: border-box;
  }

  .btnsContainer .btnsBlock {
    display: block;
    margin: 1.5rem 0 0 0;
    justify-content: space-between;
  }

  .btnsContainer .btnsBlock button {
    margin-bottom: 1rem;
    margin-right: 0;
    width: 100%;
    max-width: 800px;
  }

  .btnsContainer .btnsBlock div button {
    margin-right: 1.5rem;
  }
}

.btnsContainer .btnsBlock button {
  display: flex;
  justify-content: center;
  align-items: center;
  margin-top: 0;
}

@media (max-width: 1020px) {
  .btnsContainer {
    flex-direction: column;
    margin: 1.5rem 0;
  }

  .btnsContainer .input {
    width: 100%;
  }

  .btnsContainer .btnsBlock {
    margin: 1.5rem 0 0 0;
    justify-content: space-between;
  }

  .btnsContainer .btnsBlock button {
    margin: 0;
  }

  .btnsContainer .btnsBlock div button {
    margin-right: 1.5rem;
  }

  .btnsContainer .btnsBlock button {
    margin-left: 0;
  }
}

@media (max-width: 520px) {
  .btnsContainer {
    margin-bottom: 0;
  }

  .btnsContainer .btnsBlock {
    display: block;
    margin-top: 1rem;
    margin-right: 0;
  }

  .largeBtnsWrapper {
    flex-direction: column;
  }

  .btnsContainer .btnsBlock div {
    flex: 1;
  }

  .btnsContainer .btnsBlock button {
    margin-bottom: 1rem;
    margin-right: 0;
    width: 100%;
  }
}

.inputField {
  margin-top: 10px;
  margin-bottom: 10px;
  background-color: var(--eventManagement-button-bg);
  border: 1px solid var(--input-shadow);
  box-shadow: 0 4px 8px rgba(0, 0, 0, 0.1);
}

.removeMemberCancel {
  background-color: var(--removeMemberCancel-bg);
  color: '#C8102E';
  border: 1px solid var(--removeMemberCancel-border);
}

/* Dropdown */

.dropdown {
  background-color: var(--dropdown-bg) !important;
  min-width: 150px;
  border: 1px solid var(--dropdown-border);
  color: var(--dropdown-font-color) !important;
  position: relative;
  display: inline-block;
}

.customDropdown {
  width: auto;
}

.dropdown:is(
  :hover,
  :focus,
  :active,
  :focus-visible,
  .show,
  :disabled,
  :checked
) {
  box-shadow: var(--hover-shadow);
  border: 1px solid var(--dropdown-border) !important;
  color: var(--dropdown-font-color) !important;
}

.dropdown:is(:focus, :focus-visible) {
  outline: 2px solid var(--highlight-color, var(--search-button-bg));
  border: 1px solid var(--dropdown-border);
}

.createorgdropdown {
  background-color: var(--createorgdropdown-button-bg) !important;
  border: 1px solid var(--dropdown-border) !important;
  height: 3rem;
  margin-top: 0.7rem;
  color: var(--dropdown-button-fill);
}

.createorgdropdown:active,
.createorgdropdown:hover {
  background-color: var(--createorgdropdown-button-bg) !important;
  border-color: var(--createorgdropdown-button-border) !important;
  color: var(--dropdown-button-fill) !important;
  box-shadow: var(--hover-shadow);
}

/* Error */

.errorContainer {
  min-height: 100vh;
}

.errorMessage {
  margin-top: 25%;
  display: flex;
  justify-content: center;
  align-items: center;
  flex-direction: column;
}

.errorIcon {
  transform: scale(1.5);
  color: var(--bs-danger, var(--errorIcon-color));
  margin-bottom: 1rem;

  /* Add error icon for non-color indication */
  &::before {
    content: '⚠️';
    margin-right: 0.5rem;
  }
}

/* Not Found */

.notFound {
  flex: 1;
  display: flex;
  justify-content: center;
  align-items: center;
  flex-direction: column;
}

/* Row Background */

.rowBackground {
  background-color: var(--rowBackground-bg);
  color: var(--rowBackground-color);
  max-height: 120px;
  overflow-y: auto;
}

/* No outline */

.noOutline input {
  outline: none;
}

.noOutline input:disabled {
  -webkit-text-fill-color: var(--noOutline-input-disables) !important;
}

.noOutline textarea:disabled {
  color: var(--noOutline-textarea-disables) !important;
  opacity: 1;
}

.noOutline:is(:hover, :focus, :active, :focus-visible, .show) {
  outline: none !important;
}

/* Input */

.input {
  flex: 1;
  position: relative;
  padding-right: 30px;
  padding-inline-end: 30px;
  width: 425px;
}

.input:active {
  box-shadow: var(--dorpdownItem-hover-shadow) !important;
  background-color: var(--create-button-bg-color);
  border-color: var(--input-shadow) !important;
  color: var(--input-text-color);
}

.input:focus {
  box-shadow: var(--dorpdownItem-hover-shadow) !important;
  border-color: var(--input-shadow) !important;
}

.btnsContainer .input button {
  width: 52px;
}

.btnsContainer .input {
  flex: 1;
  position: relative;
  max-width: 60%;
  justify-content: space-between;
}

.btncon .btnsContainer .input {
  flex: 1;
  min-width: 18rem;
  position: relative;
}

.btncon .btnsContainer input {
  outline: 1px solid var(--btncon-input);
}

.btncon .btnsContainer .input button {
  width: 52px;
}

/* Input Field */

.inputField {
  margin-top: 10px;
  margin-bottom: 10px;
  background-color: var(--inputField-bg);
  border: 1px solid var(--inputField-border);
}

.inputField:focus {
  border: 0.1px solid var(--inputField-border-focus) !important;
  background-color: var(--inputField-bg) !important;
  box-shadow: var(--drop-shadow);
  outline: none;
  transition: box-shadow 0.2s ease;
}

.inputFieldModal {
  margin-bottom: 10px;
  background-color: var(--inputFieldModal-bg);
  box-shadow: 0 1px 1px var(--input-shadow-color);
}

.inputField > button {
  padding-top: 10px;
  padding-bottom: 10px;
}

/* Create Button*/

.createButton {
  background-color: var(--createButton-bg) !important;
  color: var(--createButton-color) !important;
  border: 1px solid var(--createButton-border) !important;
  margin: 5px 10px;
  width: 10rem;
  height: 3rem;
}

.createButton:hover {
  box-shadow: var(--createButton-box-shadow-hover);
  background-color: var(--createButton-bg-hover) !important;
  color: var(--createButton-color-hover) !important;
  border: 1px solid var(--createButton-border-hover) !important;
}

.createButton:active {
  color: var(--createButton-color-active) !important;
  background-color: var(--createButton-bg-active) !important;
  border: 1px solid var(--createButton-border-active) !important;
}

/* Add more Global CSS Classes above this */

/* ----------------------------------------------------- */

/* Css Class Related to a particular Component */

/* -- AddOnEntry.tsx -- */

/* -- AddOnRegister.tsx -- */

.modalbtn {
  margin-top: 1rem;
  display: flex !important;
  margin-left: auto;
  align-items: center;
}

/* -- AddOnStore.tsx -- */

.containerAddOnStore {
  display: flex;
  flex-direction: column;
  background: var(--containerAddOnStore-bg);
  margin: 2px;
  padding: 10px;
  border-radius: 20px;
}

.colAddOnStore {
  display: flex;
  align-items: center;
  justify-content: space-between;
}

.inputAddOnStore {
  display: flex;
  position: relative;
  width: 560px;
}

.cardGridItem {
  width: 38vw;
}

.justifyspAddOnStore {
  display: grid;
  width: 100%;
  justify-content: space-between;
  align-items: baseline;
  grid-template-rows: auto;
  grid-template-columns: repeat(2, 1fr);
  grid-gap: 0.8rem 0.4rem;
}

@media screen and (max-width: 600px) {
  .cardGridItem {
    width: 100%;
  }

  .justifyspAddOnStore {
    grid-template-columns: 1fr;
    justify-content: center;
    align-items: start;
  }
}

/* -- Action.tsx -- */

/* -- MainContent.tsx -- */

.maincontainer {
  width: 70vw;
  margin-right: 2rem;
}

/* -- SidePanel.tsx -- */

.sidebarcontainer {
  width: 30vw;
  justify-content: center;
  display: flex;
  flex-direction: column;
  padding: 2rem;
  height: fit-content;
}

.sidebarcollapsed {
  display: none;
}

/* -- AddOn.tsx -- */

/* -- AddPeopleToTag.tsx -- */

.scrollContainer {
  height: 100px;
  overflow-y: auto;
  margin-bottom: 1rem;
}

.memberBadge {
  display: flex;
  align-items: center;
  padding: 5px 10px;
  border-radius: 12px;
  box-shadow: 0 1px 3px var(--memberBadge-box-shadow);
  max-width: calc(100% - 2rem);
}

.removeFilterIcon {
  cursor: pointer;
}

.loadingDiv {
  min-height: 300px;
  display: flex;
  justify-content: center;
  align-items: center;
}

/* -- AdvertisementEntry.tsx -- */

.cardOtherSettings {
  height: 350px;
}

.dropdownContainer {
  position: relative;
  display: inline-block;
}

.dropdownContainer:hover .dropdownmenu {
  display: block;
}

.dropdownContainer:focus-within .dropdownmenu {
  display: block;
}

.addCard > div:not(.dropdownContainer) {
  flex: 0 0 200px;
}

.dropdownmenu {
  display: none;
  position: absolute;
  z-index: 1;
  background-color: var(--dropdownmenu-bg);
  width: 120px;
  box-shadow: 0px 8px 16px 0px var(--dropdownmenu-box-shadow);
  padding: 5px 0;
  margin: 0;
  list-style-type: none;
  right: 0;
  top: 100%;
}

.dropdownmenu li {
  cursor: pointer;
  padding: 8px 16px;
  text-decoration: none;
  display: block;
  color: var(--dropdownmenu-color);
}

.dropdownmenu li:hover {
  background-color: var(--dropdownmenu-li-hover);
}

.dropdownButton {
  background-color: transparent;
  color: var(--dropdownButton-color);
  border: none;
  cursor: pointer;
  display: flex;
  width: 100%;
  justify-content: flex-end;
  padding: 8px 10px;
}

.admedia {
  object-fit: cover;
  height: 16rem;
}

.buttons {
  display: flex;
  justify-content: flex-end;
}

.entryaction {
  margin-left: auto;
  display: flex !important;
  align-items: center;
  background-color: transparent;
  color: var(--entryaction-color);
}

.entryaction .spinner-grow {
  height: 1rem;
  width: 1rem;
  margin-right: 8px;
}

.entryaction {
  display: flex !important;
}

.entryaction i {
  margin-right: 8px;
  margin-top: 4px;
}

.entryaction .spinner-grow {
  height: 1rem;
  width: 1rem;
  margin-right: 8px;
}

/* -- AdvertisementRegister.tsx -- */

.previewAdvertisementRegister {
  display: flex;
  position: relative;
  width: 100%;
  margin-top: 10px;
  overflow: hidden;
  justify-content: center;
  border: 1px solid var(--previewAdvertisementRegister-border);
}

.previewAdvertisementRegister img {
  width: 400px;
  height: auto;
  object-fit: cover;
}

.previewAdvertisementRegister video {
  width: 400px;
  height: auto;
}

.closeButtonAdvertisementRegister {
  top: 0px;
  right: 0px;
  width: 32px;
  height: 32px;
  background: transparent;
  transform: scale(1.2);
  cursor: pointer;
  border-radius: 50%;
  border: none;
  color: var(--closeButtonAdvertisementRegister-color);
  font-weight: 600;
  font-size: 16px;
  transition:
    background-color 0.3s,
    transform 0.3s;
}

.closeButtonAdvertisementRegister:hover {
  transform: scale(1.1);
  box-shadow: 0 4px 6px var(--closeButtonAdvertisementRegister-box-shadow-hover);
}

/* -- Advertisement.tsx -- */

.containerAdvertisements {
  background-color: var(--containerAdvertisemens-bg);
  border-radius: 20px;
  width: auto;
  margin-inline-start: 12px;
}

.pMessageAdvertisement {
  width: 100%;
  display: flex;
  justify-content: center;
  align-items: center;
  font-size: 1.5rem;
  font-weight: 500;
  line-height: 1.2;
  padding-bottom: 24px;
}

.justifyspAdvertisements {
  display: grid;
  width: 100%;
  margin-top: 30px;
  grid-template-rows: auto;
  grid-template-columns: repeat(6, 1fr);
  grid-gap: 0.8rem 0.4rem;
}

@media (max-width: 1024px) {
  .justifyspAdvertisements {
    grid-template-columns: repeat(3, 1fr);
  }
}

.rowAdvertisements {
  margin-top: 20px;
  display: grid;
  width: 100%;
  grid-template-rows: auto;
  /* grid-template-columns: repeat(2, 1fr); */
  grid-gap: 0.8rem 0.4rem;
  overflow: hidden;
}

.colAdvertisements {
  display: flex;
  align-items: center;
  justify-content: space-between;
  padding: 10px;
}

.inputAdvertisements {
  display: flex;
  position: relative;
  width: 560px;
}

.listBoxAdvertisements {
  display: grid;
  width: 100%;
  grid-template-rows: auto;
  grid-template-columns: repeat(6, 1fr);
  grid-gap: 0.8rem 0.4rem;
}

.orgCard .innerContainer {
  display: flex;
  height: 100%;
}

.orgCard {
  background-color: var(--orgCard-bg);
  margin: 0.5rem;
  height: calc(170px + 2rem);
  padding: 1rem;
  border-radius: 8px;
  outline: 1px solid var(--orgCard-outline);
  position: relative;
  margin-right: 2rem;
}

.orgCard .innerContainer .orgImgContainer {
  display: flex;
  justify-content: center;
  align-items: center;
  position: relative;
  overflow: hidden;
  border-radius: 4px;
  width: 125px;
  height: 120px;
  object-fit: contain;
  background-color: var(--orgImgContainer-bg);
}

.orgCard .innerContainer .content {
  display: flex;
  flex-direction: column;
  flex: 1;
  margin-left: 1rem;
  width: 70%;
  margin-top: 0.7rem;
}

@media (max-width: 550px) {
  .orgCard {
    width: 100%;
  }

  .orgCard {
    height: unset;
    margin: 0.5rem 0;
    padding: 1.25rem 1.5rem;
  }

  .orgCard .innerContainer .orgImgContainer {
    margin-bottom: 0.8rem;
  }

  .orgCard .innerContainer {
    flex-direction: column;
  }

  .orgCard .innerContainer .orgImgContainer img {
    height: auto;
    width: 100%;
  }

  .orgCard .innerContainer .content {
    margin-left: 0;
  }

  .orgCard button {
    bottom: 0;
    right: 0;
    position: relative;
    margin-left: auto;
    display: block;
  }

  .joinBtn,
  .joinedBtn,
  .withdrawBtn {
    display: flex;
    justify-content: space-around;
    width: 100%;
  }
}

.itemCardOrgList .loadingWrapper .innerContainer {
  display: flex;
}

.itemCardOrgList .loadingWrapper .innerContainer .orgImgContainer {
  width: 120px;
  height: 120px;
  border-radius: 4px;
}

.itemCardOrgList .loadingWrapper .innerContainer .content {
  flex: 1;
  display: flex;
  flex-direction: column;
  margin-left: 1rem;
}

.itemCardOrgList .loadingWrapper .innerContainer .content h5 {
  height: 24px;
  width: 60%;
  margin-bottom: 0.8rem;
}

.itemCardOrgList .loadingWrapper .innerContainer .content h6[title='Location'] {
  display: block;
  width: 45%;
  height: 18px;
}

.itemCardOrgList .loadingWrapper .innerContainer .content h6 {
  display: block;
  width: 30%;
  height: 16px;
  margin-bottom: 0.8rem;
}

@media (max-width: 450px) {
  .itemCardOrgList .loadingWrapper {
    height: unset;
    margin: 0.5rem 0;
    padding: 1.25rem 1.5rem;
  }

  .itemCardOrgList .loadingWrapper .innerContainer {
    flex-direction: column;
  }

  .itemCardOrgList .loadingWrapper .innerContainer .orgImgContainer {
    height: 200px;
    width: 100%;
    margin-bottom: 0.8rem;
  }

  .itemCardOrgList .loadingWrapper .innerContainer .content {
    margin-left: 0;
  }

  .itemCardOrgList .loadingWrapper .button {
    bottom: 0;
    right: 0;
    border-radius: 0.5rem;
    position: relative;
    margin-left: auto;
    display: block;
  }
}

@media (max-width: 550px) {
  .orgCard {
    width: 100%;
  }

  .orgCard {
    height: unset;
    margin: 0.5rem 0;
    padding: 1.25rem 1.5rem;
  }

  .orgCard .innerContainer {
    flex-direction: column;
  }

  .orgCard button {
    bottom: 0;
    right: 0;
    position: relative;
    margin-left: auto;
    display: block;
  }

  .joinBtn,
  .joinedBtn,
  .withdrawBtn {
    display: flex;
    justify-content: space-around;
    width: 100%;
  }
}

.orgCard .innerContainer {
  display: flex;
  gap: 10px;
}

.orgCard .innerContainer .orgImgContainer {
  display: flex;
  justify-content: center;
  align-items: center;
  position: relative;
  overflow: hidden;
  border-radius: 4px;
  width: 125px;
  height: 120px;
  object-fit: contain;
  margin-bottom: 0.8rem;
  background-color: var(--orgCard-Image-bg);
}

.orgCard .innerContainer .content {
  flex: 1;
  margin-left: 1rem;
  width: 70%;
  margin-top: 0.7rem;
  margin-left: 0;
}

@media (max-width: 580px) {
  .orgCard {
    height: unset;
    margin: 0.5rem 0;
    padding: 1.25rem 1.5rem;
  }

  .orgCard .innerContainer {
    flex-direction: column;
  }

  .orgCard .innerContainer .orgImgContainer img {
    height: auto;
    width: 100%;
  }

  .orgCard button {
    bottom: 0;
    right: 0;
    position: relative;
    margin-left: auto;
    display: block;
  }

  .flaskIcon {
    margin-bottom: 6px;
  }

  .manageBtn {
    display: flex;
    justify-content: space-around;
    width: 100%;
  }
}

.modalbtn i,
.button i {
  height: min-content;
  margin-right: 4px;
}

/* -- AgendaCategoryContainer.tsx -- */

/* -- AgendaItemsCreateModal.tsx -- */

.campaignModal {
  max-width: 80vw;
  margin-top: 2vh;
  margin-left: 13vw;
}

.titlemodalOrganizationEvents {
  color: var(--titlemodal-org-event-color);
  font-weight: 600;
  font-size: 20px;
  margin-bottom: 20px;
  padding-bottom: 5px;
  border-bottom: 3px solid var(--titlemodal-org-event-border);
  width: 65%;
}

.regBtn {
  margin-top: 1rem;
  border: 1px solid var(--regBtn-border);
  box-shadow: 0 2px 2px var(--regBtn-box-shadow);
  padding: 10px 10px;
  border-radius: 5px;
  background-color: var(--regBtn-bg);
  width: 100%;
  font-size: 16px;
  color: var(--regBtn-color);
  outline: none;
  font-weight: 600;
  cursor: pointer;
  transition:
    transform 0.2s,
    box-shadow 0.2s;
  width: 100%;
}

/* -- AgendaItemsDeleteModal.tsx -- */

.agendaItemModal {
  max-width: 80vw;
  margin-top: 2vh;
  margin-left: 13vw;
}

@media (max-width: 768px) {
  .agendaItemModal {
    margin: 10vh auto;
    max-width: 90%;
  }

  .titlemodalAgendaItems {
    width: 90%;
  }

  .greenregbtnAgendaItems {
    width: 90%;
  }
}

@media (max-width: 576px) {
  .agendaItemModal {
    margin: 5vh auto;
    max-width: 95%;
  }

  .titlemodalAgendaItems {
    width: 100%;
  }

  .greenregbtnAgendaItems {
    width: 100%;
  }
}

/* -- AgendaItemsPreviewModal.tsx -- */

.previewFile {
  display: flex;
  flex-direction: column;
  align-items: center;
  width: 100%;
  margin-top: 10px;
}

.previewFile img,
.previewFile video {
  width: 100%;
  max-width: 400px;
  height: auto;
  margin-bottom: 10px;
}

.urlListItem {
  display: flex;
  align-items: center;
  justify-content: space-between;
  padding: 5px 0;
}

.urlListItem a {
  text-decoration: none;
  color: inherit;
}

.urlListItem a:hover {
  text-decoration: underline;
}

.urlIcon {
  margin-right: 10px;
}

.titlemodalAgendaItems {
  color: var(--titlemodalAgendaItems-color);
  font-weight: 600;
  font-size: 20px;
  margin-bottom: 20px;
  padding-bottom: 5px;
  border-bottom: 3px solid var(--titlemodalAgendaItems-border);
  width: 65%;
}

.preview {
  display: flex;
  flex-direction: row;
  font-weight: 900;
  font-size: 16px;
  color: var(--preview-color);
}

.view {
  margin-left: 2%;
  font-weight: 600;
  font-size: 16px;
  color: var(--view-color);
}

.iconContainer {
  display: flex;
  justify-content: flex-end;
}

/* -- AgendaItemsUpdateModal.tsx -- */

.deleteButtonAgendaItems {
  margin-left: auto;
  padding: 2px 5px;
}

.attachmentPreview {
  position: relative;
  width: 100%;
}

.closeButtonFile {
  position: absolute;
  top: 10px;
  right: 10px;
  background: transparent;
  transform: scale(1.2);
  cursor: pointer;
  border: none;
  color: var(--closeButtonFile-color);
  font-weight: 600;
  font-size: 16px;
  cursor: pointer;
}

.greenregbtnAgendaItems {
  margin: 1rem 0 0;
  margin-top: 15px;
  border: 1px solid var(--regBtnAgendaItems-border);
  box-shadow: 0 2px 2px var(--regBtnAgendaItems-box-shadow);
  padding: 10px 10px;
  border-radius: 5px;
  background-color: var(--regBtnAgendaItems-bg);
  width: 100%;
  font-size: 16px;
  color: var(--regBtnAgendaItems-color);
  outline: none;
  font-weight: 600;
  cursor: pointer;
  transition:
    transform 0.2s,
    box-shadow 0.2s;
  width: 100%;
}

/* -- AgendaItemsContainer.tsx -- */

.tableHeadAgendaItems {
  background-color: var(--tableHeadAgendaItems-bg) !important;
  color: var(--tableHeadAgendaItems-color);
  border-radius: 20px 20px 0px 0px !important;
  padding: 20px;
}

.agendaItemRow {
  border: 1px solid var(--agendaItemRow-border);
  border-radius: 4px;
  transition: box-shadow 0.2s ease;
  background-color: var(--agendaItemRow-bg);
}

.agendaItemRow:hover {
  background-color: var(--agendaItemRow-bg-hover);
}

.dragging {
  box-shadow: 0 4px 8px var(--dragging-box-shadow);
  z-index: 1000;
  background-color: var(--dragging-bg);
}

.categoryContainer {
  display: flex;
  flex-wrap: wrap;
  gap: 10px;
  justify-content: center;
}

.categoryChip {
  display: inline-flex;
  align-items: center;
  background-color: var(--categoryChip-bg);
  border-radius: 16px;
  padding: 0 12px;
  font-size: 14px;
  height: 32px;
  margin: 5px;
}

.agendaItemsOptionsButton {
  width: 24px;
  height: 24px;
}

/* -- Avatar.tsx -- */

/* -- ChangeLanguageDropDown.tsx -- */
.langBtn {
  border-width: 2px;
  border-color: var(--reset-border-color);
  color: var(--reset-btn-colour) !important;
  padding: 0.5rem 1rem;
  border-radius: 0.5rem;
  display: flex;
  background-color: var(--reset-backgroundcolor-color);
  align-items: center;
  gap: 0.5rem;
  height: 49px;
  width: 160px;
  font-size: 0.8rem;
}

.langBtn:hover,
.langBtn:focus {
  border-width: 2px;
  border-color: var(--reset-border-color);
  color: var(--reset-btn-colour) !important;
  padding: 0.5rem 1rem;
  border-radius: 0.5rem;
  display: flex;
  background-color: var(--reset-backgroundcolor-color);
  align-items: center;
  gap: 0.5rem;
  height: 49px;
  width: 160px;
  font-size: 0.8rem;
}

.langBtn:active {
  background-color: var(--reset-backgroundcolor-color) !important;
  border-color: var(--reset-border-color) !important;
}

/* -- TableRow.tsx -- */

/* -- CheckInWrapper.tsx -- */

/* -- CollapsibleDropdown.tsx -- */

.collapsibleDropdownIconWrapper {
  width: 36px;
}

.collapsibleDropdownCollapseBtn {
  height: 48px;
}

.collapsibleDropdownIconWrapperSm {
  width: 36px;
  display: flex;
  justify-content: center;
  align-items: center;
}

/* -- ContriStats.tsx -- */

.fonts {
  color: var(--fonts-color);
}

.fonts > span {
  font-weight: 600;
}

/* -- CurrentHourIndicator.tsx -- */

.currentHourIndicator_container {
  position: relative;
  display: flex;
  flex-direction: row;
  top: -8px;
  left: -9px;
}

.currentHourIndicator_round {
  background-color: var(--current-hour-indicator-color);
  border-radius: 100%;
  width: 15px;
  height: 15px;
}

.currentHourIndicator_line {
  width: 100%;
  height: 1px;
  background-color: var(--current-hour-indicator-color);
  margin: auto;
}

/* -- DynamicDropDown.tsx -- */

.dropwdownToggle {
  background-color: var(--dropwdownToggle-bg);
  color: var(--dropwdownToggle-color);
  width: 100%;
  border: none;
  padding: 0.5rem;
  text-align: left;
  display: flex;
  align-items: center;
  justify-content: space-between;
  min-width: 8rem;
  outline: 1px solid var(--dropwdownToggle-outline);
}

/* -- EditCustomFieldDropDown.tsx -- */

/* -- EventHeader.tsx -- */

.calendarEventHeader {
  width: 100%;
  margin-bottom: 20px;
  border-radius: 10px;
  padding: 5px;
}

.flex_grow {
  flex-grow: 0.5;
}

.space {
  display: flex;
  align-items: center;
  gap: 10px;
  margin: 0 1rem;
}

.createButtonEventHeader {
  background-color: var(--createButtonEventHeader-bg);
  color: var(--createButtonEventHeader-color);
  width: 110px;
  border: 1px solid var(--createButtonEventHeader-border);
  box-shadow: 2.5px 2.5px 2.5px var(--createButtonEventHeader-boxshadow);
}

.createButtonEventHeader:hover {
  background-color: var(--createButtonEventHeader-bg-hover);
  color: var(--createButtonEventHeader-color-hover);
  border: 1px solid var(--createButtonEventHeader-border-hover);
  box-shadow: 2.5px 2.5px 2.5px var(--createButtonEventHeader-boxshadow-hover);
}

.selectTypeEventHeader {
  border-radius: 10px;
  margin: 8px;
}

.calendar__search {
  flex: 1 1 360px;
  min-width: 260px;
  max-width: 100%;
}

.calendar__controls {
  display: flex;
  gap: 0.75rem;
  align-items: center;
  flex-wrap: wrap;
}

@media (max-width: 520px) {
  .space {
    display: block !important;
    text-align: center;
  }

  .space > * {
    width: 100%;
    margin-bottom: 10px;
  }
}

/* -- EventCalender.tsx -- */

.calendar_hour_block {
  display: flex;
  flex-direction: row;
  border-bottom: 1px solid var(--calenderHourBlock-border);
  position: relative;
  height: 50px;
  border-bottom-right-radius: 5px;
}

.calendar_hour_text_container {
  display: flex;
  flex-direction: row;
  align-items: flex-end;
  border-right: 1px solid var(--calenderHourTextContainer-border);
  width: 40px;
}

.calendar_timezone_text {
  top: -10px;
  left: -11px;
  position: relative;
  color: var(--calenderTimezoneText-color);
  font-size: 9px;
}

.dummyWidth {
  width: 1px;
}

.event_list_parent_current {
  background-color: var(--eventListParentCurrent-bg);
  position: relative;
  width: 100%;
}

.event_list_parent {
  position: relative;
  width: 100%;
}

.expand_list_container {
  width: 200px;
  max-height: 250px;
  z-index: 10;
  position: absolute;
  left: auto;
  right: auto;
  overflow: auto;
  padding: 10px 4px 0px 4px;
  background-color: var(--expandListContainer-bg);
  border: 1px solid var(--expandListContainer-border);
  border-radius: 5px;
  margin: 5px;
}

@media only screen and (max-width: var(--breakpoint-tablet)) {
  .event_list {
    display: none;
  }

  .expand_list_container {
    width: 150px;
    padding: 4px 4px 0px 4px;
  }
}

@media only screen and (max-width: var(--breakpoint-tablet)) {
  .holidayIndicator,
  .organizationIndicator {
    width: 16px;
    height: 10px;
  }

  .expand_list_container {
    width: 150px;
    padding: 4px 4px 0px 4px;
  }
}

.list_container {
  padding: 5px;
  width: fit-content;
  display: flex;
  align-items: center;
  gap: 8px;
}

.expand_event_list {
  display: block;
}

.event_list_hour {
  display: flex;
  flex-direction: row;
}

.btn__more {
  border: 0px;
  font-size: 14px;
  background-color: initial;
  color: var(--btnMore-color);
  font-weight: 600;
  transition: all 200ms;
  position: relative;
  display: block;
  margin: 2px;
}

.btn__more:hover {
  color: var(--btnMore-color-hover);
}

@media only screen and (max-width: var(--breakpoint-mobile)) {
  .btn__more {
    font-size: 12px;
  }
}

.calendar_infocards {
  display: flex;
  flex-direction: row;
  justify-content: space-between;
  align-items: flex-start;
  gap: 20px;
  padding: 20px 0px 20px 0px;
}

.holidays_card,
.events_card {
  flex: 1;
  padding: 20px;
  border-radius: 10px;
  box-shadow: 0 2px 4px var(--eventsCard-box-shadow);
}

.holidays_card {
  background-color: var(--holidaysCard-bg);
}

.card_title {
  font-size: 20px;
  margin-bottom: 10px;
  font-weight: bold;
  color: var(--cardTitle-color);
}

.card_list {
  list-style: none;
  padding: 0;
  margin: 0;
}

.card_list_item {
  display: flex;
  align-items: center;
  margin-bottom: 10px;
  font-size: 14px;
  color: var(--cardListItem-color);
}

.card_list_item:hover {
  background-color: var(--cardListItem-bg-hover);
  transition: background-color 0.2s ease;
  padding: 0.5px 8px 0.5px 8px;
  border-radius: 4px;
}

.card_list_item:focus-visible {
  background-color: var(--cardListItem-focus-bg);
  transition: background-color 0.2s ease;
}

.holiday_date {
  font-weight: 600;
  margin-right: 40px;
  font-size: 18px;
  color: var(--holidays-card-date-color);
}

.holiday_name {
  font-size: 16px;
  font-weight: 200;
  color: var(--holidayName-color);
}

.events_card {
  background-color: var(--eventsCard-bg);
}

.legend {
  display: flex;
  flex-direction: column;
  gap: 12px;
}

.eventsLegend {
  display: flex;
  align-items: center;
  gap: 8px;
}

.holidayIndicator,
.organizationIndicator {
  width: 35px;
  height: 12px;
  border-radius: 4px;
}

.organizationIndicator {
  background-color: var(--organizationIndicator-bg);
}

.legendText {
  margin-left: 15px;
  font-size: 18px;
  color: var(--legendText-color);
}

.list_container_holidays {
  width: fit-content;
  display: flex;
  align-items: center;
  gap: 8px;
}

.holidayIndicator {
  background-color: var(--holidayIndicator-bg);
  opacity: 15%;
}

.holidayText {
  margin-left: 15px;
  font-size: 18px;
  color: var(--holidayText-color);
}

.day_weekends {
  background-color: var(--dayWeekends-bg);
}

.day__today {
  background-color: var(--dayToday-bg);
  font-weight: 700;
  text-decoration: underline;
  color: var(--dayToday-color);
}

.day__outside {
  background-color: var(--dayOutside-bg);
  color: var(--dayOutside-color);
}

.day__selected {
  background-color: var(--daySelected-bg);
  color: var(--daySelected-color);
}

.day {
  background-color: var(--day-bg);
  padding-left: 0.3rem;
  padding-right: 0.3rem;
  border-radius: 10px;
  margin: 5px;
  border: 1px solid var(--day-border);
  color: var(--day-color);
  font-weight: 600;
  height: 9rem;
  position: relative;
}

.day__events {
  background-color: var(--dayEvents-bg);
}

.calendar {
  font-family: sans-serif;
  font-size: 1.2rem;
  margin-bottom: 10px;
  background: var(--calendar-bg);
  border-radius: 10px;
  padding-left: 70px;
  padding-right: 70px;
  padding-top: 5px;
}

.calender_month {
  display: flex;
  align-items: center;
}

.navigation_buttons {
  display: flex;
  gap: 6px;
  align-items: center;
}

.buttonEventCalendar {
  border-radius: 100px;
  color: var(--buttonEventCalendar-color);
  /* background-color: var(--black-shadow-color); */
  /* font-weight: bold; */
  border: 0px;
  font-size: 40px;
}

.calendar__header_month {
  margin: 0.5rem;
  color: var(--calendarHeaderMonth-color);
  font-weight: 800;
  font-size: 45px;
  display: flex;
  gap: 23px;
  flex-direction: row;
}

.calendar__header_month div {
  font-weight: 400;
  color: var(--calendarHeaderMonthDiv-color);
  font-family: Outfit, sans-serif;
}

.buttonEventCalendar {
  border-radius: 100px;
  color: var(--buttonEventCalendar-color);
  /* background-color: var(--black-shadow-color); */
  /* font-weight: bold; */
  border: 0px;
  font-size: 40px;
}

.calendar__weekdays {
  display: grid;
  grid-template-columns: repeat(7, 1fr);
  background-color: var(--calendarWeekdays-bg);
  font-family: Outfit, sans-serif;
  height: 25px;
}

.weekday {
  display: flex;
  justify-content: center;
  align-items: center;
  background-color: var(--weekday-bg);
  color: var(--weekday-color);
  font-size: medium;
  font-weight: 600;
}

.calendar__days {
  display: grid;
  grid-template-columns: repeat(7, minmax(0, 1fr));
  grid-template-rows: repeat(5, 1fr);
  margin-bottom: 30px;
}

/* -- YearlyEventCalender.tsx -- */

.closebtnYearlyEventCalender {
  padding: 10px;
}

.columnYearlyEventCalender {
  float: left;
  width: 25%;
  padding: 10px;
}

@media only screen and (max-width: var(--breakpoint-mobile)) {
  .btn__more {
    font-size: 12px;
  }

  .columnYearlyEventCalender {
    float: left;
    width: 100%;
    padding: 10px;
  }
}

.cardYearlyEventCalender {
  padding: 16px;
  text-align: center;
  height: 21rem;
}

.cardHeaderYearlyEventCalender {
  text-align: left;
}

.weekday__yearly {
  display: flex;
  justify-content: center;
  align-items: center;
  background-color: var(--weekdayYearly-bg);
  font-weight: 600;
}

.yearlyCalendarHeader {
  display: flex;
  flex-direction: row;
}

.yearlyCalendarHeader > div {
  font-weight: 600;
  font-size: 2rem;
  padding: 0 10px;
  color: var(--yearlyCalendarHeader-color);
}

.rowYearlyEventCalender {
  margin: 1px -5px;
}

.rowYearlyEventCalender:after {
  content: '';
  display: table;
  clear: both;
  margin: 0 -5px;
  content: '';
  display: table;
  clear: both;
}

.calendar {
  font-family: sans-serif;
  font-size: 1.2rem;
  margin-bottom: 10px;
  background: var(--calendar-bg);
  border-radius: 10px;
  padding-left: 70px;
  padding-right: 70px;
  padding-top: 5px;
}

.yearlyCalender {
  background-color: var(--yearlyCalender-bg);
  box-sizing: border-box;
}

/* -- EventDashboardSreen.tsx -- */

.containerHeightEventDash {
  height: calc(100vh - 66px);
}

.colorLight {
  background-color: var(--input-area-color);
}

.mainContainerEventDashboard {
  width: 50%;
  flex-grow: 3;
  padding: 20px;
  max-height: 100%;
  overflow: auto;
}

.gap {
  gap: var(--spacing-lg, 1.25rem);
}

/* -- EventListCardDeleteModal.tsx -- */

/* -- EventListCardPreviewModal.tsx -- */

.previewEventListCardModals {
  display: flex;
  flex-direction: row;
  font-weight: 700;
  font-size: 16px;
  color: var(--previewEventListCardModals-color);
  margin: 0;
}

.datebox {
  width: 90%;
  border-radius: 7px;
  outline: none;
  box-shadow: none;
  padding-top: 2px;
  padding-bottom: 2px;
  padding-right: 5px;
  padding-left: 5px;
  margin-right: 5px;
  margin-left: 5px;
}

.checkboxContainer {
  display: flex;
  justify-content: space-between;
}

.checkboxdivEventListCardModals > div label {
  margin-right: 50px;
}

.checkboxdivEventListCardModals > label > input {
  margin-left: 10px;
}

.checkboxdivEventListCardModals {
  display: flex;
  flex-direction: column;
}

.dispflexEventListCardModals {
  display: flex;
  cursor: pointer;
  justify-content: space-between;
  margin: 10px 5px 5px 0px;
}

.dispflexEventListCardModals > input {
  width: 20%;
  border: none;
  box-shadow: none;
  margin-top: 5px;
}

/* -- EventListCardUpdateModal.tsx -- */

/* -- EventListCardModals.tsx -- */

/* -- EventListCard.tsx -- */

.cardsEventListCard {
  width: 100%;
  background: var(--cardsEventListCard-bg) !important;
  padding: 2px 3px;
  border-radius: 5px;
  border: 1px solid var(--cardsEventListCard-border);
  box-shadow: 0 3px 2px var(--cardsEventListCard-box-shadow);
  color: var(--cardsEventsListCard-color);
  box-sizing: border-box;
  position: relative;
  overflow: hidden;
  transition: all 0.3s;
  margin-bottom: 5px;
}

.cardsEventListCard h2 {
  font-size: 15px;
  color: var(--cardsEventListCard-h2-color);
  font-weight: 500;
}

.cardsEventListCard > h3 {
  font-size: 17px;
}

.cardsEventListCard > p {
  font-size: 14px;
  margin-top: 0px;
  margin-bottom: 7px;
}

.cardsEventListCard a {
  color: var(--cardsEventListCard-a-color);
  font-weight: 600;
}

.cardsEventListCard a:hover {
  color: var(--cardsEventListCard-a-color-hover);
}

.cardsEventListCard:last-child:nth-last-child(odd) {
  grid-column: auto / span 2;
}

.cardsEventListCard:first-child:nth-last-child(even),
.cardsEventListCard:first-child:nth-last-child(even) ~ .box {
  grid-column: auto / span 1;
}

.dispflexEventListCard {
  display: flex;
  cursor: pointer;
  justify-content: space-between;
  margin: 10px 5px 5px 0px;
}

.dispflexEventListCard > input {
  width: 20%;
  border: none;
  box-shadow: none;
  margin-top: 5px;
}

.eventtitle {
  margin-bottom: 0px;
  text-overflow: ellipsis;
  overflow: hidden;
  white-space: nowrap;
}

/* -- EventDashboard.tsx -- */

.ctacards {
  padding: 20px;
  width: 100%;
  display: flex;
  background-color: var(--ctacards-bg);
  margin: 0 4px;
  justify-content: space-between;
  align-items: center;
  border: 1px solid var(--ctacards-border);
  border-radius: 8px;
}

.ctacards span {
  color: var(--ctacards-span-color);
  font-size: small;
}

.eventContainer {
  display: flex;
  align-items: start;
}

.eventDetailsBox {
  position: relative;
  box-sizing: border-box;
  background: var(--eventDetailsBox-bg);
  width: 66%;
  padding: 0.3rem;
  border: 1px solid var(--eventDetailsBox-border);
  border-radius: 8px;
  margin-bottom: 0;
  margin-top: 20px;
}

.titlename {
  font-weight: 600;
  font-size: 25px;
  padding: 15px;
  padding-bottom: 0px;
  width: 50%;
  overflow: hidden;
  text-overflow: ellipsis;
  white-space: nowrap;
}

.description {
  color: var(--description-color);
  font-weight: 300;
  font-size: 14px;
  word-wrap: break-word;
  padding: 15px;
  padding-bottom: 0px;
}

.toporgloc {
  font-size: 16px;
  padding: 0.5rem;
}

.toporgloc span {
  color: var(--toporgloc-color);
}

.time {
  display: flex;
  justify-content: space-between;
  align-items: center;
  padding: 12px;
  width: fit-content;
  border: 1px solid var(--time-border);
  box-sizing: border-box;
  background: var(--time-bg);
  box-shadow: 0 3px 8px var(--time-box-shadow);
  border-radius: 8px;
}

@supports (-webkit-line-clamp: 1) {
  .cardItem .title,
  .cardItem .location,
  .cardItem .time {
    display: -webkit-box;
    -webkit-line-clamp: 1;
    line-clamp: 1;
    -webkit-box-orient: vertical;
    white-space: initial;
  }
}

.startTime,
.endTime {
  display: flex;
  font-size: 20px;
}

.startDate,
.endDate {
  color: var(--endDate-color);
  font-size: 14px;
}

.to {
  padding-right: 10px;
}

/* -- EventAgendaItems.tsx -- */

.eventAgendaItemContainer h2 {
  margin: 0.6rem 0;
}

@media (max-width: 768px) {
  .btnsContainer {
    margin-bottom: 0;
    display: flex;
    flex-direction: column;
  }

  .createAgendaItemButton {
    position: absolute;
    top: 1rem;
    right: 2rem;
  }
}

/* -- EventAttendance.tsx -- */

.noBorderRow td {
  border: none !important;
}

.membername:hover {
  color: var(--membername-color-hover);
  text-decoration: underline;
}

/* -- AttendedEventList.tsx -- */

/* -- EventStatistics.tsx -- */

.attendance-modal .positionedTopRight {
  top: 10px;
  right: 15px;
  z-index: 1;
}

.attendance-modal .borderRightGreen {
  border-right: 1px solid var(--attendanceModal-border);
}

.attendance-modal .paddingBottom30 {
  padding-bottom: 30px;
}

.attendance-modal .topRightCorner {
  position: absolute;
  right: 0;
  top: 0;
  border-bottom-left-radius: 8px;
}

.attendance-modal .paddingBottom2Rem {
  padding-bottom: 2rem;
}

.attendance-modal .largeBoldText {
  font-size: 80px;
  font-weight: 400;
}

.attendance-modal .bottomRightCorner {
  position: absolute;
  right: 0;
  bottom: 0;
  border-top-left-radius: 12px;
}

.attendance-modal .topLeftCorner {
  position: absolute;
  left: 0;
  top: 0;
  border-bottom-right-radius: 8px;
}

/* -- EventRegistrants.tsx -- */

/* -- AddOnSpotAttendee.tsx -- */

/* -- EventRegistrantsModal.tsx -- */

/* -- EventRegistrantsWrapper.tsx -- */

/* -- AverageRating.tsx -- */

.cardContainer {
  width: 300px;
}

.ratingFilled {
  color: var(--rating-star-filled);
}

.ratingHover {
  color: var(--rating-star-hover);
}

/* -- Feedback.tsx -- */

/* -- Review.tsx -- */

/* -- EventStats.tsx -- */

.loader,
.loader:after {
  border-radius: 50%;
  width: var(--loader-size);
  height: var(--loader-size);
}

.loader {
  margin: 60px auto;
  margin-top: 35vh !important;
  font-size: 10px;
  position: relative;
  text-indent: -9999em;
  border-top: 1.1em solid var(--loader-border);
  border-right: 1.1em solid var(--loader-border);
  border-bottom: 1.1em solid var(--loader-border);
  border-left: 1.1em solid var(--loader-border-left);
  -webkit-transform: translateZ(0);
  -ms-transform: translateZ(0);
  transform: translateZ(0);
  -webkit-animation: load8 1.1s infinite linear;
  animation: load8 1.1s infinite linear;
}

/* -- EventStatsWrapper.tsx -- */

/* -- GroupChatDetails.tsx -- */

.groupInfo {
  display: flex;
  flex-direction: column;
  justify-content: center;
  align-items: center;
}

.memberList {
  max-height: 300px;
  overflow: scroll;
}

.memberList::-webkit-scrollbar {
  display: none;
}

.listItem {
  display: flex;
  align-items: center;
  gap: 10px;
}

.groupMembersList {
  display: flex;
  align-items: center;
  justify-content: space-between;
}

.groupMembersList p {
  margin: 0;
  color: var(--groupMemberList-p-color);
}

.membersImage {
  width: 40px !important;
}

.groupImage {
  margin-bottom: 10px;
}

.editImgBtn {
  padding: 2px 6px 6px 8px;
  border-radius: 100%;
  background-color: var(--editImgBtn-bg);
  border: 1px solid var(--editImgBtn-border);
  color: var(--editImgBtn-color);
  outline: none;
  position: relative;
  top: -40px;
  left: 40px;
}

.chatImage {
  height: 120px;
  border-radius: 100%;
  width: 120px;
}

.editChatNameContainer {
  display: flex;
  gap: 15px;
  align-items: center;
  font-size: 20px;
  margin-bottom: 10px;
}

.editChatNameContainer input {
  border: none;
  border-bottom: 1px solid var(--editChatNameContainer-border);
  outline: none;
  padding: 0px 5px;
}

.editChatNameContainer h3 {
  margin: 0;
}

.cancelIcon {
  color: var(--icon-cancel);
  cursor: pointer;
  font-size: 16px;
}

.checkIcon {
  color: var(--icon-check);
  cursor: pointer;
}

.chatUserDetails {
  display: flex;
  gap: 10px;
  align-items: center;
}

/* -- HolidayCard.tsx -- */

.holidayCard {
  color: var(--holidayCard-color);
  background-color: var(--holidayCard-bg);
  font-size: 10px;
  font-weight: 400;
  display: flex;
  padding: 8px 4px;
  border-radius: 5px;
  margin-bottom: 4px;
  text-overflow: ellipsis;
  overflow: hidden;
  white-space: nowrap;
}

/* -- IconComponent.tsx -- */

/* -- InfiniteScrollLoader.tsx -- */

.simpleLoader {
  display: flex;
  justify-content: center;
  align-items: center;
  width: 100%;
  height: 100%;
}

.spinner {
  width: 2rem;
  height: 2rem;
  margin: 1rem 0;
  border: 4px solid transparent;
  border-top-color: var(--spinner-border);
  border-radius: 50%;
  animation: spin 0.6s linear infinite;
}

@keyframes spin {
  to {
    transform: rotate(360deg);
  }
}

/* -- LeftDrawer.tsx -- */
/* -- LeftDrawerOrg.tsx -- */

/* -- Loader.tsx -- */

.spinner_wrapper {
  height: 100vh;
  width: 100%;
  display: flex;
  justify-content: center;
  align-items: center;
}

.spinnerXl {
  width: 6rem;
  height: 6rem;
  border-width: 0.5rem;
}

.spinnerLg {
  height: 4rem;
  width: 4rem;
  border-width: 0.3rem;
}

.spinnerSm {
  height: 2rem;
  width: 2rem;
  border-width: 0.2rem;
}

/* -- LoginPortalToggle.tsx -- */

.navLinkClass {
  display: inline-block;
  padding: 0.375rem 0.75rem;
  font-size: 1rem;
  line-height: 1.4;
  text-align: center;
  vertical-align: middle;
  cursor: pointer;
  color: var(--LoginToggle-button-color);
  border-radius: 0.3rem;
  width: 100%;
  box-sizing: border-box;
  border: 1px solid var(--LoginToggle-button-border);
  font-weight: 500;
  transition: all 0.25s ease;
  background-color: var(--LoginToggle-button-bg);
}

.navLinkClass:hover {
  box-shadow: var(--hover-shadow);
  background-color: var(--LoginToggle-button-bg-hover);
  border-color: var(--LoginToggle-button-border-hover);
}

.activeLink {
  color: var(--LoginToggle-button-color-active);
  border: 1px solid var(--LoginToggle-button-border-active);
  background-color: var(--LoginToggle-button-bg-active);
}

.activeLink:hover {
  box-shadow: var(--hover-shadow);
  color: var(--LoginToggle-button-color-active-hover);
  border: 1px solid var(--LoginToggle-button-border-active-hover);
  background-color: var(--LoginToggle-button-bg-active-hover);
}

/* -- Sidebar options -- */

.sidebarBtn {
  background-color: transparent;
  color: var(--sidebar-option-text-inactive);
  font-weight: normal;
  cursor: pointer;
}

.sidebarBtn:hover {
  background-color: var(--sidebar-option-bg-hover);
  color: var(--sidebar-option-text-active);
}

.sidebarBtnActive {
  background-color: var(--sidebar-option-bg);
  color: var(--sidebar-option-text-active);
  font-weight: bold;
}

/* -- customTableCell.tsx -- */

/* -- EventsAttendedByMember.tsx -- */

/* -- EventsAttendedCardItem.tsx -- */

/* -- EventsAttendedMemberModal.tsx -- */

/* -- MemberRequestCard.tsx -- */

.memberlist {
  margin-top: -1px;
}

.memberimg {
  width: 12.5rem;
  height: 6.25rem;
  border-radius: 7px;
  margin-left: 20px;
}

.singledetails {
  display: flex;
  flex-direction: row;
  justify-content: space-between;
}

.singledetails p {
  margin-bottom: -5px;
}

.singledetails_data_left {
  margin-top: 10px;
  margin-left: 10px;
  color: var(--singledetails_dl-color);
}

.memberfont {
  margin-top: 3px;
}

.memberfont > span {
  width: 80%;
}

.memberfontcreated {
  margin-top: 18px;
}

@media only screen and (max-width: var(--breakpoint-mobile)) {
  .singledetails {
    margin-left: 20px;
  }

  .memberimg {
    margin: auto;
  }

  .singledetails_data_right {
    margin-right: -52px;
  }

  .singledetails_data_left {
    margin-left: 0px;
  }
}

.memberfontcreatedbtn {
  border-radius: 7px;
  border-color: var(--memberfontbtn-border);
  background-color: var(--memberfont-bg);
  color: var(--memberfont-color);
  box-shadow: none;
  height: 2.5rem;
  width: max-content;
  display: flex;
  justify-content: center;
  align-items: center;
}

/* -- NotFound.tsx -- */

.section {
  flex: 1;
  display: flex;
  justify-content: center;
  align-items: center;
  flex-direction: column;
}

.error {
  font-size: 1.2rem;
  font-weight: 500;
}

@media (min-width: 440px) and (max-width: 570px) {
  .section {
    margin-left: 50px;
  }

  .error {
    font-size: 1.1rem;
    font-style: oblique;
  }
}

/* -- OrgAdminListCard.tsx -- */

/* -- OrganizationCard.tsx -- */

.orgName {
  text-overflow: ellipsis;
  white-space: nowrap;
  overflow: hidden;
  font-size: 1rem;
}

.orgdesc {
  font-size: 0.9rem;
  color: var(--orgdesc-color);
  overflow: hidden;
  display: -webkit-box;
  -webkit-line-clamp: 1;
  line-clamp: 1;
  -webkit-box-orient: vertical;
  max-width: 20rem;
}

.address {
  overflow: hidden;
  display: -webkit-box;
  -webkit-line-clamp: 1;
  line-clamp: 1;
  -webkit-box-orient: vertical;
  align-items: center;
}

.address h6 {
  font-size: 0.9rem;
  color: var(--address-h6-color);
}

.orgadmin {
  font-size: 0.9rem;
}

.orgadmin {
  font-size: 0.9rem;
  display: flex;
  align-items: start;
  flex-direction: column;
}

.joinedBtn {
  display: flex;
  justify-content: space-around;
}

.joinedBtn {
  display: flex;
  justify-content: space-around;
  width: 8rem;
  color: var(--joined-button-color);
  font-weight: bold;
  background-color: var(--joined-button-bg) !important;
  border-color: var(--joined-button-border) !important;
}

.joinedBtn:hover {
  background-color: var(--joined-button-bg-hover) !important;
  border-color: var(--joined-button-border-hover) !important;
  color: var(--joined-button-color-hover) !important;
  box-shadow: var(--hover-shadow);
}

.withdrawBtn {
  display: flex;
  justify-content: space-around;
  width: 8rem;
}

.joinBtn {
  display: flex;
  justify-content: space-around;
  width: 8rem;
  border-width: medium;
}

/* -- OrganizationCardStart.tsx -- */

.alignimg {
  border-radius: 50%;
  background-blend-mode: darken;
  height: 65px;
  width: 65px;
}

.box {
  color: var(--box-color);
}

.box :hover {
  color: var(--box-color-hover);
}

.first_box {
  display: flex;
  flex-direction: row;
  padding-bottom: 10px;
  padding-top: 10px;
}

.second_box {
  padding-left: 20px;
  padding-top: 10px;
}

.second_box > h4 {
  font-size: 10;
  font-weight: bold;
  text-decoration: none;
  color: var(--secondBox-h4-color);
}

.second_box > h5 {
  text-decoration: none;
  font-size: 10;
  font-weight: 100;
  color: var(--secondBox-h5-color);
}

.deco {
  border: 1px solid var(--deco-bg);
  width: 65vw;
  height: 0px !important;
}

/* -- CardItem.tsx -- */

.cardItem {
  display: flex;
  flex-direction: row;
  align-items: center;
  /* Vertically centers the items */
  justify-content: flex-start;
  height: 6rem;
  padding: 0.75rem;
  gap: 1.5rem;
  background-color: #f7f8fa;
  border: 1px solid var(--cardItem-border);
  border-radius: 8px;
  margin-top: 20px;
}

.CardItemImage {
  background-color: #eaebef;
  height: 5rem;
  width: 5rem;
  min-width: 5rem;
  /* border: 3.25rem solid transparent; */
  border-radius: 8px;
}

.CardItemImage img {
  width: 100%;
  height: 100%;
  object-fit: cover;
  border-radius: inherit;
}

.cardItemtitle {
  font-size: 15px;
  font-weight: bold;
}

.CardItemDate {
  color: gray;
  font-size: 12px;
}

.cardItem .iconWrapper {
  position: relative;
  height: 40px;
  width: 40px;
  display: flex;
  justify-content: center;
  align-items: center;
}

.cardItem .iconWrapper .themeOverlay {
  background: var(--cardItem-iconWrapper-bg);
  position: absolute;
  top: 0;
  right: 0;
  bottom: 0;
  left: 0;
  opacity: 0.12;
  border-radius: 50%;
}

.cardItem .title {
  font-size: 1rem;
  flex: 1;
  overflow: hidden;
  text-overflow: ellipsis;
  white-space: nowrap;
  margin-left: 3px;
}

@supports (-webkit-line-clamp: 1) {
  .cardItem .title,
  .cardItem .location,
  .cardItem .time {
    display: -webkit-box;
    -webkit-line-clamp: 1;
    line-clamp: 1;
    -webkit-box-orient: vertical;
    white-space: initial;
  }
}

.cardItem .location {
  font-size: 0.9rem;
  color: var(--cardItem-location-color);
  overflow: hidden;
  display: -webkit-box;
  -webkit-line-clamp: 1;
  line-clamp: 1;
  -webkit-box-orient: vertical;
}

.cardItem .time {
  font-size: 0.75rem;
  display: flex;
  align-items: center;
  color: var(--cardItem-time-color);
}

.cardItem .creator {
  font-size: 1rem;
  color: var(--cardItem-creator-color);
}

.iconWrapper {
  display: flex;
  align-items: center;
  margin-inline-end: 8px;
  margin-inline-start: 0;

  &[aria-label]:not([aria-label='']) {
    position: relative;

    &::after {
      content: attr(aria-label);
      position: absolute;
      inset-inline-start: 100%;
      background: var(--iconWrapper-bg);
      color: var(--iconWrapper-color);
      padding: 0.25rem 0.5rem;
      border-radius: 4px;
      font-size: 0.875rem;
      opacity: 0;
      visibility: hidden;
      transform: translateX(var(--transform-direction, 8px));
      transition: all 0.2s ease;
    }

    &:hover::after {
      opacity: 1;
      visibility: visible;
      transform: translateX(0);
    }
  }
}

.rightCard {
  display: flex;
  width: fit-content;
  gap: 7px;
  justify-content: center;
  flex-direction: column;
  margin-left: 10px;
  overflow-x: hidden;
  /* min-width: 240px; */
}

.creator {
  display: flex;
  width: 100%;
  padding-inline: 1rem;
  padding-block: 0;
  flex-direction: row;
  gap: 0.5rem;
  align-items: center;
}

.creator p {
  margin-bottom: 0;
  font-weight: 500;
}

.creator svg {
  width: 1.5rem;
  height: 1.5rem;
}

.cardItem .title {
  font-size: 1rem;
  flex: 1;
  overflow: hidden;
  text-overflow: ellipsis;
  white-space: nowrap;
  margin-left: 3px;
}

@supports (-webkit-line-clamp: 1) {
  .cardItem .title,
  .cardItem .location,
  .cardItem .time {
    display: -webkit-box;
    -webkit-line-clamp: 1;
    line-clamp: 1;
    -webkit-box-orient: vertical;
    white-space: initial;
  }
}

/* -- CardItemLoading.tsx -- */

/* -- DashboardCard.tsx -- */

/* -- DashboardCardLoading.tsx -- */

/* -- OrganizationScreen.tsx -- */

/* -- AdminScreen.tsx -- */

.navContainer {
  display: flex;
  width: 100%;
  justify-content: space-between;
  align-items: center;
  padding: 25px;
  padding-left: 35px;
  padding-right: 35px;
}

/* -- OrgContriCards.tsx -- */

.cards > h2 {
  font-size: 19px;
}

.cards > h3 {
  font-size: 17px;
}

.cards > p {
  font-size: 14px;
  margin-top: -5px;
  margin-bottom: 7px;
}

.cards:hover {
  filter: brightness(0.8);
}

.cards:hover::before {
  opacity: 0.5;
}

.cards:hover::after {
  opacity: 1;
  mix-blend-mode: normal;
}

.cards:last-child:nth-last-child(odd) {
  grid-column: auto / span 2;
}

/* -- OrgDelete.tsx -- */

/* -- OrgListCard.tsx -- */

.manageBtn {
  margin: 0 0 0;
  margin-top: 0px;
  border: 1px solid var(--manageBtn-border);
  box-shadow: 0 2px 2px var(--manageBtn-box-shadow);
  padding: 10px 10px;
  border-radius: 5px;
  font-size: 16px;
  color: var(--manageBtn-color);
  outline: none;
  font-weight: 600;
  cursor: pointer;
  width: 45%;
  transition:
    transform 0.2s,
    box-shadow 0.2s;
}

.manageBtn {
  display: flex;
  justify-content: space-around;
  width: 8rem;
  border-color: var(--manageBtn1-border) !important;
  background-color: var(--manageBtn1-bg) !important;
  color: var(--manageBtn1-color) #555555 !important;
  position: absolute;
  right: 10px;
  bottom: 10px;
}

.manageBtn:hover {
  color: var(--manageBtn-color-hover) !important;
  box-shadow: var(--hover-shadow);
}

/* -- TruncatedText.tsx -- */

/* -- useDebounce.tsx -- */

/* -- orgPeopleListCard.tsx -- */

/* -- DeletePostModal.tsx -- */

/* -- OrgPostCard.tsx -- */

.cardsOrgPostCard h2 {
  font-size: 20px;
}

.cardsOrgPostCard > h3 {
  font-size: 17px;
}

.cardsOrgPostCard:hover {
  filter: brightness(0.8);
}

.cardsOrgPostCard:hover::before {
  opacity: 0.5;
}

.cardsOrgPostCard:hover::after {
  opacity: 1;
  mix-blend-mode: normal;
}

.cardsOrgPostCard > p {
  font-size: 14px;
  margin-top: 0px;
  margin-bottom: 7px;
}

.cardsOrgPostCard a {
  color: var(--cardsOrgPostCard-color);
  font-weight: 600;
}

.cardsOrgPostCard a:hover {
  color: var(--cardsOrgPostCard-color-hover);
}

.cardsOrgPostCard:last-child:nth-last-child(odd) {
  grid-column: auto / span 2;
}

.cardsOrgPostCard:first-child:nth-last-child(even),
.cardsOrgPostCard:first-child:nth-last-child(even) ~ .box {
  grid-column: auto / span 1;
}

.postimageOrgPostCard {
  border-radius: 0px;
  width: 100%;
  height: 27rem;
  max-width: 100%;
  max-height: 27rem;
  object-fit: cover;
  position: relative;
  color: var(--postimageOrgPostCard-color);
}

.titleOrgPostCard {
  font-size: 16px;
  color: var(--titleOrgPostCard-color);
  font-weight: 600;
}

.expandButton {
  background: none;
  border: none;
  color: #007bff;
  cursor: pointer;
  font-size: 0.875rem;
  font-weight: 500;
  padding: 4px 0;
  text-decoration: none;
  display: inline-block;
  transition: color 0.2s ease;
}

.cardBodyAdminPosts {
  min-height: 120px;
  transition: all 0.4s ease;
}

.titleOrgPostCardDiv {
  line-height: 1.6em;
  white-space: pre-wrap;
  word-break: break-word;
  margin-bottom: 8px;
}

.textOrgPostCard {
  font-size: 13px;
  color: var(--textOrgPostCard-color);
  font-weight: 300;
}

.cardOrgPostCard {
  width: 100%;
  margin-bottom: 2rem;
  border-radius: 12px;
  overflow: hidden;
  box-shadow: 0 2px 8px rgba(0, 0, 0, 0.1);
  transition: all 0.3s ease;
}

.nopostimage {
  border-radius: 0px;
  width: 100%;
  height: 25rem;
  max-height: 25rem;
  object-fit: cover;
  position: relative;
}

.author {
  color: var(--author-color);
  font-weight: 100;
  font-size: 13px;
}

.modalOrgPostCard {
  position: fixed;
  top: 0;
  left: 0;
  width: 100%;
  height: 100%;
  display: flex;
  align-items: center;
  justify-content: center;
  background-color: var(--modalOrgPostCard-bg);
  z-index: 100;
}

.modalContentOrgPostCard {
  display: flex;
  align-items: center;
  justify-content: center;
  background-color: var(--modalContentOrgPostCard-bg);
  padding: 20px;
  max-width: 800px;
  max-height: 600px;
  overflow: auto;
}

.modalImage {
  flex: 1;
  margin-right: 20px;
  width: 25rem;
  height: 15rem;
}

.modalImage img,
.modalImage video {
  border-radius: 0px;
  width: 100%;
  height: 25rem;
  max-width: 25rem;
  max-height: 15rem;
  object-fit: cover;
  position: relative;
}

.modalInfo {
  flex: 1;
}

.infodiv {
  margin-bottom: 7px;
  width: 15rem;
  text-align: justify;
  word-wrap: break-word;
}

.infodiv > p {
  margin: 0;
}

.toggleClickBtn {
  color: var(--toggleClickBtn-color);
  cursor: pointer;
  border: none;
  font-size: 12px;
  background-color: var(--toggleClickBtn-bg);
}

.toggleClickBtnNone {
  display: none;
}

.moreOptionsButton {
  position: relative;
  bottom: 5rem;
  right: 10px;
  padding: 2px;
  background-color: transparent;
  color: var(--moreOptionsButton-color);
  border: none;
  cursor: pointer;
}

.closeButtonOrgPostCard {
  position: relative;
  bottom: 5rem;
  right: 10px;
  padding: 4px;
  background-color: var(--closeButtonOrgPostCard-bg);
  color: var(--closeButtonOrgPost-color);
  border: none;
  cursor: pointer;
}

.menuModal {
  position: fixed;
  top: 0;
  left: 0;
  width: 100%;
  height: 100%;
  display: flex;
  align-items: center;
  justify-content: center;
  background-color: var(--menuModal-bg);
  z-index: 100;
}

.menuContent {
  display: flex;
  align-items: center;
  justify-content: center;
  background-color: var(--menuContent-bg);
  padding-top: 20px;
  max-width: 700px;
  max-height: 500px;
  overflow: hidden;
  position: relative;
}

.menuOptions {
  list-style-type: none;
  padding: 0;
  margin: 0;
}

.menuOptions li {
  padding: 10px;
  border-bottom: 1px solid var(--menuOptions-border);
  padding-left: 100px;
  padding-right: 100px;
  cursor: pointer;
}

.list {
  color: var(--list-color);
  cursor: pointer;
}

.previewOrgPostCard {
  display: flex;
  position: relative;
  width: 100%;
  margin-top: 10px;
  justify-content: center;
}

.previewOrgPostCard img {
  width: 400px;
  height: auto;
}

.previewOrgPostCard video {
  width: 400px;
  height: auto;
}

.closeButtonP {
  position: absolute;
  top: 0px;
  right: 0px;
  width: 32px;
  height: 32px;
  background: transparent;
  transform: scale(1.2);
  cursor: pointer;
  border-radius: 50%;
  border: none;
  color: var(--closeButtonP-color);
  font-weight: 600;
  font-size: 16px;
  transition:
    background-color 0.3s,
    transform 0.3s;
}

.closeButtonP:hover {
  transform: scale(1.1);
  box-shadow: 0 4px 6px var(--closeButtonP-box-shadow-hover);
}

.closeButtonP {
  position: absolute;
  top: 0px;
  right: 0px;
  background: transparent;
  transform: scale(1.2);
  cursor: pointer;
  border: none;
  color: var(--closeButtonP-color);
  font-weight: 600;
  font-size: 16px;
  cursor: pointer;
}

/* -- CategoryModal.tsx -- */

.createModal {
  margin-top: 20vh;
  margin-left: 13vw;
  max-width: 80vw;
}

/* -- OrgActionItemCategories.tsx -- */

.iconOrgActionItemCategories {
  transform: scale(1.5);
  color: var(--iconOrgActionItemCategories-color);
  margin-bottom: 1rem;
}

.btnsContainerOrgActionItemCategories {
  display: flex;
  margin: 0.5rem 0 1.5rem 0;
  align-items: stretch;
  gap: 0.75rem;
  flex-wrap: wrap;
}

.btnsContainerOrgActionItemCategories .input {
  flex: 1;
  min-width: 18rem;
  position: relative;
}

.btnsContainerOrgActionItemCategories input {
  outline: 1px solid var(--btnsContainerOrgActionItemCategories-outline);
}

.btnsContainerOrgActionItemCategories .input button {
  width: 52px;
}

/* -- AgendaCategoryCreateModal.tsx -- */

/* -- AgendaCategoryDeleteModal.tsx -- */

/* -- AgendaCategoryPreviewModal.tsx -- */

/* -- AgendaCategoryUpdateModal.tsx -- */

/* -- OrganizationAgendaCategory.tsx -- */

/* -- GeneralSettings.tsx -- */

.userupdatediv {
  padding: 25px 16px;
  background: var(--white-color);
}

.textFields {
  background-color: var(--inputColor-bg);
  color: var(--text-fields-color);
  margin-bottom: 1rem;
  width: auto;
}

.descriptionTextField {
  background-color: var(--inputColor-bg);
  color: var(--text-fields-color);
  margin-bottom: 1rem;
  width: auto;
  resize: none;
  height: 100px;
}

/* Userprofile.tsx */

.cardHeader {
  padding: 1.25rem 1rem 1rem 1rem;
  border-bottom: 1px solid var(--bs-gray-200);
  display: flex;
  justify-content: space-between;
  align-items: center;
}

.cardHeader .cardTitle {
  font-size: 1.2rem;
  font-weight: 600;
}

.cardLabel {
  font-weight: bold;
  padding-bottom: 1px;
  font-size: 14px;
  color: #707070;
  margin-bottom: 10px;
}

.cardControl {
  margin-bottom: 20px;
}

.imgContianer {
  margin: 0 2rem 0 0;
}

.imgContianer img {
  height: 120px;
  width: 120px;
  border-radius: 50%;
}

.profileDetails {
  display: flex;
  flex-direction: column;
  align-items: center;
  justify-content: space-evenly;
  margin-left: 10%;
}

@media screen and (max-width: 1280px) and (min-width: 992px) {
  .imgContianer {
    margin: 1rem auto;
  }

  .profileContainer {
    flex-direction: column;
  }
}

@media screen and (max-width: 992px) {
  .profileContainer {
    align-items: center;
    justify-content: center;
  }
}

@media screen and (max-width: 420px) {
  .imgContianer {
    margin: 1rem auto;
  }

  .profileContainer {
    flex-direction: column;
  }
}

/* Settings.tsx */

.resetChangesBtn {
  border-width: 2px;
  border-color: var(--reset-border-color);
  color: var(--reset-btn-colour) !important;
  padding: 0.5rem 1rem;
  border-radius: 0.5rem;
  display: flex;
  background-color: var(--reset-backgroundcolor-color);
  align-items: center;
  gap: 0.5rem;
  height: 49px;
  width: 160px;
  font-size: 0.8rem;
}

.resetChangesBtn:hover,
.resetChangesBtn:focus,
.resetChangesBtn:active {
  border-width: 2px;
  border-color: var(--reset-border-color);
  color: var(--reset-btn-colour) !important;
  padding: 0.5rem 1rem;
  border-radius: 0.5rem;
  display: flex;
  background-color: var(--reset-backgroundcolor-color);
  align-items: center;
  gap: 0.5rem;
  height: 49px;
  width: 160px;
  font-size: 0.8rem;
  box-shadow: 2.5px 2.5px 2.5px var(--hover-shadow);
}

.syncIconStyle,
.syncIconStyle:focus {
  transform: rotate(135deg) scale(1.2);
  width: 10px;
  height: 10px;
  stroke: var(--cardBackground-color);
  stroke-width: 1;
  fill: var(--cardBackground-color);
}

.saveChangesBtn {
  color: white;
  border: 0px;
  height: 49px;
  width: 160px;
  font-size: 0.8rem;
  background-color: var(--card-background-color) !important;
}

.saveChangesBtn:hover {
  background-color: var(--card-background-color) !important;
  box-shadow: 2.5px 2.5px 2.5px var(--hover-shadow);
}

.mainContainer {
  flex-grow: 3;
  max-height: 100%;
  overflow: auto;
}

.expand {
  margin-left: 100px;
  padding-left: 4rem;
  animation: moveLeft 0.9s ease-in-out;
}

.contract {
  padding-left: calc(300px + 2rem + 1.5rem);
  animation: moveRight 0.5s ease-in-out;
}

.cardHeader .cardTitle {
  font-size: 1.2rem;
  font-weight: 600;
}

.scrollableCardBody {
  max-height: min(220px, 50vh);
  overflow-y: auto;
  scroll-behavior: smooth;
}

.cardHeader {
  padding: 1.25rem 1rem 1rem 1rem;
  border-bottom: 1px solid var(--bs-gray-200);
  display: flex;
  justify-content: space-between;
  align-items: center;
}

.otherSettingsCardBody {
  padding: 1.25rem 1rem 1.5rem 1rem;
  display: flex;
  height: 100%;
  flex-direction: column;
  overflow-y: scroll;
}

.userCardBody {
  display: flex;
  flex-direction: column !important;
  overflow-y: scroll;
}

.cardLabel {
  font-weight: bold;
  padding-bottom: 1px;
  font-size: 14px;
  color: #707070;
  margin-bottom: 10px;
}

.cardControl {
  margin-bottom: 20px;
}

.cardButton {
  width: fit-content;
}

.imgContianer {
  margin: 0 2rem 0 0;
}

.imgContianer img {
  height: 120px;
  width: 120px;
  border-radius: 50%;
}

.SettingsprofileDetails {
  display: flex;
  flex-direction: column;
  align-items: center;
  justify-content: space-evenly;
}

.collapseSidebarButton {
  position: fixed;
  height: 40px;
  bottom: 0;
  z-index: 9999;
  width: calc(300px + 2rem);
  background-color: rgba(245, 245, 245, 0.7);
  color: black;
  border: none;
  border-radius: 0px;
}

.collapseSidebarButton:hover,
.opendrawer:hover {
  opacity: 1;
  color: black !important;
}

.opendrawer {
  position: fixed;
  display: flex;
  align-items: center;
  justify-content: center;
  top: 0;
  left: 0;
  width: 40px;
  height: 100vh;
  z-index: 9999;
  background-color: rgba(245, 245, 245);
  border: none;
  border-radius: 0px;
  margin-right: 20px;
  color: black;
}

.opendrawer:hover {
  transition: background-color 0.5s ease;
  background-color: var(--bs-primary);
}

.collapseSidebarButton:hover {
  transition: background-color 0.5s ease;
  background-color: var(--bs-primary);
}

@media (max-width: 1120px) {
  .collapseSidebarButton {
    width: calc(250px);
  }
}

@media (max-height: 650px) {
  .collapseSidebarButton {
    width: 250px;
    height: 20px;
  }

  .opendrawer {
    width: 30px;
  }
}

/* For tablets */
@media (max-width: 820px) {
  .containerHeight {
    height: 100vh;
    padding: 2rem;
  }

  .scrollableCardBody {
    max-height: 40vh;
  }

  .contract,
  .expand {
    animation: none;
  }

  .opendrawer {
    width: 25px;
  }

  .collapseSidebarButton {
    width: 100%;
    left: 0;
    right: 0;
  }
}

@media screen and (max-width: 1280px) and (min-width: 992px) {
  .imgContianer {
    margin: 1rem auto;
  }

  .profileContainer {
    flex-direction: row;
  }
}

@media screen and (max-width: 992px) {
  .profileContainer {
    align-items: center;
    justify-content: center;
  }
}

@media screen and (max-width: 420px) {
  .imgContianer {
    margin: 1rem auto;
  }

  .profileContainer {
    flex-direction: column;
  }
}

/* -- DeleteOrg.tsx -- */

.DeleteOrgCard {
  border-radius: 0.5rem;
  box-shadow: 0 0.125rem 0.25rem rgba(0, 0, 0, 0.075);
  border: none;
  height: 280px !important;
  width: 98% !important;
}

.settingsBody {
  margin: 2.5rem 0;
  padding: 0;
}

.deleteCardHeader {
  background-color: var(--activeTab-bg);
  border-top-left-radius: 1rem !important;
  border-top-right-radius: 1rem !important;
  padding-top: 1rem;
  padding-bottom: 1rem;
}

.btnDelete {
  background-color: var(--activeTab-bg);
  border: 1px solid var(--active-item-color) !important;
  color: var(--active-item-color);
}

.btnDelete:hover {
  background-color: var(--activeTab-bg);
  color: var(--active-item-color) !important;
}

.btnDelete:active {
  background-color: var(--activeTab-bg) !important;
  color: var(--active-item-color) !important;
}

.deleteButton {
  background-color: var(--removeButton-bg);
  color: var(--removeButton-color);
  border: 1px solid var(--removeButton-color);
  padding: 8px 16px;
  cursor: pointer;
  display: block;
  margin: 10px auto;
  border-radius: 4px;
  height: 42px;
  text-align: center;
  padding-left: 3rem;
  padding-right: 3rem;
}

.deleteButton:hover,
.deleteButton:active,
.deleteButton:focus {
  background-color: var(--removeButton-bg) !important;
  color: var(--removeButton-color);
  box-shadow: 2.5px 2.5px 2.5px var(--hover-shadow);
  outline: none;
}

/* Utility: add hover shadow without changing colors */
.hoverShadowOnly:hover,
.hoverShadowOnly:focus,
.hoverShadowOnly:active {
  box-shadow: var(--hover-shadow);
}

/* Keep base colors on hover by pairing with .hoverShadowOnly helper */

/* -- RequestsTableItem.tsx -- */

.requestsTableItemIndex {
  padding-inline-start: 2.5rem;
  vertical-align: middle;
}

.requestsTableItemName {
  padding-inline-start: 1.5rem;
  vertical-align: middle;
}

.requestsTableItemEmail {
  padding-inline-start: 1.5rem;
  vertical-align: middle;
}

.requestsAcceptButton {
  background-color: var(--actionsButton-bg);
  color: var(--actionsButton-color);
  border-color: var(--actionsButton-border);
  width: 120px;
  height: 46px;
  margin-inline-start: -1rem;
}

.requestsRejectButton {
  background-color: var(--removeButton-bg);
  color: var(--removeButton-color);
  border-color: var(--removeButton-border);
  width: 120px;
  height: 46px;
  margin-inline-start: -1rem;
}

.requestsAcceptButton:focus-visible {
  background-color: var(--actionsButton-bg) !important;
  color: var(--actionsButton-color);
  box-shadow: 2.5px 2.5px 2.5px var(--hover-shadow);
  outline: none;
}

.requestsRejectButton:focus-visible {
  background-color: var(--removeButton-bg) !important;
  color: var(--removeButton-color);
  box-shadow: 2.5px 2.5px 2.5px var(--hover-shadow);
  outline: none;
}

.requestsAcceptButton:disabled,
.requestsAcceptButton.disabled {
  background-color: var(--disabled-btn) !important;
  color: var(--outlineBtn-color-disabled) !important;
  border-color: var(--outlineBtn-border-disabled) !important;
  cursor: not-allowed;
  opacity: 0.6;
  pointer-events: none;
}

.requestsRejectButton:disabled,
.requestsRejectButton.disabled {
  background-color: var(--disabled-btn) !important;
  color: var(--outlineBtn-color-disabled) !important;
  border-color: var(--outlineBtn-border-disabled) !important;
  cursor: not-allowed;
  opacity: 0.6;
  pointer-events: none;
}

@media (max-width: 1020px) {
  .requestsTableItemIndex {
    padding-inline-start: 2rem;
  }

  .requestsTableItemName,
  .requestsTableItemEmail {
    padding-inline-start: 1rem;
  }

  .requestsAcceptButton,
  .requestsRejectButton {
    margin-inline-start: -0.25rem;
  }
}

@media (max-width: 520px) {
  .requestsTableItemIndex,
  .requestsTableItemName,
  .requestsTableItemEmail {
    padding-inline-start: 1rem;
  }

  .requestsAcceptButton,
  .requestsRejectButton {
    margin-inline-start: 0;
    width: 100%;
  }
}

.btnConfirmDelete {
  background-color: var(--removeButton-bg);
  color: var(--removeButton-color);
  border: 0px;
}

.customFileInput,
.customFileInput:hover {
  background-color: var(--inputColor-bg);
}

.customFileInput::file-selector-button {
  background-color: var(--card-background-color) !important;
  color: white;
}

.customFileInput::file-selector-button:hover {
  color: var(--card-background-color);
  box-shadow: 2.5px 2.5px 2.5px var(--hover-shadow);
}

.btnConfirmDelete:hover {
  background-color: var(--removeButton-bg);
  color: var(--removeButton-color) !important;
}

.btnConfirmDelete:active {
  background-color: var(--removeButton-bg) !important;
  color: var(--removeButton-color);
  border: 0px;
}

.btnConfirmDelete:focus {
  background-color: var(--removeButton-bg) !important;
  color: var(--removeButton-color);
  border: 0px;
}

.icon {
  margin-right: 8px;
}

.modelHeaderDelete {
  background-color: var(--card-header-background-color);
}

/* -- OrgProfileFieldSettings.tsx -- */

.customDataTable {
  width: 100%;
  border-collapse: collapse;
}

.customDataTable th,
.customDataTable td {
  padding: 8px;
  text-align: left;
}

.customDataTable th {
  background-color: var(--customDataTable-bg);
}

form {
  display: flex;
  flex-direction: column;
  gap: 10px;
}

.saveButton {
  width: 10em;
  align-self: self-end;
}

/* -- OrgUpdate.tsx -- */

.orgCardSettings {
  width: 95% !important;
}

.resetChangesBtn {
  border-width: 2px;
  border-color: var(--resetbtn-border);
  color: var(--resetbtn-color);
  padding: 0.5rem 1rem;
  border-radius: 0.5rem;
  display: flex;
  align-items: center;
  gap: 0.5rem;
  height: 49px;
  width: 160px;
  font-size: 0.8rem;
}

.resetChangesBtn:hover,
.resetChangesBtn:focus,
.resetChangesBtn:active {
  border-width: 2px;
  border-color: var(--resetbtn-border) !important;
  color: var(--resetbtn-color) !important;
  box-shadow: 2.5px 2.5px 2.5px var(--hover-shadow) !important;
}

.syncIconStyle,
.syncIconStyle:focus {
  transform: rotate(135deg) scale(1.2);
  width: 10px;
  height: 10px;
  stroke: var(--card-background-color);
  stroke-width: 1;
  fill: var(--card-background-color);
}

.saveChangesBtn {
  color: white;
  border: 0px;
  height: 49px;
  width: 160px;
  font-size: 0.8rem;
  background-color: var(--card-background-color) !important;
}

.saveChangesBtn:hover {
  background-color: var(--card-background-color) !important;
  box-shadow: 2.5px 2.5px 2.5px var(--hover-shadow);
}

.orgUpdateFormLables {
  font-weight: normal !important;
  color: var(--delete-button-border);
}

.btnStyle {
  border-width: 2px !important;
  border-color: var(--card-background-color);
  padding: 0.5rem 1rem;
  border-radius: 0.5rem;
  display: flex;
  align-items: center;
  gap: 0.5rem;
  height: 49px;
  width: 160px;
  background-color: var(--card-background-color) !important;
  font-size: 0.8rem;
}

/* -- OrganizationCard.tsx -- */

/* -- OrganizationCardStart.tsx -- */

/* -- CardItem.tsx -- */

/* -- CardItemLoading.tsx -- */

/* -- DashboardCard.tsx -- */

/* -- DashboardCardLoading.tsx -- */

/* -- OrganizationScreen.tsx -- */

/* -- Pagination.tsx -- */

/* -- PaginationList.tsx -- */

/* -- ProfileCard.tsx -- */

.profileContainer {
  border: none;
  padding: 2.1rem 0.5rem;
  height: 52px;
  width: 100%;
  border-radius: 16px 0px 0px 16px;
  display: flex;
  align-items: center;
  background-color: var(--profile-container-bg) !important;
}

.profileContainer:focus {
  outline: none;
  background-color: var(--profile-container-bg-focus);
}

.imageContainer {
  width: 56px;
  height: 56px;
  border-radius: 100%;
  margin-right: 10px;
  margin-top: 10px;
}

.imageContainer img {
  width: 100%;
  height: 100%;
  object-fit: cover;
  border-radius: 100%;
}

.avatarStyle {
  border-radius: 100%;
}

.ArrowIcon {
  font-size: 24px;
}

.dropdownToggle {
  margin-bottom: 0;
  display: flex;
  background-image: url(/public/images/svg/angleDown.svg);
  background-repeat: no-repeat;
  background-position: center;
  background-color: var(--tablerow-bg-color) !important;
  border: none;
  border-top-right-radius: 16px;
  border-bottom-right-radius: 16px;
  color: var(--eventManagement-button-text);
}

/* .dropdownToggle:hover {
  border: 1px solid var(--create-button-border);
  border-left: none;
} */

.dropdownToggle::after {
  border-top: none !important;
  border-bottom: none !important;
}

.profileText {
  display: flex;
  flex-direction: column;
}

.ProfileRightConatiner {
  display: flex;
  align-items: center;
  justify-content: center;
  gap: 15px;
}

.profileContainer .profileTextUserSidebarOrg {
  flex: 1;
  text-align: start;
  overflow: hidden;
  margin-right: 4px;
}

.profileContainer .profileTextUserSidebarOrg .primaryText {
  font-size: 0.75rem;
  font-weight: 600;
  overflow: hidden;
  display: -webkit-box;
  -webkit-line-clamp: 2;
  line-clamp: 2;
  -webkit-box-orient: vertical;
  word-wrap: break-word;
  white-space: normal;
}

.profileContainer .profileTextUserSidebarOrg .secondaryText {
  font-size: 0.8rem;
  font-weight: 400;
  color: var(--profileText-color);
  display: block;
  text-transform: capitalize;
}

.profileCardContainer {
  margin-top: 80px !important;
}

.chevronRightbtn {
  border: 0px;
  background-color: var(--chevronRightbtn-bg);
}

.chevronIcon {
  color: var(--chevronIcon-color);
  background: var(--chevronIcon-bg);
  font-size: 60px;
  stroke-width: 1;
  margin-left: 50px;
}

.primaryText {
  font-weight: bold;
  color: var(--bs-emphasis-color, var(--primaryText-color));
}

.secondaryText {
  font-size: 0.9rem;
  font-size: 0.9rem;
  color: var(--secondText-color);
}

/* -- ProfileDropdown.tsx -- */

/* -- CustomRecurrenceModal.tsx -- */

.titlemodalCustomRecurrenceModal {
  color: var(--titlemodalCustomRecurrenceModal-color);
  font-weight: 600;
  font-size: 20px;
  margin-bottom: 20px;
  padding-bottom: 5px;
  border-bottom: 3px solid var(--titlemodalCustomRecurrenceModal-border);
  width: 65%;
}

.recurrenceRuleNumberInput {
  width: 70px;
}

.recurrenceDayButton {
  width: 33px;
  height: 33px;
  border: 1px solid var(--recurrenceDayButton-border);
  cursor: pointer;
  transition: background-color 0.3s;
  display: inline-flex;
  justify-content: center;
  align-items: center;
  margin-right: 0.5rem;
  border-radius: 50%;
  position: relative;
  outline: none;
}

.recurrenceDayButton:focus-visible {
  outline: 2px solid var(--recurrenceDayButton-outline-focus);
  outline-offset: 2px;
}

.recurrenceDayButton:hover {
  background-color: var(--recurrenceDayButton-bg-hover);
}

.recurrenceDayButton.selected {
  background-color: var(--recurrenceDayButton-bg-selected);
  border-color: var(--recurrenceDayButton-border-selected);
  color: var(--recurrenceDayButton-color-selected);
}

.recurrenceDayButton span {
  color: var(--recurrenceDayButton-color);
  padding: 0.25rem;
  text-align: center;
}

.recurrenceDayButton:hover span {
  color: var(--recurrenceDayButton-color-hover);
}

.recurrenceDayButton.selected span {
  color: var(--recurrenceDayButton-color-selected);
}

.recurrenceRuleDateBox {
  width: 70%;
}

.recurrenceRuleSubmitBtn {
  display: block;
  margin-left: auto;
  padding: 7px 15px;
  transition: all 0.2s ease;
  border-radius: 4px;
}

.recurrenceRuleSubmitBtn:hover {
  transform: translateY(-1px);
  box-shadow: 0 2px 4px var(--recurrenceRuleSubmitBtn-box-shadow-hover);
}

.recurrenceRuleSubmitBtn:focus-visible {
  outline: 2px solid var(--recurrenceRuleSubmitBtn-outline-focus);
  outline-offset: 2px;
}

/* -- RecurrenceOptions.tsx -- */
/* -- RequestsTableItem.tsx -- */
/* -- SecuredRoute.tsx -- */
/* -- SecuredRoute.tsx -- */

/* -- SignOut.tsx -- */

.signOutContainer {
  display: flex;
  align-items: center;
  width: 100%;
  text-align: start;
  margin-bottom: 0.8rem;
  border-radius: 8px;
  font-size: 16px;
  padding: 0.8rem;
  padding-left: 0.8rem;
  outline: none;
  border: none;
  background-color: var(--signOut-container-bg);
  margin-top: 1rem;
  cursor: pointer;
}

.signOutButton {
  background-color: var(--signOutBtn-bg) !important;
  border: none !important;
  border-radius: 5px !important;
  margin-left: 10px;
}

/* SortingButton.tsx */

.dropdownItem {
  background-color: var(--dropdownItem-bg) !important;
  color: var(--dropdownItem-color) !important;
  border: none !important;
  box-shadow: var(--dropdownItem-box-shadow);
}

.dropdownItem:focus,
.dropdownItem:hover {
  outline: 2px solid var(--highlight-color, var(--dropdownItem-outline-bg));
}

.dropdownItem:hover,
.dropdownItem:focus,
.dropdownItem:active {
  background-color: var(
    --dropdownItem-hover-bg,
    #eff1f7 var(--dropdownItem-hover-bg) #e8e5e5
  ) !important;
  color: var(--dropdownItem-color) !important;
  outline: none !important;
}

/* -- TableLoader.tsx -- */

/* -- TagActions.tsx -- */

.tagBadge {
  display: flex;
  align-items: center;
  padding: 5px 10px;
  border-radius: 12px;
  box-shadow: 0 1px 3px var(--tagBadge-box-shadow);
  max-width: calc(100% - 2rem);
}

/* -- TagNode.tsx -- */

/* -- UpdateSession.tsx -- */

.slider .MuiSlider-track {
  background-color: var(--slider-bg) !important;
  border: none;
}

.slider .MuiSlider-thumb {
  background-color: var(--slider-bg) !important;
}

.slider .MuiSlider-rail {
  background-color: var(--slider-rail-bg) !important;
}

.updateTimeoutCard {
  width: 700px;
  background: var(--updateTimeoutCard-bg);
  border: none;
  border-radius: 16px;
  filter: drop-shadow(0px 4px 15.3px rgba(0, 0, 0, 0.08));
  padding: 20px;
}

.updateTimeoutCardHeader {
  background: none;
  padding: 16px;
  border-bottom: none;
}

.updateTimeoutCardTitle {
  font-family: 'Lato', sans-serif;
  font-weight: 600;
  font-size: 24px;
  color: var(--updateTimeoutCardTitle-color);
}

.updateTimeoutCardBody {
  padding: 20px;
}

.updateTimeoutCurrent {
  font-family: 'Lato', sans-serif;
  font-weight: 400;
  font-size: 16px;
  color: var(--updateTimeoutCurrent-color);
  margin-bottom: 20px;
}

.updateTimeoutLabel {
  font-family: 'Lato', sans-serif;
  font-weight: 400;
  font-size: 16px;
  color: var(--updateTimeoutLabel-color);
  margin-bottom: 10px;
}

.updateTimeoutLabelsContainer {
  display: flex;
  flex-direction: column;
  align-items: start;
}

.updateTimeoutValue {
  color: var(--updateTimeoutValue-color);
  font-weight: bold;
}

.updateTimeoutSliderLabels {
  display: flex;
  justify-content: space-between;
  font-size: 0.9rem;
  color: var(--updateTimeoutSliderLabels);
}

.updateTimeoutButtonContainer {
  display: flex;
  justify-content: right;
  margin-top: 20px;
}

.updateTimeoutButton {
  width: 112px;
  height: 36px;
  background: var(--updateTimeoutButton-bg);
  border-radius: 6px;
  font-family: 'Lato', sans-serif;
  font-weight: 500;
  font-size: 16px;
  color: var(--updateTimeoutButton-color);
  display: flex;
  align-items: center;
  justify-content: center;
  border: none;
  box-shadow: none;
}

.updateTimeoutButton:hover {
  background-color: var(--updateTimeoutButton-bg-hover);
  border-color: var(--updateTimeoutButton-border-hover);
  box-shadow: none;
}

.updateTimeoutButton:active {
  transform: scale(0.98);
}

/* -- UserListCard.tsx -- */

.memberfontcreatedbtnUserListCard {
  margin-top: 33px;
  border-radius: 7px;
  border-color: var(--memberfontcreatedbtnUserListCard-border);
  background-color: var(--memberfontcreatedbtnUserListCard-bg);
  color: var(--memberfontcreatedbtnUserListCard-color);
  padding-right: 10px;
  padding-left: 10px;
  justify-content: flex-end;
  float: right;
  text-align: right;
  box-shadow: none;
}

/* -- UserPasswordUpdate.tsx -- */

.dispflexUserPasswordUpdate {
  display: flex;
  justify-content: flex-start;
  margin: 0 auto;
}

.dispflexUserPasswordUpdate > div {
  width: 50%;
  margin-right: 50px;
}

.dispbtnflex {
  width: 90%;
  display: flex;
  margin: 20px 30% 0 30%;
}

.whitebtn {
  margin: 1rem 0 0;
  margin-top: 10px;
  border: 1px solid var(--whitebtn-border);
  box-shadow: 0 2px 2px var(--whitebtn-box-shadow);
  padding: 10px 20px;
  border-radius: 5px;
  background: none;
  width: 20%;
  font-size: 16px;
  color: var(--whitebtn-color);
  outline: none;
  font-weight: 600;
  cursor: pointer;
  float: left;
  transition:
    transform 0.2s,
    box-shadow 0.2s;
}

/* -- ChatRoom.tsx -- */
/* -- CommentCard.tsx -- */
/* -- ContactCard.tsx -- */

/* -- CreateDirectChat.tsx -- */

.modalContent {
  width: 530px;
}

.inputContainer {
  position: relative;
  flex: 1;
  margin: 0;
}

.inputFieldModal {
  padding-right: 40px;
  width: 100%;
  border-radius: 4px;
  border: 1px solid var(--inputFieldModal);
}

.submitBtn {
  position: absolute;
  z-index: 10;
  bottom: 10px;
  right: 0px;
  display: flex;
  justify-content: center;
  align-items: center;
}

.tableContainer {
  height: 400px;
  overflow-y: scroll;
  overflow-x: hidden;
}

/* -- CreateGroupChat.tsx -- */

/* -- DonationCard.tsx -- */

.mainContainerDonateCard {
  width: 49%;
  height: 8rem;
  min-width: max-content;
  display: flex;
  justify-content: space-between;
  gap: 1rem;
  padding: 1rem;
  background-color: var(--mainContainerDonateCard-bg);
  border: 1px solid var(--mainContainerDonateCard-border);
  border-radius: 10px;
  overflow: hidden;
}

.img {
  height: 100%;
  aspect-ratio: 1 / 1;
  background-color: var(--mainContainerDonateCard-bg);
}

.personDetails {
  display: flex;
  flex-direction: column;
  justify-content: center;
}

.btnDonate {
  display: flex;
  align-items: flex-end;
}

.btnDonate button {
  padding-inline: 2rem !important;
  border-radius: 5px;
}

/* -- EventCard.tsx -- */
/* -- OrganizationCard.tsx -- */
/* -- OrganizationNavbar.tsx -- */

/* -- PeopleCard.tsx -- */

.personImage_peoplecard {
  border-radius: 50%;
  margin-right: 25px;
  max-width: 70px;
}

.userAvatar {
  border-radius: 50%;
  margin-right: 25px;
  width: 53px;
  height: 53px;
}

.people_card_container {
  display: flex;
}

.display_flex {
  display: flex;
}

.align_center {
  align-self: center;
}

.people_role {
  width: 75%;
  border: 1px solid var(--peopleRole-border);
  padding-top: 0.5rem;
  padding-bottom: 0.5rem;
  padding-left: 1rem;
  padding-right: 1rem;
  border-radius: 0.25rem;
}

/* -- PostCard.tsx -- */

.cardStyles {
  width: 100%;
  max-width: 20rem;
  background-color: var(--cardStyles-bg);
  padding: 0;
  border: none !important;
  outline: none !important;
}

.cardHeaderPostCard {
  display: flex;
  width: 100%;
  padding-inline: 0;
  padding-block: 0;
  flex-direction: row;
  gap: 0.5rem;
  align-items: center;
  background-color: var(--cardHeaderPostCard-bg);
  border-bottom: 1px solid var(--cardHeaderPostCard-border);
}

.creator {
  display: flex;
  width: 100%;
  padding-inline: 1rem;
  padding-block: 0;
  flex-direction: row;
  gap: 0.5rem;
  align-items: center;
}

.creator p {
  margin-bottom: 0;
  font-weight: 500;
}

.creator svg {
  width: 1.5rem;
  height: 1.5rem;
}

.customToggle {
  padding: 0;
  background: none;
  border: none;
  margin-right: 1rem;
  --bs-btn-active-bg: transparent;
  --bs-btn-focus-box-shadow: none;
}

.customToggle svg {
  color: var(--customToggle-color);
}

.customToggle::after {
  content: none;
}

.customToggle:hover,
.customToggle:focus,
.customToggle:active {
  background: none;
  border: none;
}

.cardBodyPostCard div {
  padding: 0.5rem;
}

.imageContainerPostCard {
  max-width: 100%;
}

.cardTitlePostCard {
  --max-lines: 1;
  display: -webkit-box;
  overflow: hidden;
  -webkit-box-orient: vertical;
  -webkit-line-clamp: var(--max-lines);
  line-clamp: var(--max-lines);
  font-size: 1.3rem !important;
  font-weight: 600;
  line-clamp: var(--max-lines);
}

.date {
  font-weight: 600;
}

.cardText {
  --max-lines: 2;
  display: -webkit-box;
  overflow: hidden;
  -webkit-box-orient: vertical;
  -webkit-line-clamp: var(--max-lines);
  line-clamp: var(--max-lines);
  padding-top: 0;
  font-weight: 300;
  margin-top: 0.7rem !important;
  text-align: left;
}

.viewBtn {
  display: flex;
  justify-content: flex-end;
  margin: 0.5rem;
}

.viewBtn Button {
  padding-inline: 1rem;
}

.cardActions {
  display: flex;
  flex-direction: row;
  align-items: center;
  gap: 1px;
  justify-content: flex-end;
}

.cardActionBtn {
  background-color: var(--cardActionBtn-bg);
  padding: 0;
  border: none;
  color: var(--cardActionBtn-color);
  transition: all 0.2s ease-in-out;
  border-radius: 4px;
}

.cardActionBtn:hover,
.cardActionBtn:focus-visible {
  background-color: var(--cardActionBtn-hover-bg);
  border: none;
  color: var(--cardActionBtn-color) !important;
  outline: 2px solid var(--cardActionBtn-outline-focus);
  outline-offset: 2px;
}

.cardActionBtn:active {
  transform: scale(0.95);
  background-color: var(--cardActionBtn-active-bg);
}

.creatorNameModal {
  display: flex;
  flex-direction: row;
  gap: 5px;
  align-items: center;
  margin-bottom: 10px;
}

.modalActions {
  display: flex;
  flex-direction: row;
  align-items: center;
  gap: 1rem;
  margin: 5px 0px;
}

.textModal {
  margin-top: 10px;
}

.colorPrimary {
  background: var(--colorPrimary-bg);
  color: var(--colorPrimary-color);
  cursor: pointer;
}

.commentContainer {
  overflow: auto;
  max-height: 18rem;
  padding-bottom: 1rem;
}

.modalFooter {
  background-color: var(--modalFooter-bg);
  width: 100%;
  padding-block: 0.5rem;
  display: flex;
  flex-direction: column;
  border-top: 1px solid var(--modalFooter-border);
}

.inputArea {
  border: none;
  outline: none;
  background-color: var(--inputArea-bg);
}

.postImage {
  width: 100%;
  aspect-ratio: 16 / 9;
  object-fit: cover;
}

.postInput {
  resize: none;
  border: none;
  outline: none;
  box-shadow: none;
  background-color: var(--postInput-bg);
  margin-bottom: 10px;
}

.postInput:focus {
  box-shadow: none;
}

/* -- PromotedPost.tsx -- */

.cardHeaderPromotedPost {
  display: flex;
  flex-direction: row;
  gap: 10px;
  align-items: center;
  color: var(--cardHeaderPromotedPost-color);
}

.imageContainerPromotedPost {
  max-width: 100%;
}

/* -- Register.tsx -- */
/* -- SecuredRouteForUser.tsx -- */
/* -- StartPostModal.tsx -- */

.userImageUserPost {
  display: flex;
  width: 50px;
  height: 50px;
  margin-left: 1rem;
  align-items: center;
  justify-content: center;
  overflow: hidden;
  border-radius: 50%;
  position: relative;
  border: 2px solid var(--userImageUserPost-border);
}

.userImageUserPost img {
  position: absolute;
  top: 0;
  left: 0;
  width: 100%;
  transform: scale(1.5);
}

.userImageUserComment {
  display: flex;
  width: 32px;
  height: 32px;
  margin-left: 1rem;
  align-items: center;
  justify-content: center;
  overflow: hidden;
  border-radius: 50%;
  position: relative;
  border: 2px solid var(--userImageUserPost-border);
}

.userImageUserComment img {
  position: absolute;
  top: 0;
  left: 0;
  width: 100%;
  transform: scale(1.5);
}

.previewImage {
  overflow: hidden;
  display: flex;
  justify-content: center;
  align-items: center;
  margin-bottom: 1rem;
}

.previewImage img {
  border-radius: 8px;
}

/* -- UserNavbar.tsx -- */
/* -- EventsAttendedByUser.tsx -- */
/* -- UserAddressFields.tsx -- */

/* -- UserSidebar.tsx -- */

.hideElemByDefault {
  display: none;
}

.inactiveDrawer {
  transform: translateX(-100%);
}

.activeDrawer {
  transform: translateX(0);

  /* Removed empty ruleset for [data-hidden='false'] */
}

.leftbarcompheight {
  display: flex;
  justify-content: space-between;
  height: 100vh;
}

/* -- UserSidebarOrg.tsx -- */

.leftDrawer {
  width: calc(300px + 2rem);
  min-height: 100%;
  position: fixed;
  top: 0;
  bottom: 0;
  z-index: 100;
  display: flex;
  flex-direction: column;
  padding: 0.8rem 1rem 0 1rem;
  background-color: var(--leftDrawer-fixedModule-bg) !important;
  transition: 0.5s;
  font-family: var(--bs-leftDrawer-font-family);
  overflow-x: hidden !important;
}

.activeDrawer {
  width: calc(300px + 2rem);
  position: fixed;
  top: 0;
  left: 0;
  bottom: 0;
  animation: comeToRightBigScreen 0.5s ease-in-out;
}

.inactiveDrawer {
  position: fixed;
  top: 0;
  left: calc(-300px - 2rem);
  bottom: 0;
  animation: goToLeftBigScreen 0.5s ease-in-out;
}

.leftDrawer .sidebarcompheight {
  flex-grow: 1;
  overflow-x: hidden !important;
}

.leftDrawer .brandingContainer {
  display: flex;
  justify-content: flex-start;
  align-items: center;
}

.leftDrawer .organizationContainer button {
  position: relative;
  margin: 0.7rem 0;
  padding: 2.5rem 0.1rem;
  border-radius: 16px;
}

.leftDrawer .talawaLogo {
  width: 65px;
  height: 60px;
}

.leftDrawer .talawaLogoContainer {
  display: flex;
  flex-direction: column;
  align-items: center;
}

.leftDrawer .talawaText {
  font-size: 20px;
  font-weight: 500;
}

.leftDrawer .titleHeader {
  font-size: 23px;
  line-height: normal;
  font-weight: bolder;
  padding: 10px;
  /* padding-top: 20px;
  padding-bottom: 10px;
  padding-left: 5px; */
}

.leftDrawer .optionList {
  /* height: 75%; */
  overflow-y: hidden;
  overflow-x: hidden !important;
  scrollbar-width: thin;
  scrollbar-color: var(--leftDrawer-scrollbar-color) transparent;
  transition: overflow 0.3s ease-in-out;
}

.leftDrawer .optionList:hover {
  overflow-y: auto;
}

.leftDrawer .optionList::-webkit-scrollbar {
  width: 1px;
}

.leftDrawer .optionList::-webkit-scrollbar-track {
  background: transparent;
}

.leftDrawer .optionList::-webkit-scrollbar-thumb {
  background-color: transparent;
  border-radius: 30px;
}

.leftDrawer .optionList::-webkit-scrollbar-thumb:hover {
  background-color: var(--leftDrawer-optionList-bg);
}

.leftDrawer .optionList button,
.leftDrawer .optionList a {
  display: flex;
  align-items: center;
  width: 100%;
  max-width: 100%;
  text-align: start;
  text-decoration: none;
  margin-bottom: 0.8rem;
  border-radius: 12px;
  font-size: 16px;
  padding: 0.6rem;
  padding-left: 0.8rem;
  outline: none;
  border: none;
  overflow: hidden;
}

.leftDrawer button .iconWrapper,
.leftDrawer a .iconWrapper {
  width: 36px;
  min-width: 36px;
  display: flex;
  justify-content: center;
  align-items: center;
}

.leftDrawer .optionList .collapseBtn {
  height: 48px;
  border: none;
}

.leftDrawer button .iconWrapperSm {
  width: 36px;
  display: flex;
  justify-content: center;
  align-items: center;
}

.leftDrawer .organizationContainer .profileContainer {
  background-color: var(--LeftDrawer-org-profileContainer-bg) !important;
  padding-right: 10px;
  padding-left: 10px;
}

.leftDrawer .profileContainer {
  border: none;
  width: 100%;
  height: 52px;
  border-radius: 16px;
  display: flex;
  align-items: center;
  background-color: var(--leftDrawer-profileContainer-bg);
}

.leftDrawer .profileContainer:focus {
  outline: none;
}

.leftDrawer .imageContainer {
  width: 68px;
  margin-right: 8px;
  margin-bottom: 10px;
}

.leftDrawer .profileContainer img {
  height: 52px;
  width: 52px;
  border-radius: 50%;
}

.leftDrawer .profileContainer .profileTextUserSidebarOrg {
  flex: 1;
  text-align: start;
  overflow: hidden;
}

.leftDrawer .profileContainer .profileTextUserSidebarOrg .primaryText {
  font-size: 1.1rem;
  font-weight: 600;
  overflow: hidden;
  display: -webkit-box;
  -webkit-line-clamp: 2;
  line-clamp: 2;
  -webkit-box-orient: vertical;
  word-wrap: break-word;
  white-space: normal;
}

.leftDrawer .profileContainer .profileTextUserSidebarOrg .secondaryText {
  font-size: 0.8rem;
  font-weight: 400;
  color: var(--leftDrawer-secondaryText-color);
  display: block;
  text-transform: capitalize;
}

.leftDrawerActiveButton,
.leftDrawerInactiveButton {
  position: relative;
  transition: all 0.2s ease;

  &:active {
    transform: scale(0.98);
  }
}

.leftDrawerActiveButton {
  background-color: var(--leftDrawer-active-button-bg);
  color: black;
  font-weight: bold;
}

.leftDrawerActiveButton:hover .arrow-indicator {
  transform: translateY(-50%) scale(1.1);
  opacity: 1;
}

.leftDrawerInactiveButton {
  background-color: var(--leftDrawer-inactive-button-bg);
  color: black;

  &:hover {
    background-color: var(--leftDrawer-inactive-button-hover-bg);
  }
}

.leftDrawerCollapseActiveButton {
  background-color: var(--leftDrawer-collapse-active-button-bg);
  color: black;
}

.userSidebarOrgFooter {
  margin-top: 60px !important;
}

@media (max-width: 1120px) {
  .leftDrawer {
    width: calc(250px + 2rem);
    padding: 1rem 1rem 0 1rem;
  }
}

/* For tablets */
@media (max-height: 900px) {
  .leftDrawer {
    width: calc(300px + 1rem);
  }

  .leftDrawer .talawaLogo {
    width: 38px;
    height: 38px;
    margin-right: 0.4rem;
  }

  .leftDrawer .talawaText {
    font-size: 1rem;
  }

  .leftDrawer .organizationContainer button {
    margin: 0.6rem 0;
    padding: 2.2rem 0.1rem;
  }

  .leftDrawer .optionList button {
    margin-bottom: 0.05rem;
    font-size: 16px;
    padding-left: 0.8rem;
  }

  .leftDrawer .profileContainer .profileTextUserSidebarOrg .primaryText {
    font-size: 1rem;
  }

  .leftDrawer .profileContainer .profileTextUserSidebarOrg .secondaryText {
    font-size: 0.8rem;
  }
}

@media (max-height: 650px) {
  .leftDrawer {
    padding: 0.5rem 0.8rem 0 0.8rem;
    width: calc(250px);
  }

  .leftDrawer .talawaText {
    font-size: 0.8rem;
  }

  .leftDrawer .organizationContainer button {
    margin: 0.2rem 0;
    padding: 1.6rem 0rem;
  }

  .leftDrawer .titleHeader {
    font-size: 16px;
  }

  .leftDrawer .optionList button {
    margin-bottom: 0.05rem;
    font-size: 14px;
    padding: 0.4rem;
    padding-left: 0.8rem;
  }

  .leftDrawer .profileContainer .profileTextUserSidebarOrg .primaryText {
    font-size: 0.8rem;
  }

  .leftDrawer .profileContainer .profileTextUserSidebarOrg .secondaryText {
    font-size: 0.6rem;
  }

  .leftDrawer .imageContainer {
    width: 40px;
    margin-left: 5px;
    margin-right: 10px;
  }

  .leftDrawer .imageContainer img {
    width: 40px;
    height: 100%;
  }
}

@media (max-width: 820px) {
  .hideElemByDefault {
    display: none;
  }

  .leftDrawer {
    width: 100%;
    left: 0;
    right: 0;
  }

  .inactiveDrawer {
    opacity: 0;
    left: 0;
    z-index: -1;
    animation: closeDrawer 0.2s ease-in-out;
  }

  .activeDrawer {
    display: flex;
    z-index: 100;
    animation: openDrawer 0.4s ease-in-out;
  }

  .logout {
    margin-bottom: 2.5rem;
  }
}

@keyframes goToLeftBigScreen {
  from {
    left: 0;
  }

  to {
    opacity: 0.1;
    left: calc(-300px - 2rem);
  }
}

/* Webkit prefix for older browser compatibility */
@-webkit-keyframes goToLeftBigScreen {
  from {
    left: 0;
  }

  to {
    opacity: 0.1;
    left: calc(-300px - 2rem);
  }
}

@keyframes comeToRightBigScreen {
  from {
    opacity: 0.4;
    left: calc(-300px - 2rem);
  }

  to {
    opacity: 1;
    left: 0;
  }
}

/* Webkit prefix for older browser compatibility */
@-webkit-keyframes comeToRightBigScreen {
  from {
    opacity: 0.4;
    left: calc(-300px - 2rem);
  }

  to {
    opacity: 1;
    left: 0;
  }
}

@keyframes closeDrawer {
  from {
    left: 0;
    opacity: 1;
  }

  to {
    left: -1000px;
    opacity: 0;
  }
}

/* Webkit prefix for older browser compatibility */
@-webkit-keyframes closeDrawer {
  from {
    left: 0;
    opacity: 1;
  }

  to {
    left: -1000px;
    opacity: 0;
  }
}

@keyframes openDrawer {
  from {
    opacity: 0;
    left: -1000px;
  }

  to {
    left: 0;
    opacity: 1;
  }
}

/* Webkit prefix for older browser compatibility */
@-webkit-keyframes openDrawer {
  from {
    opacity: 0;
    left: -1000px;
  }

  to {
    left: 0;
    opacity: 1;
  }
}

/* -- DeleteUser.tsx -- */
/* -- OtherSettings.tsx -- */
/* -- UserProfile.tsx -- */

/* -- UsersTableItem.tsx -- */

.notJoined {
  height: 300px;
  display: flex;
  justify-content: center;
  align-items: center;
}

/* -- VenueCard.tsx -- */

.capacityLabel {
  background-color: var(--capacityLabel-bg);
  color: var(--capacityLabel-color);
  height: 22.19px;
  font-size: 12px;
  font-weight: bolder;
  padding: 0.1rem 0.3rem;
  border-radius: 0.5rem;
  position: relative;
  overflow: hidden;
}

.capacityLabel svg {
  margin-bottom: 3px;
}

.text-start {
  text-align: start;
}

.text-white {
  color: var(--textWhite-color);
}

/* -- VenueModal.tsx -- */

.previewVenueModal {
  display: flex;
  position: relative;
  width: 100%;
  overflow: hidden;
  /* Ensures content doesn't overflow the card */
  justify-content: center;
  border: 1px solid var(--previewVenueModal-border);
}

.previewVenueModal img {
  width: 400px;
  height: auto;
  object-fit: cover;
  /* Ensures the image stays within the boundaries */
}

/* Add more Class Related to a particular Component above this */

/* ----------------------------------------------------- */

/* Css Class Related to a particular Screen */

/* -- BlockUser.tsx -- */

/* -- CommunityProfile.tsx -- */

.card {
  width: fit-content;
}

.cardHeader {
  padding: 1.25rem 1rem 1rem 1rem;
  border-bottom: 3px solid var(--cardHeader-border);
  display: flex;
  justify-content: space-between;
  align-items: center;
}

.cardHeader .cardTitle {
  font-size: 1.5rem;
}

.formLabel {
  font-weight: normal;
  padding-bottom: 0;
  font-size: 1rem;
  color: var(--formLabel-color);
}

.profileDropdown .dropdown-toggle .btn .btn-normal {
  display: none !important;
  background-color: transparent !important;
}

/* -- EventManagement.tsx -- */

.eventManagementSelectedBtn {
  color: var(--eventManagementSelectedBtn-color);
  background-color: var(--eventManagementSelectedBtn-bg) !important;
  border: 1px solid var(--eventManagementSelectedBtn-border) !important;
}

.eventManagementSelectedBtn:hover {
  color: var(--eventManagementSelectedBtn-color-hover) !important;
  border: 1px solid var(--eventManagementSelectedBtn-border-hover);
}

.eventManagementBtn {
  color: var(--eventManagementBtn-color);
  background-color: var(--eventManagementBtn-bg) !important;
  border-color: var(--eventManagementBtn-border) !important;
}

.eventManagementBtn:hover {
  color: var(--eventManagementBtn-color-hover) !important;
  border-color: var(--eventManagementBtn-border-hover);
}

/* -- VolunteerContainer.tsx -- */

/* -- Requests.tsx -- */

/* -- VolunteerGroupDeleteModal.tsx -- */

/* -- VolunteerGroupModal.tsx -- */

/* -- VolunteerGroupViewModal.tsx -- */

.TableImages {
  object-fit: cover;
  width: var(--image-width, 100%);
  height: var(--image-height, auto);
  border-radius: 0;
  margin-right: var(--image-spacing, 8px);
}

/* -- VolunteerGroups.tsx -- */

.actionsButton {
  background-color: var(--actionsButton-bg);
  color: var(--actionsButton-color);
  border: 1px solid var(--actionsButton-border) !important;
}

.actionsButton:hover {
  box-shadow: 2.5px 2.5px 2.5px var(--actionsButton-box-shadow-hover);
  background-color: var(--actionsButton-bg-color) !important;
  color: var(--actionsButton-bg) !important;
  border: 1px solid var(--actionsButton-border-hover) !important;
}

/* -- VolunteerCreateModal.tsx -- */

/* -- VolunteerDeleteModal.tsx -- */

/* -- VolunteerViewModal.tsx -- */

.modalTitle {
  margin: 0;
}

.modalForm {
  padding: 1rem;
}

.formGroup {
  margin-bottom: 1rem;
}

.tableImage {
  width: 40px;
  height: 40px;
  border-radius: 50%;
  margin-right: 8px;
}

.statusGroup {
  display: flex;
  gap: 1rem;
  margin: 0 auto;
  margin-bottom: 0.5rem;
}

.statusIcon {
  margin-right: 0.5rem;
}

.acceptedStatus {
  color: var(--acceptedStatus-color);
  -webkit-text-fill-color: var(--acceptedStatus-fill);
  outline: 1px solid currentColor;
  border-radius: 4px;
  padding: 2px 4px;
}

.pendingStatus {
  color: var(--pendingStatus-color);
  -webkit-text-fill-color: var(--pendingStatus-fill);
  outline: 1px solid currentColor;
  border-radius: 4px;
  padding: 2px 4px;
}

.hoursField {
  width: 100%;
}

.groupsLabel {
  font-weight: lighter;
  margin-left: 0.5rem;
  margin-bottom: 0;
  font-size: 0.8rem;
  color: var(--groupsLabel-color);
}

.modalTable {
  max-height: 220px;
  overflow-y: auto;
}

.modalTable img[alt='creator'] {
  height: 24px;
  width: 24px;
  object-fit: contain;
  border-radius: 12px;
  margin-right: 0.4rem;
}

.modalTable img[alt='orgImage'] {
  height: 28px;
  width: 28px;
  object-fit: contain;
  border-radius: 4px;
  margin-right: 0.4rem;
}

.tableHeader {
  background-color: var(--tableHeader-bg);
  color: var(--tableHeader-color);
  font-size: var(--font-size-header);
  font-weight: bold;
}

.tableRow:last-child td,
.tableRow:last-child th {
  border: 0;
}

/* -- Volunteers.tsx -- */

/* -- ForgotPassword.tsx -- */

.pageWrapper {
  display: flex;
  flex-direction: column;
  align-items: center;
  justify-content: center;
  height: 100vh;
}

.cardTemplate {
  padding: 2rem;
  background-color: var(--cardTemplate-bg);
  border-radius: 0.8rem;
  border: 1px solid var(--cardTemple-border);
}

.keyWrapper {
  height: 72px;
  width: 72px;
  transform: rotate(180deg);
  transform-origin: center;
  position: relative;
  overflow: hidden;
  display: flex;
  justify-content: center;
  align-items: center;
  border-radius: 50%;
  margin: 1rem auto;
}

.keyWrapper .themeOverlay {
  position: absolute;
  background-color: var(--keyWrapper-bg);
  height: 100%;
  width: 100%;
  opacity: var(--theme-overlay-opacity, 0.15);
}

.keyWrapper .keyLogo {
  height: 42px;
  width: 42px;
  -webkit-animation: zoomIn 0.3s ease-in-out;
  animation: zoomIn 0.3s ease-in-out;
}

/* -- FundCampaignPledge.tsx -- */

.TableImagePledge {
  object-fit: cover;
  width: calc(var(--table-image-size) / 2) !important;
  height: calc(var(--table-image-size) / 2) !important;
  border-radius: 100% !important;
}

.imageContainerPledge {
  display: flex;
  align-items: center;
  justify-content: center;
}

.moreContainer {
  display: flex;
  align-items: center;
}

.moreContainer:hover {
  text-decoration: underline;
  cursor: pointer;
}

.overviewContainer {
  display: flex;
  gap: 7rem;
  width: 100%;
  justify-content: space-between;
  margin: 1.5rem 0 0 0;
  padding: 1.25rem 2rem;
  background-color: var(--overviewContainer-bg);

  box-shadow: var(--overviewContainer-box-shadow) 0px 1px 4px;
  border-radius: 0.5rem;
}

.titleContainer {
  display: flex;
  flex-direction: column;
  gap: 0.6rem;
}

.titleContainer h3 {
  font-size: 1.75rem;
  font-weight: 750;
  color: var(--titleContainer-color);
  margin-top: 0.2rem;
}

.titleContainer span {
  font-size: 0.9rem;
  margin-left: 0.5rem;
  font-weight: lighter;
  color: var(--titleContainer-color);
}

.progressContainer {
  display: flex;
  flex-direction: column;
  gap: 0.5rem;
  flex-grow: 1;
}

.toggleBtnPledge {
  padding: 0rem;
  height: 30px;
  display: flex;
  justify-content: center;
  align-items: center;
  border-color: var(--toggleBtnPledge-border);
}

.toggleBtnPledge:is(:focus, :active, :checked) + label {
  color: var(--toggleBtnPledge-color-hover) !important;
  border-color: var(--toggleBtnPledge-border-hover) !important;
}

.toggleBtnPledge:not(:checked) + label {
  color: var(--toggleBtnPledge-color-notChecked) !important;
}

.toggleBtnPledge:is(:hover) + label {
  color: var(--toggleBtnPledge-color-hover) !important;
}

.progress {
  margin-top: 0.2rem;
  display: flex;
  flex-direction: column;
  gap: 0.3rem;
}

.endpoints {
  display: flex;
  position: relative;
  font-size: 0.85rem;
}

.start {
  position: absolute;
  top: 0px;
}

.end {
  position: absolute;
  top: 0px;
  right: 0px;
}

.btnsContainerPledge {
  display: flex;
  gap: 0.8rem;
  margin: 2.2rem 0 0.8rem 0;
  align-items: stretch;
  flex-wrap: wrap;
}

.btnsContainerPledge .inputPledge {
  flex: 1;
  min-width: 18rem;
  position: relative;
}

.btnsContainerPledge input {
  outline: 1px solid var(--btnsContainerPledge-outline);
}

.btnsContainerPledge .inputPledge button {
  width: 52px;
}

.rowBackgroundPledge {
  background-color: var(--rowBackgroundPledge-bg);
  max-height: 120px;
}

/* -- PledgeDeleteModal.tsx -- */

/* -- PledgeModal.tsx -- */

.pledgeModal {
  max-width: 80vw;
  margin-top: 2vh;
  margin-left: 13vw;
}

/* -- Leaderboard.tsx -- */

.rankings {
  aspect-ratio: 1;
  border-radius: 50%;
  width: 50px;
}

.TableImageSmall {
  object-fit: cover;
  width: var(--table-image-small-size);
  height: var(--table-image-small-size);
  border-radius: 100%;
}

/* -- LoginPage.tsx -- */

.active_tab {
  -webkit-animation: fadeIn 0.3s ease-in-out;
  animation: fadeIn 0.3s ease-in-out;
}

.communityLogo {
  object-fit: contain;
}

.email_button {
  --bs-btn-active-bg: var(--email-button-bg);
  --bs-btn-active-border-color: var(--email-button-border);
  --bs-btn-hover-bg: var(--email-button-bg-hover);
  --bs-btn-hover-border-color: var(--email-button-border-hover);
  position: absolute;
  z-index: 10;
  bottom: 0;
  right: 0;
  height: 100%;
  display: flex;
  background-color: var(--email-button-bg);
  border-color: var(--email-button-border);
  justify-content: center;
  align-items: center;
  color: var(--email-button-fill);
}

.email_button:hover {
  color: var(--email-button-fill) !important;
  box-shadow: var(--hover-shadow);
}

.socialIcons {
  display: flex;
  gap: 16px;
  justify-content: center;
}

.login_background {
  min-height: 100vh;
}

.login_btn {
  font-weight: bold;
  color: var(--login-button-color);
  --bs-btn-bg: var(--login-button-bg);
  --bs-btn-border-color: var(--login-button-border);
  --bs-btn-hover-bg: var(--login-button-bg-hover);
  --bs-btn-hover-border-color: var(--login-button-border-hover);
  --bs-btn-active-color: var(--login-button-color-active);
  --bs-btn-active-bg: var(--login-button-bg-active);
  --bs-btn-active-border-color: var(--login-button-border-active);
  --bs-btn-disabled-bg: var(--login-button-bg-disabled);
  --bs-btn-disabled-border-color: var(--login-button-border-disabled);
  margin-top: 1rem;
  margin-bottom: 1rem;
  width: 100%;
  transition: background-color 0.2s ease;
  cursor: pointer;
}

.login_btn:hover {
  color: var(--login-button-color-hover) !important;
  box-shadow: var(--hover-shadow);
}

.langChangeBtnStyle {
  --bs-btn-active-bg: var(--langChange-button-bg-active);
  --bs-btn-active-border-color: var(--langChange-button-border-active);
  --bs-btn-active-color: var(--langChange-button-color-active);
  width: 7.5rem;
  height: 2.2rem;
  padding: 0;
  color: var(--langChange-button-color);
  border-color: var(--langChange-button-border);
  background-color: transparent;
}

.langChangeBtnStyle:hover {
  background-color: var(--langChange-button-bg-hover) !important;
  border-color: var(--langChange-button-border-hover) !important;
}

.talawa_logo {
  height: clamp(3rem, 8vw, 5rem);
  width: auto;
  aspect-ratio: 1;
  display: block;
  margin: 1.5rem auto 1rem;

  @media (prefers-reduced-motion: no-preference) {
    -webkit-animation: zoomIn 0.3s ease-in-out;
    animation: zoomIn 0.3s ease-in-out;
  }
}

.password_checks {
  display: flex;
  justify-content: space-between;
  align-items: flex-start;
  flex-direction: column;
  gap: var(--spacing-md, 1rem);
}

.password_check_element {
  padding: var(--spacing-sm, 0.5rem) 0;
}

.password_check_element_top {
  margin-top: var(--spacing-lg, 1.125rem);
}

.password_check_element_bottom {
  margin-bottom: var(--spacing-lg, 1.25rem);
}

.reg_btn {
  font-weight: bold;
  background-color: var(--register-button-bg);
  border-color: var(--register-button-border);
  --bs-btn-hover-bg: var(--register-button-border);
  --bs-btn-hover-border-color: var(--register-button-border-hover);
  --bs-btn-active-color: var(--register-button-color-active);
  --bs-btn-active-bg: var(--register-button-bg-active);
  --bs-btn-active-border-color: var(--register-button-border-active);
  margin-top: 1rem;
  color: var(--register-button-color);
  margin-bottom: 1rem;
  width: 100%;
  transition: background-color 0.2s ease;
  cursor: pointer;
}

.reg_btn:hover {
  color: var(--register-button-color-hover) !important;
  box-shadow: var(--hover-shadow);
}

.row .left_portion {
  display: flex;
  justify-content: center;
  align-items: center;
  flex-direction: column;
  height: 100vh;
}

.row .left_portion .inner .palisadoes_logo {
  width: 600px;
  height: auto;
}

.row .right_portion {
  min-height: 100vh;
  position: relative;
  overflow-y: scroll;
  display: flex;
  flex-direction: column;
  justify-content: center;
  padding: 1rem 2.5rem;
  background: var(--row-bg);
}

.row .right_portion::-webkit-scrollbar {
  width: 8px;
}

.row .right_portion::-webkit-scrollbar-track {
  background: transparent;
}

.row .right_portion::-webkit-scrollbar-thumb {
  background-color: var(--row-bg-scroll);
  border-radius: 4px;
}

.row .right_portion .langChangeBtn {
  margin: 0;
  position: absolute;
  top: 1rem;
  left: 1rem;
}

.orText {
  display: block;
  position: absolute;
  top: -0.2rem;
  left: calc(50% - 2.6rem);
  margin: 0 auto;
  padding: 0.5rem 2rem;
  z-index: 100;
  background: var(--orText-bg);
  color: var(--orText-color);
}

.row .orText {
  display: block;
  position: absolute;
  top: -0.5rem;
  left: calc(50% - 2.6rem);
  margin: 0 auto;
  padding: 0.35rem 2rem;
  z-index: 100;
  background: var(--row-bg);
  color: var(--row-color);
}

@media (max-width: 992px) {
  .row .left_portion {
    padding: 0 2rem;
  }

  .row .left_portion .inner .palisadoes_logo {
    width: 100%;
  }
}

@media (max-width: 769px) {
  .row {
    flex-direction: column-reverse;
  }

  .row .right_portion,
  .row .left_portion {
    height: unset;
  }

  .row .right_portion {
    min-height: 100vh;
    overflow-y: unset;
  }

  .row .left_portion .inner {
    display: flex;
    justify-content: center;
  }

  .row .left_portion .inner .palisadoes_logo {
    height: 70px;
    width: unset;
    position: absolute;
    margin: 0.5rem;
    top: 0;
    right: 0;
    z-index: 100;
  }

  .row .left_portion .inner p {
    margin-bottom: 0;
    padding: 1rem;
  }

  .socialIcons {
    margin-bottom: 1rem;
  }
}

@media (max-width: 577px) {
  .row .right_portion {
    padding: 1rem 1rem 0 1rem;
  }

  .row .right_portion .langChangeBtn {
    position: absolute;
    margin: 1rem;
    left: 0;
    top: 0;
  }

  .marginTopForReg {
    margin-top: 4rem !important;
  }

  .row .right_portion .talawa_logo {
    height: 120px;
    margin: 0 auto 2rem auto;
  }

  .socialIcons {
    margin-bottom: 1rem;
  }
}

@media (prefers-reduced-motion: reduce) {
  .talawa_logo {
    animation: none;
  }

  .active_tab {
    animation: none;
  }
}

/* -- EditUserTagModal.tsx -- */

/* -- ManageTag.tsx -- */

.manageTagScrollableDiv {
  scrollbar-width: thin;
  scrollbar-color: var(--manageTagScrollableDiv-color);
  max-height: calc(100vh - 18rem);
  overflow: auto;
  margin-top: 20px !important;
}

/* -- RemoveUserTagModal.tsx -- */

/* -- UnassignUserTagModal.tsx -- */

/* -- MemberDetail.tsx -- */

.allRound {
  border-radius: 16px;
}

.topRadius {
  border-top-left-radius: 24px;
  border-top-right-radius: 24px;
}

.inputColor {
  background: var(--inputColor-bg);
}

.dateboxMemberDetail {
  border-radius: 7px;
  border-color: var(--dateboxMemberDetail-border);
  outline: none;
  box-shadow: none;
  padding-top: 2px;
  padding-bottom: 2px;
  padding-right: 5px;
  padding-left: 5px;
  margin-right: 5px;
  margin-left: 5px;
}

.contact {
  width: 100%;
}

.cardBody {
  padding: 1rem 0rem;
  display: flex;
  width: 100% !important;
  justify-content: center;
}

.cardHeading {
  padding-left: 0.3rem !important;
}

.cardBodymain {
  display: flex;
  flex-direction: row;
  align-items: center;
  width: 100%;
}

.cardbodyIcon {
  font-size: 2rem;
  height: 3rem;
  color: #555555;
  background-color: #eaebef;
  width: 3rem;
  display: flex;
  align-items: center;
  justify-content: center;
  border-radius: 50%;
}

.iconCol {
  padding-right: 0.75rem;
}

.contentCol {
  display: flex;
  flex-direction: column;
}

.cardBodyNumber {
  color: black;
  font-size: 1.25rem;
  font-weight: 600;
  line-height: 1.2;
}

.cardBodySecondaryText {
  font-size: 0.75rem;
  color: gray;
}

.cardBodyMainDiv {
  border-radius: 1.5rem;
  box-shadow: 0 2px 6px rgba(0, 0, 0, 0.05);
  border: none;
  height: auto;
  width: 100%;
}

.cardBody .textBox {
  margin: 0 0 3rem 0;
  padding-bottom: 10px;
  color: var(--cardBody-color);
}

.textBox {
  padding-top: 20px;
  padding-bottom: 20px;
}

.changeLanguageBtn {
  border-width: 2px;
  background-color: var(--changelangauge-btn-bg);
  color: var(--changelangauge-btn-color);
  padding: 0.5rem 1rem;
  border-radius: 0.5rem;
  border-color: var(--changelangauge-btn-border);
  display: flex;
  align-items: center;
  gap: 0.5rem;
  height: 49px;
  width: 160px;
  font-size: 0.8rem;
}

.changeLanguageBtn:hover,
.changeLanguageBtn:active,
.changeLanguageBtn:focus {
  border-width: 2px;
  background-color: #ffff !important;
  color: var(--changelangauge-btn-color) !important;
  padding: 0.5rem 1rem;
  border-radius: 0.5rem;
  border-color: var(--changelangauge-btn-border) !important;
  display: flex;
  align-items: center;
  gap: 0.5rem;
  height: 49px;
  width: 160px;
  font-size: 0.8rem;
  box-shadow: 1.5px 1.5px 1.5px var(--actionsButton-box-shadow-hover);
}

@media (max-width: 600px) {
  .cardBody {
    min-height: 120px;
  }

  .cardBody .iconWrapper {
    position: absolute;
    top: 1rem;
    left: 1rem;
  }

  .cardBody .textWrapper {
    margin-top: calc(0.5rem + 36px);
    text-align: right;
  }

  .cardBody .textWrapper .primaryText {
    font-size: 1.5rem;
  }

  .cardBody .textWrapper .secondaryText {
    font-size: 1rem;
  }
}

.cardbodyIcon {
  font-size: 2rem;
  height: 50px;
  color: #555555;
  height: 3rem;
  background-color: #eaebef;
  width: 3rem;
  display: flex;
  align-items: center;
  justify-content: center;
  border-radius: 50%;
}

/* -- OrgContribution.tsx -- */

.sidebar {
  z-index: 0;
  padding-top: 5px;
  margin: 0;
  height: 100%;
}

.sidebar:after {
  background-color: var(--sidebar-bg);
  position: absolute;
  width: 2px;
  height: 600px;
  top: 10px;
  left: 94%;
  display: block;
}

@media only screen and (max-width: 600px) {
  .sidebar {
    position: relative;
    bottom: 18px;
  }

  .invitebtn {
    width: 135px;
    position: relative;
    right: 10px;
  }

  .form_wrapper {
    width: 90%;
  }

  .searchtitleMemberDetail {
    margin-top: 30px;
  }
}

.sidebarsticky {
  padding-left: 45px;
  margin-top: 7px;
}

.sidebarsticky > p {
  margin-top: -10px;
}

.sidebarsticky > input {
  text-decoration: none;
  margin-bottom: 50px;
  border-color: var(--sidebarsticky-border);
  width: 80%;
  border-radius: 7px;
  padding-top: 5px;
  padding-bottom: 5px;
  padding-right: 10px;
  padding-left: 10px;
  box-shadow: none;
}

.searchtitle {
  color: var(--searchtitle-color);
  font-weight: 600;
  font-size: 18px;
  margin-bottom: 20px;
  padding-bottom: 5px;
  border-bottom: 3px solid var(--searchtitle-border);
  width: 60%;
}

.justifysp {
  display: flex;
  justify-content: space-between;
}

@media screen and (max-width: 575.5px) {
  .justifysp {
    padding-left: 55px;
    display: flex;
    justify-content: space-between;
    width: 100%;
  }
}

.logintitle {
  color: var(--logintitle-color);
  font-weight: 600;
  font-size: 20px;
  margin-bottom: 30px;
  padding-bottom: 5px;
  border-bottom: 3px solid var(--logintitle-border);
  width: 15%;
}

/* -- OrgList.tsx -- */

.btnsContainerSearchBar {
  display: flex;
  width: 100%;
  justify-content: space-between;
  margin: 1.8rem 0 1.8rem 0;
  align-items: stretch;
  gap: 0.75rem;
  flex-wrap: wrap;
}

.btnsContainerSearchBar > :first-child {
  flex: 1 1 360px;
  min-width: 260px;
  max-width: 100%;
}

.btnsContainerSearchBar .btnsBlockSearchBar {
  display: flex;
  justify-content: center;
  align-items: center;
}

.btnsContainerSearchBar .btnsBlock {
  display: flex;
  justify-content: center;
  align-items: center;
  margin-left: 12px;
  /* bring controls closer together */
  gap: 12px;
}

.btnsContainerSearchBar .btnsBlockSearchBar button {
  margin-left: 1rem;
  display: flex;
  justify-content: center;
  align-items: center;
}

.btnsContainerSearchBar .inputOrgList {
  flex: 1 1 640px;
  /* make input wider and flexible */
  max-width: 760px;
  position: relative;
  display: flex;
  align-items: center;
  margin-left: 18px;
  /* gap from left */
}

.btnsContainerSearchBar input {
  outline: 1px solid var(--bs-gray-400);
}

.btnsContainerSearchBar .inputOrgList button {
  width: 44px;
  /* slightly smaller square button */
  height: 38px;
  margin-left: 8px;
  flex: 0 0 44px;
}

/* When search button is placed in the header controls (btnsBlock), make it visually consistent */
.btnsContainerSearchBar .btnsBlock .searchButton {
  width: 44px;
  height: 40px;
  display: flex;
  justify-content: center;
  align-items: center;
  border-radius: 6px;
  box-shadow: var(--hover-shadow);
}

@media (max-width: 1020px) {
  .btnsContainerSearchBar {
    flex-direction: column;
    margin: 1.5rem 0;
  }

  .btnsContainerSearchBar .btnsBlockSearchBar {
    justify-content: space-between;
  }

  .btnsContainerSearchBar .btnsBlockSearchBar button {
    margin: 0;
  }

  .btnsContainerSearchBar .btnsBlockSearchBar div button {
    margin-right: 1.5rem;
  }
}

@media (max-width: 520px) {
  .btnsContainerSearchBar {
    margin-bottom: 0;
  }

  .btnsContainerSearchBar .btnsBlockSearchBar {
    display: block;
    margin-top: 1rem;
    margin-right: 0;
  }

  .btnsContainerSearchBar .btnsBlockSearchBar div {
    flex: 1;
  }

  .btnsContainerSearchBar .btnsBlockSearchBar div[title='Sort organizations'] {
    margin-right: 0.5rem;
  }

  .btnsContainerSearchBar .btnsBlockSearchBar button {
    margin-bottom: 1rem;
    margin-right: 0;
    width: 100%;
  }
}

.toolbarRow {
  display: flex;
  align-items: center;
}

.listBoxOrgList {
  display: flex;
  flex-wrap: wrap;
  overflow: unset !important;
}

.listBoxOrgList .itemCardOrgList {
  width: 50%;
}

@media (max-width: 1440px) {
  .contractOrgList {
    padding-left: calc(250px + 2rem + 1.5rem);
  }

  .listBoxOrgList .itemCardOrgList {
    width: 100%;
  }
}

.itemCardOrgList .loadingWrapper {
  background-color: var(--bs-white);
  margin: 0.5rem;
  height: calc(120px + 2rem);
  padding: 1rem;
  border-radius: 8px;
  outline: 1px solid var(--bs-gray-200, var(--bs-gray-300));
  position: relative;
}

.itemCardOrgList .loadingWrapper .button {
  position: absolute;
  height: 48px;
  width: 92px;
  bottom: 1rem;
  right: 1rem;
  z-index: 1;
}

/* -- OrganizationModal.tsx -- */

.sampleOrgSection {
  display: grid;
  grid-template-columns: repeat(1, 1fr);
  row-gap: 1em;
  width: 100%;
}

/* orgsettings */

.modalHeader {
  border: none;
  background-color: var(--primary-bg-color) !important;
  padding: 1rem;
  color: #000000;
}

.inputFields {
  background-color: var(--eventManagement-button-bg);
  border: 1px solid var(--create-button-border);
  color: var(--eventManagement-button-bg);
  box-shadow: 0 1px 1px var(--brand-primary);
  width: 375px;
  padding-right: 40px;
  border-radius: 8px;
}

.headerBtn {
  background: var(--settings-header-button-bg);
  border: 1px solid var(--settings-header-button-border);
  border-radius: 8px;
  height: auto;
  padding: 1rem;
  padding-left: 2rem;
  padding-right: 2rem;
  color: var(--settings-header-button-color) !important;
}

.headerBtn:active {
  background: var(--settings-header-button-bg) !important;
  border: 1px solid var(--settings-header-button-border) !important;
  border-radius: 8px;
  height: auto;
  width: auto;
  padding-left: 2rem;
  padding-right: 2rem;
  color: var(--settings-header-button-color) !important;
}

.activeTabBtn {
  background: var(--settings-active-button-bg);
  border: 1px solid var(--settings-active-button-border);
  border-radius: 8px;
  color: var(--settings-active-button-color) !important;
}

.activeTabBtn:active {
  background: var(--settings-active-button-bg) !important;
  border: 1px solid var(--settings-active-button-border) !important;
  color: var(--settings-active-button-color) !important;
}

.settingsTabs {
  display: flex;
  gap: 0.75rem;
  background-color: var(--bg-header) !important;
  padding: 20px 14.9px;
  border-radius: 1rem;
}

.headerBtn:hover {
  border: 1px solid var(--settings-header-button-border);
  background: var(--settings-header-button-bg);
  border-radius: 8px;
  box-shadow: 1.5px 1.5px 1.5px var(--actionsButton-box-shadow-hover);
  color: var(--settings-header-button-color) !important;
}

.activeTabBtn:hover {
  box-shadow: 1.5px 1.5px 1.5px var(--actionsButton-box-shadow-hover);
  background: var(--settings-active-button-bg);
  border: 1px solid var(--settings-active-button-border);
  color: var(--settings-active-button-color) !important;
}

/* -- OrgPost.tsx -- */

.mainpagerightOrgPost > hr {
  margin-top: 20px;
  width: 100%;
  margin-left: -15px;
  margin-right: -15px;
  margin-bottom: 20px;
}

@media screen and (max-width: 575.5px) {
  .mainpagerightOrgPost {
    width: 98%;
  }
}

.btnsContainerOrgPost {
  display: flex;
  margin: 2.5rem 0 2.5rem 0;
  align-items: stretch;
  gap: 0.75rem;
  flex-wrap: wrap;
}

.btnsContainerOrgPost .btnsBlockOrgPost {
  display: flex;
  align-items: center;
}

.btnsContainerOrgPost .btnsBlockOrgPost button {
  margin-left: 1rem;
  display: flex;
  justify-content: center;
  align-items: center;
}

.btnsContainerOrgPost .inputOrgPost {
  flex: 1;
  position: relative;
}

.btnsContainerOrgPost input {
  outline: 1px solid var(--btnsContainerOrgPost-outline);
}

.btnsContainerOrgPost .inputOrgPost button {
  width: 52px;
}

@media (max-width: 1020px) {
  .btnsContainerOrgPost {
    flex-direction: column;
    margin: 1.5rem 0;
  }

  .btnsContainerOrgPost .btnsBlockOrgPost {
    margin: 1.5rem 0 0 0;
    justify-content: space-between;
  }

  .btnsContainerOrgPost .btnsBlockOrgPost button {
    margin: 0;
  }

  .btnsContainerOrgPost .btnsBlockOrgPost div button {
    margin-right: 1.5rem;
  }
}

@media (max-width: 520px) {
  .btnsContainerOrgPost {
    margin-bottom: 0;
  }

  .btnsContainerOrgPost .btnsBlockOrgPost {
    display: block;
    margin-top: 1rem;
    margin-right: 0;
  }

  .btnsContainerOrgPost .btnsBlockOrgPost div {
    flex: 1;
  }

  .btnsContainerOrgPost .btnsBlockOrgPost div[title='Sort organizations'] {
    margin-right: 0.5rem;
  }

  .btnsContainerOrgPost .btnsBlockOrgPost button {
    margin-bottom: 1rem;
    margin-right: 0;
    width: 100%;
  }
}

.list_box {
  height: auto;
  overflow-y: auto;
  width: 100%;
}

.list_box {
  height: 70vh;
  overflow-y: auto;
  width: auto;
}

.previewOrgPost {
  display: flex;
  position: relative;
  width: 100%;
  margin-top: 10px;
  justify-content: center;
}

.previewOrgPost img {
  width: 400px;
  height: auto;
}

.previewOrgPost video {
  width: 400px;
  height: auto;
}

.closeButtonOrgPost {
  position: absolute;
  top: 0px;
  right: 0px;
  background: transparent;
  transform: scale(1.2);
  cursor: pointer;
  border: none;
  color: var(--closeButtonOrgPost-color);
  font-weight: 600;
  font-size: 16px;
}

/* -- ItemDeleteModal.tsx -- */

.itemModal {
  max-width: 80vw;
  margin-top: 2vh;
  margin-left: 13vw;
}

.titlemodal {
  color: var(--titlemodal-color);
  font-weight: 600;
  font-size: 32px;
  width: 65%;
  margin-bottom: 0px;
}

.closeButton {
  color: var(--closeButton-color);
  border: none;
  background-color: var(--closeButton-bg);
}

/* -- ItemModal.tsx -- */

.toggleGroup {
  width: 50%;
  min-width: 20rem;
  margin: 0.5rem 0rem;
}

.toggleBtn {
  padding: 0rem;
  height: 2rem;
  display: flex;
  justify-content: center;
  align-items: center;
  background-color: var(--toggleBtn-bg) !important;
  color: var(--toggleBtn-color) !important;
  border: 1px solid var(--toggleBtn-border) !important;
}

#individualRadio,
#requestsRadio,
#groupsRadio,
.toggleBtn:hover {
  color: var(--brand-primary) !important;
}

.toggleBtn:hover {
  color: var(--toggleBtn-color-hover) !important;
  border: 1px solid var(--toggleBtn-border-hover) !important;
}

/* -- ItemUpdateStatusModal.tsx -- */

/* -- ItemViewModal.tsx -- */

.TableImage {
  object-fit: cover;
  margin-right: 5px;
  width: var(--table-image-size) !important;
  height: var(--table-image-size) !important;
  border-radius: 100% !important;
}

.tableImageWrapper {
  display: flex;
  justify-content: center;
  align-items: center;
  flex-shrink: 0;
  margin-right: 8px;
}

/* -- OrganizationActionItems.tsx -- */

.infoButton {
  background-color: var(--infoButton-bg) !important;
  border-color: var(--infoButton-border);
  color: var(--infoButton-color);
  margin-right: 0.5rem;
  border-radius: 0.25rem;
}

.infoButton:hover {
  background-color: var(--infoButton-bg-hover);
  border-color: var(--infoButton-border-hover);
  color: var(--infoButton-color) !important;
  box-shadow: var(--drop-shadow);
}

.actionItemDeleteButton {
  background-color: var(--actionItemDeleteButton-bg) !important;
  color: var(--actionItemDeleteButton-color) !important;
}

.actionItemDeleteButton:hover {
  box-shadow: var(--drop-shadow);
}

.checkboxButton input:checked {
  background-color: var(--checkboxButton-checked-bg);
  border-color: var(--checkboxButton-checked-color);
}

.checkboxButton input:hover {
  box-shadow: var(--drop-shadow);
}

.checkboxButton input:focus {
  border-color: var(--checkbox-focus-border);
  outline: none;
  box-shadow: none;
}

/* -- OrganizationDashboard.tsx -- */

/* -- OrganizationEvents.tsx -- */

.closeButtonOrganizationEvents {
  color: var(--closeButtonOrganizationEvents-color);
  margin-right: 5px;
  background-color: var(--closeButtonOrganizationEvents-bg);
  border: var(--closeButtonOrganizationEvents-border);
}

.closeButtonOrganizationEvents:hover {
  color: var(--closeButtonOrganizationEvents-color-hover) !important;
  background-color: var(--closeButtonOrganizationEvents-bg-hover) !important;
  border: var(--closeButtonOrganizationEvents-border-hover);
}

.datedivOrganizationEvents {
  display: flex;
  flex-direction: row;
  margin-bottom: 15px;
}

.dateboxOrganizationEvents {
  width: 90%;
  border-radius: 7px;
  border-color: var(--dateboxOrganizationEvents-border);
  outline: none;
  box-shadow: none;
  padding: 2px 5px;
  margin-right: 5px;
  margin-left: 5px;
}

/* Additional left offset required to visually align Bootstrap switches
   with their labels in the Create Event modal.
   Verified against Bootstrap 5.3.x + react-bootstrap Form.Switch rendering. */
.switch :global(.form-check-input) {
  margin-inline-start: -1.7em;
}

.checkboxdiv {
  display: flex;
  margin-bottom: 5px;
}

.checkboxdiv > div {
  width: 50%;
}

.checkboxdiv > label {
  margin-right: 50px;
}

.checkboxdiv > label > input {
  margin-left: 10px;
}

.dispflexOrganizationEvents {
  display: flex;
  align-items: center;
  justify-content: space-between;
}

.dispflexOrganizationEvents > input {
  border: none;
  box-shadow: none;
  margin-top: 5px;
}

.dispflex {
  display: flex;
}

.dispflex > input {
  width: 20%;
  border: none;
  box-shadow: none;
  margin-top: 5px;
}

/* -- CampaignModal.tsx -- */

/* -- OrganizationFundCampaigns.tsx -- */

.organizationFundCampaignContainer {
  margin: 0.5rem 0;
}

.rowBackgroundOrganizationFundCampaign {
  background-color: var(--rowBackgroundOrganizationFundCampaign-bg);
  max-height: 120px;
}

/* -- FundModal.tsx -- */

.fundModal {
  max-width: 80vw;
  margin-top: 2vh;
  margin-left: 13vw;
}

/* -- OrganizationFunds.tsx -- */

.container {
  min-height: 100vh;
}

.message {
  margin-top: 25%;
  display: flex;
  justify-content: center;
  align-items: center;
  flex-direction: column;
}

.hyperlinkText {
  color: var(--hyperlink-text-color);
  text-decoration: none;
  cursor: pointer;
}

.hyperlinkText:hover {
  color: var(--hyperlink-text-color-hover);
}

.rowBackgrounds {
  background-color: var(--rowBackgrounds-bg);
  max-height: 120px;
  overflow-y: auto;
  /* Handle content overflow */
}

/* -- AddMember.tsx -- */

.searchIcon {
  color: var(--searchIcon-color);
}

.modalContent {
  width: var(--modal-width);
  max-width: var(--modal-max-width);
}

.eventsAttended,
.membername {
  color: var(--eventsAttended-membername-color);
}

.membername {
  font-size: 16px;
  font-weight: bold;
  color: var(--membername-color);
  text-decoration: none;
}

.membername:hover {
  color: var(--membername-color-hover);
  text-decoration: underline;
}

.borderNone {
  border: none;
}

.colorPrimary {
  background: var(--colorPrimary-bg);
  color: var(--colorPrimary-color) !important;
  --bs-btn-active-bg: var(--colorPrimary-bg-active);
  cursor: pointer;
}

.colorPrimary:hover,
.colorPrimary:focus,
.colorPrimary:active {
  background-color: var(--colorPrimary-bg-active) !important;
  box-shadow: var(--hover-shadow);
  color: var(--colorPrimary-color-active) !important;
}

.colorWhite {
  color: var(--colorWhite);
}

/* -- OrganizationPeople.tsx -- */

/* -- OrganizationTags.tsx -- */

.tagsBreadCrumbs:hover {
  color: var(--tagsBreadCrumbs-color-hover);
  font-weight: 600;
  text-decoration: underline;
}

.tagsBreadCrumbs {
  color: var(--tagsBreadCrumbs-color);
  cursor: pointer;

  /* Prevent layout shift */
  &::after {
    display: block;
    content: attr(data-text);
    font-weight: 600;
    height: 0;
    overflow: hidden;
    visibility: hidden;
  }
}

.tagsBreadCrumbs:hover,
.tagsBreadCrumbs:focus {
  color: var(--tagsBreadCrumbs-color-hover);
  font-weight: 600;
  text-decoration: underline;
}

.subTagsLink i {
  visibility: hidden;
}

.subTagsLink:hover,
.subTagsLink:focus {
  color: var(--subTagsLink-color-hover);
  font-weight: 600;
  text-decoration: underline;
}

.subTagsLink:hover i,
.subTagsLink:focus i {
  visibility: visible;
}

.subTagsLink {
  color: var(--subTagsLink-color);
  font-weight: 500;
  cursor: pointer;

  /* Prevent layout shift */
  &::after {
    display: block;
    content: attr(data-text);
    font-weight: 600;
    height: 0;
    overflow: hidden;
    visibility: hidden;
  }
}

.orgUserTagsScrollableDiv {
  scrollbar-width: auto;
  scrollbar-color: var(--orgUserTagsScrollableDiv-color);
  max-height: calc(100vh - 18rem);
  overflow: auto;
  position: sticky;
}

/* -- OrganizationVenues.tsx -- */

.mainpageright > hr {
  margin-top: 20px;
  width: 100%;
  margin-left: -15px;
  margin-right: -15px;
  margin-bottom: 20px;
}

@media screen and (max-width: 575.5px) {
  .mainpageright {
    width: 98%;
  }
}

@media screen and (max-width: 1200px) {
  .justifyspMemberDetail {
    padding-left: 55px;
    display: flex;
    justify-content: space-evenly;
  }

  .mainpageright {
    width: 100%;
  }

  .invitebtn {
    position: relative;
    right: 15px;
  }
}

/* -- PageNotFound.tsx  -- */

.pageNotFound {
  position: relative;
  bottom: 20px;
}

.pageNotFound h3 {
  font-family: 'Roboto', sans-serif;
  font-weight: normal;
  letter-spacing: 1px;
}

.pageNotFound .brand span {
  margin-top: 50px;
  font-size: 40px;
}

.pageNotFound .brand h3 {
  font-weight: 300;
  margin: 10px 0 0 0;
}

.pageNotFound h1.head {
  font-size: 250px;
  font-weight: 900;
  color: var(--pageNotFound-color);
  letter-spacing: 25px;
  margin: 10px 0 0 0;
}

.pageNotFound h1.head span {
  position: relative;
  display: inline-block;
}

.pageNotFound h1.head span:before,
.pageNotFound h1.head span:after {
  position: absolute;
  top: 50%;
  width: 50%;
  height: 1px;
  background: var(--pageNotFound-bg);
  content: '';
}

.pageNotFound h1.head span:before {
  left: -55%;
}

.pageNotFound h1.head span:after {
  right: -55%;
}

@media (max-width: 1024px) {
  .pageNotFound h1.head {
    font-size: 200px;
    letter-spacing: 25px;
  }
}

@media (max-width: 768px) {
  .pageNotFound h1.head {
    font-size: 150px;
    letter-spacing: 25px;
  }
}

@media (max-width: 640px) {
  .pageNotFound h1.head {
    font-size: 150px;
    letter-spacing: 0;
  }
}

@media (max-width: 480px) {
  .pageNotFound .brand h3 {
    font-size: 20px;
  }

  .pageNotFound h1.head {
    font-size: 130px;
    letter-spacing: 0;
  }

  .pageNotFound h1.head span:before,
  .pageNotFound h1.head span:after {
    width: 40%;
  }

  .pageNotFound h1.head span:before {
    left: -45%;
  }

  .pageNotFound h1.head span:after {
    right: -45%;
  }

  .pageNotFound p {
    font-size: 18px;
  }
}

@media (max-width: 320px) {
  .pageNotFound .brand h3 {
    font-size: 16px;
  }

  .pageNotFound h1.head {
    font-size: 100px;
    letter-spacing: 0;
  }

  .pageNotFound h1.head span:before,
  .pageNotFound h1.head span:after {
    width: 25%;
  }

  .pageNotFound h1.head span:before {
    left: -30%;
  }

  .pageNotFound h1.head span:after {
    right: -30%;
  }
}

/* -- Requests.tsx --  */

@media (max-width: 1120px) {
  .contract {
    padding-left: calc(250px + 2rem + 1.5rem);
  }

  .listBox .itemCard {
    width: 100%;
  }

  .collapseSidebarButton {
    width: calc(250px + 2rem);
  }
}

.listBox {
  width: 100%;
  flex: 1;
}

.customcell {
  background-color: var(--customcell-bg) !important;
  color: var(--customcell-color) !important;
  font-size: medium !important;
  font-weight: 500 !important;
  padding-top: 15px !important;
  padding-bottom: 15px !important;
}

/* -- SubTags.tsx -- */

.subTagsScrollableDiv {
  scrollbar-width: auto;
  scrollbar-color: var(--subTagsScrollableDiv-color);
  max-height: calc(100vh - 18rem);
  overflow: auto;
}

/* -- Campaigns.tsx -- */

.outlineBtn {
  background-color: var(--outlineBtn-bg);
  color: var(--outlineBtn-color);
  border-color: var(--outlineBtn-border);
}

.outlineBtn:is(:hover, :active) {
  background-color: var(--outlineBtn-hover-bg) !important;
  color: var(--outlineBtn-bg) !important;
  border-color: var(--outlineBtn-hover-bg);
}

.outlineBtn:disabled {
  background-color: var(--outlineBtn-bg);
  color: var(--outlineBtn-disabled);
  border-color: var(--outlineBtn-disabled);
}

.progressAccordion {
  display: flex;
  width: 45rem;
}

.progressBarAccordion {
  margin: 0rem 0.75rem;
  width: 100%;
  font-size: 0.9rem;
  height: 1.25rem;
}

/* -- PledgeModal.tsx --  */

.pledgeModal {
  max-width: 80vw;
  margin-top: 2vh;
  margin-left: 13vw;
}

.noOutlinePledge input {
  outline: none;
}

/* -- Chat.tsx -- */

.customToggle {
  padding: 0;
  background: none;
  border: none;
  margin-right: 1rem;
  --bs-btn-active-bg: transparent;
  --bs-btn-focus-box-shadow: none;
}

.customToggle svg {
  color: var(--customToggle-color);
}

.customToggle::after {
  content: none;
}

.customToggle:hover,
.customToggle:focus,
.customToggle:active {
  background: none;
  border: none;
}

.contactContainer {
  flex-grow: 1;
  display: flex;
  flex-direction: column;
  width: 25%;
  overflow-y: scroll;
}

.addChatContainer {
  margin: 0 20px;
  padding: 20px 0px 10px 0px;
  border-bottom: 2px solid var(--addChatContainer-border);
}

.filters {
  padding: 20px 0px 0px 20px;
  display: flex;
  gap: 8px;
}

.filterButton {
  border-radius: 14px;
  padding: 5px 10px;
  background-color: var(--filterButton-bg);
  color: var(--filterButton-color);
  border: none;
  border: 1px solid var(--filterButton-border);
}

.selectedBtn,
.filterButton:hover {
  border: 1px solid var(--filterButton-border-hover);
  background-color: var(--filterButton-bg-hover);
  color: var(--filterButton-color-hover);
}

.contactCardContainer {
  padding: 10px 15px;
  display: flex;
  flex-direction: column;
  gap: 5px;
}

.chatContainer {
  flex-grow: 6;
  display: flex;
  flex-direction: column;
  margin: 20px;
  border: 1px solid var(--chatContainer-border);
  border-radius: 24px;
  overflow-y: scroll;
  margin-left: 0px;
}

.chatContainer::-webkit-scrollbar {
  display: none;
}

/* -- Donate.tsx -- */

.mainContainer50 {
  width: 50%;
  flex-grow: 3;
  padding: 1rem;
  max-height: 100%;
  overflow-y: auto;
  overflow-x: hidden;
  background-color: var(--mainContainer50-bg);
}

.inputContainer {
  position: relative;
  flex: 1;
  margin: 0;
}

.btnsContainer .inputContainer button {
  width: 52px;
}

.box:hover {
  box-shadow: var(--hover-shadow);
  transition: box-shadow 0.2s ease;
}

.cards:first-child:nth-last-child(even),
.cards:first-child:nth-last-child(even) ~ .box {
  grid-column: auto / span 1;
}

.box {
  width: auto;
  background-color: var(--box-bg);
  margin-top: 1rem;
  padding: 20px;
  border: 1px solid var(--box-border);
  border-radius: 10px;
}

.cardsEventListCard:first-child:nth-last-child(even),
.cardsEventListCard:first-child:nth-last-child(even) ~ .box {
  grid-column: auto / span 1;
}

.heading {
  font-size: 1.1rem;
}

.donationInputContainer {
  display: flex;
  flex-direction: row;
  margin-top: 20px;
}

.width100 {
  width: 100%;
}

.donateBtn {
  padding-inline: 1rem !important;
}

/* Shared section styles */
.sectionContainer {
  padding-top: 4rem;
  flex-grow: 1;
  display: flex;
  flex-direction: column;
}

.sectionContent {
  padding-top: 10px;
  flex-grow: 1;
}

.cardsContainer {
  display: flex;
  flex-wrap: wrap;
  gap: 1rem;
  --bs-gutter-x: 0;
}

/* Donate specific styles */
.donationsContainer {
  padding-top: 4rem;
  flex-grow: 1;
  display: flex;
  flex-direction: column;
}

.contentDonate {
  padding-top: 10px;
  flex-grow: 1;
}

.donationCardsContainer {
  display: flex;
  flex-wrap: wrap;
  gap: 1rem;
  --bs-gutter-x: 0;
}

/* Transactions specific styles */
.transactionsContainer {
  padding-top: 4rem;
  flex-grow: 1;
  display: flex;
  flex-direction: column;
}

.contentTransactions {
  padding-top: 10px;
  flex-grow: 1;
}

.transactionCardsContainer {
  display: flex;
  flex-wrap: wrap;
  gap: 1rem;
  --bs-gutter-x: 0;
}

/* -- Events.tsx -- */

.justifyspOrganizationEvents {
  justify-content: space-between;
  margin-top: 20px;
}

.datedivEvents {
  display: flex;
  flex-direction: row;
  margin-bottom: 15px;
}

.dateboxEvents {
  width: 90%;
  border-radius: 7px;
  border-color: var(--dateboxEvents-border);
  outline: none;
  box-shadow: none;
  padding-top: 2px;
  padding-bottom: 2px;
  padding-right: 5px;
  padding-left: 5px;
  margin-right: 5px;
  margin-left: 5px;
}

.datediv {
  display: flex;
  flex-direction: column;
  gap: 16px;
  margin-bottom: 15px;
}

.datediv > div {
  flex: 1;
}

@media only screen and (max-width: 600px) {
  .checkboxContainer {
    flex-direction: column;
  }

  .datediv {
    flex-direction: column;
  }

  .datediv > div {
    width: 100%;
    margin-left: 0;
    margin-bottom: 10px;
  }

  .datediv > div p {
    margin-bottom: 5px;
  }
}

.checkboxdivEvents > label {
  margin-right: 50px;
}

.checkboxdivEvents > label > input {
  margin-left: 10px;
}

.checkboxdivEvents {
  display: flex;
}

.checkboxdivEvents > div {
  width: 50%;
}

.dispflexEvents {
  display: flex;
  align-items: center;
}

.dispflexEvents > input {
  border: none;
  box-shadow: none;
  margin-top: 5px;
}

/* -- LeaveOrganization.tsx -- */
/* -- Organizations.tsx -- */

.mainContainerOrganization {
  max-height: 100%;
  width: 100%;
  overflow: auto;
}

.maxWidth {
  max-width: 800px;
}

.content {
  width: 100%;
  display: flex;
  flex-direction: column;
}

.orgCard .innerContainer .content {
  margin-left: 0;
}

@media screen and (max-width: 850px) {
  .mainContainerOrganization {
    width: 100%;
  }
}

.gap {
  gap: 20px;
}

.paddingY {
  padding: var(--spacing-xl, 1.875rem) 0;
  margin-bottom: 4rem;
}

/* -- People.tsx -- */

.mainContainer_people {
  margin-top: 2rem;
  width: 100%;
  flex-grow: 3;
  max-height: 90vh;
  overflow: auto;
  padding: 0 1rem;
}

.people__header {
  display: flex;
  align-items: center;
  justify-content: space-between;
  margin-right: 50px;
}

.people_content {
  display: flex;
  flex-direction: column;
  height: fit-content;
  min-height: calc(100% - 40px);
}

.people_card_header {
  background-color: var(--people-card-header-bg);
  display: flex;
  border: 1px solid var(--people-card-header-border);
  padding: 1rem 1.5rem;
  margin-top: 1.5rem;
  border-top-left-radius: 16px;
  border-top-right-radius: 16px;
}

.people_card_main_container {
  display: flex;
  flex-direction: column;
  border: 1px solid var(--people-card-container-border);
  padding: 1rem;
  padding-left: 1.5rem;
  padding-right: 1.5rem;
  margin-top: 0;
  gap: var(--spacing-lg, 1.25rem);
  border-bottom-left-radius: 24px;
  border-bottom-right-radius: 24px;
  background-color: var(--people-card-container-bg);
}

.custom_row_center {
  display: flex;
  flex-direction: row;
  justify-content: center;
}

/* -- Pledges.tsx -- */

.pledgerContainer {
  display: flex;
  align-items: center;
  justify-content: center;
  margin: 0.1rem 0.25rem;
  gap: 0.25rem;
  padding: 0.25rem 0.45rem;
  border-radius: 0.35rem;
  background-color: var(--pledgeContainer-bg);
  height: 2.2rem;
  margin-top: 0.75rem;
}

.avatarContainer {
  width: 28px;
  height: 26px;
}

.moreContainer {
  display: flex;
  align-items: center;
}

.moreContainer:hover {
  text-decoration: underline;
  cursor: pointer;
}

.progressBar {
  margin: 0rem 0.75rem;
  width: 100%;
  font-size: 0.9rem;
  height: 1.25rem;
}

.popup {
  z-index: 50;
  border-radius: 0.5rem;
  font-family: sans-serif;
  font-weight: 500;
  font-size: 0.875rem;
  margin-top: 0.5rem;
  padding: 0.75rem;
  border: 1px solid var(--popup-border);
  background-color: var(--popup-bg);
  color: var(--popup-color);
  box-shadow: 0 0.5rem 1rem var(--popup-box-shadow);
  display: flex;
  flex-direction: column;
  gap: 0.5rem;
}

.popupExtra {
  max-height: 15rem;
  overflow-y: auto;
}

/* -- Posts.tsx -- */

.containerHeightUserPost {
  height: 100vh;
  padding: 2rem;
}

.colorLight {
  background-color: var(--colorlight-bg);
}

.heading {
  font-size: 1.1rem;
}

.postInputContainer {
  margin-top: 0.5rem;
  margin-bottom: 1rem;
}

.maxWidthUserPost {
  width: 100%;
}

/* -- Settings.tsx -- */

.containerHeight {
  background-color: var(--containerHeight-bg) !important;
  min-height: 100vh;
  padding: 1rem 1.5rem 0 calc(300px + 1.5rem);
}

.expand {
  padding-left: 4rem;
  animation: moveLeft 0.9s ease-in-out;
}

.contract {
  padding-left: calc(300px + 2rem + 1.5rem);
  animation: moveRight 0.5s ease-in-out;
}

.contract,
.expand {
  animation: none;
}

.contract {
  padding-left: calc(300px + 2rem + 1.5rem);
  animation: moveRight 0.5s ease-in-out;
}

.contract,
.expand {
  animation: none;
}

.mainContainer {
  margin-top: 2rem;
  width: 100%;
  flex-grow: 3;
  max-height: 90vh;
  overflow: auto;
  padding: 0 1rem;
}

@media screen and (max-width: 850px) {
  .mainContainer {
    width: 100%;
  }
}

@media (max-width: 1120px) {
  .collapseSidebarButton {
    width: calc(250px + 2rem);
  }
}

@media (max-width: 820px) {
  .containerHeight {
    height: 100vh;
    padding: 2rem;
  }

  .opendrawer {
    width: 25px;
  }

  .contractOrg,
  .expandOrg {
    animation: none;
  }

  .collapseSidebarButton {
    width: 100%;
    left: 0;
    right: 0;
  }
}

/* -- UserScreen.tsx -- */

.collapseSidebarButton:hover,
.opendrawer:hover {
  opacity: 1;
  background-color: var(--collapseSidebarButton-od-bg-hover);
  box-shadow: var(--hover-shadow);
  color: var(--collapseSidebarButton-od-color-hover) !important;
}

.opendrawer {
  --bs-btn-active-color: var(--opendrawer-color-active);
  --bs-btn-active-bg: var(--opendrawer-bg-active);
  --bs-btn-active-border-color: var(--opendrawer-border-active);
  position: fixed;
  display: flex;
  align-items: center;
  justify-content: center;
  top: 0;
  left: 0;
  width: 40px;
  height: 100vh;
  z-index: 9999;
  background-color: var(--opendrawer-bg);
  border: none;
  border-radius: 0px;
  margin-right: 20px;
  color: var(--opendrawer-color);
}

.opendrawer:hover {
  transition: background-color 0.5s ease;
  background-color: var(--opendrawer-bg-hover);
}

@media (max-height: 650px) {
  .collapseSidebarButton {
    width: 250px;
    height: 20px;
  }

  .opendrawer {
    width: 30px;
  }
}

.opendrawer {
  width: 25px;
}

@media (max-width: 820px) {
  .pageContainer {
    padding-left: 2.5rem;
  }

  .opendrawer {
    width: 25px;
  }

  .contract,
  .expand {
    animation: none;
  }

  .collapseSidebarButton {
    width: 100%;
    left: 0;
    right: 0;
  }
}

.collapseSidebarButton:active,
.opendrawer:active {
  background-color: var(--collapseSidebarButton-od-bg-active) !important;
}

@media (max-height: 650px) {
  .collapseSidebarButton {
    width: 250px;
    height: 20px;
  }

  .opendrawer {
    width: 30px;
  }
}

@media (max-width: 820px) {
  .containerHeight {
    height: 100vh;
    padding: 2rem;
  }

  .opendrawer {
    width: 25px;
  }

  .contractOrg,
  .expandOrg {
    animation: none;
  }

  .collapseSidebarButton {
    width: 100%;
    left: 0;
    right: 0;
  }
}

.collapseSidebarButton {
  position: fixed;
  height: 40px;
  bottom: 0;
  z-index: 9999;
  width: calc(300px);
  background-color: var(--collapseSidebarButton-bg);
  color: black;
  border: none;
  border-radius: 0px;
}

.collapseSidebarButton:hover,
.opendrawer:hover {
  opacity: 1;
  color: var(--csb-od-color-hover) !important;
}

.collapseSidebarButton:hover {
  transition: background-color 0.5s ease;
  background-color: var(--csb-od-bg-hover);
}

@media (max-height: 650px) {
  .collapseSidebarButton {
    width: 250px;
    height: 20px;
  }

  .opendrawer {
    width: 30px;
  }
}

@media (max-width: 820px) {
  .hideElemByDefault {
    display: none;
  }

  .leftDrawer {
    width: 100%;
    left: 0;
    right: 0;
  }

  .inactiveDrawer {
    opacity: 0;
    left: 0;
    z-index: -1;
    animation: closeDrawer 0.4s ease-in-out;
  }

  .activeDrawer {
    display: flex;
    z-index: 100;
    animation: openDrawer 0.6s ease-in-out;
  }

  .logout {
    margin-bottom: 2.5rem !important;
  }

  .containerHeightUserPost {
    height: 100vh;
    padding: 2rem;
  }

  .opendrawer {
    width: 25px;
  }

  .contract,
  .expand {
    animation: none;
  }

  .collapseSidebarButton {
    width: 100%;
    left: 0;
    right: 0;
  }
}

.collapseSidebarButton {
  --bs-btn-active-color: var(--collapseSidebarButton-color-active);
  --bs-btn-active-bg: var(--collapseSidebarButton-bg-active);
  --bs-btn-active-border-color: var(--collapseSidebarButton-border-active);
  position: fixed;
  height: 40px;
  bottom: 0;
  z-index: 9999;
  width: calc(250px + 2rem);
  background-color: var(--collapseSidebarButton-bg);
  color: var(--collapse-Sidebar-Button-fill);
  border: none;
  border-radius: 0px;
}

.collapseSidebarButton:hover,
.opendrawer:hover {
  opacity: 1;
  background-color: var(--collapseBtn-op-bg-hover);
  box-shadow: var(--hover-shadow);
  color: black !important;
}

@media (max-width: 1120px) {
  .collapseSidebarButton {
    width: calc(250px + 2rem);
  }
}

@media (max-height: 900px) {
  .collapseSidebarButton {
    height: 30px;
    width: calc(300px + 1rem);
  }
}

@media (max-height: 650px) {
  .pageContainer {
    padding: 1rem 1.5rem 0 calc(270px);
  }

  .collapseSidebarButton {
    width: 250px;
    height: 20px;
  }

  .opendrawer {
    width: 30px;
  }
}

@media (max-width: 820px) {
  .pageContainer {
    padding-left: 2.5rem;
  }

  .opendrawer {
    width: 25px;
  }

  .contract,
  .expand {
    animation: none;
  }

  .collapseSidebarButton {
    width: 100%;
    left: 0;
    right: 0;
  }
}

@media (max-width: 1120px) {
  .collapseSidebarButton {
    width: calc(250px + 2rem);
  }
}

@media (max-height: 650px) {
  .collapseSidebarButton {
    width: 250px;
    height: 20px;
  }

  .opendrawer {
    width: 30px;
  }
}

/* -- VolunteerManagement.tsx -- */

/* -- Actions.tsx -- */

.icon {
  margin: 1px;
}

.chipIcon {
  height: 0.9rem !important;
}

.chip {
  height: 1.5rem !important;
  margin: 0.15rem 0 0 1.25rem;
}

.active {
  background-color: var(--active-bg) !important;
  color: var(--active-color) !important;
  border-color: var(--active-border-color) !important;
}

.pending {
  background-color: var(--status-pending-bg) !important;
  color: var(--pending-color) !important;
  border-color: var(--pending-border-color) !important;
}

/* -- GroupModal.tsx -- */

.modalCloseBtn {
  width: 40px;
  height: 40px;
  padding: 1rem;
  display: flex;
  justify-content: center;
  align-items: center;
}

.toggleBtn {
  padding: 0rem;
  height: 2rem;
  display: flex;
  justify-content: center;
  align-items: center;
  background-color: var(--toggleBtn-bg) !important;
  color: var(--toggleBtn-color) !important;
  border: 1px solid var(--toggleBtn-border) !important;
}

#individualRadio,
#requestsRadio,
#groupsRadio,
.toggleBtn:hover {
  color: var(--brand-primary) !important;
}

.toggleBtn:hover {
  color: var(--toggleBtn-color-hover) !important;
  border: 1px solid var(--toggleBtn-border-hover) !important;
}

/* -- Groups.tsx -- */

/* -- Invitations.tsx -- */

/* -- UpcomingEvents.tsx -- */

.accordionSummary {
  width: 100% !important;
  padding-right: 0.75rem;
  display: flex;
  justify-content: space-between !important;
  align-items: center;
}

.accordionSummary button {
  height: 2.25rem;
  padding-top: 0.35rem;
}

.titleContainerVolunteer {
  display: flex;
  flex-direction: column;
  gap: 0.1rem;
}

.titleContainerVolunteer h3 {
  font-size: 1.25rem;
  font-weight: 750;
  color: var(--titleContainerVolunteer-color);
  margin-top: 0.2rem;
}

.subContainer span {
  font-size: 0.9rem;
  margin-left: 0.5rem;
  font-weight: lighter;
  color: var(--subContainer-color);
}

.outlineBtn {
  /* SAME layout as manageBtn */
  display: flex;
  justify-content: space-around;
  width: 8rem;

  border-radius: 5px;
  font-size: 16px;
  font-weight: 600;
  cursor: pointer;

  box-shadow: 0 2px 2px var(--manageBtn-box-shadow);
  background-color: var(--outlineBtn-bg);
  color: var(--outlineBtn-color);
  border: 1px solid var(--outlineBtn-border);
}

.outlineBtnPositioned {
  position: absolute;
  right: 10px;
  bottom: 10px;
}

.outlineBtn:is(:hover, :active) {
  background-color: var(--outlineBtn-hover-bg) !important;
  color: var(--outlineBtn-bg) !important;
  border-color: var(--outlineBtn-hover-bg);
  box-shadow: var(--hover-shadow);
}

.outlineBtn:disabled {
  background-color: var(--outlineBtn-bg);
  color: var(--outlineBtn-disabled);
  border-color: var(--outlineBtn-disabled);
}

.modalTable {
  max-height: 220px;
  overflow-y: auto;
}

.modalTable img[alt='creator'] {
  height: 24px;
  width: 24px;
  object-fit: contain;
  border-radius: 12px;
  margin-right: 0.4rem;
}

.modalTable img[alt='orgImage'] {
  height: 28px;
  width: 28px;
  object-fit: contain;
  border-radius: 4px;
  margin-right: 0.4rem;
}

/* -- Users.tsx -- */

/* Add more Class Related to a particular Screen above this */

.mediaContainer {
  position: relative;
  width: 100%;
  height: var(--advertisement-media-height);
  overflow: hidden;
}

.cardImage {
  width: 100%;
  height: 100%;
  object-fit: cover;
  object-position: center;
}

.carouselContainer {
  height: 100%;
}

.noMediaPlaceholder {
  display: flex;
  align-items: center;
  justify-content: center;
  color: #6c757d;
  font-style: italic;
  background-color: var(--dropdownmenu-li-hover);
}

.carouselContainer :global(.carousel-control-prev),
.carouselContainer :global(.carousel-control-next) {
  z-index: 5;
}

.addCard {
  height: 100%;
  display: flex;
  flex-direction: column;
  width: 28rem;
}

.imageWrapper {
  width: 100%;
  height: var(--advertisement-media-height);
  display: flex;
  align-items: center;
  justify-content: center;
  background-color: #f8f9fa;
}

@media (max-width: 768px) {
  .addCard {
    width: 100%;
  }

  .mediaContainer {
    height: 10rem;
  }

  .imageWrapper {
    height: 10rem;
  }
}

.dropdownButton {
  background: none;
  border: none;
  cursor: pointer;
  padding: 5px;
}

.dropdownmenu {
  position: absolute;
  right: 0;
  top: 100%;
  z-index: 1000;
  min-width: 120px;
  padding: 0.5rem 0;
  margin: 0;
  list-style: none;
  background-color: var(--orText-bg);
  border: var(--advertisement-dropdown-border);
  border-radius: 0.25rem;
  box-shadow: var(--advertisement-dropdown-box-shadow);
}

.dropdownmenu li {
  padding: 0.5rem 1rem;
  cursor: pointer;
}

.dropdownmenu li:hover {
  background-color: #f8f9fa;
}

:global(.form-control:focus) {
  box-shadow: var(--form-control-focus-shadow);
}

.hamburgerIcon {
  cursor: pointer;
  color: var(--primaryText-color);
  transition: transform 0.3s ease;
}

.collapsedDrawer {
  width: var(--sidebar-collapsed-width);
  overflow-x: hidden !important;
}

.sidebarText {
  white-space: nowrap;
  overflow: hidden;
  text-overflow: ellipsis;
  color: var(--primaryText-color);
}

.expandedDrawer {
  width: var(--sidebar-expanded-width);
  overflow-x: hidden !important;
}

.venueimage {
  width: 100%;
  aspect-ratio: 3/2;
  object-fit: cover;
  display: block;
}

.CardItemMainDiv {
  width: 100%;
}

.CardItemMainDivEvent {
  display: flex;
  justify-content: space-between;
  align-items: center;
}

.upcomingEventsTitle {
  text-overflow: ellipsis;
  overflow: hidden;
  white-space: nowrap;
}

/* Events Attended Card Item Styles */
.eventsAttendedCard {
  transition: all 0.3s ease;
  background: linear-gradient(135deg, #f8f9ff 0%, #ffffff 100%);
  border: 1px solid #e3f2fd;
}

.eventsAttendedCard:hover {
  transform: translateY(-2px);
  box-shadow: 0 8px 25px rgba(0, 0, 0, 0.1);
}

.eventsAttendedCardDate {
  background: linear-gradient(135deg, #a8c7fa 0%, #a8c7fa 100%);
  color: #555;
  min-width: 60px;
}

.eventsAttendedCardDateMonth {
  font-size: 0.75rem;
}

.eventsAttendedCardTitle {
  font-size: 1rem;
}

.eventsAttendedCardLocation {
  font-size: 0.85rem;
}

.eventsAttendedCardDateNA {
  font-size: 0.75rem;
}

.eventsAttendedCardChevron {
  width: 32px;
  height: 32px;
  background-color: #e3f2fd;
  transition: all 0.2s ease;
}

.eventsAttendedCardChevronIcon {
  transition: color 0.2s ease;
}

.eventsAttendedCardAccent {
  position: absolute;
  top: 0;
  left: 0;
  width: 4px;
  height: 100%;
  background: linear-gradient(135deg, #a8c7fa 0%, #a8c7fa 100%);
}

.buttonContainer {
  margin-top: auto;
  display: flex;
  justify-content: flex-end;
  padding-bottom: 10px;
}

.manageBtn,
.withdrawBtn,
.outlineBtn {
  min-width: 8rem;
  height: 2.4rem;
  display: inline-flex;
  align-items: center;
  justify-content: center;
  white-space: nowrap;
}

.statusChip {
  display: inline-block;
  margin-top: 0.25rem;
  padding: 0.2rem 0.6rem;
  font-size: 0.75rem;
  font-weight: 600;
  border-radius: 999px;
  width: fit-content;
}

.member {
  background-color: #e6f4ea;
  color: #137333;
}

.pendingMembership {
  background-color: #fff4e5;
  color: #b26a00;
}

.notMember {
  background-color: #f1f3f4;
  color: #5f6368;
}

.btnsBlock {
  display: flex;
  flex-direction: row;
  align-items: center;
  justify-content: flex-end;
  gap: 12px;
  width: auto;
  flex-shrink: 0;
  height: 48px;
  margin: 0;
}

/* 2. Ensure the header stays in one line and doesn't wrap on Desktop */
.calendar__header {
  display: flex !important;
  flex-direction: row !important;
  align-items: center !important;
  justify-content: space-between !important;
  flex-wrap: nowrap !important;
  width: 100%;
  gap: 1rem;
  margin-bottom: 2rem;
  margin-top: 1rem;
}

/* 3. Mobile responsiveness: Only allow wrapping on actual small screens */
@media (max-width: 768px) {
  .calendar__header {
    flex-wrap: wrap !important;
  }

  .btnsBlock {
    width: 100%;
    justify-content: flex-end;
    margin-top: 10px;
  }
}

<<<<<<< HEAD
.btnsBlock > * {
  margin: 0 !important;
  height: 100% !important;
  /* Fill the container's 48px */
  display: flex !important;
  align-items: center !important;
  min-height: auto !important;
=======
.btnsBlock > button,
.btnsBlock > .btn {
  margin: 0;
  height: 100%;
  display: inline-flex;
  align-items: center;
  min-height: 2.4rem;
>>>>>>> faba41ed
}

/* ----------------------------------------------------- */
.orgListContainer {
  padding-left: 40px;
  padding-right: 30px;
}

@media (max-width: 768px) {
  .orgListContainer {
    padding-left: 16px;
    padding-right: 16px;
  }
}

.addButtonIcon {
  font-size: 25px;
  margin-bottom: 2px;
  margin-right: 2px;
}<|MERGE_RESOLUTION|>--- conflicted
+++ resolved
@@ -10039,7 +10039,6 @@
   }
 }
 
-<<<<<<< HEAD
 .btnsBlock > * {
   margin: 0 !important;
   height: 100% !important;
@@ -10047,15 +10046,6 @@
   display: flex !important;
   align-items: center !important;
   min-height: auto !important;
-=======
-.btnsBlock > button,
-.btnsBlock > .btn {
-  margin: 0;
-  height: 100%;
-  display: inline-flex;
-  align-items: center;
-  min-height: 2.4rem;
->>>>>>> faba41ed
 }
 
 /* ----------------------------------------------------- */
