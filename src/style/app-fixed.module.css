--- conflicted
+++ resolved
@@ -1674,7 +1674,6 @@
   }
 }
 
-<<<<<<< HEAD
 /* Not Found */
 
 .notFound {
@@ -1685,8 +1684,6 @@
   flex-direction: column;
 }
 
-=======
->>>>>>> 03a87887
 /* Row Background */
 
 .rowBackground {
