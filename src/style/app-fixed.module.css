--- conflicted
+++ resolved
@@ -5685,15 +5685,9 @@
 }
 
 .signOutDisabled {
-<<<<<<< HEAD
   opacity: 0.5;
   pointer-events: none;
   cursor: not-allowed !important;
-=======
-  cursor: not-allowed;
-  opacity: 0.5;
-  pointer-events: none;
->>>>>>> 5b372cf7
 }
 
 /* SortingButton.tsx */
