--- conflicted
+++ resolved
@@ -3805,104 +3805,6 @@
   border-width: 0.2rem;
 }
 
-<<<<<<< HEAD
-=======
-/* -- LoadingState.tsx -- */
-
-/* Container for spinner variant - provides relative positioning context */
-.loadingContainer {
-  position: relative;
-  min-height: 200px;
-}
-
-/* Overlay that blocks interactions during loading */
-.loadingOverlay {
-  position: absolute;
-  top: 0;
-  left: 0;
-  right: 0;
-  bottom: 0;
-  background-color: rgba(255, 255, 255, 0.8);
-  display: flex;
-  align-items: center;
-  justify-content: center;
-  z-index: 1000;
-}
-
-/* Dimmed content underneath the overlay */
-.loadingContent {
-  opacity: 0.5;
-}
-
-/* Skeleton loading styles */
-.skeletonContainer {
-  padding: 1rem;
-  width: 100%;
-}
-
-.skeletonHeader {
-  display: flex;
-  justify-content: space-between;
-  align-items: center;
-  margin-bottom: 1.5rem;
-}
-
-.skeletonContent {
-  display: flex;
-  flex-direction: column;
-  gap: 0.75rem;
-}
-
-.skeletonRow {
-  display: flex;
-  gap: 1rem;
-  align-items: center;
-}
-
-.skeletonItem {
-  background: linear-gradient(
-    90deg,
-    var(--skeleton-base, #e0e0e0) 25%,
-    var(--skeleton-highlight, #f0f0f0) 50%,
-    var(--skeleton-base, #e0e0e0) 75%
-  );
-  background-size: 200% 100%;
-  animation: skeletonPulse 1.5s ease-in-out infinite;
-  border-radius: 4px;
-}
-
-.skeletonTitle {
-  height: 2rem;
-  width: 40%;
-}
-
-.skeletonButton {
-  height: 2.5rem;
-  width: 8rem;
-  border-radius: 6px;
-}
-
-.skeletonCell {
-  height: 3rem;
-  flex: 1;
-}
-
-.skeletonCellSmall {
-  height: 2rem;
-  width: 6rem;
-}
-
-@keyframes skeletonPulse {
-  0% {
-    background-position: 200% 0;
-  }
-
-  100% {
-    background-position: -200% 0;
-  }
-}
-
->>>>>>> 3c96d325
 /* -- LoginPortalToggle.tsx -- */
 
 .navLinkClass {
@@ -7972,34 +7874,13 @@
   /* gap from left */
 }
 
-<<<<<<< HEAD
 .btnsContainerSearchBar input {
   outline: 1px solid var(--bs-gray-400, #ced4da);
-=======
-/* Scope reset to the SearchBar input only so other inputs are unaffected */
-.btnsContainerSearchBar .searchBarInput,
-.btnsContainerSearchBar input[type='search'] {
-  outline: none;
-  box-shadow: none;
-  border: none;
-  background: transparent;
-}
-
-/* The wrapper provides focus-visible ring (see .searchBarContainer:focus-within) */
-.btnsContainerSearchBar .searchBarInput:focus,
-.btnsContainerSearchBar input[type='search']:focus {
-  outline: none;
-  box-shadow: none;
->>>>>>> 3c96d325
 }
 
 .btnsContainerSearchBar .inputOrgList button {
   width: 44px;
-<<<<<<< HEAD
   /* compact rectangular button */
-=======
-  /* slightly smaller square button */
->>>>>>> 3c96d325
   height: 38px;
   margin-left: 8px;
   flex: 0 0 44px;
@@ -10356,7 +10237,6 @@
   border-radius: var(--table-head-radius, 20px);
 }
 
-<<<<<<< HEAD
 .groupChatTableCellHead {
   background-color: var(--bs-success, #198754) !important;
   color: white;
@@ -10369,12 +10249,6 @@
 .errorIcon {
   font-size: 32px !important;
   color: var(--errorIcon-color);
-=======
-.pinnedPostModalBody {
-  max-height: 90vh;
-  overflow-y: auto;
-  padding: 20px;
-  position: relative;
 }
 
 .dataGridContainer {
@@ -10510,5 +10384,4 @@
 .orgSelectorNoResults {
   padding: 0.75rem 1rem;
   color: var(--orgSelector-no-results-color);
->>>>>>> 3c96d325
 }