--- conflicted
+++ resolved
@@ -988,18 +988,12 @@
     border-color 0.2s ease,
     box-shadow 0.2s ease;
   overflow: hidden;
-<<<<<<< HEAD
-  flex: 1 1 500px;
-  min-width: 600px;
-  width: auto;
-=======
 
   /* Flex properties to make it sit on the same line */
   flex-grow: 1; /* Allow it to grow to fill space */
   flex-shrink: 1; /* Allow it to shrink if needed */
   width: auto; /* Stop forcing 100% width */
   min-width: 200px;
->>>>>>> 564f4e17
   max-width: 100%;
   height: 48px;
 }
@@ -10091,30 +10085,10 @@
   min-height: auto !important;
 }
 /* ----------------------------------------------------- */
-.orgListContainer {
-  padding-left: 40px;
-  padding-right: 30px;
-}
-
-@media (max-width: 768px) {
-  .orgListContainer {
-    padding-left: 16px;
-    padding-right: 16px;
-  }
-}
-
-<<<<<<< HEAD
-/* ----------------------------------------------------- */
 
 .whiteContainer {
   background-color: #ffffff;
   border-radius: 1rem;
   margin-top: 1rem;
   margin-bottom: 1rem;
-=======
-.addButtonIcon {
-  font-size: 25px;
-  margin-bottom: 2px;
-  margin-right: 2px;
->>>>>>> 564f4e17
 }