/**
 * CSS Methodology for Common Styles:
 *
 * This project aims to reduce CSS duplication by merging similar styles across components
 * into reusable global classes. This ensures consistency and simplifies maintenance.
 *
 * Steps for contributors:
 * 1. Identify duplicate or similar styles in different components (e.g., buttons, modals).
 * 2. Create a global class with a clear, descriptive name (e.g., .addButton, .removeButton).
 * 3. Use the new global class in all components requiring that style.
 *
 * Naming Convention:
 * - Use lowercase, descriptive names for global classes (e.g., .addButton, .removeButton).
 * - Keep names generic enough for reuse but clear in their purpose.
 *
 * Example:
 * Instead of component-specific classes like:
 *   `.greenregbtnOrganizationFundCampaign`, `.greenregbtnPledge` (used in two different components for same functionality)
 * Use:
 *   `.addButton` (a single reusable class in the global CSS file that is used for functionalities that add/create tasks)
 *
 * Global Classes:
 *   `.inputField` (for form input fields)
 *   `.searchButton` (for form input field search button)
 *   `.addButton` (for buttons that add/create task)
 *   `.removeButton` (for buttons that remove/delete task)
 *   `.modalHeader` (for header section of any modal)
 *   `.editButton` (for buttons inside table)
 *   `.switch` (for form toggles)
 *   `.regularBtn` (for a simple blue button)
 *   `.tableHeader` (for header section of any table component)
 *   `.subtleBlueGrey` (for blue Text)
 *   `.activeTab` (for tabs which are active)
 *   `.inActiveTab` (for tabs which are not selected)
 *   `.dataTableBase` (for styling data tables)
 *   `.dataEmptyState` (for empty state displays)
 *   `.dataErrorState` (for error state displays)
 *   `.visuallyHidden` (for accessibility, hides content visually but keeps it accessible to screen readers)
 *
 */
:root {
  --errorState-border: #f5c2c7;
  --primary-theme-color: #1778f2;

  --addButton-font: #555555;
  --addButton-border: #eaebef;
  --addButton-bg: #a8c7fa;
  --addButton-bg-hover: #1778f2;
  --addButton-border-hover: #555555;
  --disabled-btn: #e7f0fe;

  /** pagination styles **/
  --pagination-btn-color-hover: #ffffff;
  --pagination-border-top: #e5e7eb;

  --sidebar-option-text-inactive: #000000;
  --sidebar-option-bg-hover: #eaebef;
  --sidebar-option-bg: #d2d3d7;
  --sidebar-option-text-active: #000000;

  /* Sidebar widths */
  --sidebar-collapsed-width: 80px;
  --sidebar-expanded-width: 345px;

  --unblockButton-font: #555555;
  --unblockButton-border: #eaebef;
  --unblockButton-bg: #a8c7fa;
  --unblockButton-bg-hover: #1778f2;
  --unblockButton-border-hover: #1778f2;

  --removeButton-bg: #f8d6dc;
  --removeButton-color: #c8102e;
  --removeButton-bg-hover: #ff4d4f;
  --removeButton-border-hover: #ff4d4f;
  --removeButton-border: #f8d6dc;
  --removeButton-color-hover: #ffffff;

  --activeTab-bg: #eaebef;
  --activeTab-color: #808080;
  --activeTab-bg-hover: #707070;
  --activeTab-color-hover: #ffffff;
  --activeTab-border: #808080;
  --activeTab-outline-focus: #808080;
  --activeTab-border-hover: #707070;

  --inactiveTab-bg: #ffffff97;
  --inactiveTab-color: #808080;
  --inactiveTab-border: #808080;
  --inActiveTab-outline-focus: #808080;
  --inactiveTab-bg-hover: #eaebef;
  --inactiveTab-color-hover: #808080;
  --inactiveTab-border-hover: #707070;

  --searchButton-bg: #a8c7fa;
  --searchButton-color: #555555;
  --searchButton-border: #a8c7fa;
  --searchButton-border-hover: #a8c7fa;
  --searchButton-color-hover: #555555;
  --searchButton-border-focus: #a8c7fa;
  --searchButton-bg-hover: #a8c7fa;
  --searchButton-bg-active: #a8c7fa;
  --hover-shadow:
    0 1px 3px 0 rgba(168, 199, 250, 1), 0 4px 8px 3px rgba(60, 64, 67, 0.15);

  --modalHeader-color: #000000;
  --modalHeader-bg: #ffffff;

  --modalTitle-color: #4b5563;

  --switch-bg-checked: #1778f2;
  --switch-border-checked: #1778f2;
  --switch-box-shadow-checked: #a8c7fa;
  --switch-border-focus: #d1d5db;

  --editButton-bg: #a8c7fa;
  --editButton-font: #555555;
  --editButton-border: #eaebef;
  --editButton-bg-active: #1778f2;
  --editButton-border-active: #eaebef;
  --editButton-bg-hover: #1778f2;
  --editButton-border-hover: #555555;

  --regularBtn-bg: #a8c7fa;
  --regularBtn-border: #555555;
  --regularBtn-bg-hover: #286fe0;
  --regularBtn-font-hover: #555555;
  --regularBtn-border-hover: #555555;

  --font-size-header: 16px;
  --font-size-table-body: 14px;
  --avatar-placeholder-bg: #ccc;

  --tableHeader-bg: #eaebef;
  --tableHeader-color: #000000;
  --tableHeader-success-bg: var(--success-green-color);

  --LoginToggle-button-color: #555555;
  --LoginToggle-button-bg: #eaebef;
  --LoginToggle-button-border: #eaebef;
  --LoginToggle-button-bg-hover: #eaebef;
  --LoginToggle-button-border-hover: #eaebef;
  --LoginToggle-button-bg-active: #a8c7fa;
  --LoginToggle-button-border-active: #a8c7fa;
  --LoginToggle-button-color-active: #555555;
  --LoginToggle-button-color-active-hover: #555555;
  --LoginToggle-button-border-active-hover: #a8c7fa;
  --LoginToggle-button-bg-active-hover: #a8c7fa;

  --email-button-bg: #a8c7fa;
  --email-button-bg: #a8c7fa;
  --email-button-bg-hover: #a8c7fa;
  --email-button-border-hover: #a8c7fa;
  --email-button-bg: #a8c7fa;
  --email-button-border: #a8c7fa;
  --email-button-fill: #555555;

  --login-button-color: #555555;
  --login-button-bg: #a8c7fa;
  --login-button-border: #a8c7fa;
  --login-button-bg-hover: #a8c7fa;
  --login-button-border-hover: #a8c7fa;
  --login-button-color-active: #a8c7fa;
  --login-button-bg-active: #a8c7fa;
  --login-button-border-active: #a8c7fa;
  --login-button-bg-disabled: #a8c7fa;
  --login-button-border-disabled: #a8c7fa;
  --login-button-color-hover: #555555;

  --langChange-button-bg-active: #a8c7fa;
  --langChange-button-border-active: #a8c7fa;
  --langChange-button-color-active: #1778f2;
  --langChange-button-color: #1778f2;
  --langChange-button-border: #a8c7fa;
  --langChange-button-bg-hover: #a8c7fa;
  --langChange-button-border-hover: #a8c7fa;

  --langChange-button-bg-hover: #a8c7fa;
  --langChange-button-border-hover: #a8c7fa;

  --orText-bg: #fff;
  --orText-color: #6c757d;

  --register-button-bg: #eaebef;
  --register-button-border: #eaebef;
  --register-button-border: #eaebef;
  --register-button-border-hover: #eaebef;
  --register-button-color-active: #eaebef;
  --register-button-bg-active: #eaebef;
  --register-button-border-active: #eaebef;
  --register-button-color: #555555;
  --register-button-color-hover: #555555;

  --row-bg: #fff;
  --row-bg-scroll: #00000029;
  --row-color: #6c757d;

  --regBtn-border: #d1d5db;
  --regBtn-box-shadow: #d1d5db;
  --regBtn-bg: #0056b3;
  --regBtn-color: #fff;

  --titlemodal-org-event-color: #707070;
  --titlemodal-org-event-border: #eaebef;

  --inputFieldModal: #d1d5db;

  --slider-bg: #1778f2;
  --slider-rail-bg: #e6e6e6;

  --updateTimeoutCard-bg: #ffffff;
  --updateTimeoutCardTitle-color: #000000;
  --updateTimeoutCurrent-color: #000000;
  --updateTimeoutLabel-color: #000000;
  --updateTimeoutValue-color: #1778f2;
  --updateTimeoutSliderLabels: #707070;
  --updateTimeoutButton-bg: #a8c7fa;
  --updateTimeoutButton-color: #ffffff;
  --updateTimeoutButton-bg-hover: #a8c7fa;
  --updateTimeoutButton-border-hover: #a8c7fa;

  --signOut-container-bg: #d3e3fd;
  --signOutBtn-bg: #d3e3fd;

  --profile-container-bg: #ffffff;
  --profile-container-bg-focus: #f8f9fa;
  --profileText-color: #6c757d;

  --chevronRightbtn-bg: #ffffff;
  --chevronIcon-color: #808080;
  --chevronIcon-bg: #ffffff;

  --primaryText-color: #000000;
  --secondText-color: #555555;

  --leftDrawer-bg: #ffffff;
  --leftDrawer-fixedModule-bg: #ffffff;
  --leftDrawer-scrollbar-color: #eaebef;
  --leftDrawer-optionList-bg: #ffffff;
  --LeftDrawer-org-profileContainer-bg: #e0e9ff;
  --leftDrawer-profileContainer-bg: #ffffff;
  --leftDrawer-secondaryText-color: #6c757d;
  --leftDrawer-inactive-button-hover-bg: #eaebef;
  --leftDrawer-collapse-active-button-bg: #e0e5ec;
  --leftDrawer-inactive-button-bg: transparent;
  --leftDrawer-active-button-bg: #eaebef;

  --activeItem-bg: #eaebef;
  --active-item-color: #000000;
  --active-item-color-hover: #000000;

  --user-sidebar-org-item-bg: #eaebef;

  --inputField-bg: #ffffff;
  --inputField-border: #dddddd;
  --inputField-border-focus: #b5b5b5;
  --inputField-bg: #fff;

  --inputFieldModal-bg: #fff;
  --input-shadow-color: #dddddd;

  --drop-shadow: 0px 4px 4px rgba(0, 0, 0, 0.25);

  --people-card-header-bg: #eaebef;
  --people-card-header-border: #e8e5e5;
  --people-card-container-border: #eaebef;
  --people-card-container-bg: #fff;

  --pageNotFound-color: #a8c7fa;
  --pageNotFound-bg: #ffffff;

  --createButton-bg: #fcfcfc;
  --createButton-color: #555555;
  --createButton-border: #555555;
  --createButton-box-shadow-hover: 2.5px 2.5px 2.5px rgba(0, 0, 0, 0.3);
  --createButton-bg-hover: #fcfcfc;
  --createButton-color-hover: #555555;
  --createButton-border-hover: #555555;
  --createButton-color-active: #808080;
  --createButton-bg-active: #eaebef;
  --createButton-border-active: #808080;

  --btnsContainerOrgPost-outline: #9ca3af;
  --closeButtonOrgPost-color: #707070;

  --titlemodal-color: #707070;
  --closeButton-color: #c8102e;
  --closeButton-bg: #ffffff;

  --toggleBtn-bg: #fcfcfc;
  --toggleBtn-color: #808080;
  --toggleBtn-border: #dddddd;
  --toggleBtn-color-hover: #555555;
  --toggleBtn-border-hover: #dddddd;

  --searchIcon-color: #555555;

  --modal-width: 670px;
  --modal-max-width: 680px;

  --eventsAttended-membername-color: #0000ff;

  --membername-color: #7c9beb;
  --membername-color-hover: #5f7e91;

  --colorPrimary-bg: #7c9beb;
  --colorPrimary-color: #fff;
  --colorPrimary-bg: #a8c7fa;
  --colorPrimary-color: #555555;
  --colorPrimary-bg-active: #a8c7fa;
  --colorPrimary-bg-active: #a8c7fa;

  --hover-shadow:
    0 1px 3px 0 rgba(168, 199, 250, 1), 0 4px 8px 3px rgba(60, 64, 67, 0.15);

  --colorPrimary-color-active: #555555;
  --colorWhite: #555555;

  --errorIcon-color: #ff4d4f;
  --errorState-color: #b00020;
  --errorState-bg: #f8d7da;
  --tagsBreadCrumbs-color-hover: #0000ff;
  --tagsBreadCrumbs-color: #808080;

  --subTagsLink-color-hover: #5f7e91;
  --subTagsLink-color: #0000ff;

  --orgUserTagsScrollableDiv-color: #9ca3af;

  --rowBackground-bg: #ffffff;
  --rowBackground-color: #000000;

  --hyperlink-text-color: #1778f2;
  --hyperlink-text-color-hover: #5f7e91;
  --rowBackgrounds-bg: #fff;

  --manageTagScrollableDiv-color: #9ca3af;

  --inputColor-bg: #f1f3f6;
  --dateboxMemberDetail-border: #e8e5e5;
  --cardBody-color: #495057;
  --themeOverlay-bg: #0056b3;
  --cardBody-tw-st-color: #9ca3af;
  --cardBody-st-color: #0056b3;

  --sidebar-bg: #e8e5e5;
  --sidebarsticky-border: #e8e5e5;
  --searchtitle-color: #707070;
  --searchtitle-border: #a8c7fa;
  --logintitle-color: #707070;
  --logintitle-border: #a8c7fa;

  --subTagsScrollableDiv-color: #9ca3af;

  --customcell-bg: #eaebef;
  --customcell-color: #000000;

  --singledetails_dl-color: #707070;
  --memberfontbtn-border: #e8e5e5;
  --memberfont-bg: #eaebef;
  --memberfont-color: #fff;
  --removeMemberCancel-bg: #f8d6dc;
  --removeMemberCancel-border: #f8d6dc;
  --loader-size: 10em;
  --loader-border: #ffffff33;
  --loader-border-left: #febc59;

  /* Skeleton loading theme variables */
  --skeleton-base: #e0e0e0;
  --skeleton-highlight: #f0f0f0;

  --pledgeContainer-bg: #31bb6b33;
  --popup-border: #e2e8f0;
  --popup-bg: #fff;
  --popup-color: #000000;
  --popup-box-shadow: #00000026;

  --colorlight-bg: #f5f5f5;

  --containerHeight-bg: #f6f8fc;
  --cardHeader-border: #e9ecef;

  --collapseSidebarButton-od-bg-hover: #f6f8fc;
  --collapseSidebarButton-od-color-hover: #000000;
  --opendrawer-color-active: #f6f8fc;
  --opendrawer-bg-active: #f6f8fc;
  --opendrawer-border-active: #f6f8fc;
  --opendrawer-bg: #f6f8fc;
  --collapseSidebarButton-od-bg-active: #f6f8fc;
  --collapseSidebarButton-bg: #f5f5f5;
  --csb-od-bg-hover: #0056b3;
  --collapseSidebarButton-color-active: #f6f8fc;
  --collapseSidebarButton-bg-active: #f6f8fc;
  --collapseSidebarButton-border-active: #f6f8fc;
  --collapseSidebarButton-bg: #f5f5f5;
  --collapse-Sidebar-Button-fill: #000000;
  --collapseBtn-op-bg-hover: #f6f8fc;

  --active-color: #a8c7fa;
  --active-border-color: #a8c7fa;
  --pending-color: #ffc21a;
  --pending-border-color: #ffc21a;

  --toggleBtn-bg: #fcfcfc;
  --toggleBtn-color: #808080;
  --toggleBtn-border: #dddddd;
  --toggleBtn-color-hover: #555555;
  --toggleBtn-border-hover: #dddddd;

  --titleContainerVolunteer-color: #5e5e5e;
  --subContainer-color: #707070;
  --outlineBtn-bg: #ffffff;
  --outlineBtn-color: #a8c7fa;
  --outlineBtn-border: #a8c7fa;
  --outlineBtn-hover-bg: #1778f2;
  --outlineBtn-color-hover: #ffffff;
  --outlineBtn-hover-border: #1778f2;
  --outlineBtn-bg-disabled: #ffffff;
  --outlineBtn-color-disabled: #9e9e9e;
  --outlineBtn-border-disabled: #9e9e9e;

  --outlineBtn-bg: #ffffff;
  --outlineBtn-color: #a8c7fa;
  --outlineBtn-border: #a8c7fa;
  --outlineBtn-hover-bg: #1778f2;
  --outlineBtn-bg-disabled: #ffffff;
  --outlineBtn-disabled: #9e9e9e;
  --outlineBtn-disabled: #9e9e9e;

  --customToggle-color: #000000;
  --addChatContainer-border: #000000;
  --filterButton-bg: #000000;
  --filterButton-color: #a5a5a5;
  --filterButton-border: #a5a5a5;
  --filterButton-border-hover: #a8c7fa;
  --filterButton-bg-hover: #a8c7fa;
  --filterButton-color-hover: #ffffff;
  --chatContainer-border: #dcdcdc;

  --mainContainer50-bg: #f2f7ff;
  --box-bg: #ffffff;
  --box-border: #dddddd;

  --dateboxEvents-border: #e8e5e5;

  --cardHeader-border: #f6f6f6;
  --formLabel-color: #000000;

  --eventManagementSelectedBtn-color: #555555;
  --eventManagementSelectedBtn-bg: #eaebef;
  --eventManagementSelectedBtn-border: #808080;
  --eventManagementSelectedBtn-color-hover: #555555;
  --eventManagementSelectedBtn-border-hover: #808080;
  --eventManagementBtn-color: #808080;
  --eventManagementBtn-bg: #ffffff;
  --eventManagementBtn-border: #dddddd;
  --eventManagementBtn-color-hover: #808080;
  --eventManagementBtn-border-hover: #dddddd;

  --actionsButton-bg: #a8c7fa;
  --actionsButton-color: #555555;
  --actionsButton-border: #a8c7fa;
  --actionsButton-box-shadow-hover: #0000004d;
  --actionsButton-bg-color: #a8c7fa;
  --actionsButton-border-hover: #a8c7fa;

  --acceptedStatus-color: #0056b3;
  --acceptedStatus-fill: #0056b3;
  --pendingStatus-color: #ffc107;
  --pendingStatus-fill: #ffc107;
  --groupsLabel-color: #495057;
  --tableHeader-bg: #eaebef;
  --tableHeader-color: #000000;
  --font-size-header: 16px;

  --cardTemplate-bg: #ffffff;
  --cardTemple-border: #d1d5db;
  --keyWrapper-bg: #0056b3;

  --table-image-size: 50px;
  --overviewContainer-bg: #ffffff97;
  --overviewContainer-box-shadow: #00000029;
  --titleContainer-color: #555555;
  --titleContainer-color: #707070;
  --toggleBtnPledge-border: #e8e5e5;
  --toggleBtnPledge-color-notChecked: #5f7e91;
  --toggleBtnPledge-color-hover: #a8c7fa;
  --btnsContainerPledge-outline: #9ca3af;
  --rowBackgroundPledge-bg: #fff;

  --table-image-small-size: 25px;

  --banIcon-color: #c8102e;
  --banIcon-color-hover: #ffffff;
  --unbanIcon-color: #555555;
  --unbanIcon-color-hover: #ffffff;
  --containerAdvertisemens-bg: #ffffff;
  --orgCard-bg: #fff;
  --orgCard-bg: #fff;
  --orgCard-outline: #e9ecef;
  --orgImgContainer-bg: #e9ecef;
  --orgCard-Image-bg: #e9ecef;

  --previewAdvertisementRegister-border: #ccc;
  --closeButtonAdvertisementRegister-color: #707070;
  --closeButtonAdvertisementRegister-box-shadow-hover: #00000033;

  --dropdownmenu-bg: #fff;
  --dropdownmenu-box-shadow: #00000033;
  --dropdownmenu-color: #333;
  --dropdownmenu-li-hover: #f1f1f1;
  --dropdownButton-color: #000;
  --entryaction-color: #a8c7fa;

  --memberBadge-box-shadow: #9ca3af;

  --containerAddOnStore-bg: #ffffff;
  --titlemodalAgendaItems-color: #4b5563;
  --titlemodalAgendaItems-border: #0056b3;
  --preview-color: #555555;
  --view-color: #6c757d;

  --closeButtonFile-color: #707070;
  --regBtnAgendaItems-border: #d1d5db;
  --regBtnAgendaItems-box-shadow: #d1d5db;
  --regBtnAgendaItems-bg: #0056b3;
  --regBtnAgendaItems-color: #fff;

  --tableHeadAgendaItems-bg: #a8c7fa;
  --tableHeadAgendaItems-color: #fff;
  --agendaItemRow-border: #e8e5e5;
  --agendaItemRow-bg: #ffffff;
  --agendaItemRow-bg-hover: #ffffff;
  --dragging-box-shadow: #e8e5e5;
  --dragging-bg: #eaebef;
  --categoryChip-bg: #eaebef;

  --orgdesc-color: #4b5563;
  --address-h6-color: #4b5563;
  --joined-button-color: #555555;
  --joined-button-bg: #a8c7fa;
  --joined-button-border: #a8c7fa;
  --joined-button-bg-hover: #a8c7fa;
  --joined-button-border-hover: #a8c7fa;
  --joined-button-color-hover: #555555;

  --box-color: #ffbd59;
  --box-color-hover: #ffbd59;
  --secondBox-h4-color: #000000;
  --secondBox-h5-color: #969696;
  --deco-bg: #dfdfdf;

  --cardItem-border: #e9ecef;
  --cardItem-iconWrapper-bg: #0056b3;
  --cardItem-location-color: #0056b3;
  --cardItem-time-color: #495057;
  --cardItem-creator-color: #a8c7fa;
  --iconWrapper-bg: #332d2d;
  --iconWrapper-color: #fff;

  --manageBtn-border: #e8e5e5;
  --manageBtn-box-shadow: #e8e5e5;
  --manageBtn-color: #fff;
  --manageBtn1-border: #a8c7fa;
  --manageBtn1-bg: #a8c7fa;
  --manageBtn1-color: #555555;
  --manageBtn-color-hover: #555555;

  --cardsOrgPostCard-color: #707070;
  --cardsOrgPostCard-color-hover: #000000;
  --postimageOrgPostCard-color: #000000;
  --titleOrgPostCard-color: #000000;
  --textOrgPostCard-color: #000000;
  --author-color: #707070;
  --modalOrgPostCard-bg: #000000b3;
  --modalContentOrgPostCard-bg: #ffffff;
  --toggleClickBtn-color: #a8c7fa;
  --toggleClickBtn-bg: #ffffff;
  --moreOptionsButton-color: #000000;
  --closeButtonOrgPostCard-bg: #f8d6dc;
  --closeButtonOrgPost-color: #ffffff;
  --menuModal-bg: #00000029;
  --menuContent-bg: #ffffff;
  --menuOptions-border: #e8e5e5;
  --list-color: #ff4d4f;
  --closeButtonP-color: #707070;
  --closeButtonP-box-shadow-hover: #00000033;
  --closeButtonP-color: #707070;

  --iconOrgActionItemCategories-color: #ff4d4f;
  --btnsContainerOrgActionItemCategories-outline: #9ca3af;

  --delete-button-bg: #f8d6dc;
  --delete-button-color: #ff4d4f;
  --delete-button-color-hover: #ff4d4f;
  --delete-button-border: #000;
  --delete-button-color-hover: #ff4d4f;

  --customDataTable-bg: #f2f2f2;

  --userupdatediv-border: #e8e5e5;
  --userupdatediv-box-shadow: #e8e5e5;
  --userupdatediv-bg: #ffffff;

  --current-hour-indicator-color: #ff0000;

  --fonts-color: #707070;

  --dropwdownToggle-bg: #f1f3f6;
  --dropwdownToggle-color: #000000;
  --dropwdownToggle-outline: #9ca3af;

  --createButtonEventHeader-bg: #eaebef;
  --createButtonEventHeader-color: #555555;
  --createButtonEventHeader-border: #555555;
  --createButtonEventHeader-boxshadow: #0000004d;
  --createButtonEventHeader-bg-hover: #eaebef;
  --createButtonEventHeader-color-hover: #000000;
  --createButtonEventHeader-border-hover: #555555;
  --createButtonEventHeader-boxshadow-hover: #0000004d;

  --breakpoint-mobile: 576px;
  --breakpoint-tablet: 768px;
  --breakpoint-desktop: 1024px;

  --calenderHourBlock-border: #e8e5e5;
  --calenderHourTextContainer-border: #e8e5e5;
  --calenderTimezoneText-color: #707070;
  --eventListParentCurrent-bg: #eaebef;
  --expandListContainer-bg: #eaebef;
  --expandListContainer-border: #e8e5e5;

  --btnMore-color: #000000;
  --btnMore-color-hover: #707070;
  --eventsCard-box-shadow: #0000001a;
  --holidaysCard-bg: #e0e9ff;
  --cardTitle-color: #000000;

  --cardListItem-color: #707070;
  --cardListItem-bg-hover: #7c9beb;
  --cardListItem-focus-bg: #707070;
  --holidays-card-date-color: #3771c8;
  --holidayName-color: #000000;
  --eventsCard-bg: #eaebef;
  --organizationIndicator-bg: #a8c7fa;
  --legendText-color: #000000;
  --holidayIndicator-bg: #000000;
  --holidayText-color: #000000;

  --dayWeekends-bg: #eaebef;
  --dayToday-bg: #eaebef;
  --dayToday-color: #7c9beb;
  --dayOutside-bg: #ffffff;
  --dayOutside-color: #eaebef;

  --daySelected-bg: #0056b3;
  --daySelected-color: #707070;
  --day-bg: #ffffff;
  --day-border: #e8e5e5;
  --day-color: #707070;
  --dayEvents-bg: #ffffff;
  --calendar-bg: #ffffff;
  --buttonEventCalendar-color: #808080;
  --calendarHeaderMonth-color: #707070;
  --calendarHeaderMonthDiv-color: #000000;
  --buttonEventCalendar-color: #808080;
  --calendarWeekdays-bg: #000000;
  --weekday-color: #808080;
  --weekday-bg: #ffffff;

  --weekdayYearly-bg: #ffffff;
  --yearlyCalendarHeader-color: #707070;
  --calendar-bg: #ffffff;
  --yearlyCalender-bg: #ffffff;

  --input-area-color: #f1f3f6;

  --previewEventListCardModals-color: #000000;

  --cardsEventListCard-bg: #7c9beb;
  --cardsEventListCard-border: #e8e5e5;
  --cardsEventListCard-box-shadow: #e8e5e5;
  --cardsEventsListCard-color: #707070;
  --cardsEventListCard-h2-color: #707070;
  --cardsEventListCard-a-color: #ffffff;
  --cardsEventListCard-a-color-hover: #000000;

  --ctacards-bg: #ffffff;
  --ctacards-border: #dddddd;
  --ctacards-span-color: #b5b5b5;
  --eventDetailsBox-bg: #ffffff;
  --eventDetailsBox-border: #dddddd;
  --description-color: #808080;
  --toporgloc-color: #808080;
  --time-border: #dddddd;
  --time-bg: #ffffff;
  --time-box-shadow: #0000001a;
  --time-bg: #ffffff;
  --cardItem-color: #495057;
  --endDate-color: #808080;

  --attendanceModal-border: #286fe0;

  --rating-star-filled: #ff6d75;
  --rating-star-hover: #ff6d75;

  --groupMemberList-p-color: #959595;
  --editImgBtn-bg: #ffffff;
  --editImgBtn-border: #959595;
  --editImgBtn-color: #959595;
  --editChatNameContainer-border: #ababab;
  --icon-cancel: #c52a2a;
  --icon-check: #2ac52a;

  --holidayCard-color: #000000;
  --holidayCard-bg: #00000026;

  --spinner-border: #9ca3af;
  --card-background-color: #1778f2;
  --card-header-background-color: #1778f2;
  --text-fields-color: #737373;

  --settings-header-button-bg: #ffffff;
  --settings-header-button-border: #808080;
  --settings-header-button-color: #808080;

  --settings-active-button-bg: #eaebef;
  --settings-active-button-border: #555555;
  --settings-active-button-color: #555555;

  --bg-header: #ffffff;

  --changelangauge-btn-bg: #ffffff;
  --changelangauge-btn-color: #1778f2;
  --changelangauge-btn-border: #1778f2;

  --resetbtn-border: #1778f2;
  --resetbtn-bg: #ffffff;
  --resetbtn-color: #1778f2;

  --modalClose-button-color: #c8102e;
  --formLabel-color: #000000;
  --inputField-text-color: #555555;
  --inputField-placeholder-color: #707070;
  --inputField-bg-focus: #f1f3f6;

  --card-background-color: #1778f2;
  --card-header-background-color: #1778f2;
  --reset-border-color: #1778f2;
  --reset-backgroundcolor-color: #ffffff;
  --reset-btn-colour: #1778f2;

  --form-control-focus-shadow: 0 4px 4px rgba(0, 0, 0, 0.15);
  --primary-theme-color: #1778f2;
  --advertisement-dropdown-border: 1px solid rgba(0, 0, 0, 0.15);
  --advertisement-dropdown-box-shadow: 0 0.5rem 1rem rgba(0, 0, 0, 0.175);
  --advertisement-media-height: 12.5rem;
  --pledgeModal-bg: #ffffff;
  --pledgeModal-header-text: #000000;
  --pledgeModal-title-text: #4b5563;
  --pledgeModal-close-button-bg: #f8d6dc;
  --pledgeModal-close-button-text: #c8102e;
  --pledgeModal-close-button-hover-bg: #ff4d4f;
  --pledgeModal-close-button-hover-text: #ffffff;

  --pledgeModal-input-bg: #ffffff;
  --pledgeModal-input-border: #eaebef;
  --pledgeModal-input-text: #555555;
  --pledgeModal-input-placeholder: #737373;
  --pledgeModal-input-focus-border: #b5b5b5;
  --pledgeModal-input-focus-shadow: #dddddd;

  --dropdownItem-bg: #fff;
  --dropdownItem-color: #000000;
  --dropdownItem-box-shadow: 2.5px 2.5px 2.5px rgba(0, 0, 0, 0.3);
  --dropdownItem-outline-bg: #a8c7fa;
  --dropdownItem-color: #555555;

  --tagBadge-box-shadow: #9ca3af;

  --titlemodalCustomRecurrenceModal-color: #707070;
  --titlemodalCustomRecurrenceModal-border: #7c9beb;

  --memberfontcreatedbtnUserListCard-border: #286fe0;
  --memberfontcreatedbtnUserListCard-bg: #286fe0;
  --memberfontcreatedbtnUserListCard-color: #ffffff;

  --recurrenceDayButton-border: #808080;
  --recurrenceDayButton-outline-focus: #0056b3;
  --recurrenceDayButton-bg-hover: #808080;
  --recurrenceDayButton-bg-selected: #0056b3;
  --recurrenceDayButton-border-selected: #0056b3;
  --recurrenceDayButton-color-selected: #fff;
  --recurrenceDayButton-color: #808080;
  --recurrenceDayButton-color-hover: #fff;
  --recurrenceDayButton-color-selected: #fff;
  --recurrenceRuleSubmitBtn-box-shadow-hover: #00000029;
  --recurrenceRuleSubmitBtn-outline-focus: #0056b3;

  --whitebtn-box-shadow: #e8e5e5;
  --whitebtn-border: #e8e5e5;
  --whitebtn-color: #286fe0;

  --mainContainerDonateCard-bg: #ffffff;
  --mainContainerDonateCard-border: #dddddd;

  --mainContainerDonateCard-bg: #31bb6b;
  --peopleRole-border: #dee2e6;
  --cardStyles-bg: #ffffff;
  --cardHeaderPostCard-bg: #ffffff;
  --cardHeaderPostCard-border: #dddddd;
  --customToggle-color: #000000;
  --cardActionBtn-bg: #00000000;
  --cardActionBtn-color: #000000;
  --cardActionBtn-hover-bg: #eff1f7;
  --cardActionBtn-color: #000000;
  --cardActionBtn-outline-focus: #7c9beb;
  --cardActionBtn-active-bg: #eaebef;

  --colorPrimary-bg: #7c9beb;
  --colorPrimary-color: #ffffff;

  --modalFooter-bg: #ffffff;
  --modalFooter-border: #dddddd;

  --inputArea-bg: #f1f3f6;

  --postInput-bg: #ffffff;

  --cardHeaderPromotedPost-color: #a8c7fa;

  --userImageUserPost-border: #286fe0;

  --capacityLabel-bg: #0056b3;
  --capacityLabel-color: #ffffff;
  --textWhite-color: #ffffff;
  --previewVenueModal-border: #ccc;

  --closeButtonOrganizationEvents-color: #ff4d4f;
  --closeButtonOrganizationEvents-bg: #f8d6dc;
  --closeButtonOrganizationEvents-border: #ffffff;
  --closeButtonOrganizationEvents-color-hover: #f8d6dc;
  --closeButtonOrganizationEvents-bg-hover: #ff4d4f;
  --closeButtonOrganizationEvents-border-hover: #ffffff;
  --dateboxOrganizationEvents-border: #e8e5e5;

  --infoButton-bg: #a8c7fa;
  --infoButton-border: #555555;
  --infoButton-color: #555555;
  --infoButton-bg-hover: #286fe0;
  --infoButton-border-hover: #555555;
  --infoButton-color: #555555;
  --actionItemDeleteButton-bg: #f8d6dc;
  --actionItemDeleteButton-color: #ff4d4f;
  --checkboxButton-checked-bg: #1778f2;
  --checkboxButton-checked-color: #1778f2;
  --checkbox-focus-border: #d1d5db;

  --rowBackgroundOrganizationFundCampaign-bg: #fff;

  --createorgdropdown-button-bg: #eaebef;

  --dropdown-border: #555555;
  --dropdown-bg: #fcfcfc;
  --dropdown-font-color: #555555;

  --input-bg: #f2f7ff;

  --empty-state-bg: #fafafa;
  --empty-state-border-color: #eeeeee;

  /* OrgSelector Component */
  --orgSelector-dropdown-bg: #ffffff;
  --orgSelector-dropdown-border: #dee2e6;
  --orgSelector-dropdown-shadow: rgba(0, 0, 0, 0.075);
  --orgSelector-option-hover-bg: #f8f9fa;
  --orgSelector-option-selected-bg: rgba(13, 110, 253, 0.1);
  --orgSelector-no-results-color: #6c757d;
}

/* Global Classes (Add CSS classes as Global Classes that are used at multiple place)*/

/* Add Button */

.addButton {
  margin-bottom: 10px;
  color: var(--addButton-font);
  background-color: var(--light-blue);
  border-color: var(--addButton-bg);
  --bs-btn-focus-box-shadow: none;
}

.addButton:is(:hover, :active, :focus) {
  background-color: var(--addButton-bg-hover) !important;
  border-color: var(--addButton-border-hover);
}

.addButton:disabled {
  margin-bottom: 10px;
  background-color: var(--disabled-btn);
  border-color: var(--addButton-bg);
}

/* Unblock Button */

.unblockButton {
  margin-bottom: 10px;
  color: var(--unblockButton-font) !important;
  background-color: var(--unblockButton-bg) !important;
  border-color: var(--unblockButton-border);
  --bs-btn-focus-box-shadow: none;
}

.unblockButton:is(:hover, :active, :focus) {
  background-color: var(--unblockButton-bg-hover) !important;
  border-color: var(--unblockButton-border-hover);
}

/* Unban Icon */

.unbanIcon {
  color: var(--unbanIcon-color);
  font-size: 12px;
  font-weight: bold;
  margin-bottom: 0.5px;
  margin-right: 4px;
}

.unblockButton:hover .unbanIcon {
  color: var(--unbanIcon-color-hover) !important;
}

/* Ban Icon*/

.banIcon {
  color: var(--banIcon-color);
  font-size: 12px;
  font-weight: bold;
  margin-bottom: 0.5px;
  margin-right: 4px;
}

.removeButton:hover .banIcon {
  color: var(--banIcon-color-hover) !important;
}

/* Remove Button */

.removeButton {
  margin-bottom: 10px;
  background-color: var(--removeButton-bg);
  color: var(--removeButton-color);
  margin-right: 10px;
  --bs-btn-border-color: var(--removeButton-border);
}

.removeButton:is(:hover, :active, :focus) {
  background-color: var(--removeButton-bg-hover) !important;
  border-color: var(--removeButton-border-hover);
  color: var(--removeButton-color-hover);
}

/* Active Tab */

.activeTab {
  background-color: var(--activeTab-bg);
  color: var(--activeTab-color);
  border-color: var(--activeTab-border);
  align-items: center;
  position: relative;
  outline: none;
}

.activeTab:focus-visible {
  outline: 2px solid var(--activeTab-outline-focus);
  outline-offset: 2px;
}

.activeTab:is(:hover, :focus, :active) {
  background-color: var(--activeTab-bg-hover) !important;
  color: var(--activeTab-color-hover);
  border-color: var(--activeTab-border-hover) !important;
  align-items: center;
}

/* Inactive Tab */

.inActiveTab {
  background-color: var(--inActiveTab-bg);
  color: var(--inActiveTab-color);
  border-color: var(--inActiveTab-border);
  align-items: center;
  position: relative;
  outline: none;
}

.inActiveTab:focus-visible {
  outline: 2px solid var(--inActiveTab-outline-focus);
  outline-offset: 2px;
}

.inActiveTab:is(:hover, :focus, :active) {
  background-color: var(--inActiveTab-bg-hover) !important;
  color: var(--inActiveTab-color-hover);
  border-color: var(--inActiveTab-border-hover) !important;
  align-items: center;
}

/* Search Bar */

.searchBarContainer {
  display: flex;
  align-items: center;
  border: 1px solid var(--search-border-color, #d0d5dd);
  border-radius: 8px;
  background-color: var(--search-background-color, #fcfcfc);
  box-shadow: 0 4px 6px rgba(149, 156, 202, 0.1);
  transition:
    border-color 0.2s ease,
    box-shadow 0.2s ease;
  overflow: hidden;

  /* Flex properties to make it sit on the same line */
  flex-grow: 1;
  /* Allow it to grow to fill space */
  flex-shrink: 1;
  /* Allow it to shrink if needed */
  width: auto;
  /* Stop forcing 100% width */
  min-width: 200px;
  max-width: 100%;
  height: 48px;
}

.searchBarContainerWithButton {
  padding-right: 0;
}

.searchBarContainer:focus-within {
  border-color: var(--search-border-focus-color, #6e94ff);
  box-shadow: 0 0 0 2px rgba(110, 148, 255, 0.25);
}

.searchBarInputWrapper {
  position: relative;
  flex: 1;
  display: flex;
  align-items: center;
  min-height: 48px;
  padding: 0.75rem 2.5rem 0.75rem 1.25rem;
  background-color: transparent;
}

.searchBarVariantFilled {
  border-color: transparent;
  background-color: var(--search-filled-bg, #f4f6fb);
}

.searchBarVariantGhost {
  border-color: transparent;
  background-color: transparent;
  box-shadow: none;
}

.searchBarInputWrapperWithButton {
  padding-right: 1.5rem;
}

.searchBarInput {
  flex: 1;
  border: none;
  background: transparent;
  padding: 0;
  padding-left: 3rem !important;
  font-size: 0.95rem;
  color: var(--search-text-color, #1e293b);
  outline: none;
  width: 100%;
  height: 100%;
}

.searchBarInput::-webkit-search-cancel-button,
.searchBarInput::-webkit-search-decoration {
  -webkit-appearance: none;
  appearance: none;
}

.searchBarInput::-ms-clear {
  display: none;
}

.searchBarInput::placeholder {
  color: #9aa5b5;
}

.searchBarInputSm {
  padding-top: 0.5rem;
  padding-bottom: 0.5rem;
  font-size: 0.85rem;
}

.searchBarInputLg {
  padding-top: 1rem;
  padding-bottom: 1rem;
  font-size: 1.05rem;
}

.searchBarNoIcon {
  padding-left: 1.25rem;
}

.searchBarIcon {
  position: absolute;
  left: 1rem;
  top: 50%;
  transform: translateY(-50%);
  color: var(--search-icon-color, #a0aec0);
  display: inline-flex;
  font-size: 1.2rem;
  pointer-events: none;
}

.searchBarClearButton {
  position: absolute;
  right: 0.5rem;
  border: none;
  background: transparent;
  color: var(--search-clear-color, #94a3b8);
  cursor: pointer;
  display: inline-flex;
  align-items: center;
  justify-content: center;
  padding: 0.15rem;
}

.searchBarClearButton:focus-visible {
  outline: none;
  box-shadow: 0 0 0 2px rgba(110, 148, 255, 0.35);
  border-radius: 999px;
}

.searchBarButton {
  display: inline-flex;
  align-items: center;
  justify-content: center;
  gap: 0.4rem;
  border: none;
  border-radius: 0;
  background-color: var(--search-button-bg, #b3ceff);
  color: #2f3f5f;
  width: 48px;
  height: 48px;
  font-weight: 600;
  transition:
    background-color 0.2s ease,
    transform 0.1s ease;
  border-left: 1px solid rgba(255, 255, 255, 0.4);
}

.searchBarButton:hover:not(:disabled) {
  background-color: var(--search-button-bg-hover, #b6cbff);
}

.searchBarButton:active:not(:disabled) {
  transform: translateY(1px);
}

.searchBarButton:disabled {
  cursor: not-allowed;
  opacity: 0.6;
  box-shadow: none;
}

.searchBarButtonSm {
  width: 48px;
  height: 48px;
  font-size: 0.85rem;
}

.searchBarButtonLg {
  width: 64px;
  height: 64px;
  font-size: 1rem;
}

.searchBarIconButton {
  width: 55px;
  height: 55px;
  padding: 0;
}

.searchBarSpinner {
  width: 1rem;
  height: 1rem;
  border: 2px solid rgba(255, 255, 255, 0.4);
  border-top-color: #ffffff;
  border-radius: 50%;
  animation: searchBarSpin 0.8s linear infinite;
}

@keyframes searchBarSpin {
  to {
    transform: rotate(360deg);
  }
}

.searchBarSrOnly {
  position: absolute;
  width: 1px;
  height: 1px;
  padding: 0;
  margin: -1px;
  overflow: hidden;
  clip: rect(0, 0, 0, 0);
  border: 0;
}

/* Search Button */

.searchButton {
  --bs-btn-active-color: var(--searchButton-bg);
  --bs-btn-active-bg: var(--searchButton-bg);
  --bs-btn-active-border-color: var(--searchButton-border);
  margin-bottom: 10px;
  background-color: var(--searchButton-bg) !important;
  border-color: var(--searchButton-border) !important;
  color: var(--searchButton-color);
  position: absolute;
  z-index: 10;
  bottom: 0;
  right: 30px;
  display: flex;
  justify-content: center;
  align-items: center;
  transition:
    box-shadow 0.2s ease,
    transform 0.2s ease;
}

.searchButton:hover {
  background-color: var(--searchButton-bg-hover);
  border-color: var(--searchButton-border-hover);
  box-shadow: var(--hover-shadow);
  color: var(--searchButton-color-hover) !important;
}

.searchButton:active {
  transform: scale(0.95);
  background-color: var(--searchButton-bg-active) !important;
  border-color: transparent !important;
}

/* Override for header placement: make search button inline within header controls */
.btnsContainerSearchBar .searchButton {
  position: static;
  bottom: auto;
  right: auto;
  margin: 0;
  padding: 0.45rem;
  display: inline-flex;
  align-items: center;
  justify-content: center;
  height: 40px;
}

/* Modal Header*/

.modalHeader {
  border: none;
  background-color: var(--modalHeader-bg) !important;
  padding: 1rem;
  color: var(--modalHeader-color);
}

/* Make sure the modal title is dark grey */
.modalHeader div,
.modalHeader .modal-title {
  color: var(--modalTitle-color) !important;
  font-weight: 600;
  font-size: 20px;
}

/* Close button styling */
.modalHeader button.close,
.modalHeader .btn-close {
  color: var(--modalClose-button-color) !important;
  opacity: 1;
}

/* Form Labels */
.inputField label,
form label,
.form-label {
  color: var(--formLabel-color) !important;
  font-weight: normal;
  padding-bottom: 0;
  font-size: 1rem;
  margin-top: 10px;
}

/* Input Fields - Update the existing inputField class */
.inputField {
  margin-top: 10px;
  margin-bottom: 10px;
  background-color: var(--eventManagement-button-bg);
  border: 1px solid var(--input-shadow);
  box-shadow: 0 4px 8px rgba(0, 0, 0, 0.1);
}

/* Placeholder styling */
.inputField::placeholder {
  color: var(--inputField-placeholder-color) !important;
  opacity: 1;
}

.inputField:focus {
  border: 0.1px solid var(--inputField-border-focus) !important;
  background-color: var(--inputField-bg-focus) !important;
  box-shadow: var(--drop-shadow);
  outline: none;
  transition: box-shadow 0.2s ease;
}

/* Switch */

.switch input {
  --bs-form-switch-bg: transparent;
}

.switch input:checked {
  background-color: var(--switch-bg-checked);
  border-color: var(--switch-border-checked);
  box-shadow: 0 0 0.1rem 0.2rem var(--switch-box-shadow-checked);
}

.switch input:focus {
  outline: none;
  box-shadow: none;
  border-color: var(--switch-border-focus);
}

/* Edit Button */

.editButton {
  background-color: var(--editButton-bg);
  color: var(--editButton-font);
  border-color: var(--editButton-border);
  --bs-btn-active-bg: var(--editButton-bg-active);
  --bs-btn-active-border-color: var(--editButton-border-active);
}

.editButton:is(:hover, :active) {
  background-color: var(--editButton-bg-hover);
  border-color: var(--editButton-border-hover);
  box-shadow: none;
}

/* Regular Button */

.regularBtn {
  background-color: var(--regularBtn-bg);
  border-color: var(--regularBtn-border);
}

.regularBtn:is(:hover, :active) {
  background-color: var(--regularBtn-bg-hover) !important;
  color: var(--regularBtn-font-hover);
  border-color: var(--regularBtn-border-hover) !important;
}

.searchButtonOrgList {
  background-color: var(--light-blue);
  position: absolute;
  z-index: 10;
  bottom: 0;
  inset-inline-end: 0px;
  height: 100%;
  display: flex;
  justify-content: center;
  align-items: center;
}

.btnsContainer {
  display: flex;
  margin: 2.5rem 0;
  align-items: center;
}

/* Table Header */

.tableHeader {
  background-color: red;
}

.tableHeaders {
  background-color: var(--bs-primary-text-emphasis);
  color: var(--bs-white);
  font-size: 1rem;
}

.tableHeader {
  font-weight: bold;
}

/* btnsBlock & btnsContainer */

.btnsContainer,
.calendar__controls {
  display: flex;
  align-items: center;
  gap: 12px;
  /* Space between the Sort, Create, and Bell icons */
  flex-shrink: 0;
  /* Prevents buttons from getting squished */
  white-space: nowrap;
}

.btnsContainer > :first-child {
  flex: 1 1 320px;
  min-width: 240px;
  max-width: 100%;
}

.searchBarWrapper {
  flex-grow: 1;
  max-width: 600px;
}

.btnsContainer .btnsBlock {
  display: flex;
  align-items: center;
  gap: 0.75rem;
  flex-wrap: wrap;
}

@media (max-width: 520px) {
  .btnsContainer {
    margin-bottom: 0;
  }

  .btn {
    flex-direction: column;
    justify-content: center;
  }

  .btnsContainer .btnsBlock {
    display: block;
    margin-top: 1rem;
    margin-right: 0;
  }

  .btnsContainer .btnsBlock div {
    flex: 1;
  }

  .btnsContainer .btnsBlock div[title='Sort organizations'] {
    margin-right: 0.5rem;
  }

  .btnsContainer .btnsBlock button {
    margin-bottom: 1rem;
    margin-right: 0;
    width: 100%;
  }
}

@media (max-width: 1020px) {
  .btnsContainer {
    flex-direction: column;
    margin: 1.5rem 0;
  }

  .btn {
    flex-direction: column;
    justify-content: center;
  }

  .btnsContainer > div {
    width: 100% !important;
    max-width: 100% !important;
    box-sizing: border-box;
  }

  .btnsContainer .btnsBlock {
    display: block;
    margin: 1.5rem 0 0 0;
    justify-content: space-between;
  }

  .btnsContainer .btnsBlock button {
    margin-bottom: 1rem;
    margin-right: 0;
    width: 100%;
    max-width: 800px;
  }

  .btnsContainer .btnsBlock div button {
    margin-right: 1.5rem;
  }
}

.btnsContainer .btnsBlock button {
  display: flex;
  justify-content: center;
  align-items: center;
  margin-top: 0;
}

@media (max-width: 1020px) {
  .btnsContainer {
    flex-direction: column;
    margin: 1.5rem 0;
  }

  .btnsContainer .input {
    width: 100%;
  }

  .btnsContainer .btnsBlock {
    margin: 1.5rem 0 0 0;
    justify-content: space-between;
  }

  .btnsContainer .btnsBlock button {
    margin: 0;
  }

  .btnsContainer .btnsBlock div button {
    margin-right: 1.5rem;
  }

  .btnsContainer .btnsBlock button {
    margin-left: 0;
  }
}

@media (max-width: 520px) {
  .btnsContainer {
    margin-bottom: 0;
  }

  .btnsContainer .btnsBlock {
    display: block;
    margin-top: 1rem;
    margin-right: 0;
  }

  .largeBtnsWrapper {
    flex-direction: column;
  }

  .btnsContainer .btnsBlock div {
    flex: 1;
  }

  .btnsContainer .btnsBlock button {
    margin-bottom: 1rem;
    margin-right: 0;
    width: 100%;
  }
}

.inputField {
  margin-top: 10px;
  margin-bottom: 10px;
  background-color: var(--eventManagement-button-bg);
  border: 1px solid var(--input-shadow);
  box-shadow: 0 4px 8px rgba(0, 0, 0, 0.1);
}

.removeMemberCancel {
  background-color: var(--removeMemberCancel-bg);
  color: var(--removeButton-color);
  border: 1px solid var(--removeMemberCancel-border);
}

/* Dropdown */

.dropdown {
  background-color: var(--dropdown-bg) !important;
  min-width: 150px;
  border: 1px solid var(--dropdown-border);
  color: var(--dropdown-font-color) !important;
  position: relative;
  display: inline-block;
}

.customDropdown {
  width: auto;
}

.dropdown:is(
  :hover,
  :focus,
  :active,
  :focus-visible,
  .show,
  :disabled,
  :checked
) {
  box-shadow: var(--hover-shadow);
  border: 1px solid var(--dropdown-border) !important;
  color: var(--dropdown-font-color) !important;
}

.dropdown:is(:focus, :focus-visible) {
  outline: 2px solid var(--highlight-color, var(--search-button-bg));
  border: 1px solid var(--dropdown-border);
}

.createorgdropdown {
  background-color: var(--createorgdropdown-button-bg) !important;
  border: 1px solid var(--dropdown-border) !important;
  height: 3rem;
  margin-top: 0.7rem;
  color: var(--dropdown-button-fill);
}

.createorgdropdown:active,
.createorgdropdown:hover {
  background-color: var(--createorgdropdown-button-bg) !important;
  border-color: var(--createorgdropdown-button-border) !important;
  color: var(--dropdown-button-fill) !important;
  box-shadow: var(--hover-shadow);
}

/* Error */

.errorContainer {
  min-height: 100vh;
}

.errorMessage {
  margin-top: 25%;
  display: flex;
  justify-content: center;
  align-items: center;
  flex-direction: column;
}

.errorIcon {
  transform: scale(1.5);
  color: var(--bs-danger, var(--errorIcon-color));
  margin-bottom: 1rem;
  font-size: 1.5rem;

  /* Add error icon for non-color indication */
  &::before {
    content: '⚠️';
    margin-right: 0.5rem;
  }
}

/* Not Found */
/**
*Pages still using .notFound class are - screens/UserPortal/Campaigns, screens/BlockUser
*/
.notFound {
  flex: 1;
  display: flex;
  justify-content: center;
  align-items: center;
  flex-direction: column;
}

/* Row Background */

.rowBackground {
  background-color: var(--rowBackground-bg);
  color: var(--rowBackground-color);
  max-height: 120px;
  overflow-y: auto;
}

/* No outline */

.noOutline input {
  outline: none;
}

.noOutline input:disabled {
  -webkit-text-fill-color: var(--noOutline-input-disables) !important;
}

.noOutline textarea:disabled {
  color: var(--noOutline-textarea-disables) !important;
  opacity: 1;
}

.noOutline:is(:hover, :focus, :active, :focus-visible, .show) {
  outline: none !important;
}

/* Input */

.input {
  flex: 1;
  position: relative;
  padding-right: 30px;
  padding-inline-end: 30px;
  width: 425px;
}

.input:active {
  box-shadow: var(--dorpdownItem-hover-shadow) !important;
  background-color: var(--create-button-bg-color);
  border-color: var(--input-shadow) !important;
  color: var(--input-text-color);
}

.input:focus {
  box-shadow: var(--dorpdownItem-hover-shadow) !important;
  border-color: var(--input-shadow) !important;
}

.btnsContainer .input button {
  width: 52px;
}

.btnsContainer .input {
  flex: 1;
  position: relative;
  max-width: 60%;
  justify-content: space-between;
}

.btncon .btnsContainer .input {
  flex: 1;
  min-width: 18rem;
  position: relative;
}

.btncon .btnsContainer input {
  outline: 1px solid var(--btncon-input);
}

.btncon .btnsContainer .input button {
  width: 52px;
}

/* Input Field */

.inputField {
  margin-top: 10px;
  margin-bottom: 10px;
  background-color: var(--inputField-bg);
  border: 1px solid var(--inputField-border);
}

.inputField:focus {
  border: 0.1px solid var(--inputField-border-focus) !important;
  background-color: var(--inputField-bg) !important;
  box-shadow: var(--drop-shadow);
  outline: none;
  transition: box-shadow 0.2s ease;
}

.inputFieldModal {
  margin-bottom: 10px;
  background-color: var(--inputFieldModal-bg);
  box-shadow: 0 1px 1px var(--input-shadow-color);
}

.inputField > button {
  padding-top: 10px;
  padding-bottom: 10px;
}

/* Create Button*/

.createButton {
  background-color: var(--createButton-bg) !important;
  color: var(--createButton-color) !important;
  border: 1px solid var(--createButton-border) !important;
  margin: 5px 10px;
  width: 10rem;
  height: 3rem;
}

.createButton:hover {
  box-shadow: var(--createButton-box-shadow-hover);
  background-color: var(--createButton-bg-hover) !important;
  color: var(--createButton-color-hover) !important;
  border: 1px solid var(--createButton-border-hover) !important;
}

.createButton:active {
  color: var(--createButton-color-active) !important;
  background-color: var(--createButton-bg-active) !important;
  border: 1px solid var(--createButton-border-active) !important;
}

/* Add more Global CSS Classes above this */

/* ----------------------------------------------------- */

/* Css Class Related to a particular Component */

/* -- AddOnEntry.tsx -- */

/* -- AddOnRegister.tsx -- */

.modalbtn {
  margin-top: 1rem;
  display: flex !important;
  margin-left: auto;
  align-items: center;
}

/* -- AddOnStore.tsx -- */

.containerAddOnStore {
  display: flex;
  flex-direction: column;
  background: var(--containerAddOnStore-bg);
  margin: 2px;
  padding: 10px;
  border-radius: 20px;
}

.colAddOnStore {
  display: flex;
  align-items: center;
  justify-content: space-between;
}

.inputAddOnStore {
  display: flex;
  position: relative;
  width: 560px;
}

.cardGridItem {
  width: 38vw;
}

.justifyspAddOnStore {
  display: grid;
  width: 100%;
  justify-content: space-between;
  align-items: baseline;
  grid-template-rows: auto;
  grid-template-columns: repeat(2, 1fr);
  grid-gap: 0.8rem 0.4rem;
}

@media screen and (max-width: 600px) {
  .cardGridItem {
    width: 100%;
  }

  .justifyspAddOnStore {
    grid-template-columns: 1fr;
    justify-content: center;
    align-items: start;
  }
}

/* -- Action.tsx -- */

/* -- MainContent.tsx -- */

.maincontainer {
  width: 70vw;
  margin-right: 2rem;
}

/* -- SidePanel.tsx -- */

.sidebarcontainer {
  width: 30vw;
  justify-content: center;
  display: flex;
  flex-direction: column;
  padding: 2rem;
  height: fit-content;
}

.sidebarcollapsed {
  display: none;
}

/* -- AddOn.tsx -- */

/* -- AddPeopleToTag.tsx -- */

.scrollContainer {
  height: 100px;
  overflow-y: auto;
  margin-bottom: 1rem;
}

.memberBadge {
  display: flex;
  align-items: center;
  padding: 5px 10px;
  border-radius: 12px;
  box-shadow: 0 1px 3px var(--memberBadge-box-shadow);
  max-width: calc(100% - 2rem);
}

.removeFilterIcon {
  cursor: pointer;
}

.loadingDiv {
  min-height: 300px;
  display: flex;
  justify-content: center;
  align-items: center;
}

/* -- AdvertisementEntry.tsx -- */

.cardOtherSettings {
  height: 350px;
}

.dropdownContainer {
  position: relative;
  display: inline-block;
}

.dropdownContainer:hover .dropdownmenu {
  display: block;
}

.dropdownContainer:focus-within .dropdownmenu {
  display: block;
}

.addCard > div:not(.dropdownContainer) {
  flex: 0 0 200px;
}

.dropdownmenu {
  display: none;
  position: absolute;
  z-index: 1;
  background-color: var(--dropdownmenu-bg);
  width: 120px;
  box-shadow: 0px 8px 16px 0px var(--dropdownmenu-box-shadow);
  padding: 5px 0;
  margin: 0;
  list-style-type: none;
  right: 0;
  top: 100%;
}

.dropdownmenu li {
  cursor: pointer;
  padding: 8px 16px;
  text-decoration: none;
  display: block;
  color: var(--dropdownmenu-color);
}

.dropdownmenu li:hover {
  background-color: var(--dropdownmenu-li-hover);
}

.dropdownButton {
  background-color: transparent;
  color: var(--dropdownButton-color);
  border: none;
  cursor: pointer;
  display: flex;
  width: 100%;
  justify-content: flex-end;
  padding: 8px 10px;
}

.admedia {
  object-fit: cover;
  height: 16rem;
}

.buttons {
  display: flex;
  justify-content: flex-end;
}

.entryaction {
  margin-left: auto;
  display: flex !important;
  align-items: center;
  background-color: transparent;
  color: var(--entryaction-color);
}

.entryaction .spinner-grow {
  height: 1rem;
  width: 1rem;
  margin-right: 8px;
}

.entryaction {
  display: flex !important;
}

.entryaction i {
  margin-right: 8px;
  margin-top: 4px;
}

.entryaction .spinner-grow {
  height: 1rem;
  width: 1rem;
  margin-right: 8px;
}

/* -- AdvertisementRegister.tsx -- */

.previewAdvertisementRegister {
  display: flex;
  position: relative;
  width: 100%;
  margin-top: 10px;
  overflow: hidden;
  justify-content: center;
  border: 1px solid var(--previewAdvertisementRegister-border);
}

.previewAdvertisementRegister img {
  width: 400px;
  height: auto;
  object-fit: cover;
}

.previewAdvertisementRegister video {
  width: 400px;
  height: auto;
}

.closeButtonAdvertisementRegister {
  top: 0px;
  right: 0px;
  width: 32px;
  height: 32px;
  background: transparent;
  transform: scale(1.2);
  cursor: pointer;
  border-radius: 50%;
  border: none;
  color: var(--closeButtonAdvertisementRegister-color);
  font-weight: 600;
  font-size: 16px;
  transition:
    background-color 0.3s,
    transform 0.3s;
}

.closeButtonAdvertisementRegister:hover {
  transform: scale(1.1);
  box-shadow: 0 4px 6px var(--closeButtonAdvertisementRegister-box-shadow-hover);
}

/* -- Advertisement.tsx -- */

.containerAdvertisements {
  background-color: var(--containerAdvertisemens-bg);
  border-radius: 20px;
  width: auto;
  margin-inline-start: 12px;
}

.pMessageAdvertisement {
  width: 100%;
  display: flex;
  justify-content: center;
  align-items: center;
  font-size: 1.5rem;
  font-weight: 500;
  line-height: 1.2;
  padding-bottom: 24px;
}

.justifyspAdvertisements {
  display: grid;
  width: 100%;
  margin-top: 30px;
  grid-template-rows: auto;
  grid-template-columns: repeat(6, 1fr);
  grid-gap: 0.8rem 0.4rem;
}

@media (max-width: 1024px) {
  .justifyspAdvertisements {
    grid-template-columns: repeat(3, 1fr);
  }
}

.rowAdvertisements {
  margin-top: 20px;
  display: grid;
  width: 100%;
  grid-template-rows: auto;
  /* grid-template-columns: repeat(2, 1fr); */
  grid-gap: 0.8rem 0.4rem;
  overflow: hidden;
}

.colAdvertisements {
  display: flex;
  align-items: center;
  justify-content: space-between;
  padding: 10px;
}

.inputAdvertisements {
  display: flex;
  position: relative;
  width: 560px;
}

.listBoxAdvertisements {
  display: grid;
  width: 100%;
  grid-template-rows: auto;
  grid-template-columns: repeat(6, 1fr);
  grid-gap: 0.8rem 0.4rem;
}

.orgCard .innerContainer {
  display: flex;
  height: 100%;
}

.orgCard {
  background-color: var(--orgCard-bg);
  margin: 0.5rem;
  height: calc(170px + 2rem);
  padding: 1rem;
  border-radius: 8px;
  outline: 1px solid var(--orgCard-outline);
  position: relative;
  margin-right: 2rem;
}

.orgCard .innerContainer .orgImgContainer {
  display: flex;
  justify-content: center;
  align-items: center;
  position: relative;
  overflow: hidden;
  border-radius: 4px;
  width: 125px;
  height: 120px;
  object-fit: contain;
  background-color: var(--orgImgContainer-bg);
}

.orgCard .innerContainer .content {
  display: flex;
  flex-direction: column;
  flex: 1;
  margin-left: 1rem;
  width: 70%;
  margin-top: 0.7rem;
}

@media (max-width: 550px) {
  .orgCard {
    width: 100%;
  }

  .orgCard {
    height: unset;
    margin: 0.5rem 0;
    padding: 1.25rem 1.5rem;
  }

  .orgCard .innerContainer .orgImgContainer {
    margin-bottom: 0.8rem;
  }

  .orgCard .innerContainer {
    flex-direction: column;
  }

  .orgCard .innerContainer .orgImgContainer img {
    height: auto;
    width: 100%;
  }

  .orgCard .innerContainer .content {
    margin-left: 0;
  }

  .orgCard button {
    bottom: 0;
    right: 0;
    position: relative;
    margin-left: auto;
    display: block;
  }

  .joinBtn,
  .joinedBtn,
  .withdrawBtn {
    display: flex;
    justify-content: space-around;
    width: 100%;
  }
}

.itemCardOrgList .loadingWrapper .innerContainer {
  display: flex;
}

.itemCardOrgList .loadingWrapper .innerContainer .orgImgContainer {
  width: 120px;
  height: 120px;
  border-radius: 4px;
}

.itemCardOrgList .loadingWrapper .innerContainer .content {
  flex: 1;
  display: flex;
  flex-direction: column;
  margin-left: 1rem;
}

.itemCardOrgList .loadingWrapper .innerContainer .content h5 {
  height: 24px;
  width: 60%;
  margin-bottom: 0.8rem;
}

.itemCardOrgList .loadingWrapper .innerContainer .content h6[title='Location'] {
  display: block;
  width: 45%;
  height: 18px;
}

.itemCardOrgList .loadingWrapper .innerContainer .content h6 {
  display: block;
  width: 30%;
  height: 16px;
  margin-bottom: 0.8rem;
}

@media (max-width: 450px) {
  .itemCardOrgList .loadingWrapper {
    height: unset;
    margin: 0.5rem 0;
    padding: 1.25rem 1.5rem;
  }

  .itemCardOrgList .loadingWrapper .innerContainer {
    flex-direction: column;
  }

  .itemCardOrgList .loadingWrapper .innerContainer .orgImgContainer {
    height: 200px;
    width: 100%;
    margin-bottom: 0.8rem;
  }

  .itemCardOrgList .loadingWrapper .innerContainer .content {
    margin-left: 0;
  }

  .itemCardOrgList .loadingWrapper .button {
    bottom: 0;
    right: 0;
    border-radius: 0.5rem;
    position: relative;
    margin-left: auto;
    display: block;
  }
}

@media (max-width: 550px) {
  .orgCard {
    width: 100%;
  }

  .orgCard {
    height: unset;
    margin: 0.5rem 0;
    padding: 1.25rem 1.5rem;
  }

  .orgCard .innerContainer {
    flex-direction: column;
  }

  .orgCard button {
    bottom: 0;
    right: 0;
    position: relative;
    margin-left: auto;
    display: block;
  }

  .joinBtn,
  .joinedBtn,
  .withdrawBtn {
    display: flex;
    justify-content: space-around;
    width: 100%;
  }
}

.orgCard .innerContainer {
  display: flex;
  gap: 10px;
}

.orgCard .innerContainer .orgImgContainer {
  display: flex;
  justify-content: center;
  align-items: center;
  position: relative;
  overflow: hidden;
  border-radius: 4px;
  width: 125px;
  height: 120px;
  object-fit: contain;
  margin-bottom: 0.8rem;
  background-color: var(--orgCard-Image-bg);
}

.orgCard .innerContainer .content {
  flex: 1;
  margin-left: 1rem;
  width: 70%;
  margin-top: 0.7rem;
  margin-left: 0;
}

@media (max-width: 580px) {
  .orgCard {
    height: unset;
    margin: 0.5rem 0;
    padding: 1.25rem 1.5rem;
  }

  .orgCard .innerContainer {
    flex-direction: column;
  }

  .orgCard .innerContainer .orgImgContainer img {
    height: auto;
    width: 100%;
  }

  .orgCard button {
    bottom: 0;
    right: 0;
    position: relative;
    margin-left: auto;
    display: block;
  }

  .flaskIcon {
    margin-bottom: 6px;
  }

  .manageBtn {
    display: flex;
    justify-content: space-around;
    width: 100%;
  }
}

.modalbtn i,
.button i {
  height: min-content;
  margin-right: 4px;
}

/* -- AgendaCategoryContainer.tsx -- */

/* -- AgendaItemsCreateModal.tsx -- */

.campaignModal {
  max-width: 80vw;
  margin-top: 2vh;
  margin-left: 13vw;
}

.titlemodalOrganizationEvents {
  color: var(--titlemodal-org-event-color);
  font-weight: 600;
  font-size: 20px;
  margin-bottom: 20px;
  padding-bottom: 5px;
  border-bottom: 3px solid var(--titlemodal-org-event-border);
  width: 65%;
}

.regBtn {
  margin-top: 1rem;
  border: 1px solid var(--regBtn-border);
  box-shadow: 0 2px 2px var(--regBtn-box-shadow);
  padding: 10px 10px;
  border-radius: 5px;
  background-color: var(--regBtn-bg);
  width: 100%;
  font-size: 16px;
  color: var(--regBtn-color);
  outline: none;
  font-weight: 600;
  cursor: pointer;
  transition:
    transform 0.2s,
    box-shadow 0.2s;
  width: 100%;
}

/* -- AgendaItemsDeleteModal.tsx -- */

.agendaItemModal {
  max-width: 80vw;
  margin-top: 2vh;
  margin-left: 13vw;
}

@media (max-width: 768px) {
  .agendaItemModal {
    margin: 10vh auto;
    max-width: 90%;
  }

  .titlemodalAgendaItems {
    width: 90%;
  }

  .greenregbtnAgendaItems {
    width: 90%;
  }
}

@media (max-width: 576px) {
  .agendaItemModal {
    margin: 5vh auto;
    max-width: 95%;
  }

  .titlemodalAgendaItems {
    width: 100%;
  }

  .greenregbtnAgendaItems {
    width: 100%;
  }
}

/* -- AgendaItemsPreviewModal.tsx -- */

.previewFile {
  display: flex;
  flex-direction: column;
  align-items: center;
  width: 100%;
  margin-top: 10px;
}

.previewFile img,
.previewFile video {
  width: 100%;
  max-width: 400px;
  height: auto;
  margin-bottom: 10px;
}

.urlListItem {
  display: flex;
  align-items: center;
  justify-content: space-between;
  padding: 5px 0;
}

.urlListItem a {
  text-decoration: none;
  color: inherit;
}

.urlListItem a:hover {
  text-decoration: underline;
}

.urlIcon {
  margin-right: 10px;
}

.titlemodalAgendaItems {
  color: var(--titlemodalAgendaItems-color);
  font-weight: 600;
  font-size: 20px;
  margin-bottom: 20px;
  padding-bottom: 5px;
  border-bottom: 3px solid var(--titlemodalAgendaItems-border);
  width: 65%;
}

.preview {
  display: flex;
  flex-direction: row;
  font-weight: 900;
  font-size: 16px;
  color: var(--preview-color);
}

.view {
  margin-left: 2%;
  font-weight: 600;
  font-size: 16px;
  color: var(--view-color);
}

.iconContainer {
  display: flex;
  justify-content: flex-end;
}

/* -- AgendaItemsUpdateModal.tsx -- */

.deleteButtonAgendaItems {
  margin-left: auto;
  padding: 2px 5px;
}

.attachmentPreview {
  position: relative;
  width: 100%;
}

.closeButtonFile {
  position: absolute;
  top: 10px;
  right: 10px;
  background: transparent;
  transform: scale(1.2);
  cursor: pointer;
  border: none;
  color: var(--closeButtonFile-color);
  font-weight: 600;
  font-size: 16px;
  cursor: pointer;
}

.greenregbtnAgendaItems {
  margin: 1rem 0 0;
  margin-top: 15px;
  border: 1px solid var(--regBtnAgendaItems-border);
  box-shadow: 0 2px 2px var(--regBtnAgendaItems-box-shadow);
  padding: 10px 10px;
  border-radius: 5px;
  background-color: var(--regBtnAgendaItems-bg);
  width: 100%;
  font-size: 16px;
  color: var(--regBtnAgendaItems-color);
  outline: none;
  font-weight: 600;
  cursor: pointer;
  transition:
    transform 0.2s,
    box-shadow 0.2s;
  width: 100%;
}

/* -- AgendaItemsContainer.tsx -- */

.tableHeadAgendaItems {
  background-color: var(--tableHeadAgendaItems-bg) !important;
  color: var(--tableHeadAgendaItems-color);
  border-radius: 20px 20px 0px 0px !important;
  padding: 20px;
}

.agendaItemRow {
  border: 1px solid var(--agendaItemRow-border);
  border-radius: 4px;
  transition: box-shadow 0.2s ease;
  background-color: var(--agendaItemRow-bg);
}

.agendaItemRow:hover {
  background-color: var(--agendaItemRow-bg-hover);
}

.dragging {
  box-shadow: 0 4px 8px var(--dragging-box-shadow);
  z-index: 1000;
  background-color: var(--dragging-bg);
}

.categoryContainer {
  display: flex;
  flex-wrap: wrap;
  gap: 10px;
  justify-content: center;
}

.categoryChip {
  display: inline-flex;
  align-items: center;
  background-color: var(--categoryChip-bg);
  border-radius: 16px;
  padding: 0 12px;
  font-size: 14px;
  height: 32px;
  margin: 5px;
}

.agendaItemsOptionsButton {
  width: 24px;
  height: 24px;
}

/* -- Avatar.tsx -- */

/* -- ChangeLanguageDropDown.tsx -- */
.langBtn {
  border-width: 2px;
  border-color: var(--reset-border-color);
  color: var(--reset-btn-colour) !important;
  padding: 0.5rem 1rem;
  border-radius: 0.5rem;
  display: flex;
  background-color: var(--reset-backgroundcolor-color);
  align-items: center;
  gap: 0.5rem;
  height: 49px;
  width: 160px;
  font-size: 0.8rem;
}

.langBtn:hover,
.langBtn:focus {
  border-width: 2px;
  border-color: var(--reset-border-color);
  color: var(--reset-btn-colour) !important;
  padding: 0.5rem 1rem;
  border-radius: 0.5rem;
  display: flex;
  background-color: var(--reset-backgroundcolor-color);
  align-items: center;
  gap: 0.5rem;
  height: 49px;
  width: 160px;
  font-size: 0.8rem;
}

.langBtn:active {
  background-color: var(--reset-backgroundcolor-color) !important;
  border-color: var(--reset-border-color) !important;
}

/* -- TableRow.tsx -- */

/* -- CheckInWrapper.tsx -- */

/* -- CollapsibleDropdown.tsx -- */

.collapsibleDropdownIconWrapper {
  width: 36px;
}

.collapsibleDropdownCollapseBtn {
  height: 48px;
}

.collapsibleDropdownIconWrapperSm {
  width: 36px;
  display: flex;
  justify-content: center;
  align-items: center;
}

/* -- ContriStats.tsx -- */

.fonts {
  color: var(--fonts-color);
}

.fonts > span {
  font-weight: 600;
}

/* -- CurrentHourIndicator.tsx -- */

.currentHourIndicator_container {
  position: relative;
  display: flex;
  flex-direction: row;
  top: -8px;
  left: -9px;
}

.currentHourIndicator_round {
  background-color: var(--current-hour-indicator-color);
  border-radius: 100%;
  width: 15px;
  height: 15px;
}

.currentHourIndicator_line {
  width: 100%;
  height: 1px;
  background-color: var(--current-hour-indicator-color);
  margin: auto;
}

/* -- DynamicDropDown.tsx -- */

.dropwdownToggle {
  background-color: var(--dropwdownToggle-bg);
  color: var(--dropwdownToggle-color);
  width: 100%;
  border: none;
  padding: 0.5rem;
  text-align: left;
  display: flex;
  align-items: center;
  justify-content: space-between;
  min-width: 8rem;
  outline: 1px solid var(--dropwdownToggle-outline);
}

/* -- EditCustomFieldDropDown.tsx -- */

/* -- EventHeader.tsx -- */

.calendarEventHeader {
  width: 100%;
  margin-bottom: 20px;
  border-radius: 10px;
  padding: 5px;
}

.flex_grow {
  flex-grow: 0.5;
}

.space {
  display: flex;
  align-items: center;
  gap: 10px;
  margin: 0 1rem;
}

.createButtonEventHeader {
  background-color: var(--createButtonEventHeader-bg);
  color: var(--createButtonEventHeader-color);
  width: 110px;
  border: 1px solid var(--createButtonEventHeader-border);
  box-shadow: 2.5px 2.5px 2.5px var(--createButtonEventHeader-boxshadow);
}

.createButtonEventHeader:hover {
  background-color: var(--createButtonEventHeader-bg-hover);
  color: var(--createButtonEventHeader-color-hover);
  border: 1px solid var(--createButtonEventHeader-border-hover);
  box-shadow: 2.5px 2.5px 2.5px var(--createButtonEventHeader-boxshadow-hover);
}

.selectTypeEventHeader {
  border-radius: 10px;
  margin: 8px;
}

.calendar__search {
  flex: 1 1 360px;
  min-width: 260px;
  max-width: 100%;
}

.calendar__controls {
  display: flex;
  gap: 0.75rem;
  align-items: center;
  flex-wrap: wrap;
}

@media (max-width: 520px) {
  .space {
    display: block !important;
    text-align: center;
  }

  .space > * {
    width: 100%;
    margin-bottom: 10px;
  }
}

/* -- EventCalender.tsx -- */

.calendar_hour_block {
  display: flex;
  flex-direction: row;
  border-bottom: 1px solid var(--calenderHourBlock-border);
  position: relative;
  height: 50px;
  border-bottom-right-radius: 5px;
}

.calendar_hour_text_container {
  display: flex;
  flex-direction: row;
  align-items: flex-end;
  border-right: 1px solid var(--calenderHourTextContainer-border);
  width: 40px;
}

.calendar_timezone_text {
  top: -10px;
  left: -11px;
  position: relative;
  color: var(--calenderTimezoneText-color);
  font-size: 9px;
}

.dummyWidth {
  width: 1px;
}

.event_list_parent_current {
  background-color: var(--eventListParentCurrent-bg);
  position: relative;
  width: 100%;
}

.event_list_parent {
  position: relative;
  width: 100%;
}

.expand_list_container {
  width: 200px;
  max-height: 250px;
  z-index: 10;
  position: absolute;
  left: auto;
  right: auto;
  overflow: auto;
  padding: 10px 4px 0px 4px;
  background-color: var(--expandListContainer-bg);
  border: 1px solid var(--expandListContainer-border);
  border-radius: 5px;
  margin: 5px;
}

@media only screen and (max-width: var(--breakpoint-tablet)) {
  .event_list {
    display: none;
  }

  .expand_list_container {
    width: 150px;
    padding: 4px 4px 0px 4px;
  }
}

@media only screen and (max-width: var(--breakpoint-tablet)) {
  .holidayIndicator,
  .organizationIndicator {
    width: 16px;
    height: 10px;
  }

  .expand_list_container {
    width: 150px;
    padding: 4px 4px 0px 4px;
  }
}

.list_container {
  padding: 5px;
  width: fit-content;
  display: flex;
  align-items: center;
  gap: 8px;
}

.expand_event_list {
  display: block;
}

.event_list_hour {
  display: flex;
  flex-direction: row;
}

.btn__more {
  border: 0px;
  font-size: 14px;
  background-color: initial;
  color: var(--btnMore-color);
  font-weight: 600;
  transition: all 200ms;
  position: relative;
  display: block;
  margin: 2px;
}

.btn__more:hover {
  color: var(--btnMore-color-hover);
}

@media only screen and (max-width: var(--breakpoint-mobile)) {
  .btn__more {
    font-size: 12px;
  }
}

.calendar_infocards {
  display: flex;
  flex-direction: row;
  justify-content: space-between;
  align-items: flex-start;
  gap: 20px;
  padding: 20px 0px 20px 0px;
}

.holidays_card,
.events_card {
  flex: 1;
  padding: 20px;
  border-radius: 10px;
  box-shadow: 0 2px 4px var(--eventsCard-box-shadow);
}

.holidays_card {
  background-color: var(--holidaysCard-bg);
}

.card_title {
  font-size: 20px;
  margin-bottom: 10px;
  font-weight: bold;
  color: var(--cardTitle-color);
}

.card_list {
  list-style: none;
  padding: 0;
  margin: 0;
}

.card_list_item {
  display: flex;
  align-items: center;
  margin-bottom: 10px;
  font-size: 14px;
  color: var(--cardListItem-color);
}

.card_list_item:hover {
  background-color: var(--cardListItem-bg-hover);
  transition: background-color 0.2s ease;
  padding: 0.5px 8px 0.5px 8px;
  border-radius: 4px;
}

.card_list_item:focus-visible {
  background-color: var(--cardListItem-focus-bg);
  transition: background-color 0.2s ease;
}

.holiday_date {
  font-weight: 600;
  margin-right: 40px;
  font-size: 18px;
  color: var(--holidays-card-date-color);
}

.holiday_name {
  font-size: 16px;
  font-weight: 200;
  color: var(--holidayName-color);
}

.events_card {
  background-color: var(--eventsCard-bg);
}

.legend {
  display: flex;
  flex-direction: column;
  gap: 12px;
}

.eventsLegend {
  display: flex;
  align-items: center;
  gap: 8px;
}

.holidayIndicator,
.organizationIndicator {
  width: 35px;
  height: 12px;
  border-radius: 4px;
}

.organizationIndicator {
  background-color: var(--organizationIndicator-bg);
}

.legendText {
  margin-left: 15px;
  font-size: 18px;
  color: var(--legendText-color);
}

.list_container_holidays {
  width: fit-content;
  display: flex;
  align-items: center;
  gap: 8px;
}

.holidayIndicator {
  background-color: var(--holidayIndicator-bg);
  opacity: 15%;
}

.holidayText {
  margin-left: 15px;
  font-size: 18px;
  color: var(--holidayText-color);
}

.day_weekends {
  background-color: var(--dayWeekends-bg);
}

.day__today {
  background-color: var(--dayToday-bg);
  font-weight: 700;
  text-decoration: underline;
  color: var(--dayToday-color);
}

.day__outside {
  background-color: var(--dayOutside-bg);
  color: var(--dayOutside-color);
}

.day__selected {
  background-color: var(--daySelected-bg);
  color: var(--daySelected-color);
}

.day {
  background-color: var(--day-bg);
  padding-left: 0.3rem;
  padding-right: 0.3rem;
  border-radius: 10px;
  margin: 5px;
  border: 1px solid var(--day-border);
  color: var(--day-color);
  font-weight: 600;
  height: 9rem;
  position: relative;
}

.day__events {
  background-color: var(--dayEvents-bg);
}

.calendar {
  font-family: sans-serif;
  font-size: 1.2rem;
  margin-bottom: 10px;
  background: var(--calendar-bg);
  border-radius: 10px;
  padding-left: 70px;
  padding-right: 70px;
  padding-top: 5px;
}

.calender_month {
  display: flex;
  align-items: center;
}

.navigation_buttons {
  display: flex;
  gap: 6px;
  align-items: center;
}

.buttonEventCalendar {
  border-radius: 100px;
  color: var(--buttonEventCalendar-color);
  /* background-color: var(--black-shadow-color); */
  /* font-weight: bold; */
  border: 0px;
  font-size: 40px;
}

.calendar__header_month {
  margin: 0.5rem;
  color: var(--calendarHeaderMonth-color);
  font-weight: 800;
  font-size: 45px;
  display: flex;
  gap: 23px;
  flex-direction: row;
}

.calendar__header_month div {
  font-weight: 400;
  color: var(--calendarHeaderMonthDiv-color);
  font-family: Outfit, sans-serif;
}

.buttonEventCalendar {
  border-radius: 100px;
  color: var(--buttonEventCalendar-color);
  /* background-color: var(--black-shadow-color); */
  /* font-weight: bold; */
  border: 0px;
  font-size: 40px;
}

.calendar__weekdays {
  display: grid;
  grid-template-columns: repeat(7, 1fr);
  background-color: var(--calendarWeekdays-bg);
  font-family: Outfit, sans-serif;
  height: 25px;
}

.weekday {
  display: flex;
  justify-content: center;
  align-items: center;
  background-color: var(--weekday-bg);
  color: var(--weekday-color);
  font-size: medium;
  font-weight: 600;
}

.calendar__days {
  display: grid;
  grid-template-columns: repeat(7, minmax(0, 1fr));
  grid-template-rows: repeat(5, 1fr);
  margin-bottom: 30px;
}

/* -- YearlyEventCalender.tsx -- */

.closebtnYearlyEventCalender {
  padding: 10px;
}

.columnYearlyEventCalender {
  float: left;
  width: 25%;
  padding: 10px;
}

@media only screen and (max-width: var(--breakpoint-mobile)) {
  .btn__more {
    font-size: 12px;
  }

  .columnYearlyEventCalender {
    float: left;
    width: 100%;
    padding: 10px;
  }
}

.cardYearlyEventCalender {
  padding: 16px;
  text-align: center;
  height: 21rem;
}

.cardHeaderYearlyEventCalender {
  text-align: left;
}

.weekday__yearly {
  display: flex;
  justify-content: center;
  align-items: center;
  background-color: var(--weekdayYearly-bg);
  font-weight: 600;
}

.yearlyCalendarHeader {
  display: flex;
  flex-direction: row;
}

.yearlyCalendarHeader > div {
  font-weight: 600;
  font-size: 2rem;
  padding: 0 10px;
  color: var(--yearlyCalendarHeader-color);
}

.rowYearlyEventCalender {
  margin: 1px -5px;
}

.rowYearlyEventCalender:after {
  content: '';
  display: table;
  clear: both;
  margin: 0 -5px;
  content: '';
  display: table;
  clear: both;
}

.calendar {
  font-family: sans-serif;
  font-size: 1.2rem;
  margin-bottom: 10px;
  background: var(--calendar-bg);
  border-radius: 10px;
  padding-left: 70px;
  padding-right: 70px;
  padding-top: 5px;
}

.yearlyCalender {
  background-color: var(--yearlyCalender-bg);
  box-sizing: border-box;
}

/* -- EventDashboardSreen.tsx -- */

.containerHeightEventDash {
  height: calc(100vh - 66px);
}

.colorLight {
  background-color: var(--input-area-color);
}

.mainContainerEventDashboard {
  width: 50%;
  flex-grow: 3;
  padding: 20px;
  max-height: 100%;
  overflow: auto;
}

.gap {
  gap: var(--spacing-lg, 1.25rem);
}

/* -- EventListCardDeleteModal.tsx -- */

/* -- EventListCardPreviewModal.tsx -- */

.previewEventListCardModals {
  display: flex;
  flex-direction: row;
  font-weight: 700;
  font-size: 16px;
  color: var(--previewEventListCardModals-color);
  margin: 0;
}

.datebox {
  width: 90%;
  border-radius: 7px;
  outline: none;
  box-shadow: none;
  padding-top: 2px;
  padding-bottom: 2px;
  padding-right: 5px;
  padding-left: 5px;
  margin-right: 5px;
  margin-left: 5px;
}

.checkboxContainer {
  display: flex;
  justify-content: space-between;
}

.checkboxdivEventListCardModals > div label {
  margin-right: 50px;
}

.checkboxdivEventListCardModals > label > input {
  margin-left: 10px;
}

.checkboxdivEventListCardModals {
  display: flex;
  flex-direction: column;
}

.dispflexEventListCardModals {
  display: flex;
  cursor: pointer;
  justify-content: space-between;
  margin: 10px 5px 5px 0px;
}

.dispflexEventListCardModals > input {
  width: 20%;
  border: none;
  box-shadow: none;
  margin-top: 5px;
}

/* -- EventListCardUpdateModal.tsx -- */

/* -- EventListCardModals.tsx -- */

/* -- EventListCard.tsx -- */

.cardsEventListCard {
  width: 100%;
  background: var(--cardsEventListCard-bg) !important;
  padding: 2px 3px;
  border-radius: 5px;
  border: 1px solid var(--cardsEventListCard-border);
  box-shadow: 0 3px 2px var(--cardsEventListCard-box-shadow);
  color: var(--cardsEventsListCard-color);
  box-sizing: border-box;
  position: relative;
  overflow: hidden;
  transition: all 0.3s;
  margin-bottom: 5px;
}

.cardsEventListCard h2 {
  font-size: 15px;
  color: var(--cardsEventListCard-h2-color);
  font-weight: 500;
}

.cardsEventListCard > h3 {
  font-size: 17px;
}

.cardsEventListCard > p {
  font-size: 14px;
  margin-top: 0px;
  margin-bottom: 7px;
}

.cardsEventListCard a {
  color: var(--cardsEventListCard-a-color);
  font-weight: 600;
}

.cardsEventListCard a:hover {
  color: var(--cardsEventListCard-a-color-hover);
}

.cardsEventListCard:last-child:nth-last-child(odd) {
  grid-column: auto / span 2;
}

.cardsEventListCard:first-child:nth-last-child(even),
.cardsEventListCard:first-child:nth-last-child(even) ~ .box {
  grid-column: auto / span 1;
}

.dispflexEventListCard {
  display: flex;
  cursor: pointer;
  justify-content: space-between;
  margin: 10px 5px 5px 0px;
}

.dispflexEventListCard > input {
  width: 20%;
  border: none;
  box-shadow: none;
  margin-top: 5px;
}

.eventtitle {
  margin-bottom: 0px;
  text-overflow: ellipsis;
  overflow: hidden;
  white-space: nowrap;
}

/* -- EventDashboard.tsx -- */

.ctacards {
  padding: 20px;
  width: 100%;
  display: flex;
  background-color: var(--ctacards-bg);
  margin: 0 4px;
  justify-content: space-between;
  align-items: center;
  border: 1px solid var(--ctacards-border);
  border-radius: 8px;
}

.ctacards span {
  color: var(--ctacards-span-color);
  font-size: small;
}

.eventContainer {
  display: flex;
  align-items: start;
}

.eventDetailsBox {
  position: relative;
  box-sizing: border-box;
  background: var(--eventDetailsBox-bg);
  width: 66%;
  padding: 0.3rem;
  border: 1px solid var(--eventDetailsBox-border);
  border-radius: 8px;
  margin-bottom: 0;
  margin-top: 20px;
}

.titlename {
  font-weight: 600;
  font-size: 25px;
  padding: 15px;
  padding-bottom: 0px;
  width: 50%;
  overflow: hidden;
  text-overflow: ellipsis;
  white-space: nowrap;
}

.description {
  color: var(--description-color);
  font-weight: 300;
  font-size: 14px;
  word-wrap: break-word;
  padding: 15px;
  padding-bottom: 0px;
}

.toporgloc {
  font-size: 16px;
  padding: 0.5rem;
}

.toporgloc span {
  color: var(--toporgloc-color);
}

.time {
  display: flex;
  justify-content: space-between;
  align-items: center;
  padding: 12px;
  width: fit-content;
  border: 1px solid var(--time-border);
  box-sizing: border-box;
  background: var(--time-bg);
  box-shadow: 0 3px 8px var(--time-box-shadow);
  border-radius: 8px;
}

@supports (-webkit-line-clamp: 1) {
  .cardItem .title,
  .cardItem .location,
  .cardItem .time {
    display: -webkit-box;
    -webkit-line-clamp: 1;
    line-clamp: 1;
    -webkit-box-orient: vertical;
    white-space: initial;
  }
}

.startTime,
.endTime {
  display: flex;
  font-size: 20px;
}

.startDate,
.endDate {
  color: var(--endDate-color);
  font-size: 14px;
}

.to {
  padding-right: 10px;
}

/* -- EventAgendaItems.tsx -- */

.eventAgendaItemContainer h2 {
  margin: 0.6rem 0;
}

@media (max-width: 768px) {
  .btnsContainer {
    margin-bottom: 0;
    display: flex;
    flex-direction: column;
  }

  .createAgendaItemButton {
    position: absolute;
    top: 1rem;
    right: 2rem;
  }
}

/* -- EventAttendance.tsx -- */

.noBorderRow td {
  border: none !important;
}

.membername:hover {
  color: var(--membername-color-hover);
  text-decoration: underline;
}

/* -- AttendedEventList.tsx -- */

/* -- EventStatistics.tsx -- */

.attendance-modal .positionedTopRight {
  top: 10px;
  right: 15px;
  z-index: 1;
}

.attendance-modal .borderRightGreen {
  border-right: 1px solid var(--attendanceModal-border);
}

.attendance-modal .paddingBottom30 {
  padding-bottom: 30px;
}

.attendance-modal .topRightCorner {
  position: absolute;
  right: 0;
  top: 0;
  border-bottom-left-radius: 8px;
}

.attendance-modal .paddingBottom2Rem {
  padding-bottom: 2rem;
}

.attendance-modal .largeBoldText {
  font-size: 80px;
  font-weight: 400;
}

.attendance-modal .bottomRightCorner {
  position: absolute;
  right: 0;
  bottom: 0;
  border-top-left-radius: 12px;
}

.attendance-modal .topLeftCorner {
  position: absolute;
  left: 0;
  top: 0;
  border-bottom-right-radius: 8px;
}

/* -- EventRegistrants.tsx -- */

/* -- AddOnSpotAttendee.tsx -- */

/* -- EventRegistrantsModal.tsx -- */

/* -- EventRegistrantsWrapper.tsx -- */

/* -- AverageRating.tsx -- */

.cardContainer {
  width: 300px;
}

.ratingFilled {
  color: var(--rating-star-filled);
}

.ratingHover {
  color: var(--rating-star-hover);
}

/* -- Feedback.tsx -- */

/* -- Review.tsx -- */

/* -- EventStats.tsx -- */

.loader,
.loader:after {
  border-radius: 50%;
  width: var(--loader-size);
  height: var(--loader-size);
}

.loader {
  margin: 60px auto;
  margin-top: 35vh !important;
  font-size: 10px;
  position: relative;
  text-indent: -9999em;
  border-top: 1.1em solid var(--loader-border);
  border-right: 1.1em solid var(--loader-border);
  border-bottom: 1.1em solid var(--loader-border);
  border-left: 1.1em solid var(--loader-border-left);
  -webkit-transform: translateZ(0);
  -ms-transform: translateZ(0);
  transform: translateZ(0);
  -webkit-animation: load8 1.1s infinite linear;
  animation: load8 1.1s infinite linear;
}

/* -- EventStatsWrapper.tsx -- */

/* -- GroupChatDetails.tsx -- */

.groupInfo {
  display: flex;
  flex-direction: column;
  justify-content: center;
  align-items: center;
}

.memberList {
  max-height: 300px;
  overflow: scroll;
}

.memberList::-webkit-scrollbar {
  display: none;
}

.listItem {
  display: flex;
  align-items: center;
  gap: 10px;
}

.groupMembersList {
  display: flex;
  align-items: center;
  justify-content: space-between;
}

.groupMembersList p {
  margin: 0;
  color: var(--groupMemberList-p-color);
}

.membersImage {
  width: 40px !important;
}

.groupImage {
  margin-bottom: 10px;
}

.editImgBtn {
  padding: 2px 6px 6px 8px;
  border-radius: 100%;
  background-color: var(--editImgBtn-bg);
  border: 1px solid var(--editImgBtn-border);
  color: var(--editImgBtn-color);
  outline: none;
  position: relative;
  top: -40px;
  left: 40px;
}

.chatImage {
  height: 120px;
  border-radius: 100%;
  width: 120px;
}

.editChatNameContainer {
  display: flex;
  gap: 15px;
  align-items: center;
  font-size: 20px;
  margin-bottom: 10px;
}

.editChatNameContainer input {
  border: none;
  border-bottom: 1px solid var(--editChatNameContainer-border);
  outline: none;
  padding: 0px 5px;
}

.editChatNameContainer h3 {
  margin: 0;
}

.cancelIcon {
  color: var(--icon-cancel);
  cursor: pointer;
  font-size: 16px;
}

.checkIcon {
  color: var(--icon-check);
  cursor: pointer;
}

.chatUserDetails {
  display: flex;
  gap: 10px;
  align-items: center;
}

/* -- HolidayCard.tsx -- */

.holidayCard {
  color: var(--holidayCard-color);
  background-color: var(--holidayCard-bg);
  font-size: 10px;
  font-weight: 400;
  display: flex;
  padding: 8px 4px;
  border-radius: 5px;
  margin-bottom: 4px;
  text-overflow: ellipsis;
  overflow: hidden;
  white-space: nowrap;
}

/* -- IconComponent.tsx -- */

/* -- InfiniteScrollLoader.tsx -- */

.simpleLoader {
  display: flex;
  justify-content: center;
  align-items: center;
  width: 100%;
  height: 100%;
}

.spinner {
  width: 2rem;
  height: 2rem;
  margin: 1rem 0;
  border: 4px solid transparent;
  border-top-color: var(--spinner-border);
  border-radius: 50%;
  animation: spin 0.6s linear infinite;
}

@keyframes spin {
  to {
    transform: rotate(360deg);
  }
}

/* -- LeftDrawer.tsx -- */
/* -- LeftDrawerOrg.tsx -- */

/* -- Loader.tsx -- */

.spinner_wrapper {
  height: 100vh;
  width: 100%;
  display: flex;
  justify-content: center;
  align-items: center;
}

.spinnerXl {
  width: 6rem;
  height: 6rem;
  border-width: 0.5rem;
}

.spinnerLg {
  height: 4rem;
  width: 4rem;
  border-width: 0.3rem;
}

.spinnerSm {
  height: 2rem;
  width: 2rem;
  border-width: 0.2rem;
}

/* -- LoadingState.tsx -- */

/* Container for spinner variant - provides relative positioning context */
.loadingContainer {
  position: relative;
  min-height: 200px;
}

/* Overlay that blocks interactions during loading */
.loadingOverlay {
  position: absolute;
  top: 0;
  left: 0;
  right: 0;
  bottom: 0;
  background-color: rgba(255, 255, 255, 0.8);
  display: flex;
  align-items: center;
  justify-content: center;
  z-index: 1000;
}

/* Dimmed content underneath the overlay */
.loadingContent {
  opacity: 0.5;
}

/* Skeleton loading styles */
.skeletonContainer {
  padding: 1rem;
  width: 100%;
}

.skeletonHeader {
  display: flex;
  justify-content: space-between;
  align-items: center;
  margin-bottom: 1.5rem;
}

.skeletonContent {
  display: flex;
  flex-direction: column;
  gap: 0.75rem;
}

.skeletonRow {
  display: flex;
  gap: 1rem;
  align-items: center;
}

.skeletonItem {
  background: linear-gradient(
    90deg,
    var(--skeleton-base, #e0e0e0) 25%,
    var(--skeleton-highlight, #f0f0f0) 50%,
    var(--skeleton-base, #e0e0e0) 75%
  );
  background-size: 200% 100%;
  animation: skeletonPulse 1.5s ease-in-out infinite;
  border-radius: 4px;
}

.skeletonTitle {
  height: 2rem;
  width: 40%;
}

.skeletonButton {
  height: 2.5rem;
  width: 8rem;
  border-radius: 6px;
}

.skeletonCell {
  height: 3rem;
  flex: 1;
}

.skeletonCellSmall {
  height: 2rem;
  width: 6rem;
}

@keyframes skeletonPulse {
  0% {
    background-position: 200% 0;
  }

  100% {
    background-position: -200% 0;
  }
}

/* -- LoginPortalToggle.tsx -- */

.navLinkClass {
  display: inline-block;
  padding: 0.375rem 0.75rem;
  font-size: 1rem;
  line-height: 1.4;
  text-align: center;
  vertical-align: middle;
  cursor: pointer;
  color: var(--LoginToggle-button-color);
  border-radius: 0.3rem;
  width: 100%;
  box-sizing: border-box;
  border: 1px solid var(--LoginToggle-button-border);
  font-weight: 500;
  transition: all 0.25s ease;
  background-color: var(--LoginToggle-button-bg);
}

.navLinkClass:hover {
  box-shadow: var(--hover-shadow);
  background-color: var(--LoginToggle-button-bg-hover);
  border-color: var(--LoginToggle-button-border-hover);
}

.activeLink {
  color: var(--LoginToggle-button-color-active);
  border: 1px solid var(--LoginToggle-button-border-active);
  background-color: var(--LoginToggle-button-bg-active);
}

.activeLink:hover {
  box-shadow: var(--hover-shadow);
  color: var(--LoginToggle-button-color-active-hover);
  border: 1px solid var(--LoginToggle-button-border-active-hover);
  background-color: var(--LoginToggle-button-bg-active-hover);
}

/* -- Sidebar options -- */

.sidebarBtn {
  background-color: transparent;
  color: var(--sidebar-option-text-inactive);
  font-weight: normal;
  cursor: pointer;
}

.sidebarBtn:hover {
  background-color: var(--sidebar-option-bg-hover);
  color: var(--sidebar-option-text-active);
}

.sidebarBtnActive {
  background-color: var(--sidebar-option-bg);
  color: var(--sidebar-option-text-active);
  font-weight: bold;
}

/* -- customTableCell.tsx -- */

/* -- EventsAttendedByMember.tsx -- */

/* -- EventsAttendedCardItem.tsx -- */

/* -- EventsAttendedMemberModal.tsx -- */

/* -- MemberRequestCard.tsx -- */

.memberlist {
  margin-top: -1px;
}

.memberimg {
  width: 12.5rem;
  height: 6.25rem;
  border-radius: 7px;
  margin-left: 20px;
}

.singledetails {
  display: flex;
  flex-direction: row;
  justify-content: space-between;
}

.singledetails p {
  margin-bottom: -5px;
}

.singledetails_data_left {
  margin-top: 10px;
  margin-left: 10px;
  color: var(--singledetails_dl-color);
}

.memberfont {
  margin-top: 3px;
}

.memberfont > span {
  width: 80%;
}

.memberfontcreated {
  margin-top: 18px;
}

@media only screen and (max-width: var(--breakpoint-mobile)) {
  .singledetails {
    margin-left: 20px;
  }

  .memberimg {
    margin: auto;
  }

  .singledetails_data_right {
    margin-right: -52px;
  }

  .singledetails_data_left {
    margin-left: 0px;
  }
}

.memberfontcreatedbtn {
  border-radius: 7px;
  border-color: var(--memberfontbtn-border);
  background-color: var(--memberfont-bg);
  color: var(--memberfont-color);
  box-shadow: none;
  height: 2.5rem;
  width: max-content;
  display: flex;
  justify-content: center;
  align-items: center;
}

/* -- NotFound.tsx -- */

.section {
  flex: 1;
  display: flex;
  justify-content: center;
  align-items: center;
  flex-direction: column;
}

.error {
  font-size: 1.2rem;
  font-weight: 500;
}

@media (min-width: 440px) and (max-width: 570px) {
  .section {
    margin-left: 50px;
  }

  .error {
    font-size: 1.1rem;
    font-style: oblique;
  }
}

/* -- OrgAdminListCard.tsx -- */

/* -- OrganizationCard.tsx -- */

.orgName {
  text-overflow: ellipsis;
  white-space: nowrap;
  overflow: hidden;
  font-size: 1rem;
}

.orgdesc {
  font-size: 0.9rem;
  color: var(--orgdesc-color);
  overflow: hidden;
  display: -webkit-box;
  -webkit-line-clamp: 1;
  line-clamp: 1;
  -webkit-box-orient: vertical;
  max-width: 20rem;
}

.address {
  overflow: hidden;
  display: -webkit-box;
  -webkit-line-clamp: 1;
  line-clamp: 1;
  -webkit-box-orient: vertical;
  align-items: center;
}

.address h6 {
  font-size: 0.9rem;
  color: var(--address-h6-color);
}

.orgadmin {
  font-size: 0.9rem;
}

.orgadmin {
  font-size: 0.9rem;
  display: flex;
  align-items: start;
  flex-direction: column;
}

.joinedBtn {
  display: flex;
  justify-content: space-around;
}

.joinedBtn {
  display: flex;
  justify-content: space-around;
  width: 8rem;
  color: var(--joined-button-color);
  font-weight: bold;
  background-color: var(--joined-button-bg) !important;
  border-color: var(--joined-button-border) !important;
}

.joinedBtn:hover {
  background-color: var(--joined-button-bg-hover) !important;
  border-color: var(--joined-button-border-hover) !important;
  color: var(--joined-button-color-hover) !important;
  box-shadow: var(--hover-shadow);
}

.withdrawBtn {
  display: flex;
  justify-content: space-around;
  width: 8rem;
}

.joinBtn {
  display: flex;
  justify-content: space-around;
  width: 8rem;
  border-width: medium;
}

/* -- OrganizationCardStart.tsx -- */

.alignimg {
  border-radius: 50%;
  background-blend-mode: darken;
  height: 65px;
  width: 65px;
}

.box {
  color: var(--box-color);
}

.box :hover {
  color: var(--box-color-hover);
}

.first_box {
  display: flex;
  flex-direction: row;
  padding-bottom: 10px;
  padding-top: 10px;
}

.second_box {
  padding-left: 20px;
  padding-top: 10px;
}

.second_box > h4 {
  font-size: 10;
  font-weight: bold;
  text-decoration: none;
  color: var(--secondBox-h4-color);
}

.second_box > h5 {
  text-decoration: none;
  font-size: 10;
  font-weight: 100;
  color: var(--secondBox-h5-color);
}

.deco {
  border: 1px solid var(--deco-bg);
  width: 65vw;
  height: 0px !important;
}

/* -- CardItem.tsx -- */

.cardItem {
  display: flex;
  flex-direction: row;
  align-items: center;
  /* Vertically centers the items */
  justify-content: flex-start;
  height: 6rem;
  padding: 0.75rem;
  gap: 1.5rem;
  background-color: #f7f8fa;
  border: 1px solid var(--cardItem-border);
  border-radius: 8px;
  margin-top: 20px;
}

.CardItemImage {
  background-color: #eaebef;
  height: 5rem;
  width: 5rem;
  min-width: 5rem;
  /* border: 3.25rem solid transparent; */
  border-radius: 8px;
}

.CardItemImage img {
  width: 100%;
  height: 100%;
  object-fit: cover;
  border-radius: inherit;
}

.cardItemtitle {
  font-size: 15px;
  font-weight: bold;
}

.CardItemDate {
  color: gray;
  font-size: 12px;
}

.cardItem .iconWrapper {
  position: relative;
  height: 40px;
  width: 40px;
  display: flex;
  justify-content: center;
  align-items: center;
}

.cardItem .iconWrapper .themeOverlay {
  background: var(--cardItem-iconWrapper-bg);
  position: absolute;
  top: 0;
  right: 0;
  bottom: 0;
  left: 0;
  opacity: 0.12;
  border-radius: 50%;
}

.cardItem .title {
  font-size: 1rem;
  flex: 1;
  overflow: hidden;
  text-overflow: ellipsis;
  white-space: nowrap;
  margin-left: 3px;
}

@supports (-webkit-line-clamp: 1) {
  .cardItem .title,
  .cardItem .location,
  .cardItem .time {
    display: -webkit-box;
    -webkit-line-clamp: 1;
    line-clamp: 1;
    -webkit-box-orient: vertical;
    white-space: initial;
  }
}

.cardItem .location {
  font-size: 0.9rem;
  color: var(--cardItem-location-color);
  overflow: hidden;
  display: -webkit-box;
  -webkit-line-clamp: 1;
  line-clamp: 1;
  -webkit-box-orient: vertical;
}

.cardItem .time {
  font-size: 0.75rem;
  display: flex;
  align-items: center;
  color: var(--cardItem-time-color);
}

.cardItem .creator {
  font-size: 1rem;
  color: var(--cardItem-creator-color);
}

.iconWrapper {
  display: flex;
  align-items: center;
  margin-inline-end: 8px;
  margin-inline-start: 0;

  &[aria-label]:not([aria-label='']) {
    position: relative;

    &::after {
      content: attr(aria-label);
      position: absolute;
      inset-inline-start: 100%;
      background: var(--iconWrapper-bg);
      color: var(--iconWrapper-color);
      padding: 0.25rem 0.5rem;
      border-radius: 4px;
      font-size: 0.875rem;
      opacity: 0;
      visibility: hidden;
      transform: translateX(var(--transform-direction, 8px));
      transition: all 0.2s ease;
    }

    &:hover::after {
      opacity: 1;
      visibility: visible;
      transform: translateX(0);
    }
  }
}

.rightCard {
  display: flex;
  width: fit-content;
  gap: 7px;
  justify-content: center;
  flex-direction: column;
  margin-left: 10px;
  overflow-x: hidden;
  /* min-width: 240px; */
}

.creator {
  display: flex;
  width: 100%;
  padding-inline: 1rem;
  padding-block: 0;
  flex-direction: row;
  gap: 0.5rem;
  align-items: center;
}

.creator p {
  margin-bottom: 0;
  font-weight: 500;
}

.creator svg {
  width: 1.5rem;
  height: 1.5rem;
}

.cardItem .title {
  font-size: 1rem;
  flex: 1;
  overflow: hidden;
  text-overflow: ellipsis;
  white-space: nowrap;
  margin-left: 3px;
}

@supports (-webkit-line-clamp: 1) {
  .cardItem .title,
  .cardItem .location,
  .cardItem .time {
    display: -webkit-box;
    -webkit-line-clamp: 1;
    line-clamp: 1;
    -webkit-box-orient: vertical;
    white-space: initial;
  }
}

/* -- CardItemLoading.tsx -- */

/* -- DashboardCard.tsx -- */

/* -- DashboardCardLoading.tsx -- */

/* -- OrganizationScreen.tsx -- */

/* -- SuperAdminScreen.tsx -- */

.navContainer {
  display: flex;
  width: 100%;
  justify-content: space-between;
  align-items: center;
  padding: 25px;
  padding-left: 35px;
  padding-right: 35px;
}

/* -- OrgContriCards.tsx -- */

.cards > h2 {
  font-size: 19px;
}

.cards > h3 {
  font-size: 17px;
}

.cards > p {
  font-size: 14px;
  margin-top: -5px;
  margin-bottom: 7px;
}

.cards:hover {
  filter: brightness(0.8);
}

.cards:hover::before {
  opacity: 0.5;
}

.cards:hover::after {
  opacity: 1;
  mix-blend-mode: normal;
}

.cards:last-child:nth-last-child(odd) {
  grid-column: auto / span 2;
}

/* -- OrgDelete.tsx -- */

/* -- OrgListCard.tsx -- */

.manageBtn {
  margin: 0 0 0;
  margin-top: 0px;
  border: 1px solid var(--manageBtn-border);
  box-shadow: 0 2px 2px var(--manageBtn-box-shadow);
  padding: 10px 10px;
  border-radius: 5px;
  font-size: 16px;
  color: var(--manageBtn-color);
  outline: none;
  font-weight: 600;
  cursor: pointer;
  width: 45%;
  transition:
    transform 0.2s,
    box-shadow 0.2s;
}

.manageBtn {
  display: flex;
  justify-content: space-around;
  width: 8rem;
  border-color: var(--manageBtn1-border) !important;
  background-color: var(--manageBtn1-bg) !important;
  color: var(--manageBtn1-color) #555555 !important;
  position: absolute;
  right: 10px;
  bottom: 10px;
}

.manageBtn:hover {
  color: var(--manageBtn-color-hover) !important;
  box-shadow: var(--hover-shadow);
}

/* -- TruncatedText.tsx -- */

/* -- useDebounce.tsx -- */

/* -- orgPeopleListCard.tsx -- */

/* -- DeletePostModal.tsx -- */

/* -- OrgPostCard.tsx -- */

.cardsOrgPostCard h2 {
  font-size: 20px;
}

.cardsOrgPostCard > h3 {
  font-size: 17px;
}

.cardsOrgPostCard:hover {
  filter: brightness(0.8);
}

.cardsOrgPostCard:hover::before {
  opacity: 0.5;
}

.cardsOrgPostCard:hover::after {
  opacity: 1;
  mix-blend-mode: normal;
}

.cardsOrgPostCard > p {
  font-size: 14px;
  margin-top: 0px;
  margin-bottom: 7px;
}

.cardsOrgPostCard a {
  color: var(--cardsOrgPostCard-color);
  font-weight: 600;
}

.cardsOrgPostCard a:hover {
  color: var(--cardsOrgPostCard-color-hover);
}

.cardsOrgPostCard:last-child:nth-last-child(odd) {
  grid-column: auto / span 2;
}

.cardsOrgPostCard:first-child:nth-last-child(even),
.cardsOrgPostCard:first-child:nth-last-child(even) ~ .box {
  grid-column: auto / span 1;
}

.postimageOrgPostCard {
  border-radius: 0px;
  width: 100%;
  height: 27rem;
  max-width: 100%;
  max-height: 27rem;
  object-fit: cover;
  position: relative;
  color: var(--postimageOrgPostCard-color);
}

.titleOrgPostCard {
  font-size: 16px;
  color: var(--titleOrgPostCard-color);
  font-weight: 600;
}

.expandButton {
  background: none;
  border: none;
  color: #007bff;
  cursor: pointer;
  font-size: 0.875rem;
  font-weight: 500;
  padding: 4px 0;
  text-decoration: none;
  display: inline-block;
  transition: color 0.2s ease;
}

.cardBodyAdminPosts {
  min-height: 120px;
  transition: all 0.4s ease;
}

.titleOrgPostCardDiv {
  line-height: 1.6em;
  white-space: pre-wrap;
  word-break: break-word;
  margin-bottom: 8px;
}

.textOrgPostCard {
  font-size: 13px;
  color: var(--textOrgPostCard-color);
  font-weight: 300;
}

.cardOrgPostCard {
  width: 100%;
  margin-bottom: 2rem;
  border-radius: 12px;
  overflow: hidden;
  box-shadow: 0 2px 8px rgba(0, 0, 0, 0.1);
  transition: all 0.3s ease;
}

.nopostimage {
  border-radius: 0px;
  width: 100%;
  height: 25rem;
  max-height: 25rem;
  object-fit: cover;
  position: relative;
}

.author {
  color: var(--author-color);
  font-weight: 100;
  font-size: 13px;
}

.modalOrgPostCard {
  position: fixed;
  top: 0;
  left: 0;
  width: 100%;
  height: 100%;
  display: flex;
  align-items: center;
  justify-content: center;
  background-color: var(--modalOrgPostCard-bg);
  z-index: 100;
}

.modalContentOrgPostCard {
  display: flex;
  align-items: center;
  justify-content: center;
  background-color: var(--modalContentOrgPostCard-bg);
  padding: 20px;
  max-width: 800px;
  max-height: 600px;
  overflow: auto;
}

.modalImage {
  flex: 1;
  margin-right: 20px;
  width: 25rem;
  height: 15rem;
}

.modalImage img,
.modalImage video {
  border-radius: 0px;
  width: 100%;
  height: 25rem;
  max-width: 25rem;
  max-height: 15rem;
  object-fit: cover;
  position: relative;
}

.modalInfo {
  flex: 1;
}

.infodiv {
  margin-bottom: 7px;
  width: 15rem;
  text-align: justify;
  word-wrap: break-word;
}

.infodiv > p {
  margin: 0;
}

.toggleClickBtn {
  color: var(--toggleClickBtn-color);
  cursor: pointer;
  border: none;
  font-size: 12px;
  background-color: var(--toggleClickBtn-bg);
}

.toggleClickBtnNone {
  display: none;
}

.moreOptionsButton {
  position: relative;
  bottom: 5rem;
  right: 10px;
  padding: 2px;
  background-color: transparent;
  color: var(--moreOptionsButton-color);
  border: none;
  cursor: pointer;
}

.closeButtonOrgPostCard {
  position: relative;
  bottom: 5rem;
  right: 10px;
  padding: 4px;
  background-color: var(--closeButtonOrgPostCard-bg);
  color: var(--closeButtonOrgPost-color);
  border: none;
  cursor: pointer;
}

.menuModal {
  position: fixed;
  top: 0;
  left: 0;
  width: 100%;
  height: 100%;
  display: flex;
  align-items: center;
  justify-content: center;
  background-color: var(--menuModal-bg);
  z-index: 100;
}

.menuContent {
  display: flex;
  align-items: center;
  justify-content: center;
  background-color: var(--menuContent-bg);
  padding-top: 20px;
  max-width: 700px;
  max-height: 500px;
  overflow: hidden;
  position: relative;
}

.menuOptions {
  list-style-type: none;
  padding: 0;
  margin: 0;
}

.menuOptions li {
  padding: 10px;
  border-bottom: 1px solid var(--menuOptions-border);
  padding-left: 100px;
  padding-right: 100px;
  cursor: pointer;
}

.list {
  color: var(--list-color);
  cursor: pointer;
}

.previewOrgPostCard {
  display: flex;
  position: relative;
  width: 100%;
  margin-top: 10px;
  justify-content: center;
}

.previewOrgPostCard img {
  width: 400px;
  height: auto;
}

.previewOrgPostCard video {
  width: 400px;
  height: auto;
}

.closeButtonP {
  position: absolute;
  top: 0px;
  right: 0px;
  width: 32px;
  height: 32px;
  background: transparent;
  transform: scale(1.2);
  cursor: pointer;
  border-radius: 50%;
  border: none;
  color: var(--closeButtonP-color);
  font-weight: 600;
  font-size: 16px;
  transition:
    background-color 0.3s,
    transform 0.3s;
}

.closeButtonP:hover {
  transform: scale(1.1);
  box-shadow: 0 4px 6px var(--closeButtonP-box-shadow-hover);
}

.closeButtonP {
  position: absolute;
  top: 0px;
  right: 0px;
  background: transparent;
  transform: scale(1.2);
  cursor: pointer;
  border: none;
  color: var(--closeButtonP-color);
  font-weight: 600;
  font-size: 16px;
  cursor: pointer;
}

/* -- CategoryModal.tsx -- */

.createModal {
  margin-top: 20vh;
  margin-left: 13vw;
  max-width: 80vw;
}

/* -- OrgActionItemCategories.tsx -- */

.iconOrgActionItemCategories {
  transform: scale(1.5);
  color: var(--iconOrgActionItemCategories-color);
  margin-bottom: 1rem;
}

.btnsContainerOrgActionItemCategories {
  display: flex;
  margin: 0.5rem 0 1.5rem 0;
  align-items: stretch;
  gap: 0.75rem;
  flex-wrap: wrap;
}

.btnsContainerOrgActionItemCategories .input {
  flex: 1;
  min-width: 18rem;
  position: relative;
}

.btnsContainerOrgActionItemCategories input {
  outline: 1px solid var(--btnsContainerOrgActionItemCategories-outline);
}

.btnsContainerOrgActionItemCategories .input button {
  width: 52px;
}

/* -- AgendaCategoryCreateModal.tsx -- */

/* -- AgendaCategoryDeleteModal.tsx -- */

/* -- AgendaCategoryPreviewModal.tsx -- */

/* -- AgendaCategoryUpdateModal.tsx -- */

/* -- OrganizationAgendaCategory.tsx -- */

/* -- GeneralSettings.tsx -- */

.userupdatediv {
  padding: 25px 16px;
  background: var(--white-color);
}

.textFields {
  background-color: var(--inputColor-bg);
  color: var(--text-fields-color);
  margin-bottom: 1rem;
  width: auto;
}

.descriptionTextField {
  background-color: var(--inputColor-bg);
  color: var(--text-fields-color);
  margin-bottom: 1rem;
  width: auto;
  resize: none;
  height: 100px;
}

/* Userprofile.tsx */

.cardHeader {
  padding: 1.25rem 1rem 1rem 1rem;
  border-bottom: 1px solid var(--bs-gray-200);
  display: flex;
  justify-content: space-between;
  align-items: center;
}

.cardHeader .cardTitle {
  font-size: 1.2rem;
  font-weight: 600;
}

.cardLabel {
  font-weight: bold;
  padding-bottom: 1px;
  font-size: 14px;
  color: #707070;
  margin-bottom: 10px;
}

.cardControl {
  margin-bottom: 20px;
}

.imgContianer {
  margin: 0 2rem 0 0;
}

.imgContianer img {
  height: 120px;
  width: 120px;
  border-radius: 50%;
}

.profileDetails {
  display: flex;
  flex-direction: column;
  align-items: center;
  justify-content: space-evenly;
  margin-left: 10%;
}

@media screen and (max-width: 1280px) and (min-width: 992px) {
  .imgContianer {
    margin: 1rem auto;
  }

  .profileContainer {
    flex-direction: column;
  }
}

@media screen and (max-width: 992px) {
  .profileContainer {
    align-items: center;
    justify-content: center;
  }
}

@media screen and (max-width: 420px) {
  .imgContianer {
    margin: 1rem auto;
  }

  .profileContainer {
    flex-direction: column;
  }
}

/* Settings.tsx */

.resetChangesBtn {
  border-width: 2px;
  border-color: var(--reset-border-color);
  color: var(--reset-btn-colour) !important;
  padding: 0.5rem 1rem;
  border-radius: 0.5rem;
  display: flex;
  background-color: var(--reset-backgroundcolor-color);
  align-items: center;
  gap: 0.5rem;
  height: 49px;
  width: 160px;
  font-size: 0.8rem;
}

.resetChangesBtn:hover,
.resetChangesBtn:focus,
.resetChangesBtn:active {
  border-width: 2px;
  border-color: var(--reset-border-color);
  color: var(--reset-btn-colour) !important;
  padding: 0.5rem 1rem;
  border-radius: 0.5rem;
  display: flex;
  background-color: var(--reset-backgroundcolor-color);
  align-items: center;
  gap: 0.5rem;
  height: 49px;
  width: 160px;
  font-size: 0.8rem;
  box-shadow: 2.5px 2.5px 2.5px var(--hover-shadow);
}

.syncIconStyle,
.syncIconStyle:focus {
  transform: rotate(135deg) scale(1.2);
  width: 10px;
  height: 10px;
  stroke: var(--cardBackground-color);
  stroke-width: 1;
  fill: var(--cardBackground-color);
}

.saveChangesBtn {
  color: white;
  border: 0px;
  height: 49px;
  width: 160px;
  font-size: 0.8rem;
  background-color: var(--card-background-color) !important;
}

.saveChangesBtn:hover {
  background-color: var(--card-background-color) !important;
  box-shadow: 2.5px 2.5px 2.5px var(--hover-shadow);
}

.mainContainer {
  flex-grow: 3;
  max-height: 100%;
  overflow: auto;
}

.expand {
  margin-left: 100px;
  padding-left: 4rem;
  animation: moveLeft 0.9s ease-in-out;
}

.contract {
  padding-left: calc(300px + 2rem + 1.5rem);
  animation: moveRight 0.5s ease-in-out;
}

.cardHeader .cardTitle {
  font-size: 1.2rem;
  font-weight: 600;
}

.scrollableCardBody {
  max-height: min(220px, 50vh);
  overflow-y: auto;
  scroll-behavior: smooth;
}

.cardHeader {
  padding: 1.25rem 1rem 1rem 1rem;
  border-bottom: 1px solid var(--bs-gray-200);
  display: flex;
  justify-content: space-between;
  align-items: center;
}

.otherSettingsCardBody {
  padding: 1.25rem 1rem 1.5rem 1rem;
  display: flex;
  height: 100%;
  flex-direction: column;
  overflow-y: scroll;
}

.userCardBody {
  display: flex;
  flex-direction: column !important;
  overflow-y: scroll;
}

.cardLabel {
  font-weight: bold;
  padding-bottom: 1px;
  font-size: 14px;
  color: #707070;
  margin-bottom: 10px;
}

.cardControl {
  margin-bottom: 20px;
}

.cardButton {
  width: fit-content;
}

.imgContianer {
  margin: 0 2rem 0 0;
}

.imgContianer img {
  height: 120px;
  width: 120px;
  border-radius: 50%;
}

.SettingsprofileDetails {
  display: flex;
  flex-direction: column;
  align-items: center;
  justify-content: space-evenly;
}

.collapseSidebarButton {
  position: fixed;
  height: 40px;
  bottom: 0;
  z-index: 9999;
  width: calc(300px + 2rem);
  background-color: rgba(245, 245, 245, 0.7);
  color: black;
  border: none;
  border-radius: 0px;
}

.collapseSidebarButton:hover,
.opendrawer:hover {
  opacity: 1;
  color: black !important;
}

.opendrawer {
  position: fixed;
  display: flex;
  align-items: center;
  justify-content: center;
  top: 0;
  left: 0;
  width: 40px;
  height: 100vh;
  z-index: 9999;
  background-color: rgba(245, 245, 245);
  border: none;
  border-radius: 0px;
  margin-right: 20px;
  color: black;
}

.opendrawer:hover {
  transition: background-color 0.5s ease;
  background-color: var(--bs-primary);
}

.collapseSidebarButton:hover {
  transition: background-color 0.5s ease;
  background-color: var(--bs-primary);
}

@media (max-width: 1120px) {
  .collapseSidebarButton {
    width: calc(250px);
  }
}

@media (max-height: 650px) {
  .collapseSidebarButton {
    width: 250px;
    height: 20px;
  }

  .opendrawer {
    width: 30px;
  }
}

/* For tablets */
@media (max-width: 820px) {
  .containerHeight {
    height: 100vh;
    padding: 2rem;
  }

  .scrollableCardBody {
    max-height: 40vh;
  }

  .contract,
  .expand {
    animation: none;
  }

  .opendrawer {
    width: 25px;
  }

  .collapseSidebarButton {
    width: 100%;
    left: 0;
    right: 0;
  }
}

@media screen and (max-width: 1280px) and (min-width: 992px) {
  .imgContianer {
    margin: 1rem auto;
  }

  .profileContainer {
    flex-direction: row;
  }
}

@media screen and (max-width: 992px) {
  .profileContainer {
    align-items: center;
    justify-content: center;
  }
}

@media screen and (max-width: 420px) {
  .imgContianer {
    margin: 1rem auto;
  }

  .profileContainer {
    flex-direction: column;
  }
}

/* -- DeleteOrg.tsx -- */

.DeleteOrgCard {
  border-radius: 0.5rem;
  box-shadow: 0 0.125rem 0.25rem rgba(0, 0, 0, 0.075);
  border: none;
  height: 280px !important;
  width: 98% !important;
}

.settingsBody {
  margin: 2.5rem 0;
  padding: 0;
}

.deleteCardHeader {
  background-color: var(--activeTab-bg);
  border-top-left-radius: 1rem !important;
  border-top-right-radius: 1rem !important;
  padding-top: 1rem;
  padding-bottom: 1rem;
}

.btnDelete {
  background-color: var(--activeTab-bg);
  border: 1px solid var(--active-item-color) !important;
  color: var(--active-item-color);
}

.btnDelete:hover {
  background-color: var(--activeTab-bg);
  color: var(--active-item-color) !important;
}

.btnDelete:active {
  background-color: var(--activeTab-bg) !important;
  color: var(--active-item-color) !important;
}

.deleteButton {
  background-color: var(--removeButton-bg);
  color: var(--removeButton-color);
  border: 1px solid var(--removeButton-color);
  padding: 8px 16px;
  cursor: pointer;
  display: block;
  margin: 10px auto;
  border-radius: 4px;
  height: 42px;
  text-align: center;
  padding-left: 3rem;
  padding-right: 3rem;
}

.deleteButton:hover,
.deleteButton:active,
.deleteButton:focus {
  background-color: var(--removeButton-bg) !important;
  color: var(--removeButton-color);
  box-shadow: 2.5px 2.5px 2.5px var(--hover-shadow);
  outline: none;
}

/* Utility: add hover shadow without changing colors */
.hoverShadowOnly:hover,
.hoverShadowOnly:focus,
.hoverShadowOnly:active {
  box-shadow: var(--hover-shadow);
}

/* Keep base colors on hover by pairing with .hoverShadowOnly helper */

/* -- RequestsTableItem.tsx -- */

.requestsTableItemIndex {
  padding-inline-start: 2.5rem;
  vertical-align: middle;
}

.requestsTableItemName {
  padding-inline-start: 1.5rem;
  vertical-align: middle;
}

.requestsTableItemEmail {
  padding-inline-start: 1.5rem;
  vertical-align: middle;
}

.requestsAcceptButton {
  background-color: var(--actionsButton-bg);
  color: var(--actionsButton-color);
  border-color: var(--actionsButton-border);
  width: 120px;
  height: 46px;
  margin-inline-start: -1rem;
}

.requestsRejectButton {
  background-color: var(--removeButton-bg);
  color: var(--removeButton-color);
  border-color: var(--removeButton-border);
  width: 120px;
  height: 46px;
  margin-inline-start: -1rem;
}

.requestsAcceptButton:focus-visible {
  background-color: var(--actionsButton-bg) !important;
  color: var(--actionsButton-color);
  box-shadow: 2.5px 2.5px 2.5px var(--hover-shadow);
  outline: none;
}

.requestsRejectButton:focus-visible {
  background-color: var(--removeButton-bg) !important;
  color: var(--removeButton-color);
  box-shadow: 2.5px 2.5px 2.5px var(--hover-shadow);
  outline: none;
}

.requestsAcceptButton:disabled,
.requestsAcceptButton.disabled {
  background-color: var(--disabled-btn) !important;
  color: var(--outlineBtn-color-disabled) !important;
  border-color: var(--outlineBtn-border-disabled) !important;
  cursor: not-allowed;
  opacity: 0.6;
  pointer-events: none;
}

.requestsRejectButton:disabled,
.requestsRejectButton.disabled {
  background-color: var(--disabled-btn) !important;
  color: var(--outlineBtn-color-disabled) !important;
  border-color: var(--outlineBtn-border-disabled) !important;
  cursor: not-allowed;
  opacity: 0.6;
  pointer-events: none;
}

@media (max-width: 1020px) {
  .requestsTableItemIndex {
    padding-inline-start: 2rem;
  }

  .requestsTableItemName,
  .requestsTableItemEmail {
    padding-inline-start: 1rem;
  }

  .requestsAcceptButton,
  .requestsRejectButton {
    margin-inline-start: -0.25rem;
  }
}

@media (max-width: 520px) {
  .requestsTableItemIndex,
  .requestsTableItemName,
  .requestsTableItemEmail {
    padding-inline-start: 1rem;
  }

  .requestsAcceptButton,
  .requestsRejectButton {
    margin-inline-start: 0;
    width: 100%;
  }
}

.btnConfirmDelete {
  background-color: var(--removeButton-bg);
  color: var(--removeButton-color);
  border: 0px;
}

.customFileInput,
.customFileInput:hover {
  background-color: var(--inputColor-bg);
}

.customFileInput::file-selector-button {
  background-color: var(--card-background-color) !important;
  color: white;
}

.customFileInput::file-selector-button:hover {
  color: var(--card-background-color);
  box-shadow: 2.5px 2.5px 2.5px var(--hover-shadow);
}

.btnConfirmDelete:hover {
  background-color: var(--removeButton-bg);
  color: var(--removeButton-color) !important;
}

.btnConfirmDelete:active {
  background-color: var(--removeButton-bg) !important;
  color: var(--removeButton-color);
  border: 0px;
}

.btnConfirmDelete:focus {
  background-color: var(--removeButton-bg) !important;
  color: var(--removeButton-color);
  border: 0px;
}

.icon {
  margin-right: 8px;
}

.modelHeaderDelete {
  background-color: var(--card-header-background-color);
}

/* -- OrgProfileFieldSettings.tsx -- */

.customDataTable {
  width: 100%;
  border-collapse: collapse;
}

.customDataTable th,
.customDataTable td {
  padding: 8px;
  text-align: left;
}

.customDataTable th {
  background-color: var(--customDataTable-bg);
}

form {
  display: flex;
  flex-direction: column;
  gap: 10px;
}

.saveButton {
  width: 10em;
  align-self: self-end;
}

/* -- OrgUpdate.tsx -- */

.orgCardSettings {
  width: 95% !important;
}

.resetChangesBtn {
  border-width: 2px;
  border-color: var(--resetbtn-border);
  color: var(--resetbtn-color);
  padding: 0.5rem 1rem;
  border-radius: 0.5rem;
  display: flex;
  align-items: center;
  gap: 0.5rem;
  height: 49px;
  width: 160px;
  font-size: 0.8rem;
}

.resetChangesBtn:hover,
.resetChangesBtn:focus,
.resetChangesBtn:active {
  border-width: 2px;
  border-color: var(--resetbtn-border) !important;
  color: var(--resetbtn-color) !important;
  box-shadow: 2.5px 2.5px 2.5px var(--hover-shadow) !important;
}

.syncIconStyle,
.syncIconStyle:focus {
  transform: rotate(135deg) scale(1.2);
  width: 10px;
  height: 10px;
  stroke: var(--card-background-color);
  stroke-width: 1;
  fill: var(--card-background-color);
}

.saveChangesBtn {
  color: white;
  border: 0px;
  height: 49px;
  width: 160px;
  font-size: 0.8rem;
  background-color: var(--card-background-color) !important;
}

.saveChangesBtn:hover {
  background-color: var(--card-background-color) !important;
  box-shadow: 2.5px 2.5px 2.5px var(--hover-shadow);
}

.orgUpdateFormLables {
  font-weight: normal !important;
  color: var(--delete-button-border);
}

.btnStyle {
  border-width: 2px !important;
  border-color: var(--card-background-color);
  padding: 0.5rem 1rem;
  border-radius: 0.5rem;
  display: flex;
  align-items: center;
  gap: 0.5rem;
  height: 49px;
  width: 160px;
  background-color: var(--card-background-color) !important;
  font-size: 0.8rem;
}

/* -- OrganizationCard.tsx -- */

/* -- OrganizationCardStart.tsx -- */

/* -- CardItem.tsx -- */

/* -- CardItemLoading.tsx -- */

/* -- DashboardCard.tsx -- */

/* -- DashboardCardLoading.tsx -- */

/* -- OrganizationScreen.tsx -- */

/* -- Pagination.tsx -- */

/* -- PaginationList.tsx -- */

/* -- ProfileCard.tsx -- */

.profileContainer {
  border: none;
  padding: 2.1rem 0.5rem;
  height: 52px;
  width: 100%;
  border-radius: 16px 0px 0px 16px;
  display: flex;
  align-items: center;
  background-color: var(--profile-container-bg) !important;
}

.profileContainer:focus {
  outline: none;
  background-color: var(--profile-container-bg-focus);
}

.imageContainer {
  width: 56px;
  height: 56px;
  border-radius: 100%;
  margin-right: 10px;
  margin-top: 10px;
}

.imageContainer img {
  width: 100%;
  height: 100%;
  object-fit: cover;
  border-radius: 100%;
}

.avatarStyle {
  border-radius: 100%;
}

.ArrowIcon {
  font-size: 24px;
}

.dropdownToggle {
  margin-bottom: 0;
  display: flex;
  background-image: url(/public/images/svg/angleDown.svg);
  background-repeat: no-repeat;
  background-position: center;
  background-color: var(--tablerow-bg-color) !important;
  border: none;
  border-top-right-radius: 16px;
  border-bottom-right-radius: 16px;
  color: var(--eventManagement-button-text);
}

/* .dropdownToggle:hover {
  border: 1px solid var(--create-button-border);
  border-left: none;
} */

.dropdownToggle::after {
  border-top: none !important;
  border-bottom: none !important;
}

.profileText {
  display: flex;
  flex-direction: column;
}

.ProfileRightConatiner {
  display: flex;
  align-items: center;
  justify-content: center;
  gap: 15px;
}

.profileContainer .profileTextUserSidebarOrg {
  flex: 1;
  text-align: start;
  overflow: hidden;
  margin-right: 4px;
}

.profileContainer .profileTextUserSidebarOrg .primaryText {
  font-size: 0.75rem;
  font-weight: 600;
  overflow: hidden;
  display: -webkit-box;
  -webkit-line-clamp: 2;
  line-clamp: 2;
  -webkit-box-orient: vertical;
  word-wrap: break-word;
  white-space: normal;
}

.profileContainer .profileTextUserSidebarOrg .secondaryText {
  font-size: 0.8rem;
  font-weight: 400;
  color: var(--profileText-color);
  display: block;
  text-transform: capitalize;
}

.profileCardContainer {
  margin-top: 80px !important;
}

.chevronRightbtn {
  border: 0px;
  background-color: var(--chevronRightbtn-bg);
}

.chevronIcon {
  color: var(--chevronIcon-color);
  background: var(--chevronIcon-bg);
  font-size: 60px;
  stroke-width: 1;
  margin-left: 50px;
}

.primaryText {
  font-weight: bold;
  color: var(--bs-emphasis-color, var(--primaryText-color));
}

.secondaryText {
  font-size: 0.9rem;
  font-size: 0.9rem;
  color: var(--secondText-color);
}

/* -- ProfileDropdown.tsx -- */

/* -- CustomRecurrenceModal.tsx -- */

.titlemodalCustomRecurrenceModal {
  color: var(--titlemodalCustomRecurrenceModal-color);
  font-weight: 600;
  font-size: 20px;
  margin-bottom: 20px;
  padding-bottom: 5px;
  border-bottom: 3px solid var(--titlemodalCustomRecurrenceModal-border);
  width: 65%;
}

.recurrenceRuleNumberInput {
  width: 70px;
}

.recurrenceDayButton {
  width: 33px;
  height: 33px;
  border: 1px solid var(--recurrenceDayButton-border);
  cursor: pointer;
  transition: background-color 0.3s;
  display: inline-flex;
  justify-content: center;
  align-items: center;
  margin-right: 0.5rem;
  border-radius: 50%;
  position: relative;
  outline: none;
}

.recurrenceDayButton:focus-visible {
  outline: 2px solid var(--recurrenceDayButton-outline-focus);
  outline-offset: 2px;
}

.recurrenceDayButton:hover {
  background-color: var(--recurrenceDayButton-bg-hover);
}

.recurrenceDayButton.selected {
  background-color: var(--recurrenceDayButton-bg-selected);
  border-color: var(--recurrenceDayButton-border-selected);
  color: var(--recurrenceDayButton-color-selected);
}

.recurrenceDayButton span {
  color: var(--recurrenceDayButton-color);
  padding: 0.25rem;
  text-align: center;
}

.recurrenceDayButton:hover span {
  color: var(--recurrenceDayButton-color-hover);
}

.recurrenceDayButton.selected span {
  color: var(--recurrenceDayButton-color-selected);
}

.recurrenceRuleDateBox {
  width: 70%;
}

.recurrenceRuleSubmitBtn {
  display: block;
  margin-left: auto;
  padding: 7px 15px;
  transition: all 0.2s ease;
  border-radius: 4px;
}

.recurrenceRuleSubmitBtn:hover {
  transform: translateY(-1px);
  box-shadow: 0 2px 4px var(--recurrenceRuleSubmitBtn-box-shadow-hover);
}

.recurrenceRuleSubmitBtn:focus-visible {
  outline: 2px solid var(--recurrenceRuleSubmitBtn-outline-focus);
  outline-offset: 2px;
}

/* -- RecurrenceOptions.tsx -- */
/* -- RequestsTableItem.tsx -- */
/* -- SecuredRoute.tsx -- */
/* -- SecuredRoute.tsx -- */

/* -- SignOut.tsx -- */

.signOutContainer {
  display: flex;
  align-items: center;
  width: 100%;
  text-align: start;
  margin-bottom: 0.8rem;
  border-radius: 8px;
  font-size: 16px;
  padding: 0.8rem;
  padding-left: 0.8rem;
  outline: none;
  border: none;
  background-color: var(--signOut-container-bg);
  margin-top: 1rem;
  cursor: pointer;
}

.signOutButton {
  background-color: var(--signOutBtn-bg) !important;
  border: none !important;
  border-radius: 5px !important;
  margin-left: 10px;
}

.signOutDisabled {
  opacity: 0.5;
  pointer-events: none;
  cursor: not-allowed;
}

/* SortingButton.tsx */

.dropdownItem {
  background-color: var(--dropdownItem-bg) !important;
  color: var(--dropdownItem-color) !important;
  border: none !important;
  box-shadow: var(--dropdownItem-box-shadow);
}

.dropdownItem:focus,
.dropdownItem:hover {
  outline: 2px solid var(--highlight-color, var(--dropdownItem-outline-bg));
}

.dropdownItem:hover,
.dropdownItem:focus,
.dropdownItem:active {
  background-color: var(--dropdownItem-hover-bg, #eff1f7) !important;
  color: var(--dropdownItem-color) !important;
  outline: none !important;
}

/* -- TableLoader.tsx -- */

/* -- TagActions.tsx -- */

.tagBadge {
  display: flex;
  align-items: center;
  padding: 5px 10px;
  border-radius: 12px;
  box-shadow: 0 1px 3px var(--tagBadge-box-shadow);
  max-width: calc(100% - 2rem);
}

/* -- TagNode.tsx -- */

/* -- UpdateSession.tsx -- */

.slider .MuiSlider-track {
  background-color: var(--slider-bg) !important;
  border: none;
}

.slider .MuiSlider-thumb {
  background-color: var(--slider-bg) !important;
}

.slider .MuiSlider-rail {
  background-color: var(--slider-rail-bg) !important;
}

.updateTimeoutCard {
  width: 700px;
  background: var(--updateTimeoutCard-bg);
  border: none;
  border-radius: 16px;
  filter: drop-shadow(0px 4px 15.3px rgba(0, 0, 0, 0.08));
  padding: 20px;
}

.updateTimeoutCardHeader {
  background: none;
  padding: 16px;
  border-bottom: none;
}

.updateTimeoutCardTitle {
  font-family: 'Lato', sans-serif;
  font-weight: 600;
  font-size: 24px;
  color: var(--updateTimeoutCardTitle-color);
}

.updateTimeoutCardBody {
  padding: 20px;
}

.updateTimeoutCurrent {
  font-family: 'Lato', sans-serif;
  font-weight: 400;
  font-size: 16px;
  color: var(--updateTimeoutCurrent-color);
  margin-bottom: 20px;
}

.updateTimeoutLabel {
  font-family: 'Lato', sans-serif;
  font-weight: 400;
  font-size: 16px;
  color: var(--updateTimeoutLabel-color);
  margin-bottom: 10px;
}

.updateTimeoutLabelsContainer {
  display: flex;
  flex-direction: column;
  align-items: start;
}

.updateTimeoutValue {
  color: var(--updateTimeoutValue-color);
  font-weight: bold;
}

.updateTimeoutSliderLabels {
  display: flex;
  justify-content: space-between;
  font-size: 0.9rem;
  color: var(--updateTimeoutSliderLabels);
}

.updateTimeoutButtonContainer {
  display: flex;
  justify-content: right;
  margin-top: 20px;
}

.updateTimeoutButton {
  width: 112px;
  height: 36px;
  background: var(--updateTimeoutButton-bg);
  border-radius: 6px;
  font-family: 'Lato', sans-serif;
  font-weight: 500;
  font-size: 16px;
  color: var(--updateTimeoutButton-color);
  display: flex;
  align-items: center;
  justify-content: center;
  border: none;
  box-shadow: none;
}

.updateTimeoutButton:hover {
  background-color: var(--updateTimeoutButton-bg-hover);
  border-color: var(--updateTimeoutButton-border-hover);
  box-shadow: none;
}

.updateTimeoutButton:active {
  transform: scale(0.98);
}

/* -- UserListCard.tsx -- */

.memberfontcreatedbtnUserListCard {
  margin-top: 33px;
  border-radius: 7px;
  border-color: var(--memberfontcreatedbtnUserListCard-border);
  background-color: var(--memberfontcreatedbtnUserListCard-bg);
  color: var(--memberfontcreatedbtnUserListCard-color);
  padding-right: 10px;
  padding-left: 10px;
  justify-content: flex-end;
  float: right;
  text-align: right;
  box-shadow: none;
}

/* -- UserPasswordUpdate.tsx -- */

.dispflexUserPasswordUpdate {
  display: flex;
  justify-content: flex-start;
  margin: 0 auto;
}

.dispflexUserPasswordUpdate > div {
  width: 50%;
  margin-right: 50px;
}

.dispbtnflex {
  width: 90%;
  display: flex;
  margin: 20px 30% 0 30%;
}

.whitebtn {
  margin: 1rem 0 0;
  margin-top: 10px;
  border: 1px solid var(--whitebtn-border);
  box-shadow: 0 2px 2px var(--whitebtn-box-shadow);
  padding: 10px 20px;
  border-radius: 5px;
  background: none;
  width: 20%;
  font-size: 16px;
  color: var(--whitebtn-color);
  outline: none;
  font-weight: 600;
  cursor: pointer;
  float: left;
  transition:
    transform 0.2s,
    box-shadow 0.2s;
}

/* -- ChatRoom.tsx -- */
/* -- CommentCard.tsx -- */
/* -- ContactCard.tsx -- */

/* -- CreateDirectChat.tsx -- */

.modalContent {
  width: 530px;
}

.inputContainer {
  position: relative;
  flex: 1;
  margin: 0;
}

.inputFieldModal {
  padding-right: 40px;
  width: 100%;
  border-radius: 4px;
  border: 1px solid var(--inputFieldModal);
}

.submitBtn {
  position: absolute;
  z-index: 10;
  bottom: 10px;
  right: 0px;
  display: flex;
  justify-content: center;
  align-items: center;
}

.tableContainer {
  height: 400px;
  overflow-y: scroll;
  overflow-x: hidden;
}

/* -- CreateGroupChat.tsx -- */
/* Donation card styles */
/* -- DonationCard.tsx -- */

.donationAvatar {
  width: 45px;
  height: 45px;
  border-radius: 50%;
  background-color: var(--people-card-header-bg);
  flex-shrink: 0;
}

.donationDetails {
  display: flex;
  flex-direction: column;
  gap: 0.25rem;
}

.donationRow {
  font-size: 14px;
  color: var(--primaryText-color);
}

/* Donor name */
.donorName {
  font-weight: 600;
  font-size: 15px;
}

.donationMeta {
  font-size: 13px;
  color: var(--secondText-color);
}

/* -- EventCard.tsx -- */
/* -- OrganizationCard.tsx -- */
/* -- OrganizationNavbar.tsx -- */

/* -- PeopleCard.tsx -- */

.personImage_peoplecard {
  border-radius: 50%;
  margin-right: 25px;
  max-width: 70px;
}

.userAvatar {
  border-radius: 50%;
  margin-right: 25px;
  width: 53px;
  height: 53px;
}

.people_card_container {
  display: flex;
}

.display_flex {
  display: flex;
}

.align_center {
  align-self: center;
}

.people_role {
  width: 75%;
  border: 1px solid var(--peopleRole-border);
  padding-top: 0.5rem;
  padding-bottom: 0.5rem;
  padding-left: 1rem;
  padding-right: 1rem;
  border-radius: 0.25rem;
}

/* -- PostCard.tsx -- */

.cardStyles {
  width: 100%;
  max-width: 20rem;
  background-color: var(--cardStyles-bg);
  padding: 0;
  border: none !important;
  outline: none !important;
}

.cardHeaderPostCard {
  display: flex;
  width: 100%;
  padding-inline: 0;
  padding-block: 0;
  flex-direction: row;
  gap: 0.5rem;
  align-items: center;
  background-color: var(--cardHeaderPostCard-bg);
  border-bottom: 1px solid var(--cardHeaderPostCard-border);
}

.creator {
  display: flex;
  width: 100%;
  padding-inline: 1rem;
  padding-block: 0;
  flex-direction: row;
  gap: 0.5rem;
  align-items: center;
}

.creator p {
  margin-bottom: 0;
  font-weight: 500;
}

.creator svg {
  width: 1.5rem;
  height: 1.5rem;
}

.customToggle {
  padding: 0;
  background: none;
  border: none;
  margin-right: 1rem;
  --bs-btn-active-bg: transparent;
  --bs-btn-focus-box-shadow: none;
}

.customToggle svg {
  color: var(--customToggle-color);
}

.customToggle::after {
  content: none;
}

.customToggle:hover,
.customToggle:focus,
.customToggle:active {
  background: none;
  border: none;
}

.cardBodyPostCard div {
  padding: 0.5rem;
}

.imageContainerPostCard {
  max-width: 100%;
}

.cardTitlePostCard {
  --max-lines: 1;
  display: -webkit-box;
  overflow: hidden;
  -webkit-box-orient: vertical;
  -webkit-line-clamp: var(--max-lines);
  line-clamp: var(--max-lines);
  font-size: 1.3rem !important;
  font-weight: 600;
  line-clamp: var(--max-lines);
}

.date {
  font-weight: 600;
}

.cardText {
  --max-lines: 2;
  display: -webkit-box;
  overflow: hidden;
  -webkit-box-orient: vertical;
  -webkit-line-clamp: var(--max-lines);
  line-clamp: var(--max-lines);
  padding-top: 0;
  font-weight: 300;
  margin-top: 0.7rem !important;
  text-align: left;
}

.viewBtn {
  display: flex;
  justify-content: flex-end;
  margin: 0.5rem;
}

.viewBtn Button {
  padding-inline: 1rem;
}

.cardActions {
  display: flex;
  flex-direction: row;
  align-items: center;
  gap: 1px;
  justify-content: flex-end;
}

.cardActionBtn {
  background-color: var(--cardActionBtn-bg);
  padding: 0;
  border: none;
  color: var(--cardActionBtn-color);
  transition: all 0.2s ease-in-out;
  border-radius: 4px;
}

.cardActionBtn:hover,
.cardActionBtn:focus-visible {
  background-color: var(--cardActionBtn-hover-bg);
  border: none;
  color: var(--cardActionBtn-color) !important;
  outline: 2px solid var(--cardActionBtn-outline-focus);
  outline-offset: 2px;
}

.cardActionBtn:active {
  transform: scale(0.95);
  background-color: var(--cardActionBtn-active-bg);
}

.creatorNameModal {
  display: flex;
  flex-direction: row;
  gap: 5px;
  align-items: center;
  margin-bottom: 10px;
}

.modalActions {
  display: flex;
  flex-direction: row;
  align-items: center;
  gap: 1rem;
  margin: 5px 0px;
}

.textModal {
  margin-top: 10px;
}

.colorPrimary {
  background: var(--colorPrimary-bg);
  color: var(--colorPrimary-color);
  cursor: pointer;
}

.commentContainer {
  overflow: auto;
  max-height: 18rem;
  padding-bottom: 1rem;
}

.modalFooter {
  background-color: var(--modalFooter-bg);
  width: 100%;
  padding-block: 0.5rem;
  display: flex;
  flex-direction: column;
  border-top: 1px solid var(--modalFooter-border);
}

.inputArea {
  border: none;
  outline: none;
  background-color: var(--inputArea-bg);
}

.postImage {
  width: 100%;
  aspect-ratio: 16 / 9;
  object-fit: cover;
}

.postInput {
  resize: none;
  border: none;
  outline: none;
  box-shadow: none;
  background-color: var(--postInput-bg);
  margin-bottom: 10px;
}

.postInput:focus {
  box-shadow: none;
}

/* -- PromotedPost.tsx -- */

.cardHeaderPromotedPost {
  display: flex;
  flex-direction: row;
  gap: 10px;
  align-items: center;
  color: var(--cardHeaderPromotedPost-color);
}

.imageContainerPromotedPost {
  max-width: 100%;
}

/* -- Register.tsx -- */
/* -- SecuredRouteForUser.tsx -- */
/* -- StartPostModal.tsx -- */

.userImageUserPost {
  display: flex;
  width: 50px;
  height: 50px;
  margin-left: 1rem;
  align-items: center;
  justify-content: center;
  overflow: hidden;
  border-radius: 50%;
  position: relative;
  border: 2px solid var(--userImageUserPost-border);
}

.userImageUserPost img {
  position: absolute;
  top: 0;
  left: 0;
  width: 100%;
  transform: scale(1.5);
}

.userImageUserComment {
  display: flex;
  width: 32px;
  height: 32px;
  margin-left: 1rem;
  align-items: center;
  justify-content: center;
  overflow: hidden;
  border-radius: 50%;
  position: relative;
  border: 2px solid var(--userImageUserPost-border);
}

.userImageUserComment img {
  position: absolute;
  top: 0;
  left: 0;
  width: 100%;
  transform: scale(1.5);
}

.previewImage {
  overflow: hidden;
  display: flex;
  justify-content: center;
  align-items: center;
  margin-bottom: 1rem;
}

.previewImage img {
  border-radius: 8px;
}

/* -- UserNavbar.tsx -- */
/* -- EventsAttendedByUser.tsx -- */
/* -- UserAddressFields.tsx -- */

/* -- UserSidebar.tsx -- */

.hideElemByDefault {
  display: none;
}

.inactiveDrawer {
  transform: translateX(-100%);
}

.activeDrawer {
  transform: translateX(0);

  /* Removed empty ruleset for [data-hidden='false'] */
}

.leftbarcompheight {
  display: flex;
  justify-content: space-between;
  height: 100vh;
}

/* -- UserSidebarOrg.tsx -- */

.leftDrawer {
  width: calc(300px + 2rem);
  min-height: 100%;
  position: fixed;
  top: 0;
  bottom: 0;
  z-index: 100;
  display: flex;
  flex-direction: column;
  padding: 0.8rem 1rem 0 1rem;
  background-color: var(--leftDrawer-fixedModule-bg) !important;
  transition: 0.5s;
  font-family: var(--bs-leftDrawer-font-family);
  overflow-x: hidden !important;
}

.activeDrawer {
  width: calc(300px + 2rem);
  position: fixed;
  top: 0;
  left: 0;
  bottom: 0;
  animation: comeToRightBigScreen 0.5s ease-in-out;
}

.inactiveDrawer {
  position: fixed;
  top: 0;
  left: calc(-300px - 2rem);
  bottom: 0;
  animation: goToLeftBigScreen 0.5s ease-in-out;
}

.leftDrawer .sidebarcompheight {
  flex-grow: 1;
  overflow-x: hidden !important;
}

.leftDrawer .brandingContainer {
  display: flex;
  justify-content: flex-start;
  align-items: center;
}

.leftDrawer .organizationContainer button {
  position: relative;
  margin: 0.7rem 0;
  padding: 2.5rem 0.1rem;
  border-radius: 16px;
}

.leftDrawer .talawaLogo {
  width: 65px;
  height: 60px;
}

.leftDrawer .talawaLogoContainer {
  display: flex;
  flex-direction: column;
  align-items: center;
}

.leftDrawer .talawaText {
  font-size: 20px;
  font-weight: 500;
}

.leftDrawer .titleHeader {
  font-size: 23px;
  line-height: normal;
  font-weight: bolder;
  padding: 10px;
  /* padding-top: 20px;
  padding-bottom: 10px;
  padding-left: 5px; */
}

.leftDrawer .optionList {
  /* height: 75%; */
  overflow-y: hidden;
  overflow-x: hidden !important;
  scrollbar-width: thin;
  scrollbar-color: var(--leftDrawer-scrollbar-color) transparent;
  transition: overflow 0.3s ease-in-out;
}

.leftDrawer .optionList:hover {
  overflow-y: auto;
}

.leftDrawer .optionList::-webkit-scrollbar {
  width: 1px;
}

.leftDrawer .optionList::-webkit-scrollbar-track {
  background: transparent;
}

.leftDrawer .optionList::-webkit-scrollbar-thumb {
  background-color: transparent;
  border-radius: 30px;
}

.leftDrawer .optionList::-webkit-scrollbar-thumb:hover {
  background-color: var(--leftDrawer-optionList-bg);
}

.leftDrawer .optionList button,
.leftDrawer .optionList a {
  display: flex;
  align-items: center;
  width: 100%;
  max-width: 100%;
  text-align: start;
  text-decoration: none;
  margin-bottom: 0.8rem;
  border-radius: 12px;
  font-size: 16px;
  padding: 0.6rem;
  padding-left: 0.8rem;
  outline: none;
  border: none;
  overflow: hidden;
}

.leftDrawer button .iconWrapper,
.leftDrawer a .iconWrapper {
  width: 36px;
  min-width: 36px;
  display: flex;
  justify-content: center;
  align-items: center;
}

.leftDrawer .optionList .collapseBtn {
  height: 48px;
  border: none;
}

.leftDrawer button .iconWrapperSm {
  width: 36px;
  display: flex;
  justify-content: center;
  align-items: center;
}

.leftDrawer .organizationContainer .profileContainer {
  background-color: var(--LeftDrawer-org-profileContainer-bg) !important;
  padding-right: 10px;
  padding-left: 10px;
}

.leftDrawer .profileContainer {
  border: none;
  width: 100%;
  height: 52px;
  border-radius: 16px;
  display: flex;
  align-items: center;
  background-color: var(--leftDrawer-profileContainer-bg);
}

.leftDrawer .profileContainer:focus {
  outline: none;
}

.leftDrawer .imageContainer {
  width: 68px;
  margin-right: 8px;
  margin-bottom: 10px;
}

.leftDrawer .profileContainer img {
  height: 52px;
  width: 52px;
  border-radius: 50%;
}

.leftDrawer .profileContainer .profileTextUserSidebarOrg {
  flex: 1;
  text-align: start;
  overflow: hidden;
}

.leftDrawer .profileContainer .profileTextUserSidebarOrg .primaryText {
  font-size: 1.1rem;
  font-weight: 600;
  overflow: hidden;
  display: -webkit-box;
  -webkit-line-clamp: 2;
  line-clamp: 2;
  -webkit-box-orient: vertical;
  word-wrap: break-word;
  white-space: normal;
}

.leftDrawer .profileContainer .profileTextUserSidebarOrg .secondaryText {
  font-size: 0.8rem;
  font-weight: 400;
  color: var(--leftDrawer-secondaryText-color);
  display: block;
  text-transform: capitalize;
}

.leftDrawerActiveButton,
.leftDrawerInactiveButton {
  position: relative;
  transition: all 0.2s ease;

  &:active {
    transform: scale(0.98);
  }
}

.leftDrawerActiveButton {
  background-color: var(--leftDrawer-active-button-bg);
  color: black;
  font-weight: bold;
}

.leftDrawerActiveButton:hover .arrow-indicator {
  transform: translateY(-50%) scale(1.1);
  opacity: 1;
}

.leftDrawerInactiveButton {
  background-color: var(--leftDrawer-inactive-button-bg);
  color: black;

  &:hover {
    background-color: var(--leftDrawer-inactive-button-hover-bg);
  }
}

.leftDrawerCollapseActiveButton {
  background-color: var(--leftDrawer-collapse-active-button-bg);
  color: black;
}

.userSidebarOrgFooter {
  margin-top: 60px !important;
}

@media (max-width: 1120px) {
  .leftDrawer {
    width: calc(250px + 2rem);
    padding: 1rem 1rem 0 1rem;
  }
}

/* For tablets */
@media (max-height: 900px) {
  .leftDrawer {
    width: calc(300px + 1rem);
  }

  .leftDrawer .talawaLogo {
    width: 38px;
    height: 38px;
    margin-right: 0.4rem;
  }

  .leftDrawer .talawaText {
    font-size: 1rem;
  }

  .leftDrawer .organizationContainer button {
    margin: 0.6rem 0;
    padding: 2.2rem 0.1rem;
  }

  .leftDrawer .optionList button {
    margin-bottom: 0.05rem;
    font-size: 16px;
    padding-left: 0.8rem;
  }

  .leftDrawer .profileContainer .profileTextUserSidebarOrg .primaryText {
    font-size: 1rem;
  }

  .leftDrawer .profileContainer .profileTextUserSidebarOrg .secondaryText {
    font-size: 0.8rem;
  }
}

@media (max-height: 650px) {
  .leftDrawer {
    padding: 0.5rem 0.8rem 0 0.8rem;
    width: calc(250px);
  }

  .leftDrawer .talawaText {
    font-size: 0.8rem;
  }

  .leftDrawer .organizationContainer button {
    margin: 0.2rem 0;
    padding: 1.6rem 0rem;
  }

  .leftDrawer .titleHeader {
    font-size: 16px;
  }

  .leftDrawer .optionList button {
    margin-bottom: 0.05rem;
    font-size: 14px;
    padding: 0.4rem;
    padding-left: 0.8rem;
  }

  .leftDrawer .profileContainer .profileTextUserSidebarOrg .primaryText {
    font-size: 0.8rem;
  }

  .leftDrawer .profileContainer .profileTextUserSidebarOrg .secondaryText {
    font-size: 0.6rem;
  }

  .leftDrawer .imageContainer {
    width: 40px;
    margin-left: 5px;
    margin-right: 10px;
  }

  .leftDrawer .imageContainer img {
    width: 40px;
    height: 100%;
  }
}

@media (max-width: 820px) {
  .hideElemByDefault {
    display: none;
  }

  .leftDrawer {
    width: 100%;
    left: 0;
    right: 0;
  }

  .inactiveDrawer {
    opacity: 0;
    left: 0;
    z-index: -1;
    animation: closeDrawer 0.2s ease-in-out;
  }

  .activeDrawer {
    display: flex;
    z-index: 100;
    animation: openDrawer 0.4s ease-in-out;
  }

  .logout {
    margin-bottom: 2.5rem;
  }
}

@keyframes goToLeftBigScreen {
  from {
    left: 0;
  }

  to {
    opacity: 0.1;
    left: calc(-300px - 2rem);
  }
}

/* Webkit prefix for older browser compatibility */
@-webkit-keyframes goToLeftBigScreen {
  from {
    left: 0;
  }

  to {
    opacity: 0.1;
    left: calc(-300px - 2rem);
  }
}

@keyframes comeToRightBigScreen {
  from {
    opacity: 0.4;
    left: calc(-300px - 2rem);
  }

  to {
    opacity: 1;
    left: 0;
  }
}

/* Webkit prefix for older browser compatibility */
@-webkit-keyframes comeToRightBigScreen {
  from {
    opacity: 0.4;
    left: calc(-300px - 2rem);
  }

  to {
    opacity: 1;
    left: 0;
  }
}

@keyframes closeDrawer {
  from {
    left: 0;
    opacity: 1;
  }

  to {
    left: -1000px;
    opacity: 0;
  }
}

/* Webkit prefix for older browser compatibility */
@-webkit-keyframes closeDrawer {
  from {
    left: 0;
    opacity: 1;
  }

  to {
    left: -1000px;
    opacity: 0;
  }
}

@keyframes openDrawer {
  from {
    opacity: 0;
    left: -1000px;
  }

  to {
    left: 0;
    opacity: 1;
  }
}

/* Webkit prefix for older browser compatibility */
@-webkit-keyframes openDrawer {
  from {
    opacity: 0;
    left: -1000px;
  }

  to {
    left: 0;
    opacity: 1;
  }
}

/* -- DeleteUser.tsx -- */
/* -- OtherSettings.tsx -- */
/* -- UserProfile.tsx -- */

/* -- UsersTableItem.tsx -- */

.notJoined {
  height: 300px;
  display: flex;
  justify-content: center;
  align-items: center;
}

/* -- VenueCard.tsx -- */

.capacityLabel {
  background-color: var(--capacityLabel-bg);
  color: var(--capacityLabel-color);
  height: 22.19px;
  font-size: 12px;
  font-weight: bolder;
  padding: 0.1rem 0.3rem;
  border-radius: 0.5rem;
  position: relative;
  overflow: hidden;
}

.capacityLabel svg {
  margin-bottom: 3px;
}

.text-start {
  text-align: start;
}

.text-white {
  color: var(--textWhite-color);
}

/* -- VenueModal.tsx -- */

.previewVenueModal {
  display: flex;
  position: relative;
  width: 100%;
  overflow: hidden;
  /* Ensures content doesn't overflow the card */
  justify-content: center;
  border: 1px solid var(--previewVenueModal-border);
}

.previewVenueModal img {
  width: 400px;
  height: auto;
  object-fit: cover;
  /* Ensures the image stays within the boundaries */
}

/* Add more Class Related to a particular Component above this */

/* ----------------------------------------------------- */

/* Css Class Related to a particular Screen */

/* -- BlockUser.tsx -- */

/* -- CommunityProfile.tsx -- */

.card {
  width: fit-content;
}

.cardHeader {
  padding: 1.25rem 1rem 1rem 1rem;
  border-bottom: 3px solid var(--cardHeader-border);
  display: flex;
  justify-content: space-between;
  align-items: center;
}

.cardHeader .cardTitle {
  font-size: 1.5rem;
}

.formLabel {
  font-weight: normal;
  padding-bottom: 0;
  font-size: 1rem;
  color: var(--formLabel-color);
}

.profileDropdown .dropdown-toggle .btn .btn-normal {
  display: none !important;
  background-color: transparent !important;
}

/* -- EventManagement.tsx -- */

.eventManagementSelectedBtn {
  color: var(--eventManagementSelectedBtn-color);
  background-color: var(--eventManagementSelectedBtn-bg) !important;
  border: 1px solid var(--eventManagementSelectedBtn-border) !important;
}

.eventManagementSelectedBtn:hover {
  color: var(--eventManagementSelectedBtn-color-hover) !important;
  border: 1px solid var(--eventManagementSelectedBtn-border-hover);
}

.eventManagementBtn {
  color: var(--eventManagementBtn-color);
  background-color: var(--eventManagementBtn-bg) !important;
  border-color: var(--eventManagementBtn-border) !important;
}

.eventManagementBtn:hover {
  color: var(--eventManagementBtn-color-hover) !important;
  border-color: var(--eventManagementBtn-border-hover);
}

/* -- VolunteerContainer.tsx -- */

/* -- Requests.tsx -- */

/* -- VolunteerGroupDeleteModal.tsx -- */

/* -- VolunteerGroupModal.tsx -- */

/* -- VolunteerGroupViewModal.tsx -- */

.TableImages {
  object-fit: cover;
  width: var(--image-width, 100%);
  height: var(--image-height, auto);
  border-radius: 0;
  margin-right: var(--image-spacing, 8px);
}

/* -- VolunteerGroups.tsx -- */

.actionsButton {
  background-color: var(--actionsButton-bg);
  color: var(--actionsButton-color);
  border: 1px solid var(--actionsButton-border) !important;
}

.actionsButton:hover {
  box-shadow: 2.5px 2.5px 2.5px var(--actionsButton-box-shadow-hover);
  background-color: var(--actionsButton-bg-color) !important;
  color: var(--actionsButton-bg) !important;
  border: 1px solid var(--actionsButton-border-hover) !important;
}

/* -- VolunteerCreateModal.tsx -- */

/* -- VolunteerDeleteModal.tsx -- */

/* -- VolunteerViewModal.tsx -- */

.modalTitle {
  margin: 0;
}

.modalForm {
  padding: 1rem;
}

.formGroup {
  margin-bottom: 1rem;
}

.tableImage {
  width: 40px;
  height: 40px;
  border-radius: 50%;
  margin-right: 8px;
}

.statusGroup {
  display: flex;
  gap: 1rem;
  margin: 0 auto;
  margin-bottom: 0.5rem;
}

.statusIcon {
  margin-right: 0.5rem;
}

.acceptedStatus {
  color: var(--acceptedStatus-color);
  -webkit-text-fill-color: var(--acceptedStatus-fill);
  outline: 1px solid currentColor;
  border-radius: 4px;
  padding: 2px 4px;
}

.pendingStatus {
  color: var(--pendingStatus-color);
  -webkit-text-fill-color: var(--pendingStatus-fill);
  outline: 1px solid currentColor;
  border-radius: 4px;
  padding: 2px 4px;
}

.hoursField {
  width: 100%;
}

.groupsLabel {
  font-weight: lighter;
  margin-left: 0.5rem;
  margin-bottom: 0;
  font-size: 0.8rem;
  color: var(--groupsLabel-color);
}

.modalTable {
  max-height: 220px;
  overflow-y: auto;
}

.modalTable img[alt='creator'] {
  height: 24px;
  width: 24px;
  object-fit: contain;
  border-radius: 12px;
  margin-right: 0.4rem;
}

.modalTable img[alt='orgImage'] {
  height: 28px;
  width: 28px;
  object-fit: contain;
  border-radius: 4px;
  margin-right: 0.4rem;
}

.tableHeader {
  background-color: var(--tableHeader-bg);
  color: var(--tableHeader-color);
  font-size: var(--font-size-header);
  font-weight: bold;
}

.tableRow:last-child td,
.tableRow:last-child th {
  border: 0;
}

/* -- Volunteers.tsx -- */

/* -- ForgotPassword.tsx -- */

.pageWrapper {
  display: flex;
  flex-direction: column;
  align-items: center;
  justify-content: center;
  height: 100vh;
}

.cardTemplate {
  padding: 2rem;
  background-color: var(--cardTemplate-bg);
  border-radius: 0.8rem;
  border: 1px solid var(--cardTemple-border);
}

.keyWrapper {
  height: 72px;
  width: 72px;
  transform: rotate(180deg);
  transform-origin: center;
  position: relative;
  overflow: hidden;
  display: flex;
  justify-content: center;
  align-items: center;
  border-radius: 50%;
  margin: 1rem auto;
}

.keyWrapper .themeOverlay {
  position: absolute;
  background-color: var(--keyWrapper-bg);
  height: 100%;
  width: 100%;
  opacity: var(--theme-overlay-opacity, 0.15);
}

.keyWrapper .keyLogo {
  height: 42px;
  width: 42px;
  -webkit-animation: zoomIn 0.3s ease-in-out;
  animation: zoomIn 0.3s ease-in-out;
}

/* -- FundCampaignPledge.tsx -- */

.TableImagePledge {
  object-fit: cover;
  width: calc(var(--table-image-size) / 2) !important;
  height: calc(var(--table-image-size) / 2) !important;
  border-radius: 100% !important;
}

.imageContainerPledge {
  display: flex;
  align-items: center;
  justify-content: center;
}

.moreContainer {
  display: flex;
  align-items: center;
}

.moreContainer:hover {
  text-decoration: underline;
  cursor: pointer;
}

.overviewContainer {
  display: flex;
  gap: 7rem;
  width: 100%;
  justify-content: space-between;
  margin: 1.5rem 0 0 0;
  padding: 1.25rem 2rem;
  background-color: var(--overviewContainer-bg);

  box-shadow: var(--overviewContainer-box-shadow) 0px 1px 4px;
  border-radius: 0.5rem;
}

.titleContainer {
  display: flex;
  flex-direction: column;
  gap: 0.6rem;
}

.titleContainer h3 {
  font-size: 1.75rem;
  font-weight: 750;
  color: var(--titleContainer-color);
  margin-top: 0.2rem;
}

.titleContainer span {
  font-size: 0.9rem;
  margin-left: 0.5rem;
  font-weight: lighter;
  color: var(--titleContainer-color);
}

.progressContainer {
  display: flex;
  flex-direction: column;
  gap: 0.5rem;
  flex-grow: 1;
}

.toggleBtnPledge {
  padding: 0rem;
  height: 30px;
  display: flex;
  justify-content: center;
  align-items: center;
  border-color: var(--toggleBtnPledge-border);
}

.toggleBtnPledge:is(:focus, :active, :checked) + label {
  color: var(--toggleBtnPledge-color-hover) !important;
  border-color: var(--toggleBtnPledge-border-hover) !important;
}

.toggleBtnPledge:not(:checked) + label {
  color: var(--toggleBtnPledge-color-notChecked) !important;
}

.toggleBtnPledge:is(:hover) + label {
  color: var(--toggleBtnPledge-color-hover) !important;
}

.progress {
  margin-top: 0.2rem;
  display: flex;
  flex-direction: column;
  gap: 0.3rem;
}

.endpoints {
  display: flex;
  position: relative;
  font-size: 0.85rem;
}

.start {
  position: absolute;
  top: 0px;
}

.end {
  position: absolute;
  top: 0px;
  right: 0px;
}

.btnsContainerPledge {
  display: flex;
  gap: 0.8rem;
  margin: 2.2rem 0 0.8rem 0;
  align-items: stretch;
  flex-wrap: wrap;
}

.btnsContainerPledge .inputPledge {
  flex: 1;
  min-width: 18rem;
  position: relative;
}

.btnsContainerPledge input {
  outline: 1px solid var(--btnsContainerPledge-outline);
}

.btnsContainerPledge .inputPledge button {
  width: 52px;
}

.rowBackgroundPledge {
  background-color: var(--rowBackgroundPledge-bg);
  max-height: 120px;
}

/* -- PledgeDeleteModal.tsx -- */

/* -- PledgeModal.tsx -- */

.pledgeModal {
  max-width: 80vw;
  margin-top: 2vh;
  margin-left: 13vw;
}

/* -- Leaderboard.tsx -- */

.rankings {
  aspect-ratio: 1;
  border-radius: 50%;
  width: 50px;
}

.TableImageSmall {
  object-fit: cover;
  width: var(--table-image-small-size);
  height: var(--table-image-small-size);
  border-radius: 100%;
}

/* -- LoginPage.tsx -- */

.active_tab {
  -webkit-animation: fadeIn 0.3s ease-in-out;
  animation: fadeIn 0.3s ease-in-out;
}

.communityLogo {
  object-fit: contain;
}

.email_button {
  --bs-btn-active-bg: var(--email-button-bg);
  --bs-btn-active-border-color: var(--email-button-border);
  --bs-btn-hover-bg: var(--email-button-bg-hover);
  --bs-btn-hover-border-color: var(--email-button-border-hover);
  position: absolute;
  z-index: 10;
  bottom: 0;
  right: 0;
  height: 100%;
  display: flex;
  background-color: var(--email-button-bg);
  border-color: var(--email-button-border);
  justify-content: center;
  align-items: center;
  color: var(--email-button-fill);
}

.email_button:hover {
  color: var(--email-button-fill) !important;
  box-shadow: var(--hover-shadow);
}

.socialIcons {
  display: flex;
  gap: 16px;
  justify-content: center;
}

.login_background {
  min-height: 100vh;
}

.login_btn {
  font-weight: bold;
  color: var(--login-button-color);
  --bs-btn-bg: var(--login-button-bg);
  --bs-btn-border-color: var(--login-button-border);
  --bs-btn-hover-bg: var(--login-button-bg-hover);
  --bs-btn-hover-border-color: var(--login-button-border-hover);
  --bs-btn-active-color: var(--login-button-color-active);
  --bs-btn-active-bg: var(--login-button-bg-active);
  --bs-btn-active-border-color: var(--login-button-border-active);
  --bs-btn-disabled-bg: var(--login-button-bg-disabled);
  --bs-btn-disabled-border-color: var(--login-button-border-disabled);
  margin-top: 1rem;
  margin-bottom: 1rem;
  width: 100%;
  transition: background-color 0.2s ease;
  cursor: pointer;
}

.login_btn:hover {
  color: var(--login-button-color-hover) !important;
  box-shadow: var(--hover-shadow);
}

.langChangeBtnStyle {
  --bs-btn-active-bg: var(--langChange-button-bg-active);
  --bs-btn-active-border-color: var(--langChange-button-border-active);
  --bs-btn-active-color: var(--langChange-button-color-active);
  width: 7.5rem;
  height: 2.2rem;
  padding: 0;
  color: var(--langChange-button-color);
  border-color: var(--langChange-button-border);
  background-color: transparent;
}

.langChangeBtnStyle:hover {
  background-color: var(--langChange-button-bg-hover) !important;
  border-color: var(--langChange-button-border-hover) !important;
}

.talawa_logo {
  height: clamp(3rem, 8vw, 5rem);
  width: auto;
  aspect-ratio: 1;
  display: block;
  margin: 1.5rem auto 1rem;

  @media (prefers-reduced-motion: no-preference) {
    -webkit-animation: zoomIn 0.3s ease-in-out;
    animation: zoomIn 0.3s ease-in-out;
  }
}

.password_checks {
  display: flex;
  justify-content: space-between;
  align-items: flex-start;
  flex-direction: column;
  gap: var(--spacing-md, 1rem);
}

.password_check_element {
  padding: var(--spacing-sm, 0.5rem) 0;
}

.password_check_element_top {
  margin-top: var(--spacing-lg, 1.125rem);
}

.password_check_element_bottom {
  margin-bottom: var(--spacing-lg, 1.25rem);
}

.reg_btn {
  font-weight: bold;
  background-color: var(--register-button-bg);
  border-color: var(--register-button-border);
  --bs-btn-hover-bg: var(--register-button-border);
  --bs-btn-hover-border-color: var(--register-button-border-hover);
  --bs-btn-active-color: var(--register-button-color-active);
  --bs-btn-active-bg: var(--register-button-bg-active);
  --bs-btn-active-border-color: var(--register-button-border-active);
  margin-top: 1rem;
  color: var(--register-button-color);
  margin-bottom: 1rem;
  width: 100%;
  transition: background-color 0.2s ease;
  cursor: pointer;
}

.reg_btn:hover {
  color: var(--register-button-color-hover) !important;
  box-shadow: var(--hover-shadow);
}

.row .left_portion {
  display: flex;
  justify-content: center;
  align-items: center;
  flex-direction: column;
  height: 100vh;
}

.row .left_portion .inner .palisadoes_logo {
  width: 600px;
  height: auto;
}

.row .right_portion {
  min-height: 100vh;
  position: relative;
  overflow-y: scroll;
  display: flex;
  flex-direction: column;
  justify-content: center;
  padding: 1rem 2.5rem;
  background: var(--row-bg);
}

.row .right_portion::-webkit-scrollbar {
  width: 8px;
}

.row .right_portion::-webkit-scrollbar-track {
  background: transparent;
}

.row .right_portion::-webkit-scrollbar-thumb {
  background-color: var(--row-bg-scroll);
  border-radius: 4px;
}

.row .right_portion .langChangeBtn {
  margin: 0;
  position: absolute;
  top: 1rem;
  left: 1rem;
}

.orText {
  display: block;
  position: absolute;
  top: -0.2rem;
  left: calc(50% - 2.6rem);
  margin: 0 auto;
  padding: 0.5rem 2rem;
  z-index: 100;
  background: var(--orText-bg);
  color: var(--orText-color);
}

.row .orText {
  display: block;
  position: absolute;
  top: -0.5rem;
  left: calc(50% - 2.6rem);
  margin: 0 auto;
  padding: 0.35rem 2rem;
  z-index: 100;
  background: var(--row-bg);
  color: var(--row-color);
}

@media (max-width: 992px) {
  .row .left_portion {
    padding: 0 2rem;
  }

  .row .left_portion .inner .palisadoes_logo {
    width: 100%;
  }
}

@media (max-width: 769px) {
  .row {
    flex-direction: column-reverse;
  }

  .row .right_portion,
  .row .left_portion {
    height: unset;
  }

  .row .right_portion {
    min-height: 100vh;
    overflow-y: unset;
  }

  .row .left_portion .inner {
    display: flex;
    justify-content: center;
  }

  .row .left_portion .inner .palisadoes_logo {
    height: 70px;
    width: unset;
    position: absolute;
    margin: 0.5rem;
    top: 0;
    right: 0;
    z-index: 100;
  }

  .row .left_portion .inner p {
    margin-bottom: 0;
    padding: 1rem;
  }

  .socialIcons {
    margin-bottom: 1rem;
  }
}

@media (max-width: 577px) {
  .row .right_portion {
    padding: 1rem 1rem 0 1rem;
  }

  .row .right_portion .langChangeBtn {
    position: absolute;
    margin: 1rem;
    left: 0;
    top: 0;
  }

  .marginTopForReg {
    margin-top: 4rem !important;
  }

  .row .right_portion .talawa_logo {
    height: 120px;
    margin: 0 auto 2rem auto;
  }

  .socialIcons {
    margin-bottom: 1rem;
  }
}

@media (prefers-reduced-motion: reduce) {
  .talawa_logo {
    animation: none;
  }

  .active_tab {
    animation: none;
  }
}

/* -- EditUserTagModal.tsx -- */

/* -- ManageTag.tsx -- */

.manageTagScrollableDiv {
  scrollbar-width: thin;
  scrollbar-color: var(--manageTagScrollableDiv-color);
  max-height: calc(100vh - 18rem);
  overflow: auto;
  margin-top: 20px !important;
}

/* -- RemoveUserTagModal.tsx -- */

/* -- UnassignUserTagModal.tsx -- */

/* -- MemberDetail.tsx -- */

.allRound {
  border-radius: 16px;
}

.topRadius {
  border-top-left-radius: 24px;
  border-top-right-radius: 24px;
}

.inputColor {
  background: var(--inputColor-bg);
}

.dateboxMemberDetail {
  border-radius: 7px;
  border-color: var(--dateboxMemberDetail-border);
  outline: none;
  box-shadow: none;
  padding-top: 2px;
  padding-bottom: 2px;
  padding-right: 5px;
  padding-left: 5px;
  margin-right: 5px;
  margin-left: 5px;
}

.contact {
  width: 100%;
}

.cardBody {
  padding: 1rem 0rem;
  display: flex;
  width: 100% !important;
  justify-content: center;
}

.cardHeading {
  padding-left: 0.3rem !important;
}

.cardBodymain {
  display: flex;
  flex-direction: row;
  align-items: center;
  width: 100%;
}

.cardbodyIcon {
  font-size: 2rem;
  height: 3rem;
  color: #555555;
  background-color: #eaebef;
  width: 3rem;
  display: flex;
  align-items: center;
  justify-content: center;
  border-radius: 50%;
}

.iconCol {
  padding-right: 0.75rem;
}

.contentCol {
  display: flex;
  flex-direction: column;
}

.cardBodyNumber {
  color: black;
  font-size: 1.25rem;
  font-weight: 600;
  line-height: 1.2;
}

.cardBodySecondaryText {
  font-size: 0.75rem;
  color: gray;
}

.cardBodyMainDiv {
  border-radius: 1.5rem;
  box-shadow: 0 2px 6px rgba(0, 0, 0, 0.05);
  border: none;
  height: auto;
  width: 100%;
}

.cardBody .textBox {
  margin: 0 0 3rem 0;
  padding-bottom: 10px;
  color: var(--cardBody-color);
}

.textBox {
  padding-top: 20px;
  padding-bottom: 20px;
}

.changeLanguageBtn {
  border-width: 2px;
  background-color: var(--changelangauge-btn-bg);
  color: var(--changelangauge-btn-color);
  padding: 0.5rem 1rem;
  border-radius: 0.5rem;
  border-color: var(--changelangauge-btn-border);
  display: flex;
  align-items: center;
  gap: 0.5rem;
  height: 49px;
  width: 160px;
  font-size: 0.8rem;
}

.changeLanguageBtn:hover,
.changeLanguageBtn:active,
.changeLanguageBtn:focus {
  border-width: 2px;
  background-color: #ffff !important;
  color: var(--changelangauge-btn-color) !important;
  padding: 0.5rem 1rem;
  border-radius: 0.5rem;
  border-color: var(--changelangauge-btn-border) !important;
  display: flex;
  align-items: center;
  gap: 0.5rem;
  height: 49px;
  width: 160px;
  font-size: 0.8rem;
  box-shadow: 1.5px 1.5px 1.5px var(--actionsButton-box-shadow-hover);
}

@media (max-width: 600px) {
  .cardBody {
    min-height: 120px;
  }

  .cardBody .iconWrapper {
    position: absolute;
    top: 1rem;
    left: 1rem;
  }

  .cardBody .textWrapper {
    margin-top: calc(0.5rem + 36px);
    text-align: right;
  }

  .cardBody .textWrapper .primaryText {
    font-size: 1.5rem;
  }

  .cardBody .textWrapper .secondaryText {
    font-size: 1rem;
  }
}

.cardbodyIcon {
  font-size: 2rem;
  height: 50px;
  color: #555555;
  height: 3rem;
  background-color: #eaebef;
  width: 3rem;
  display: flex;
  align-items: center;
  justify-content: center;
  border-radius: 50%;
}

/* -- OrgContribution.tsx -- */

.sidebar {
  z-index: 0;
  padding-top: 5px;
  margin: 0;
  height: 100%;
}

.sidebar:after {
  background-color: var(--sidebar-bg);
  position: absolute;
  width: 2px;
  height: 600px;
  top: 10px;
  left: 94%;
  display: block;
}

@media only screen and (max-width: 600px) {
  .sidebar {
    position: relative;
    bottom: 18px;
  }

  .invitebtn {
    width: 135px;
    position: relative;
    right: 10px;
  }

  .form_wrapper {
    width: 90%;
  }

  .searchtitleMemberDetail {
    margin-top: 30px;
  }
}

.sidebarsticky {
  padding-left: 45px;
  margin-top: 7px;
}

.sidebarsticky > p {
  margin-top: -10px;
}

.sidebarsticky > input {
  text-decoration: none;
  margin-bottom: 50px;
  border-color: var(--sidebarsticky-border);
  width: 80%;
  border-radius: 7px;
  padding-top: 5px;
  padding-bottom: 5px;
  padding-right: 10px;
  padding-left: 10px;
  box-shadow: none;
}

.searchtitle {
  color: var(--searchtitle-color);
  font-weight: 600;
  font-size: 18px;
  margin-bottom: 20px;
  padding-bottom: 5px;
  border-bottom: 3px solid var(--searchtitle-border);
  width: 60%;
}

.justifysp {
  display: flex;
  justify-content: space-between;
}

@media screen and (max-width: 575.5px) {
  .justifysp {
    padding-left: 55px;
    display: flex;
    justify-content: space-between;
    width: 100%;
  }
}

.logintitle {
  color: var(--logintitle-color);
  font-weight: 600;
  font-size: 20px;
  margin-bottom: 30px;
  padding-bottom: 5px;
  border-bottom: 3px solid var(--logintitle-border);
  width: 15%;
}

/* -- OrgList.tsx -- */

.btnsContainerSearchBar {
  display: flex;
  width: 100%;
  justify-content: space-between;
  margin: 1.8rem 0 1.8rem 0;
  align-items: stretch;
  gap: 0.75rem;
  flex-wrap: wrap;
}

.btnsContainerSearchBar > :first-child {
  flex: 1 1 360px;
  min-width: 260px;
  max-width: 100%;
}

.btnsContainerSearchBar .btnsBlockSearchBar {
  display: flex;
  justify-content: center;
  align-items: center;
}

.btnsContainerSearchBar .btnsBlock {
  display: flex;
  justify-content: center;
  align-items: center;
  margin-left: 12px;
  /* bring controls closer together */
  gap: 12px;
}

.btnsContainerSearchBar .btnsBlockSearchBar button {
  margin-left: 1rem;
  display: flex;
  justify-content: center;
  align-items: center;
}

.btnsContainerSearchBar .inputOrgList {
  flex: 1 1 640px;
  /* make input wider and flexible */
  max-width: 760px;
  position: relative;
  display: flex;
  align-items: center;
  margin-left: 18px;
  /* gap from left */
}

/* Scope reset to the SearchBar input only so other inputs are unaffected */
.btnsContainerSearchBar .searchBarInput,
.btnsContainerSearchBar input[type='search'] {
  outline: none;
  box-shadow: none;
  border: none;
  background: transparent;
}

/* The wrapper provides focus-visible ring (see .searchBarContainer:focus-within) */
.btnsContainerSearchBar .searchBarInput:focus,
.btnsContainerSearchBar input[type='search']:focus {
  outline: none;
  box-shadow: none;
}

.btnsContainerSearchBar .inputOrgList button {
  width: 44px;
  /* slightly smaller square button */
  height: 38px;
  margin-left: 8px;
  flex: 0 0 44px;
}

/* When search button is placed in the header controls (btnsBlock), make it visually consistent */
.btnsContainerSearchBar .btnsBlock .searchButton {
  width: 44px;
  height: 40px;
  display: flex;
  justify-content: center;
  align-items: center;
  border-radius: 6px;
  box-shadow: var(--hover-shadow);
}

@media (max-width: 1020px) {
  .btnsContainerSearchBar {
    flex-direction: column;
    margin: 1.5rem 0;
  }

  .btnsContainerSearchBar .btnsBlockSearchBar {
    justify-content: space-between;
  }

  .btnsContainerSearchBar .btnsBlockSearchBar button {
    margin: 0;
  }

  .btnsContainerSearchBar .btnsBlockSearchBar div button {
    margin-right: 1.5rem;
  }
}

@media (max-width: 520px) {
  .btnsContainerSearchBar {
    margin-bottom: 0;
  }

  .btnsContainerSearchBar .btnsBlockSearchBar {
    display: block;
    margin-top: 1rem;
    margin-right: 0;
  }

  .btnsContainerSearchBar .btnsBlockSearchBar div {
    flex: 1;
  }

  .btnsContainerSearchBar .btnsBlockSearchBar div[title='Sort organizations'] {
    margin-right: 0.5rem;
  }

  .btnsContainerSearchBar .btnsBlockSearchBar button {
    margin-bottom: 1rem;
    margin-right: 0;
    width: 100%;
  }
}

.toolbarRow {
  display: flex;
  align-items: center;
}

.listBoxOrgList {
  display: flex;
  flex-wrap: wrap;
  overflow: unset !important;
}

.listBoxOrgList .itemCardOrgList {
  width: 50%;
}

@media (max-width: 1440px) {
  .contractOrgList {
    padding-left: calc(250px + 2rem + 1.5rem);
  }

  .listBoxOrgList .itemCardOrgList {
    width: 100%;
  }
}

.itemCardOrgList .loadingWrapper {
  background-color: var(--bs-white);
  margin: 0.5rem;
  height: calc(120px + 2rem);
  padding: 1rem;
  border-radius: 8px;
  outline: 1px solid var(--bs-gray-200, var(--bs-gray-300));
  position: relative;
}

.itemCardOrgList .loadingWrapper .button {
  position: absolute;
  height: 48px;
  width: 92px;
  bottom: 1rem;
  right: 1rem;
  z-index: 1;
}

/* -- OrganizationModal.tsx -- */

.sampleOrgSection {
  display: grid;
  grid-template-columns: repeat(1, 1fr);
  row-gap: 1em;
  width: 100%;
}

/* orgsettings */

.modalHeader {
  border: none;
  background-color: var(--primary-bg-color) !important;
  padding: 1rem;
  color: #000000;
}

.inputFields {
  background-color: var(--eventManagement-button-bg);
  border: 1px solid var(--create-button-border);
  color: var(--eventManagement-button-bg);
  box-shadow: 0 1px 1px var(--brand-primary);
  width: 375px;
  padding-right: 40px;
  border-radius: 8px;
}

.headerBtn {
  background: var(--settings-header-button-bg);
  border: 1px solid var(--settings-header-button-border);
  border-radius: 8px;
  height: auto;
  padding: 1rem;
  padding-left: 2rem;
  padding-right: 2rem;
  color: var(--settings-header-button-color) !important;
}

.headerBtn:active {
  background: var(--settings-header-button-bg) !important;
  border: 1px solid var(--settings-header-button-border) !important;
  border-radius: 8px;
  height: auto;
  width: auto;
  padding-left: 2rem;
  padding-right: 2rem;
  color: var(--settings-header-button-color) !important;
}

.activeTabBtn {
  background: var(--settings-active-button-bg);
  border: 1px solid var(--settings-active-button-border);
  border-radius: 8px;
  color: var(--settings-active-button-color) !important;
}

.activeTabBtn:active {
  background: var(--settings-active-button-bg) !important;
  border: 1px solid var(--settings-active-button-border) !important;
  color: var(--settings-active-button-color) !important;
}

.settingsTabs {
  display: flex;
  gap: 0.75rem;
  background-color: var(--bg-header) !important;
  padding: 20px 14.9px;
  border-radius: 1rem;
}

.headerBtn:hover {
  border: 1px solid var(--settings-header-button-border);
  background: var(--settings-header-button-bg);
  border-radius: 8px;
  box-shadow: 1.5px 1.5px 1.5px var(--actionsButton-box-shadow-hover);
  color: var(--settings-header-button-color) !important;
}

.activeTabBtn:hover {
  box-shadow: 1.5px 1.5px 1.5px var(--actionsButton-box-shadow-hover);
  background: var(--settings-active-button-bg);
  border: 1px solid var(--settings-active-button-border);
  color: var(--settings-active-button-color) !important;
}

/* -- OrgPost.tsx -- */

.mainpagerightOrgPost > hr {
  margin-top: 20px;
  width: 100%;
  margin-left: -15px;
  margin-right: -15px;
  margin-bottom: 20px;
}

@media screen and (max-width: 575.5px) {
  .mainpagerightOrgPost {
    width: 98%;
  }
}

.btnsContainerOrgPost {
  display: flex;
  margin: 2.5rem 0 2.5rem 0;
  align-items: stretch;
  gap: 0.75rem;
  flex-wrap: wrap;
}

.btnsContainerOrgPost .btnsBlockOrgPost {
  display: flex;
  align-items: center;
}

.btnsContainerOrgPost .btnsBlockOrgPost button {
  margin-left: 1rem;
  display: flex;
  justify-content: center;
  align-items: center;
}

.btnsContainerOrgPost .inputOrgPost {
  flex: 1;
  position: relative;
}

.btnsContainerOrgPost input {
  outline: 1px solid var(--btnsContainerOrgPost-outline);
}

.btnsContainerOrgPost .inputOrgPost button {
  width: 52px;
}

@media (max-width: 1020px) {
  .btnsContainerOrgPost {
    flex-direction: column;
    margin: 1.5rem 0;
  }

  .btnsContainerOrgPost .btnsBlockOrgPost {
    margin: 1.5rem 0 0 0;
    justify-content: space-between;
  }

  .btnsContainerOrgPost .btnsBlockOrgPost button {
    margin: 0;
  }

  .btnsContainerOrgPost .btnsBlockOrgPost div button {
    margin-right: 1.5rem;
  }
}

@media (max-width: 520px) {
  .btnsContainerOrgPost {
    margin-bottom: 0;
  }

  .btnsContainerOrgPost .btnsBlockOrgPost {
    display: block;
    margin-top: 1rem;
    margin-right: 0;
  }

  .btnsContainerOrgPost .btnsBlockOrgPost div {
    flex: 1;
  }

  .btnsContainerOrgPost .btnsBlockOrgPost div[title='Sort organizations'] {
    margin-right: 0.5rem;
  }

  .btnsContainerOrgPost .btnsBlockOrgPost button {
    margin-bottom: 1rem;
    margin-right: 0;
    width: 100%;
  }
}

.list_box {
  height: auto;
  overflow-y: auto;
  width: 100%;
}

.list_box {
  overflow-y: auto;
  width: auto;
}

.previewOrgPost {
  display: flex;
  position: relative;
  width: 100%;
  margin-top: 10px;
  justify-content: center;
}

.previewOrgPost img {
  width: 400px;
  height: auto;
}

.previewOrgPost video {
  width: 400px;
  height: auto;
}

.closeButtonOrgPost {
  position: absolute;
  top: 0px;
  right: 0px;
  background: transparent;
  transform: scale(1.2);
  cursor: pointer;
  border: none;
  color: var(--closeButtonOrgPost-color);
  font-weight: 600;
  font-size: 16px;
}

/* -- ItemDeleteModal.tsx -- */

.itemModal {
  max-width: 80vw;
  margin-top: 2vh;
  margin-left: 13vw;
}

.titlemodal {
  color: var(--titlemodal-color);
  font-weight: 600;
  font-size: 32px;
  width: 65%;
  margin-bottom: 0px;
}

.closeButton {
  color: var(--closeButton-color);
  border: none;
  background-color: var(--closeButton-bg);
}

/* -- ItemModal.tsx -- */

.toggleGroup {
  width: 50%;
  min-width: 20rem;
  margin: 0.5rem 0rem;
}

.toggleBtn {
  padding: 0rem;
  height: 2rem;
  display: flex;
  justify-content: center;
  align-items: center;
  background-color: var(--toggleBtn-bg) !important;
  color: var(--toggleBtn-color) !important;
  border: 1px solid var(--toggleBtn-border) !important;
}

#individualRadio,
#requestsRadio,
#groupsRadio,
.toggleBtn:hover {
  color: var(--brand-primary) !important;
}

.toggleBtn:hover {
  color: var(--toggleBtn-color-hover) !important;
  border: 1px solid var(--toggleBtn-border-hover) !important;
}

/* -- ItemUpdateStatusModal.tsx -- */

/* -- ItemViewModal.tsx -- */

.TableImage {
  object-fit: cover;
  margin-right: 5px;
  width: var(--table-image-size) !important;
  height: var(--table-image-size) !important;
  border-radius: 100% !important;
}

.tableImageWrapper {
  display: flex;
  justify-content: center;
  align-items: center;
  flex-shrink: 0;
  margin-right: 8px;
}

/* -- OrganizationActionItems.tsx -- */

.infoButton {
  background-color: var(--infoButton-bg) !important;
  border-color: var(--infoButton-border);
  color: var(--infoButton-color);
  margin-right: 0.5rem;
  border-radius: 0.25rem;
  min-width: 32px;
}

.infoButton:hover {
  background-color: var(--infoButton-bg-hover);
  border-color: var(--infoButton-border-hover);
  color: var(--infoButton-color) !important;
  box-shadow: var(--drop-shadow);
}

.actionItemDeleteButton {
  background-color: var(--actionItemDeleteButton-bg) !important;
  color: var(--actionItemDeleteButton-color) !important;
}

.actionItemDeleteButton:hover {
  box-shadow: var(--drop-shadow);
}

.checkboxButton input:checked {
  background-color: var(--checkboxButton-checked-bg);
  border-color: var(--checkboxButton-checked-color);
}

.checkboxButton input:hover {
  box-shadow: var(--drop-shadow);
}

.checkboxButton input:focus {
  border-color: var(--checkbox-focus-border);
  outline: none;
  box-shadow: none;
}

.assigneeCellContainer {
  height: 100%;
}

.groupIconSecondary {
  color: var(--view-color);
}

/* -- OrganizationDashboard.tsx -- */

/* -- OrganizationEvents.tsx -- */

.closeButtonOrganizationEvents {
  color: var(--closeButtonOrganizationEvents-color);
  margin-right: 5px;
  background-color: var(--closeButtonOrganizationEvents-bg);
  border: var(--closeButtonOrganizationEvents-border);
}

.closeButtonOrganizationEvents:hover {
  color: var(--closeButtonOrganizationEvents-color-hover) !important;
  background-color: var(--closeButtonOrganizationEvents-bg-hover) !important;
  border: var(--closeButtonOrganizationEvents-border-hover);
}

.datedivOrganizationEvents {
  display: flex;
  flex-direction: row;
  margin-bottom: 15px;
}

.dateboxOrganizationEvents {
  width: 90%;
  border-radius: 7px;
  border-color: var(--dateboxOrganizationEvents-border);
  outline: none;
  box-shadow: none;
  padding: 2px 5px;
  margin-right: 5px;
  margin-left: 5px;
}

/* Additional left offset required to visually align Bootstrap switches
   with their labels in the Create Event modal.
   Verified against Bootstrap 5.3.x + react-bootstrap Form.Switch rendering. */
.switch :global(.form-check-input) {
  margin-inline-start: -1.7em;
}

.checkboxdiv {
  display: flex;
  margin-bottom: 5px;
}

.checkboxdiv > div {
  width: 50%;
}

.checkboxdiv > label {
  margin-right: 50px;
}

.checkboxdiv > label > input {
  margin-left: 10px;
}

.dispflexOrganizationEvents {
  display: flex;
  align-items: center;
  justify-content: space-between;
}

.dispflexOrganizationEvents > input {
  border: none;
  box-shadow: none;
  margin-top: 5px;
}

.dispflex {
  display: flex;
}

.dispflex > input {
  width: 20%;
  border: none;
  box-shadow: none;
  margin-top: 5px;
}

/* -- CampaignModal.tsx -- */

/* -- OrganizationFundCampaigns.tsx -- */

.organizationFundCampaignContainer {
  margin: 0.5rem 0;
}

.rowBackgroundOrganizationFundCampaign {
  background-color: var(--rowBackgroundOrganizationFundCampaign-bg);
  max-height: 120px;
}

/* -- FundModal.tsx -- */

.fundModal {
  max-width: 80vw;
  margin-top: 2vh;
  margin-left: 13vw;
}

/* -- OrganizationFunds.tsx -- */

.container {
  min-height: 100vh;
}

.message {
  margin-top: 25%;
  display: flex;
  justify-content: center;
  align-items: center;
  flex-direction: column;
}

.hyperlinkText {
  color: var(--hyperlink-text-color);
  text-decoration: none;
  cursor: pointer;
}

.hyperlinkText:hover {
  color: var(--hyperlink-text-color-hover);
}

.rowBackgrounds {
  background-color: var(--rowBackgrounds-bg);
  max-height: 120px;
  overflow-y: auto;
  /* Handle content overflow */
}

/* -- AddMember.tsx -- */

.searchIcon {
  color: var(--searchIcon-color);
}

.modalContent {
  width: var(--modal-width);
  max-width: var(--modal-max-width);
}

.eventsAttended,
.membername {
  color: var(--eventsAttended-membername-color);
}

.membername {
  font-size: 16px;
  font-weight: bold;
  color: var(--membername-color);
  text-decoration: none;
}

.membername:hover {
  color: var(--membername-color-hover);
  text-decoration: underline;
}

.borderNone {
  border: none;
}

.colorPrimary {
  background: var(--colorPrimary-bg);
  color: var(--colorPrimary-color) !important;
  --bs-btn-active-bg: var(--colorPrimary-bg-active);
  cursor: pointer;
}

.colorPrimary:hover,
.colorPrimary:focus,
.colorPrimary:active {
  background-color: var(--colorPrimary-bg-active) !important;
  box-shadow: var(--hover-shadow);
  color: var(--colorPrimary-color-active) !important;
}

.colorWhite {
  color: var(--colorWhite);
}

/* -- OrganizationPeople.tsx -- */

/* -- OrganizationTags.tsx -- */

.tagsBreadCrumbs:hover {
  color: var(--tagsBreadCrumbs-color-hover);
  font-weight: 600;
  text-decoration: underline;
}

.tagsBreadCrumbs {
  color: var(--tagsBreadCrumbs-color);
  cursor: pointer;

  /* Prevent layout shift */
  &::after {
    display: block;
    content: attr(data-text);
    font-weight: 600;
    height: 0;
    overflow: hidden;
    visibility: hidden;
  }
}

.tagsBreadCrumbs:hover,
.tagsBreadCrumbs:focus {
  color: var(--tagsBreadCrumbs-color-hover);
  font-weight: 600;
  text-decoration: underline;
}

.subTagsLink i {
  visibility: hidden;
}

.subTagsLink:hover,
.subTagsLink:focus {
  color: var(--subTagsLink-color-hover);
  font-weight: 600;
  text-decoration: underline;
}

.subTagsLink:hover i,
.subTagsLink:focus i {
  visibility: visible;
}

.subTagsLink {
  color: var(--subTagsLink-color);
  font-weight: 500;
  cursor: pointer;

  /* Prevent layout shift */
  &::after {
    display: block;
    content: attr(data-text);
    font-weight: 600;
    height: 0;
    overflow: hidden;
    visibility: hidden;
  }
}

.orgUserTagsScrollableDiv {
  scrollbar-width: auto;
  scrollbar-color: var(--orgUserTagsScrollableDiv-color);
  max-height: calc(100vh - 18rem);
  overflow: auto;
  position: sticky;
}

/* -- OrganizationVenues.tsx -- */

.mainpageright > hr {
  margin-top: 20px;
  width: 100%;
  margin-left: -15px;
  margin-right: -15px;
  margin-bottom: 20px;
}

@media screen and (max-width: 575.5px) {
  .mainpageright {
    width: 98%;
  }
}

@media screen and (max-width: 1200px) {
  .justifyspMemberDetail {
    padding-left: 55px;
    display: flex;
    justify-content: space-evenly;
  }

  .mainpageright {
    width: 100%;
  }

  .invitebtn {
    position: relative;
    right: 15px;
  }
}

/* -- PageNotFound.tsx  -- */

.pageNotFound {
  position: relative;
  bottom: 20px;
}

.pageNotFound h3 {
  font-family: 'Roboto', sans-serif;
  font-weight: normal;
  letter-spacing: 1px;
}

.pageNotFound .brand span {
  margin-top: 50px;
  font-size: 40px;
}

.pageNotFound .brand h3 {
  font-weight: 300;
  margin: 10px 0 0 0;
}

.pageNotFound h1.head {
  font-size: 250px;
  font-weight: 900;
  color: var(--pageNotFound-color);
  letter-spacing: 25px;
  margin: 10px 0 0 0;
}

.pageNotFound h1.head span {
  position: relative;
  display: inline-block;
}

.pageNotFound h1.head span:before,
.pageNotFound h1.head span:after {
  position: absolute;
  top: 50%;
  width: 50%;
  height: 1px;
  background: var(--pageNotFound-bg);
  content: '';
}

.pageNotFound h1.head span:before {
  left: -55%;
}

.pageNotFound h1.head span:after {
  right: -55%;
}

@media (max-width: 1024px) {
  .pageNotFound h1.head {
    font-size: 200px;
    letter-spacing: 25px;
  }
}

@media (max-width: 768px) {
  .pageNotFound h1.head {
    font-size: 150px;
    letter-spacing: 25px;
  }
}

@media (max-width: 640px) {
  .pageNotFound h1.head {
    font-size: 150px;
    letter-spacing: 0;
  }
}

@media (max-width: 480px) {
  .pageNotFound .brand h3 {
    font-size: 20px;
  }

  .pageNotFound h1.head {
    font-size: 130px;
    letter-spacing: 0;
  }

  .pageNotFound h1.head span:before,
  .pageNotFound h1.head span:after {
    width: 40%;
  }

  .pageNotFound h1.head span:before {
    left: -45%;
  }

  .pageNotFound h1.head span:after {
    right: -45%;
  }

  .pageNotFound p {
    font-size: 18px;
  }
}

@media (max-width: 320px) {
  .pageNotFound .brand h3 {
    font-size: 16px;
  }

  .pageNotFound h1.head {
    font-size: 100px;
    letter-spacing: 0;
  }

  .pageNotFound h1.head span:before,
  .pageNotFound h1.head span:after {
    width: 25%;
  }

  .pageNotFound h1.head span:before {
    left: -30%;
  }

  .pageNotFound h1.head span:after {
    right: -30%;
  }
}

/* -- Requests.tsx --  */

@media (max-width: 1120px) {
  .contract {
    padding-left: calc(250px + 2rem + 1.5rem);
  }

  .listBox .itemCard {
    width: 100%;
  }

  .collapseSidebarButton {
    width: calc(250px + 2rem);
  }
}

.listBox {
  width: 100%;
  flex: 1;
}

.customcell {
  background-color: var(--customcell-bg) !important;
  color: var(--customcell-color) !important;
  font-size: medium !important;
  font-weight: 500 !important;
  padding-top: 15px !important;
  padding-bottom: 15px !important;
}

/* -- SubTags.tsx -- */

.subTagsScrollableDiv {
  scrollbar-width: auto;
  scrollbar-color: var(--subTagsScrollableDiv-color);
  max-height: calc(100vh - 18rem);
  overflow: auto;
}

/* -- Campaigns.tsx -- */

.outlineBtn {
  background-color: var(--outlineBtn-bg);
  color: var(--outlineBtn-color);
  border-color: var(--outlineBtn-border);
}

.outlineBtn:is(:hover, :active) {
  background-color: var(--outlineBtn-hover-bg) !important;
  color: var(--outlineBtn-bg) !important;
  border-color: var(--outlineBtn-hover-bg);
}

.outlineBtn:disabled {
  background-color: var(--outlineBtn-bg);
  color: var(--outlineBtn-disabled);
  border-color: var(--outlineBtn-disabled);
}

.progressAccordion {
  display: flex;
  width: 45rem;
}

.progressBarAccordion {
  margin: 0rem 0.75rem;
  width: 100%;
  font-size: 0.9rem;
  height: 1.25rem;
}

/* -- PledgeModal.tsx --  */

.pledgeModal {
  max-width: 80vw;
  margin-top: 2vh;
  margin-left: 13vw;
}

.noOutlinePledge input {
  outline: none;
}

/* -- Chat.tsx -- */

.customToggle {
  padding: 0;
  background: none;
  border: none;
  margin-right: 1rem;
  --bs-btn-active-bg: transparent;
  --bs-btn-focus-box-shadow: none;
}

.customToggle svg {
  color: var(--customToggle-color);
}

.customToggle::after {
  content: none;
}

.customToggle:hover,
.customToggle:focus,
.customToggle:active {
  background: none;
  border: none;
}

.contactContainer {
  flex-grow: 1;
  display: flex;
  flex-direction: column;
  width: 25%;
  overflow-y: scroll;
}

.addChatContainer {
  margin: 0 20px;
  padding: 20px 0px 10px 0px;
  border-bottom: 2px solid var(--addChatContainer-border);
}

.filters {
  padding: 20px 0px 0px 20px;
  display: flex;
  gap: 8px;
}

.filterButton {
  border-radius: 14px;
  padding: 5px 10px;
  background-color: var(--filterButton-bg);
  color: var(--filterButton-color);
  border: none;
  border: 1px solid var(--filterButton-border);
}

.selectedBtn,
.filterButton:hover {
  border: 1px solid var(--filterButton-border-hover);
  background-color: var(--filterButton-bg-hover);
  color: var(--filterButton-color-hover);
}

.contactCardContainer {
  padding: 10px 15px;
  display: flex;
  flex-direction: column;
  gap: 5px;
}

.chatContainer {
  flex-grow: 6;
  display: flex;
  flex-direction: column;
  margin: 20px;
  border: 1px solid var(--chatContainer-border);
  border-radius: 24px;
  overflow-y: scroll;
  margin-left: 0px;
}

.chatContainer::-webkit-scrollbar {
  display: none;
}

/* -- Donate.tsx -- */

.mainContainer50 {
  width: 50%;
  flex-grow: 3;
  padding: 1rem;
  max-height: 100%;
  overflow-y: auto;
  overflow-x: hidden;
  background-color: var(--mainContainer50-bg);
}

.inputContainer {
  position: relative;
  flex: 1;
  margin: 0;
}

.btnsContainer .inputContainer button {
  width: 52px;
}

.box:hover {
  box-shadow: var(--hover-shadow);
  transition: box-shadow 0.2s ease;
}

.cards:first-child:nth-last-child(even),
.cards:first-child:nth-last-child(even) ~ .box {
  grid-column: auto / span 1;
}

.box {
  width: auto;
  background-color: var(--box-bg);
  margin-top: 1rem;
  padding: 20px;
  border: 1px solid var(--box-border);
  border-radius: 10px;
}

.cardsEventListCard:first-child:nth-last-child(even),
.cardsEventListCard:first-child:nth-last-child(even) ~ .box {
  grid-column: auto / span 1;
}

.heading {
  font-size: 1.1rem;
}

.donationInputContainer {
  display: flex;
  flex-direction: row;
  margin-top: 20px;
}

.width100 {
  width: 100%;
}

.donateBtn {
  padding-inline: 1rem !important;
}

/* Shared section styles */
.sectionContainer {
  padding-top: 4rem;
  flex-grow: 1;
  display: flex;
  flex-direction: column;
}

.sectionContent {
  padding-top: 10px;
  flex-grow: 1;
}

.cardsContainer {
  display: flex;
  flex-wrap: wrap;
  gap: 1rem;
  --bs-gutter-x: 0;
}

/* Donate specific styles */
.donationsContainer {
  padding-top: 4rem;
  flex-grow: 1;
  display: flex;
  flex-direction: column;
}

.contentDonate {
  padding-top: 10px;
  flex-grow: 1;
}

.donationCardsContainer {
  display: flex;
  flex-wrap: wrap;
  gap: 1rem;
  --bs-gutter-x: 0;
}

/* Transactions specific styles */
.transactionsContainer {
  padding-top: 4rem;
  flex-grow: 1;
  display: flex;
  flex-direction: column;
}

.contentTransactions {
  padding-top: 10px;
  flex-grow: 1;
}

.transactionCardsContainer {
  display: flex;
  flex-wrap: wrap;
  gap: 1rem;
  --bs-gutter-x: 0;
}

/* -- Events.tsx -- */

.justifyspOrganizationEvents {
  justify-content: space-between;
  margin-top: 20px;
}

.datedivEvents {
  display: flex;
  flex-direction: row;
  margin-bottom: 15px;
}

.dateboxEvents {
  width: 90%;
  border-radius: 7px;
  border-color: var(--dateboxEvents-border);
  outline: none;
  box-shadow: none;
  padding-top: 2px;
  padding-bottom: 2px;
  padding-right: 5px;
  padding-left: 5px;
  margin-right: 5px;
  margin-left: 5px;
}

.datediv {
  display: flex;
  flex-direction: column;
  gap: 16px;
  margin-bottom: 15px;
}

.datediv > div {
  flex: 1;
}

@media only screen and (max-width: 600px) {
  .checkboxContainer {
    flex-direction: column;
  }

  .datediv {
    flex-direction: column;
  }

  .datediv > div {
    width: 100%;
    margin-left: 0;
    margin-bottom: 10px;
  }

  .datediv > div p {
    margin-bottom: 5px;
  }
}

.checkboxdivEvents > label {
  margin-right: 50px;
}

.checkboxdivEvents > label > input {
  margin-left: 10px;
}

.checkboxdivEvents {
  display: flex;
}

.checkboxdivEvents > div {
  width: 50%;
}

.dispflexEvents {
  display: flex;
  align-items: center;
}

.dispflexEvents > input {
  border: none;
  box-shadow: none;
  margin-top: 5px;
}

/* -- LeaveOrganization.tsx -- */
/* -- Organizations.tsx -- */

.mainContainerOrganization {
  max-height: 100%;
  width: 100%;
  overflow: auto;
}

.maxWidth {
  max-width: 800px;
}

.content {
  width: 100%;
  display: flex;
  flex-direction: column;
}

.orgCard .innerContainer .content {
  margin-left: 0;
}

@media screen and (max-width: 850px) {
  .mainContainerOrganization {
    width: 100%;
  }
}

.gap {
  gap: 20px;
}

.paddingY {
  padding: var(--spacing-xl, 1.875rem) 0;
  margin-bottom: 4rem;
}

/* -- People.tsx -- */

.mainContainer_people {
  margin-top: 2rem;
  width: 100%;
  flex-grow: 3;
  max-height: 90vh;
  overflow: auto;
  padding: 0 1rem;
}

.people__header {
  display: flex;
  align-items: center;
  justify-content: space-between;
  margin-right: 50px;
}

.people_content {
  display: flex;
  flex-direction: column;
  height: fit-content;
  min-height: calc(100% - 40px);
}

.people_card_header {
  background-color: var(--people-card-header-bg);
  display: flex;
  border: 1px solid var(--people-card-header-border);
  padding: 1rem 1.5rem;
  margin-top: 1.5rem;
  border-top-left-radius: 16px;
  border-top-right-radius: 16px;
}

.people_card_main_container {
  display: flex;
  flex-direction: column;
  border: 1px solid var(--people-card-container-border);
  padding: 1rem;
  padding-left: 1.5rem;
  padding-right: 1.5rem;
  margin-top: 0;
  gap: var(--spacing-lg, 1.25rem);
  border-bottom-left-radius: 24px;
  border-bottom-right-radius: 24px;
  background-color: var(--people-card-container-bg);
}

.custom_row_center {
  display: flex;
  flex-direction: row;
  justify-content: center;
}

/* -- Pledges.tsx -- */

.pledgerContainer {
  display: flex;
  align-items: center;
  justify-content: center;
  margin: 0.1rem 0.25rem;
  gap: 0.25rem;
  padding: 0.25rem 0.45rem;
  border-radius: 0.35rem;
  background-color: var(--pledgeContainer-bg);
  height: 2.2rem;
  margin-top: 0.75rem;
}

.avatarContainer {
  width: 28px;
  height: 26px;
}

.moreContainer {
  display: flex;
  align-items: center;
}

.moreContainer:hover {
  text-decoration: underline;
  cursor: pointer;
}

.progressBar {
  margin: 0rem 0.75rem;
  width: 100%;
  font-size: 0.9rem;
  height: 1.25rem;
}

.popup {
  z-index: 50;
  border-radius: 0.5rem;
  font-family: sans-serif;
  font-weight: 500;
  font-size: 0.875rem;
  margin-top: 0.5rem;
  padding: 0.75rem;
  border: 1px solid var(--popup-border);
  background-color: var(--popup-bg);
  color: var(--popup-color);
  box-shadow: 0 0.5rem 1rem var(--popup-box-shadow);
  display: flex;
  flex-direction: column;
  gap: 0.5rem;
}

.popupExtra {
  max-height: 15rem;
  overflow-y: auto;
}

/* -- Posts.tsx -- */

.containerHeightUserPost {
  height: 100vh;
  padding: 2rem;
}

.colorLight {
  background-color: var(--colorlight-bg);
}

.heading {
  font-size: 1.1rem;
}

.postInputContainer {
  margin-top: 0.5rem;
  margin-bottom: 1rem;
}

.maxWidthUserPost {
  width: 100%;
}

/* -- Settings.tsx -- */

.containerHeight {
  background-color: var(--containerHeight-bg) !important;
  min-height: 100vh;
  padding: 1rem 1.5rem 0 calc(300px + 1.5rem);
}

.expand {
  padding-left: 4rem;
  animation: moveLeft 0.9s ease-in-out;
}

.contract {
  padding-left: calc(300px + 2rem + 1.5rem);
  animation: moveRight 0.5s ease-in-out;
}

.contract,
.expand {
  animation: none;
}

.contract {
  padding-left: calc(300px + 2rem + 1.5rem);
  animation: moveRight 0.5s ease-in-out;
}

.contract,
.expand {
  animation: none;
}

.mainContainer {
  margin-top: 2rem;
  width: 100%;
  flex-grow: 3;
  max-height: 90vh;
  overflow: auto;
  padding: 0 1rem;
}

@media screen and (max-width: 850px) {
  .mainContainer {
    width: 100%;
  }
}

@media (max-width: 1120px) {
  .collapseSidebarButton {
    width: calc(250px + 2rem);
  }
}

@media (max-width: 820px) {
  .containerHeight {
    height: 100vh;
    padding: 2rem;
  }

  .opendrawer {
    width: 25px;
  }

  .contractOrg,
  .expandOrg {
    animation: none;
  }

  .collapseSidebarButton {
    width: 100%;
    left: 0;
    right: 0;
  }
}

/* -- UserScreen.tsx -- */

.collapseSidebarButton:hover,
.opendrawer:hover {
  opacity: 1;
  background-color: var(--collapseSidebarButton-od-bg-hover);
  box-shadow: var(--hover-shadow);
  color: var(--collapseSidebarButton-od-color-hover) !important;
}

.opendrawer {
  --bs-btn-active-color: var(--opendrawer-color-active);
  --bs-btn-active-bg: var(--opendrawer-bg-active);
  --bs-btn-active-border-color: var(--opendrawer-border-active);
  position: fixed;
  display: flex;
  align-items: center;
  justify-content: center;
  top: 0;
  left: 0;
  width: 40px;
  height: 100vh;
  z-index: 9999;
  background-color: var(--opendrawer-bg);
  border: none;
  border-radius: 0px;
  margin-right: 20px;
  color: var(--opendrawer-color);
}

.opendrawer:hover {
  transition: background-color 0.5s ease;
  background-color: var(--opendrawer-bg-hover);
}

@media (max-height: 650px) {
  .collapseSidebarButton {
    width: 250px;
    height: 20px;
  }

  .opendrawer {
    width: 30px;
  }
}

.opendrawer {
  width: 25px;
}

@media (max-width: 820px) {
  .pageContainer {
    padding-left: 2.5rem;
  }

  .opendrawer {
    width: 25px;
  }

  .contract,
  .expand {
    animation: none;
  }

  .collapseSidebarButton {
    width: 100%;
    left: 0;
    right: 0;
  }
}

.collapseSidebarButton:active,
.opendrawer:active {
  background-color: var(--collapseSidebarButton-od-bg-active) !important;
}

@media (max-height: 650px) {
  .collapseSidebarButton {
    width: 250px;
    height: 20px;
  }

  .opendrawer {
    width: 30px;
  }
}

@media (max-width: 820px) {
  .containerHeight {
    height: 100vh;
    padding: 2rem;
  }

  .opendrawer {
    width: 25px;
  }

  .contractOrg,
  .expandOrg {
    animation: none;
  }

  .collapseSidebarButton {
    width: 100%;
    left: 0;
    right: 0;
  }
}

.collapseSidebarButton {
  position: fixed;
  height: 40px;
  bottom: 0;
  z-index: 9999;
  width: calc(300px);
  background-color: var(--collapseSidebarButton-bg);
  color: black;
  border: none;
  border-radius: 0px;
}

.collapseSidebarButton:hover,
.opendrawer:hover {
  opacity: 1;
  color: var(--csb-od-color-hover) !important;
}

.collapseSidebarButton:hover {
  transition: background-color 0.5s ease;
  background-color: var(--csb-od-bg-hover);
}

@media (max-height: 650px) {
  .collapseSidebarButton {
    width: 250px;
    height: 20px;
  }

  .opendrawer {
    width: 30px;
  }
}

@media (max-width: 820px) {
  .hideElemByDefault {
    display: none;
  }

  .leftDrawer {
    width: 100%;
    left: 0;
    right: 0;
  }

  .inactiveDrawer {
    opacity: 0;
    left: 0;
    z-index: -1;
    animation: closeDrawer 0.4s ease-in-out;
  }

  .activeDrawer {
    display: flex;
    z-index: 100;
    animation: openDrawer 0.6s ease-in-out;
  }

  .logout {
    margin-bottom: 2.5rem !important;
  }

  .containerHeightUserPost {
    height: 100vh;
    padding: 2rem;
  }

  .opendrawer {
    width: 25px;
  }

  .contract,
  .expand {
    animation: none;
  }

  .collapseSidebarButton {
    width: 100%;
    left: 0;
    right: 0;
  }
}

.collapseSidebarButton {
  --bs-btn-active-color: var(--collapseSidebarButton-color-active);
  --bs-btn-active-bg: var(--collapseSidebarButton-bg-active);
  --bs-btn-active-border-color: var(--collapseSidebarButton-border-active);
  position: fixed;
  height: 40px;
  bottom: 0;
  z-index: 9999;
  width: calc(250px + 2rem);
  background-color: var(--collapseSidebarButton-bg);
  color: var(--collapse-Sidebar-Button-fill);
  border: none;
  border-radius: 0px;
}

.collapseSidebarButton:hover,
.opendrawer:hover {
  opacity: 1;
  background-color: var(--collapseBtn-op-bg-hover);
  box-shadow: var(--hover-shadow);
  color: black !important;
}

@media (max-width: 1120px) {
  .collapseSidebarButton {
    width: calc(250px + 2rem);
  }
}

@media (max-height: 900px) {
  .collapseSidebarButton {
    height: 30px;
    width: calc(300px + 1rem);
  }
}

@media (max-height: 650px) {
  .pageContainer {
    padding: 1rem 1.5rem 0 calc(270px);
  }

  .collapseSidebarButton {
    width: 250px;
    height: 20px;
  }

  .opendrawer {
    width: 30px;
  }
}

@media (max-width: 820px) {
  .pageContainer {
    padding-left: 2.5rem;
  }

  .opendrawer {
    width: 25px;
  }

  .contract,
  .expand {
    animation: none;
  }

  .collapseSidebarButton {
    width: 100%;
    left: 0;
    right: 0;
  }
}

@media (max-width: 1120px) {
  .collapseSidebarButton {
    width: calc(250px + 2rem);
  }
}

@media (max-height: 650px) {
  .collapseSidebarButton {
    width: 250px;
    height: 20px;
  }

  .opendrawer {
    width: 30px;
  }
}

/* -- VolunteerManagement.tsx -- */

/* -- Actions.tsx -- */

.icon {
  margin: 1px;
}

.iconLarge {
  font-size: 1.5rem;
}

.chipIcon {
  height: 0.9rem !important;
}

.chip {
  height: 1.5rem !important;
  margin: 0.15rem 0 0 1.25rem;
}

.active {
  background-color: var(--active-bg) !important;
  color: var(--active-color) !important;
  border-color: var(--active-border-color) !important;
}

.pending {
  background-color: var(--status-pending-bg) !important;
  color: var(--pending-color) !important;
  border-color: var(--pending-border-color) !important;
}

/* -- GroupModal.tsx -- */

.modalCloseBtn {
  width: 40px;
  height: 40px;
  padding: 1rem;
  display: flex;
  justify-content: center;
  align-items: center;
}

.toggleBtn {
  padding: 0rem;
  height: 2rem;
  display: flex;
  justify-content: center;
  align-items: center;
  background-color: var(--toggleBtn-bg) !important;
  color: var(--toggleBtn-color) !important;
  border: 1px solid var(--toggleBtn-border) !important;
}

#individualRadio,
#requestsRadio,
#groupsRadio,
.toggleBtn:hover {
  color: var(--brand-primary) !important;
}

.toggleBtn:hover {
  color: var(--toggleBtn-color-hover) !important;
  border: 1px solid var(--toggleBtn-border-hover) !important;
}

/* -- Groups.tsx -- */

/* -- Invitations.tsx -- */

/* -- UpcomingEvents.tsx -- */

.accordionSummary {
  width: 100% !important;
  padding-right: 0.75rem;
  display: flex;
  justify-content: space-between !important;
  align-items: center;
}

.accordionSummary button {
  height: 2.25rem;
  padding-top: 0.35rem;
}

.titleContainerVolunteer {
  display: flex;
  flex-direction: column;
  gap: 0.1rem;
}

.titleContainerVolunteer h3 {
  font-size: 1.25rem;
  font-weight: 750;
  color: var(--titleContainerVolunteer-color);
  margin-top: 0.2rem;
}

.subContainer span {
  font-size: 0.9rem;
  margin-left: 0.5rem;
  font-weight: lighter;
  color: var(--subContainer-color);
}

.outlineBtn {
  /* SAME layout as manageBtn */
  display: flex;
  justify-content: space-around;
  width: 8rem;

  border-radius: 5px;
  font-size: 16px;
  font-weight: 600;
  cursor: pointer;

  box-shadow: 0 2px 2px var(--manageBtn-box-shadow);
  background-color: var(--outlineBtn-bg);
  color: var(--outlineBtn-color);
  border: 1px solid var(--outlineBtn-border);
}

.outlineBtnPositioned {
  position: absolute;
  right: 10px;
  bottom: 10px;
}

.outlineBtn:is(:hover, :active) {
  background-color: var(--outlineBtn-hover-bg) !important;
  color: var(--outlineBtn-bg) !important;
  border-color: var(--outlineBtn-hover-bg);
  box-shadow: var(--hover-shadow);
}

.outlineBtn:disabled {
  background-color: var(--outlineBtn-bg);
  color: var(--outlineBtn-disabled);
  border-color: var(--outlineBtn-disabled);
}

.modalTable {
  max-height: 220px;
  overflow-y: auto;
}

.modalTable img[alt='creator'] {
  height: 24px;
  width: 24px;
  object-fit: contain;
  border-radius: 12px;
  margin-right: 0.4rem;
}

.modalTable img[alt='orgImage'] {
  height: 28px;
  width: 28px;
  object-fit: contain;
  border-radius: 4px;
  margin-right: 0.4rem;
}

/* -- Users.tsx -- */

/* Add more Class Related to a particular Screen above this */

.mediaContainer {
  position: relative;
  width: 100%;
  height: var(--advertisement-media-height);
  overflow: hidden;
}

.cardImage {
  width: 100%;
  height: 100%;
  object-fit: cover;
  object-position: center;
}

.carouselContainer {
  height: 100%;
}

.noMediaPlaceholder {
  display: flex;
  align-items: center;
  justify-content: center;
  color: #6c757d;
  font-style: italic;
  background-color: var(--dropdownmenu-li-hover);
}

.carouselContainer :global(.carousel-control-prev),
.carouselContainer :global(.carousel-control-next) {
  z-index: 5;
}

.addCard {
  height: 100%;
  display: flex;
  flex-direction: column;
  width: 28rem;
}

.imageWrapper {
  width: 100%;
  height: var(--advertisement-media-height);
  display: flex;
  align-items: center;
  justify-content: center;
  background-color: #f8f9fa;
}

@media (max-width: 768px) {
  .addCard {
    width: 100%;
  }

  .mediaContainer {
    height: 10rem;
  }

  .imageWrapper {
    height: 10rem;
  }
}

.dropdownButton {
  background: none;
  border: none;
  cursor: pointer;
  padding: 5px;
}

.dropdownmenu {
  position: absolute;
  right: 0;
  top: 100%;
  z-index: 1000;
  min-width: 120px;
  padding: 0.5rem 0;
  margin: 0;
  list-style: none;
  background-color: var(--orText-bg);
  border: var(--advertisement-dropdown-border);
  border-radius: 0.25rem;
  box-shadow: var(--advertisement-dropdown-box-shadow);
}

.dropdownmenu li {
  padding: 0.5rem 1rem;
  cursor: pointer;
}

.dropdownmenu li:hover {
  background-color: #f8f9fa;
}

:global(.form-control:focus) {
  box-shadow: var(--form-control-focus-shadow);
}

.hamburgerIcon {
  cursor: pointer;
  color: var(--primaryText-color);
  transition: transform 0.3s ease;
}

.collapsedDrawer {
  width: var(--sidebar-collapsed-width);
  overflow-x: hidden !important;
}

.sidebarText {
  white-space: nowrap;
  overflow: hidden;
  text-overflow: ellipsis;
  color: var(--primaryText-color);
}

.expandedDrawer {
  width: var(--sidebar-expanded-width);
  overflow-x: hidden !important;
}

.venueimage {
  width: 100%;
  aspect-ratio: 3/2;
  object-fit: cover;
  display: block;
}

.CardItemMainDiv {
  width: 100%;
}

.CardItemMainDivEvent {
  display: flex;
  justify-content: space-between;
  align-items: center;
}

.upcomingEventsTitle {
  text-overflow: ellipsis;
  overflow: hidden;
  white-space: nowrap;
}

/* Events Attended Card Item Styles */
.eventsAttendedCard {
  transition: all 0.3s ease;
  background: linear-gradient(135deg, #f8f9ff 0%, #ffffff 100%);
  border: 1px solid #e3f2fd;
}

.eventsAttendedCard:hover {
  transform: translateY(-2px);
  box-shadow: 0 8px 25px rgba(0, 0, 0, 0.1);
}

.eventsAttendedCardDate {
  background: linear-gradient(135deg, #a8c7fa 0%, #a8c7fa 100%);
  color: #555;
  min-width: 60px;
}

.eventsAttendedCardDateMonth {
  font-size: 0.75rem;
}

.eventsAttendedCardTitle {
  font-size: 1rem;
}

.eventsAttendedCardLocation {
  font-size: 0.85rem;
}

.eventsAttendedCardDateNA {
  font-size: 0.75rem;
}

.eventsAttendedCardChevron {
  width: 32px;
  height: 32px;
  background-color: #e3f2fd;
  transition: all 0.2s ease;
}

.eventsAttendedCardChevronIcon {
  transition: color 0.2s ease;
}

.eventsAttendedCardAccent {
  position: absolute;
  top: 0;
  left: 0;
  width: 4px;
  height: 100%;
  background: linear-gradient(135deg, #a8c7fa 0%, #a8c7fa 100%);
}

.buttonContainer {
  margin-top: auto;
  display: flex;
  justify-content: flex-end;
  padding-bottom: 10px;
}

.manageBtn,
.withdrawBtn,
.outlineBtn {
  min-width: 8rem;
  height: 2.4rem;
  display: inline-flex;
  align-items: center;
  justify-content: center;
  white-space: nowrap;
}

.statusChip {
  display: inline-block;
  margin-top: 0.25rem;
  padding: 0.2rem 0.6rem;
  font-size: 0.75rem;
  font-weight: 600;
  border-radius: 999px;
  width: fit-content;
}

.member {
  background-color: #e6f4ea;
  color: #137333;
}

.pendingMembership {
  background-color: #fff4e5;
  color: #b26a00;
}

.notMember {
  background-color: #f1f3f4;
  color: #5f6368;
}

.btnsBlock {
  display: flex;
  flex-direction: row;
  align-items: center;
  justify-content: flex-end;
  gap: 12px;
  width: auto;
  flex-shrink: 0;
  height: 48px;
  margin: 0;
}

/* 2. Ensure the header stays in one line and doesn't wrap on Desktop */
.calendar__header {
  display: flex !important;
  flex-direction: row !important;
  align-items: center !important;
  justify-content: space-between !important;
  flex-wrap: nowrap !important;
  width: 100%;
  gap: 1rem;
  margin-bottom: 2rem;
  margin-top: 1rem;
}

/* 3. Mobile responsiveness: Only allow wrapping on actual small screens */
@media (max-width: 768px) {
  .calendar__header {
    flex-wrap: wrap !important;
  }

  .btnsBlock {
    width: 100%;
    justify-content: flex-end;
    margin-top: 10px;
  }
}

.btnsBlock > button,
.btnsBlock > .btn {
  margin: 0;
  height: 100%;
  display: inline-flex;
  align-items: center;
  min-height: 2.4rem;
}

/* ----------------------------------------------------- */
.orgListContainer {
  padding-left: 40px;
  padding-right: 30px;
}

@media (max-width: 768px) {
  .orgListContainer {
    padding-left: 16px;
    padding-right: 16px;
  }
}

.addButtonIcon {
  font-size: 25px;
  margin-bottom: 2px;
  margin-right: 2px;
}

/* Utility classes for inline style replacements */
.flexCenter {
  display: flex;
  justify-content: center;
  align-items: center;
}

.flexColumn {
  display: flex;
  flex-direction: column;
}

.flexWrap {
  display: flex;
  flex-wrap: wrap;
}

.flexWrapGap {
  display: flex;
  flex-wrap: wrap;
  gap: 0.25rem;
}

.maxHeight120 {
  max-height: 120px;
}

.cursorPointer {
  cursor: pointer;
}

.fullWidthHeight {
  width: 100%;
  height: 100%;
}

.progressBarHeight {
  height: 1.5rem;
  font-size: 0.9rem;
}

.memberNameFontSize {
  font-size: 15px;
}

/* Avatar placeholder background */
.avatarPlaceholder {
  background-color: var(--avatar-placeholder-bg, #ccc);
}

.avatarImage {
  border-radius: 50%;
  object-fit: cover;
  width: var(--avatar-size, 40px);
  height: var(--avatar-size, 40px);
}

.avatarPlaceholderSize {
  width: var(--avatar-size, 40px);
  height: var(--avatar-size, 40px);
  font-size: calc(var(--avatar-size, 40px) * 0.4);
  border-radius: 50%;
}

/* MUI DataGrid styles - using global selectors to target MUI classes */
.dataGridNoHover :global(.MuiDataGrid-row:hover),
.dataGridNoHover :global(.MuiDataGrid-row.Mui-hovered) {
  background-color: transparent;
}

.dataGridRounded :global(.MuiDataGrid-root),
.dataGridRounded :global(.MuiDataGrid-main) {
  border-radius: 0.5rem;
}

.addIconStyle {
  font-size: 25px;
  margin-bottom: 2px;
  margin-right: 2px;
}

.postContainer {
  min-height: 100vh;
}

.addPost {
  font-size: 20px;
  margin-right: 6px;
}

.noPostsFound {
  text-align: center;
}

.postInfiniteScroll {
  overflow: visible;
}

.createPostModalContainer {
  position: absolute;
}

.pinnedPostModal {
  position: fixed;
  inset: 0;
  background: rgba(0, 0, 0, 0.4);
}

.pinnedPostModalBody {
  max-height: 90vh;
  overflow-y: auto;
  padding: 20px;
  position: relative;
}

.dataGridContainer {
  background-color: #ffffff;
  border-radius: 16px;
}

.dataGridContainer :global(.MuiDataGrid-columnHeaders),
.dataGridContainer :global(.MuiDataGrid-cell) {
  border: none;
}

.dataGridContainer :global(.MuiDataGrid-columnSeparator) {
  display: none;
}

.dataGridContainer :global(.MuiDataGrid-row:hover),
.dataGridContainer :global(.MuiDataGrid-row.Mui-hovered) {
  background-color: transparent;
}

.iconButton {
  min-width: 32px;
}

.smallText {
  font-size: var(--font-size-sm);
}

.marginTopSm {
  margin-top: 11px;
}

.iconLg {
  font-size: 2rem;
}

/* -- DataTable Component Styles -- */

.dataTableWrapper {
  width: 100%;
  overflow-x: auto;
}

.dataTableBase {
  font-size: 0.95rem;
}

.dataEmptyState {
  padding: 16px;
  text-align: center;
  color: var(--secondText-color);
  background: var(--empty-state-bg);
  border: 1px solid var(--empty-state-border-color);
  border-radius: 6px;
}

.dataErrorState {
  padding: 16px;
  text-align: left;
  color: var(--errorState-color);
  background: var(--errorState-bg);
  border: 1px solid var(--errorState-border);
  border-radius: 6px;
}

.visuallyHidden {
  border: 0;
  clip: rect(0 0 0 0);
  height: 1px;
  margin: -1px;
  overflow: hidden;
  padding: 0;
  position: absolute;
  width: 1px;
}

.tableBodyCell {
  font-size: 14px;
}

.tableHeadCell {
  background-color: var(--table-head-bg, blue);
  color: var(--table-header-color, black);
}

.dataErrorDetails {
  margin-top: 4px;
  font-size: 0.875rem;
  opacity: 0.85;
}

.dataSkeletonCell {
  height: 1em;
  width: 100%;
  background: linear-gradient(90deg, #eee 25%, #f5f5f5 50%, #eee 75%);
  border-radius: 4px;
  animation: skeleton-loading 1.2s ease-in-out infinite;
}

@keyframes skeleton-loading {
  0% {
    background-position: -200px 0;
  }

  100% {
    background-position: calc(200px + 100%) 0;
  }
}

/* OrgSelector Component Styles */
.orgSelectorDropdown {
  position: absolute;
  width: 100%;
  background-color: var(--orgSelector-dropdown-bg);
  border: 1px solid var(--orgSelector-dropdown-border);
  border-radius: 0.375rem;
  box-shadow: 0 0.125rem 0.25rem var(--orgSelector-dropdown-shadow);
  max-height: 200px;
  overflow-y: auto;
  z-index: 1000;
  top: 100%;
  margin-top: 2px;
}

.orgSelectorOption {
  padding: 0.75rem 1rem;
  cursor: pointer;
}

.orgSelectorOption:hover {
  background-color: var(--orgSelector-option-hover-bg);
}

.orgSelectorOptionHighlighted {
  background-color: var(--orgSelector-option-hover-bg);
}

.orgSelectorOptionSelected {
  background-color: var(--orgSelector-option-selected-bg);
}

.orgSelectorNoResults {
  padding: 0.75rem 1rem;
  color: var(--orgSelector-no-results-color);
}

<<<<<<< HEAD
/* DataTable Pagination Styles */
.paginationWrap {
  display: flex;
  align-items: center;
  justify-content: center;
  gap: 1.5rem;
  padding: 1rem;
  border-top: 1px solid var(--pagination-border-top);
}

.paginationRange {
  font-size: 0.875rem;
  color: var(--row-color);
  min-width: 120px;
  text-align: center;
}

.pageBtn {
  padding: 0.5rem 1rem;
  border: 1px solid var(--addButton-border);
  border-radius: 0.375rem;
  background-color: var(--addButton-bg);
  color: var(--addButton-font);
  font-size: 0.875rem;
  cursor: pointer;
  transition: all 0.2s;
}

.pageBtn:hover:not(:disabled) {
  background-color: var(--addButton-bg-hover);
  border-color: var(--addButton-border-hover);
  color: var(--pagination-btn-color-hover);
}

.pageBtn:disabled {
  opacity: 0.6;
  background-color: var(--disabled-btn);
  cursor: not-allowed;
}

.pageBtn:focus {
  outline: 2px solid var(--primary-theme-color);
  outline-offset: 2px;
=======
.divider {
  border: 2px solid var(--addButton-border);
  border-width: 2px;
  width: 85%;
>>>>>>> f576da4f
}<|MERGE_RESOLUTION|>--- conflicted
+++ resolved
@@ -10476,7 +10476,6 @@
   color: var(--orgSelector-no-results-color);
 }
 
-<<<<<<< HEAD
 /* DataTable Pagination Styles */
 .paginationWrap {
   display: flex;
@@ -10520,10 +10519,10 @@
 .pageBtn:focus {
   outline: 2px solid var(--primary-theme-color);
   outline-offset: 2px;
-=======
+}
+
 .divider {
   border: 2px solid var(--addButton-border);
   border-width: 2px;
   width: 85%;
->>>>>>> f576da4f
 }