--- conflicted
+++ resolved
@@ -999,11 +999,7 @@
   width: auto; /* Stop forcing 100% width */
   min-width: 200px;
   max-width: 100%;
-<<<<<<< HEAD
   height: 57px;
-=======
-  height: 48px;
->>>>>>> faba41ed
 }
 
 .searchBarContainerWithButton {
@@ -2748,7 +2744,6 @@
   margin: 8px;
 }
 
-<<<<<<< HEAD
 .peopleTabEventHeader {
   display: flex;
   align-items: center;
@@ -2767,8 +2762,6 @@
   margin-right: 0;
 }
 
-=======
->>>>>>> faba41ed
 .calendar__search {
   flex: 1 1 360px;
   min-width: 260px;
