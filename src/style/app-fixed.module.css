/**
 * CSS Methodology for Common Styles:
 *
 * This project aims to reduce CSS duplication by merging similar styles across components
 * into reusable global classes. This ensures consistency and simplifies maintenance.
 *
 * Steps for contributors:
 * 1. Identify duplicate or similar styles in different components (e.g., buttons, modals).
 * 2. Create a global class with a clear, descriptive name (e.g., .addButton, .removeButton).
 * 3. Use the new global class in all components requiring that style.
 *
 * Naming Convention:
 * - Use lowercase, descriptive names for global classes (e.g., .addButton, .removeButton).
 * - Keep names generic enough for reuse but clear in their purpose.
 *
 * Example:
 * Instead of component-specific classes like:
 *   `.greenregbtnOrganizationFundCampaign`, `.greenregbtnPledge` (used in two different components for same functionality)
 * Use:
 *   `.addButton` (a single reusable class in the global CSS file that is used for functionalities that add/create tasks)
 *
 * Global Classes:
 *   `.inputField` (for form input fields)
 *   `.searchButton` (for form input field search button)
 *   `.addButton` (for buttons that add/create task)
 *   `.removeButton` (for buttons that remove/delete task)
 *   `.modalHeader` (for header section of any modal)
 *   `.editButton` (for buttons inside table)
 *   `.switch` (for form toggles)
 *   `.regularBtn` (for a simple blue button)
 *   `.tableHeader` (for header section of any table component)
 *   `.subtleBlueGrey` (for blue Text)
 *   `.activeTab` (for tabs which are active)
 *   `.inActiveTab` (for tabs which are not selected)
 *
 */

:root {
  --addButton-font: var(#555555);
  --addButton-border: #eaebef;
  --addButton-bg: #a8c7fa;
  --addButton-bg-hover: #1778f2;
  --addButton-border-hover: #555555;
  --disabled-btn: #e7f0fe;

  --removeButton-bg: #f8d6dc;
  --removeButton-color: #c8102e;
  --removeButton-bg-hover: #ff4d4f;
  --removeButton-border-hover: #ff4d4f;
  --removeButton-color-hover: #ffffff;
  --removeButton-border: #dc3545;

  --activeTab-bg: #eaebef;
  --activeTab-color: #808080;
  --activeTab-bg-hover: #707070;
  --activeTab-color-hover: #ffffff;
  --activeTab-border: #808080;
  --activeTab-outline-focus: #808080;
  --activeTab-border-hover: #707070;

  --inactiveTab-bg: #ffffff97;
  --inactiveTab-color: #808080;
  --inactiveTab-border: #808080;
  --inActiveTab-outline-focus: #808080;
  --inactiveTab-bg-hover: #eaebef;
  --inactiveTab-color-hover: #808080;
  --inactiveTab-border-hover: #707070;

  --searchButton-bg: #a8c7fa;
  --searchButton-color: #555555;
  --searchButton-border: #a8c7fa;
  --searchButton-border-hover: #a8c7fa;
  --searchButton-color-hover: #555555;
  --searchButton-border-focus: #a8c7fa;
  --searchButton-bg-hover: #a8c7fa;
  --searchButton-bg-active: #a8c7fa;
<<<<<<< HEAD
  --hover-shadow: 0 1px 3px 0 rgba(168, 199, 250, 1),
    0 4px 8px 3px rgba(60, 64, 67, 0.15);
=======

  --hover-shadow:
    0 1px 3px 0 rgba(168, 199, 250, 1), 0 4px 8px 3px rgba(60, 64, 67, 0.15);
>>>>>>> bc28c2cb

  --modalHeader-color: #000000;
  --modalHeader-bg: #ffffff;

  --switch-bg-checked: #1778f2;
  --switch-border-checked: #1778f2;
  --switch-box-shadow-checked: #a8c7fa;
  --switch-border-focus: #d1d5db;

  --editButton-bg: #a8c7fa;
  --editButton-font: #555555;
  --editButton-border: #eaebef;
  --editButton-bg-active: #1778f2;
  --editButton-border-active: #eaebef;
  --editButton-bg-hover: #1778f2;
  --editButton-border-hover: #555555;

  --regularBtn-bg: #a8c7fa;
  --regularBtn-border: #555555;
  --regularBtn-bg-hover: #286fe0;
  --regularBtn-font-hover: #555555;
  --regularBtn-border-hover: #555555;

  --font-size-header: 16px;
  --font-size-table-body: 14px;

  --tableHeader-bg: #eaebef;
  --tableHeader-color: #000000;

  --LoginToggle-button-color: #555555;
  --LoginToggle-button-bg: #eaebef;
  --LoginToggle-button-border: #eaebef;
  --LoginToggle-button-bg-hover: #eaebef;
  --LoginToggle-button-border-hover: #eaebef;
  --LoginToggle-button-bg-active: #a8c7fa;
  --LoginToggle-button-border-active: #a8c7fa;
  --LoginToggle-button-color-active: #555555;
  --LoginToggle-button-color-active-hover: #555555;
  --LoginToggle-button-border-active-hover: #a8c7fa;
  --LoginToggle-button-bg-active-hover: #a8c7fa;

  --email-button-bg: #a8c7fa;
  --email-button-bg: #a8c7fa;
  --email-button-bg-hover: #a8c7fa;
  --email-button-border-hover: #a8c7fa;
  --email-button-bg: #a8c7fa;
  --email-button-border: #a8c7fa;
  --email-button-fill: #555555;

  --login-button-color: #555555;
  --login-button-bg: #a8c7fa;
  --login-button-border: #a8c7fa;
  --login-button-bg-hover: #a8c7fa;
  --login-button-border-hover: #a8c7fa;
  --login-button-color-active: #a8c7fa;
  --login-button-bg-active: #a8c7fa;
  --login-button-border-active: #a8c7fa;
  --login-button-bg-disabled: #a8c7fa;
  --login-button-border-disabled: #a8c7fa;
  --login-button-color-hover: #555555;

  --langChange-button-bg-active: #a8c7fa;
  --langChange-button-border-active: #a8c7fa;
  --langChange-button-color-active: #1778f2;
  --langChange-button-color: #1778f2;
  --langChange-button-border: #a8c7fa;
  --langChange-button-bg-hover: #a8c7fa;
  --langChange-button-border-hover: #a8c7fa;

  --langChange-button-bg-hover: #a8c7fa;
  --langChange-button-border-hover: #a8c7fa;

  --orText-bg: #fff;
  --orText-color: #6c757d;

  --register-button-bg: #eaebef;
  --register-button-border: #eaebef;
  --register-button-border: #eaebef;
  --register-button-border-hover: #eaebef;
  --register-button-color-active: #eaebef;
  --register-button-bg-active: #eaebef;
  --register-button-border-active: #eaebef;
  --register-button-color: #555555;
  --register-button-color-hover: #555555;

  --row-bg: #fff;
  --row-bg-scroll: #00000029;
  --row-color: #6c757d;

  --regBtn-border: #d1d5db;
  --regBtn-box-shadow: #d1d5db;
  --regBtn-bg: #0056b3;
  --regBtn-color: #fff;

  --titlemodal-org-event-color: #707070;
  --titlemodal-org-event-border: #eaebef;

  --inputFieldModal: #d1d5db;

  --slider-bg: #1778f2;
  --slider-rail-bg: #e6e6e6;

  --updateTimeoutCard-bg: #ffffff;
  --updateTimeoutCardTitle-color: #000000;
  --updateTimeoutCurrent-color: #000000;
  --updateTimeoutLabel-color: #000000;
  --updateTimeoutValue-color: #1778f2;
  --updateTimeoutSliderLabels: #707070;
  --updateTimeoutButton-bg: #a8c7fa;
  --updateTimeoutButton-color: #ffffff;
  --updateTimeoutButton-bg-hover: #a8c7fa;
  --updateTimeoutButton-border-hover: #a8c7fa;

  --signOut-container-bg: #d3e3fd;
  --signOutBtn-bg: #d3e3fd;

  --profileContainer-bg: #ffffff;
  --profileContainer-bg-focus: #f8f9fa;
  --profileText-color: #6c757d;

  --chevronRightbtn-bg: #ffffff;
  --chevronIcon-color: #808080;
  --chevronIcon-bg: #ffffff;

  --primaryText-color: #000000;
  --secondText-color: #9fa6b2;

  --leftDrawer-bg: #ffffff;
  --leftDrawer-scrollbar-color: #eaebef;
  --leftDrawer-optionList-bg: #ffffff;
  --LeftDrawer-org-profileContainer-bg: #e0e9ff;
  --leftDrawer-profileContainer-bg: #ffffff;
  --leftDrawer-secondaryText-color: #6c757d;
  --leftDrawer-inactive-button-hover-bg: #eaebef;
  --leftDrawer-collapse-active-button-bg: #e0e5ec;
  --leftDrawer-inactive-button-bg: transparent;
  --leftDrawer-active-button-bg: #d3e3fd;

  --activeItem-bg: #eaebef;
  --activeItem-color: #000000;
  --activeItem-color-hover: #000000;

  --user-sidebar-org-item-bg: #eaebef;

  --inputField-bg: #ffffff;
  --inputField-border: #dddddd;
  --inputField-border-focus: #b5b5b5;
  --inputField-bg: #fff;

  --inputFieldModal-bg: #fff;
  --input-shadow-color: #dddddd;

  --drop-shadow: 0px 4px 4px rgba(0, 0, 0, 0.25);

  --people-card-header-bg: #eaebef;
  --people-card-header-border: #e8e5e5;
  --people-card-container-border: #eaebef;
  --people-card-container-bg: #fff;

  --pageNotFound-color: #a8c7fa;
  --pageNotFound-bg: #ffffff;

  --createButton-bg: #fcfcfc;
  --createButton-color: #555555;
  --createButton-border: #555555;
  --createButton-box-shadow-hover: 2.5px 2.5px 2.5px rgba(0, 0, 0, 0.3);
  --createButton-bg-hover: #fcfcfc;
  --createButton-color-hover: #555555;
  --createButton-border-hover: #555555;
  --createButton-color-active: #808080;
  --createButton-bg-active: #eaebef;
  --createButton-border-active: #808080;

  --btnsContainerOrgPost-outline: #9ca3af;
  --closeButtonOrgPost-color: #707070;

  --titlemodal-color: #707070;
  --closeButton-color: #c8102e;
  --closeButton-bg: #ffffff;

  --toggleBtn-bg: #fcfcfc;
  --toggleBtn-color: #808080;
  --toggleBtn-border: #dddddd;
  --toggleBtn-color-hover: #555555;
  --toggleBtn-border-hover: #dddddd;

  --searchIcon-color: #555555;

  --modal-width: 670px;
  --modal-max-width: 680px;

  --eventsAttended-membername-color: #0000ff;

  --membername-color: #7c9beb;
  --membername-color-hover: #5f7e91;

  --colorPrimary-bg: #7c9beb;
  --colorPrimary-color: #fff;
  --colorPrimary-bg: #a8c7fa;
  --colorPrimary-color: #555555;
  --colorPrimary-bg-active: #a8c7fa;
  --colorPrimary-bg-active: #a8c7fa;

  --hover-shadow:
    0 1px 3px 0 rgba(168, 199, 250, 1), 0 4px 8px 3px rgba(60, 64, 67, 0.15);

  --colorPrimary-color-active: #555555;
  --colorWhite: #555555;

  --errorIcon-color: #ff4d4f;

  --tagsBreadCrumbs-color-hover: #0000ff;
  --tagsBreadCrumbs-color: #808080;

  --subTagsLink-color-hover: #5f7e91;
  --subTagsLink-color: #0000ff;

  --orgUserTagsScrollableDiv-color: #9ca3af;

  --rowBackground-bg: #ffffff;
  --rowBackground-color: #000000;

  --hyperlink-text-color: #1778f2;
  --hyperlink-text-color-hover: #5f7e91;
  --rowBackgrounds-bg: #fff;

  --manageTagScrollableDiv-color: #9ca3af;

  --inputColor-bg: #f1f3f6;
  --dateboxMemberDetail-border: #e8e5e5;
  --cardBody-color: #495057;
  --themeOverlay-bg: #0056b3;
  --cardBody-tw-st-color: #9ca3af;
  --cardBody-st-color: #0056b3;

  --sidebar-bg: #e8e5e5;
  --sidebarsticky-border: #e8e5e5;
  --searchtitle-color: #707070;
  --searchtitle-border: #a8c7fa;
  --logintitle-color: #707070;
  --logintitle-border: #a8c7fa;

  --subTagsScrollableDiv-color: #9ca3af;

  --customcell-bg: #eaebef;
  --customcell-color: #000000;

  --singledetails_dl-color: #707070;
  --memberfontbtn-border: #e8e5e5;
  --memberfont-bg: #eaebef;
  --memberfont-color: #fff;

  --loader-size: 10em;
  --loader-border: #ffffff33;
  --loader-border-left: #febc59;

  --pledgeContainer-bg: #31bb6b33;
  --popup-border: #e2e8f0;
  --popup-bg: #fff;
  --popup-color: #000000;
  --popup-box-shadow: #00000026;

  --colorlight-bg: #f5f5f5;

  --containerHeight-bg: #f6f8fc;
  --cardHeader-border: #e9ecef;

  --collapseSidebarButton-od-bg-hover: #f6f8fc;
  --collapseSidebarButton-od-color-hover: #000000;
  --opendrawer-color-active: #f6f8fc;
  --opendrawer-bg-active: #f6f8fc;
  --opendrawer-border-active: #f6f8fc;
  --opendrawer-bg: #f6f8fc;
  --collapseSidebarButton-od-bg-active: #f6f8fc;
  --collapseSidebarButton-bg: #f5f5f5;
  --csb-od-bg-hover: #0056b3;
  --collapseSidebarButton-color-active: #f6f8fc;
  --collapseSidebarButton-bg-active: #f6f8fc;
  --collapseSidebarButton-border-active: #f6f8fc;
  --collapseSidebarButton-bg: #f5f5f5;
  --collapse-Sidebar-Button-fill: #000000;
  --collapseBtn-op-bg-hover: #f6f8fc;

  --active-color: #a8c7fa;
  --active-border-color: #a8c7fa;
  --pending-color: #ffc21a;
  --pending-border-color: #ffc21a;

  --toggleBtn-bg: #fcfcfc;
  --toggleBtn-color: #808080;
  --toggleBtn-border: #dddddd;
  --toggleBtn-color-hover: #555555;
  --toggleBtn-border-hover: #dddddd;

  --titleContainerVolunteer-color: #5e5e5e;
  --subContainer-color: #707070;
  --outlineBtn-bg: #ffffff;
  --outlineBtn-color: #a8c7fa;
  --outlineBtn-border: #a8c7fa;
  --outlineBtn-hover-bg: #1778f2;
  --outlineBtn-color-hover: #ffffff;
  --outlineBtn-hover-border: #1778f2;
  --outlineBtn-bg-disabled: #ffffff;
  --outlineBtn-color-disabled: #9e9e9e;
  --outlineBtn-border-disabled: #9e9e9e;

  --outlineBtn-bg: #ffffff;
  --outlineBtn-color: #a8c7fa;
  --outlineBtn-border: #a8c7fa;
  --outlineBtn-hover-bg: #1778f2;
  --outlineBtn-bg-disabled: #ffffff;
  --outlineBtn-disabled: #9e9e9e;
  --outlineBtn-disabled: #9e9e9e;

  --customToggle-color: #000000;
  --addChatContainer-border: #000000;
  --filterButton-bg: #000000;
  --filterButton-color: #a5a5a5;
  --filterButton-border: #a5a5a5;
  --filterButton-border-hover: #a8c7fa;
  --filterButton-bg-hover: #a8c7fa;
  --filterButton-color-hover: #ffffff;
  --chatContainer-border: #dcdcdc;

  --mainContainer50-bg: #f2f7ff;
  --box-bg: #ffffff;
  --box-border: #dddddd;

  --dateboxEvents-border: #e8e5e5;

  --cardHeader-border: #f6f6f6;
  --formLabel-color: #000000;

  --eventManagementSelectedBtn-color: #555555;
  --eventManagementSelectedBtn-bg: #eaebef;
  --eventManagementSelectedBtn-border: #808080;
  --eventManagementSelectedBtn-color-hover: #555555;
  --eventManagementSelectedBtn-border-hover: #808080;
  --eventManagementBtn-color: #808080;
  --eventManagementBtn-bg: #ffffff;
  --eventManagementBtn-border: #dddddd;
  --eventManagementBtn-color-hover: #808080;
  --eventManagementBtn-border-hover: #dddddd;

  --actionsButton-bg: #a8c7fa;
  --actionsButton-color: #555555;
  --actionsButton-border: #a8c7fa;
  --actionsButton-box-shadow-hover: #0000004d;
  --actionsButton-bg-color: #a8c7fa;
  --actionsButton-border-hover: #a8c7fa;

  --acceptedStatus-color: #0056b3;
  --acceptedStatus-fill: #0056b3;
  --pendingStatus-color: #ffc107;
  --pendingStatus-fill: #ffc107;
  --groupsLabel-color: #495057;
  --tableHeader-bg: #eaebef;
  --tableHeader-color: #000000;
  --font-size-header: 16px;

  --cardTemplate-bg: #ffffff;
  --cardTemple-border: #d1d5db;
  --keyWrapper-bg: #0056b3;

  --table-image-size: 50px;
  --overviewContainer-bg: #ffffff97;
  --overviewContainer-box-shadow: #00000029;
  --titleContainer-color: #555555;
  --titleContainer-color: #707070;
  --toggleBtnPledge-border: #e8e5e5;
  --toggleBtnPledge-color-notChecked: #5f7e91;
  --toggleBtnPledge-color-hover: #a8c7fa;
  --btnsContainerPledge-outline: #9ca3af;
  --rowBackgroundPledge-bg: #fff;

  --table-image-small-size: 25px;

  --containerAdvertisemens-bg: #ffffff;
  --orgCard-bg: #fff;
  --orgCard-bg: #fff;
  --orgCard-outline: #e9ecef;
  --orgImgContainer-bg: #e9ecef;
  --orgCard-Image-bg: #e9ecef;

  --previewAdvertisementRegister-border: #ccc;
  --closeButtonAdvertisementRegister-color: #707070;
  --closeButtonAdvertisementRegister-box-shadow-hover: #00000033;

  --dropdownmenu-bg: #fff;
  --dropdownmenu-box-shadow: #00000033;
  --dropdownmenu-color: #333;
  --dropdownmenu-li-hover: #f1f1f1;
  --dropdownButton-color: #000;
  --entryaction-color: #a8c7fa;

  --memberBadge-box-shadow: #9ca3af;

  --containerAddOnStore-bg: #ffffff;
  --titlemodalAgendaItems-color: #4b5563;
  --titlemodalAgendaItems-border: #0056b3;
  --preview-color: #555555;
  --view-color: #6c757d;

  --closeButtonFile-color: #707070;
  --regBtnAgendaItems-border: #d1d5db;
  --regBtnAgendaItems-box-shadow: #d1d5db;
  --regBtnAgendaItems-bg: #0056b3;
  --regBtnAgendaItems-color: #fff;

  --tableHeadAgendaItems-bg: #a8c7fa;
  --tableHeadAgendaItems-color: #fff;
  --agendaItemRow-border: #e8e5e5;
  --agendaItemRow-bg: #ffffff;
  --agendaItemRow-bg-hover: #ffffff;
  --dragging-box-shadow: #e8e5e5;
  --dragging-bg: #eaebef;
  --categoryChip-bg: #eaebef;

  --orgdesc-color: #4b5563;
  --address-h6-color: #4b5563;
  --joined-button-color: #555555;
  --joined-button-bg: #a8c7fa;
  --joined-button-border: #a8c7fa;
  --joined-button-bg-hover: #a8c7fa;
  --joined-button-border-hover: #a8c7fa;
  --joined-button-color-hover: #555555;

  --box-color: #ffbd59;
  --box-color-hover: #ffbd59;
  --secondBox-h4-color: #000000;
  --secondBox-h5-color: #969696;
  --deco-bg: #dfdfdf;

  --cardItem-border: #e9ecef;
  --cardItem-iconWrapper-bg: #0056b3;
  --cardItem-location-color: #0056b3;
  --cardItem-time-color: #495057;
  --cardItem-creator-color: #a8c7fa;
  --iconWrapper-bg: #332d2d;
  --iconWrapper-color: #fff;

  --manageBtn-border: #e8e5e5;
  --manageBtn-box-shadow: #e8e5e5;
  --manageBtn-color: #fff;
  --manageBtn1-border: #a8c7fa;
  --manageBtn1-bg: #a8c7fa;
  --manageBtn1-color: #555555;
  --manageBtn-color-hover: #555555;

  --cardsOrgPostCard-color: #707070;
  --cardsOrgPostCard-color-hover: #000000;
  --postimageOrgPostCard-color: #000000;
  --titleOrgPostCard-color: #000000;
  --textOrgPostCard-color: #000000;
  --author-color: #707070;
  --modalOrgPostCard-bg: #000000b3;
  --modalContentOrgPostCard-bg: #ffffff;
  --toggleClickBtn-color: #a8c7fa;
  --toggleClickBtn-bg: #ffffff;
  --moreOptionsButton-color: #000000;
  --closeButtonOrgPostCard-bg: #f8d6dc;
  --closeButtonOrgPost-color: #ffffff;
  --menuModal-bg: #00000029;
  --menuContent-bg: #ffffff;
  --menuOptions-border: #e8e5e5;
  --list-color: #ff4d4f;
  --closeButtonP-color: #707070;
  --closeButtonP-box-shadow-hover: #00000033;
  --closeButtonP-color: #707070;

  --iconOrgActionItemCategories-color: #ff4d4f;
  --btnsContainerOrgActionItemCategories-outline: #9ca3af;

  --delete-button-bg: #f8d6dc;
  --delete-button-color: #ff4d4f;
  --delete-button-color-hover: #ff4d4f;
  --delete-button-border: #000;
  --delete-button-color-hover: #ff4d4f;

  --customDataTable-bg: #f2f2f2;

  --userupdatediv-border: #e8e5e5;
  --userupdatediv-box-shadow: #e8e5e5;
  --userupdatediv-bg: #ffffff;

  --current-hour-indicator-color: #ff0000;

  --fonts-color: #707070;

  --dropwdownToggle-bg: #f1f3f6;
  --dropwdownToggle-color: #000000;
  --dropwdownToggle-outline: #9ca3af;

  --createButtonEventHeader-bg: #eaebef;
  --createButtonEventHeader-color: #555555;
  --createButtonEventHeader-border: #555555;
  --createButtonEventHeader-boxshadow: #0000004d;
  --createButtonEventHeader-bg-hover: #eaebef;
  --createButtonEventHeader-color-hover: #000000;
  --createButtonEventHeader-border-hover: #555555;
  --createButtonEventHeader-boxshadow-hover: #0000004d;

  --breakpoint-mobile: 576px;
  --breakpoint-tablet: 768px;
  --breakpoint-desktop: 1024px;

  --calenderHourBlock-border: #e8e5e5;
  --calenderHourTextContainer-border: #e8e5e5;
  --calenderTimezoneText-color: #707070;
  --eventListParentCurrent-bg: #eaebef;
  --expandListContainer-bg: #eaebef;
  --expandListContainer-border: #e8e5e5;

  --btnMore-color: #000000;
  --btnMore-color-hover: #707070;
  --eventsCard-box-shadow: #0000001a;
  --holidaysCard-bg: #e0e9ff;
  --cardTitle-color: #000000;

  --cardListItem-color: #707070;
  --cardListItem-bg-hover: #7c9beb;
  --cardListItem-focus-bg: #707070;
  --holidays-card-date-color: #3771c8;
  --holidayName-color: #000000;
  --eventsCard-bg: #eaebef;
  --organizationIndicator-bg: #a8c7fa;
  --legendText-color: #000000;
  --holidayIndicator-bg: #000000;
  --holidayText-color: #000000;

  --dayWeekends-bg: #eaebef;
  --dayToday-bg: #eaebef;
  --dayToday-color: #7c9beb;
  --dayOutside-bg: #ffffff;
  --dayOutside-color: #eaebef;

  --daySelected-bg: #0056b3;
  --daySelected-color: #707070;
  --day-bg: #ffffff;
  --day-border: #e8e5e5;
  --day-color: #707070;
  --dayEvents-bg: #ffffff;
  --calendar-bg: #ffffff;
  --buttonEventCalendar-color: #808080;
  --calendarHeaderMonth-color: #707070;
  --calendarHeaderMonthDiv-color: #000000;
  --buttonEventCalendar-color: #808080;
  --calendarWeekdays-bg: #000000;
  --weekday-color: #808080;
  --weekday-bg: #ffffff;

  --weekdayYearly-bg: #ffffff;
  --yearlyCalendarHeader-color: #707070;
  --calendar-bg: #ffffff;
  --yearlyCalender-bg: #ffffff;

  --input-area-color: #f1f3f6;

  --previewEventListCardModals-color: #000000;

  --cardsEventListCard-bg: #7c9beb;
  --cardsEventListCard-border: #e8e5e5;
  --cardsEventListCard-box-shadow: #e8e5e5;
  --cardsEventsListCard-color: #707070;
  --cardsEventListCard-h2-color: #707070;
  --cardsEventListCard-a-color: #ffffff;
  --cardsEventListCard-a-color-hover: #000000;

  --ctacards-bg: #ffffff;
  --ctacards-border: #dddddd;
  --ctacards-span-color: #b5b5b5;
  --eventDetailsBox-bg: #ffffff;
  --eventDetailsBox-border: #dddddd;
  --description-color: #808080;
  --toporgloc-color: #808080;
  --time-border: #dddddd;
  --time-bg: #ffffff;
  --time-box-shadow: #0000001a;
  --time-bg: #ffffff;
  --cardItem-color: #495057;
  --endDate-color: #808080;

  --attendanceModal-border: #286fe0;

  --rating-star-filled: #ff6d75;
  --rating-star-hover: #ff6d75;

  --groupMemberList-p-color: #959595;
  --editImgBtn-bg: #ffffff;
  --editImgBtn-border: #959595;
  --editImgBtn-color: #959595;
  --editChatNameContainer-border: #ababab;
  --icon-cancel: #c52a2a;
  --icon-check: #2ac52a;

  --holidayCard-color: #000000;
  --holidayCard-bg: #00000026;

  --spinner-border: #9ca3af;
  --card-background-color: #1778f2;
  --card-header-background-color: #1778f2;
  --text-fields-color: #737373;

  --settings-header-button-bg: #ffffff;
  --settings-header-button-border: #808080;
  --settings-header-button-color: #808080;

  --settings-active-button-bg: #eaebef;
  --settings-active-button-border: #555555;
  --settings-active-button-color: #555555;
}

/* Global Classes (Add CSS classes as Global Classes that are used at multiple place)*/

/* Add Button */

.addButton {
  margin-bottom: 10px;
  color: var(--addButton-font);
  background-color: var(--addButton-bg);
  border-color: var(--addButton-border);
  --bs-btn-focus-box-shadow: none;
}

.addButton:is(:hover, :active, :focus-visible) {
  background-color: var(--addButton-bg-hover) !important;
  border-color: var(--addButton-border-hover);
}

.addButton:disabled {
  margin-bottom: 10px;
  background-color: var(--disabled-btn);
  border-color: var(--addButton-bg);
}

/* Remove Button */

.removeButton {
  margin-bottom: 10px;
  background-color: var(--removeButton-bg);
  color: var(--removeButton-color);
  margin-right: 10px;
  --bs-btn-border-color: var(--removeButton-border);
}

.removeButton:is(:hover, :active, :focus) {
  background-color: var(--removeButton-bg-hover) !important;
  border-color: var(--removeButton-border-hover);
  color: var(--removeButton-color-hover);
}

/* Active Tab */

.activeTab {
  background-color: var(--activeTab-bg);
  color: var(--activeTab-color);
  border-color: var(--activeTab-border);
  align-items: center;
  position: relative;
  outline: none;
}

.activeTab:focus-visible {
  outline: 2px solid var(--activeTab-outline-focus);
  outline-offset: 2px;
}

.activeTab:is(:hover, :focus, :active) {
  background-color: var(--activeTab-bg-hover) !important;
  color: var(--activeTab-color-hover);
  border-color: var(--activeTab-border-hover) !important;
  align-items: center;
}

/* Inactive Tab */

.inActiveTab {
  background-color: var(--inActiveTab-bg);
  color: var(--inActiveTab-color);
  border-color: var(--inActiveTab-border);
  align-items: center;
  position: relative;
  outline: none;
}

.inActiveTab:focus-visible {
  outline: 2px solid var(--inActiveTab-outline-focus);
  outline-offset: 2px;
}

.inActiveTab:is(:hover, :focus, :active) {
  background-color: var(--inActiveTab-bg-hover) !important;
  color: var(--inActiveTab-color-hover);
  border-color: var(--inActiveTab-border-hover) !important;
  align-items: center;
}

/* Search Button */

.searchButton {
  --bs-btn-active-color: var(--searchButton-bg);
  --bs-btn-active-bg: var(--searchButton-bg);
  --bs-btn-active-border-color: var(--searchButton-border);
  margin-bottom: 10px;
  background-color: var(--searchButton-bg) !important;
  border-color: var(--searchButton-border) !important;
  color: var(--searchButton-color);
  position: absolute;
  z-index: 10;
  bottom: 0;
  right: 0;
  display: flex;
  justify-content: center;
  align-items: center;
  transition:
    box-shadow 0.2s ease,
    transform 0.2s ease;
}

.searchButton:hover {
  background-color: var(--searchButton-bg-hover);
  border-color: var(--searchButton-border-hover);
  box-shadow: var(--hover-shadow);
  color: var(--searchButton-color-hover) !important;
}

.searchButton:active {
  transform: scale(0.95);
  background-color: var(--searchButton-bg-active) !important;
  border-color: transparent !important;
}

/* Modal Header*/

.modalHeader {
  border: none;
  background-color: var(--modalHeader-bg) !important;
  padding: 1rem;
  color: var(--modalHeader-color);
}

.modalHeader div {
  color: var(--modalHeader-color) !important;
}

/* Switch */

.switch input {
  --bs-form-switch-bg: transparent;
}

.switch input:checked {
  background-color: var(--switch-bg-checked);
  border-color: var(--switch-border-checked);
  box-shadow: 0 0 0.1rem 0.2rem var(--switch-box-shadow-checked);
}

.switch input:focus {
  outline: none;
  box-shadow: none;
  border-color: var(--switch-border-focus);
}

/* Edit Button */

.editButton {
  background-color: var(--editButton-bg);
  color: var(--editButton-font);
  border-color: var(--editButton-border);
  --bs-btn-active-bg: var(--editButton-bg-active);
  --bs-btn-active-border-color: var(--editButton-border-active);
}

.editButton:is(:hover, :active) {
  background-color: var(--editButton-bg-hover);
  border-color: var(--editButton-border-hover);
  box-shadow: none;
}

/* Regular Button */

.regularBtn {
  background-color: var(--regularBtn-bg);
  border-color: var(--regularBtn-border);
}

.regularBtn:is(:hover, :active) {
  background-color: var(--regularBtn-bg-hover) !important;
  color: var(--regularBtn-font-hover);
  border-color: var(--regularBtn-border-hover) !important;
}

/* Table Header */

.tableHeader {
  background-color: var(--tableHeader-bg);
  color: var(--tableHeader-color);
  font-size: var(--font-size-header);
}

.tableHeader {
  font-weight: bold;
}

/* btnsBlock & btnsContainer */

.btnsContainer {
  display: flex;
  margin: 2.5rem 0;
  align-items: center;
  gap: 10px;
}

.btnsContainer .btnsBlock {
  display: flex;
  width: max-content;
}

@media (max-width: 520px) {
  .btnsContainer {
    margin-bottom: 0;
  }

  .btn {
    flex-direction: column;
    justify-content: center;
  }

  .btnsContainer .btnsBlock {
    display: block;
    margin-top: 1rem;
    margin-right: 0;
  }

  .btnsContainer .btnsBlock div {
    flex: 1;
  }

  .btnsContainer .btnsBlock div[title='Sort organizations'] {
    margin-right: 0.5rem;
  }

  .btnsContainer .btnsBlock button {
    margin-bottom: 1rem;
    margin-right: 0;
    width: 100%;
  }
}

@media (max-width: 1020px) {
  .btnsContainer {
    flex-direction: column;
    margin: 1.5rem 0;
  }

  .btn {
    flex-direction: column;
    justify-content: center;
  }

  .btnsContainer > div {
    width: 100% !important;
    max-width: 100% !important;
    box-sizing: border-box;
  }

  .btnsContainer .btnsBlock {
    display: block;
    margin: 1.5rem 0 0 0;
    justify-content: space-between;
  }

  .btnsContainer .btnsBlock button {
    margin-bottom: 1rem;
    margin-right: 0;
    width: 100%;
  }

  .btnsContainer .btnsBlock div button {
    margin-right: 1.5rem;
  }
}

.btnsContainer .btnsBlock button {
  margin-left: 1rem;
  display: flex;
  justify-content: center;
  align-items: center;
}

@media (max-width: 1020px) {
  .btnsContainer {
    flex-direction: column;
    margin: 1.5rem 0;
  }

  .btnsContainer .input {
    width: 100%;
  }

  .btnsContainer .btnsBlock {
    margin: 1.5rem 0 0 0;
    justify-content: space-between;
  }

  .btnsContainer .btnsBlock button {
    margin: 0;
  }

  .btnsContainer .btnsBlock div button {
    margin-right: 1.5rem;
  }

  .btnsContainer .btnsBlock button {
    margin-left: 0;
  }
}

@media (max-width: 520px) {
  .btnsContainer {
    margin-bottom: 0;
  }

  .btnsContainer .btnsBlock {
    display: block;
    margin-top: 1rem;
    margin-right: 0;
  }

  .largeBtnsWrapper {
    flex-direction: column;
  }

  .btnsContainer .btnsBlock div {
    flex: 1;
  }

  .btnsContainer .btnsBlock button {
    margin-bottom: 1rem;
    margin-right: 0;
    width: 100%;
  }
}

/* Dropdown */

.dropdown {
  background-color: var(--sortBtn-bg) !important;
  min-width: 150px;
  border: 1px solid var(--dropdown-border);
  color: var(--dropdown-font-color) !important;
  position: relative;
  display: inline-block;
}

.dropdown:is(
    :hover,
    :focus,
    :active,
    :focus-visible,
    .show,
    :disabled,
    :checked
  ) {
  box-shadow: 2.5px 2.5px 2.5px var(--dropdown-shadow);
  border: 1px solid var(--dropdown-border) !important;
  color: var(--dropdown-font) !important;
}

.dropdown:is(:focus, :focus-visible) {
  outline: 2px solid var(--highlight-color, var(--search-button-bg));
  border: 1px solid var(--dropdown-border);
}

.createorgdropdown {
  background-color: var(--createorgdropdown-button-bg);
  border-color: var(--createorgdropdown-button-border);
  height: 3rem;
  margin-top: 0.7rem;
  color: var(--dropdown-button-fill);
}

.createorgdropdown:active,
.createorgdropdown:hover {
  background-color: var(--createorgdropdown-button-bg) !important;
  border-color: var(--createorgdropdown-button-border) !important;
  color: var(--dropdown-button-fill) !important;
  box-shadow: var(--hover-shadow);
}

/* Error */

.errorContainer {
  min-height: 100vh;
}

.errorMessage {
  margin-top: 25%;
  display: flex;
  justify-content: center;
  align-items: center;
  flex-direction: column;
}

.errorIcon {
  transform: scale(1.5);
  color: var(--bs-danger, var(--errorIcon-color));
  margin-bottom: 1rem;

  /* Add error icon for non-color indication */
  &::before {
    content: '⚠️';
    margin-right: 0.5rem;
  }
}

/* Not Found */

.notFound {
  flex: 1;
  display: flex;
  justify-content: center;
  align-items: center;
  flex-direction: column;
}

/* Row Background */

.rowBackground {
  background-color: var(--rowBackground-bg);
  color: var(--rowBackground-color);
  max-height: 120px;
  overflow-y: auto;
}

/* No outline */

.noOutline input {
  outline: none;
}

.noOutline input:disabled {
  -webkit-text-fill-color: var(--noOutline-input-disables) !important;
}

.noOutline textarea:disabled {
  color: var(--noOutline-textarea-disables) !important;
  opacity: 1;
}

.noOutline:is(:hover, :focus, :active, :focus-visible, .show) {
  outline: none !important;
}

/* Input */

.input {
  flex: 1;
  position: relative;
  margin-right: 10px;
}

.input {
  flex: 1;
  position: relative;
  margin-right: 80px;
  width: 425px;
}

.input:active {
  box-shadow: var(--dorpdownItem-hover-shadow) !important;
  background-color: var(--create-button-bg-color);
  border-color: var(--input-shadow) !important;
  color: var(--input-text-color);
}

.input:focus {
  box-shadow: var(--dorpdownItem-hover-shadow) !important;
  border-color: var(--input-shadow) !important;
}

.btnsContainer .input button {
  width: 52px;
}

.btnsContainer .input {
  flex: 1;
  position: relative;
  max-width: 60%;
  justify-content: space-between;
}

.btncon .btnsContainer .input {
  flex: 1;
  min-width: 18rem;
  position: relative;
}

.btncon .btnsContainer input {
  outline: 1px solid var(--btncon-input);
}

.btncon .btnsContainer .input button {
  width: 52px;
}

/* Input Field */

.inputField {
  margin-top: 10px;
  margin-bottom: 10px;
  background-color: var(--inputField-bg);
  border: 1px solid var(--inputField-border);
}

.inputField:focus {
  border: 0.1px solid var(--inputField-border-focus) !important;
  background-color: var(--inputField-bg) !important;
  box-shadow: var(--drop-shadow);
  outline: none;
  transition: box-shadow 0.2s ease;
}

.inputFieldModal {
  margin-bottom: 10px;
  background-color: var(--inputFieldModal-bg);
  box-shadow: 0 1px 1px var(--input-shadow-color);
}

.inputField > button {
  padding-top: 10px;
  padding-bottom: 10px;
}

/* Create Button*/

.createButton {
  background-color: var(--createButton-bg) !important;
  color: var(--createButton-color) !important;
  border: 1px solid var(--createButton-border) !important;
}

.createButton:hover {
  box-shadow: var(--createButton-box-shadow-hover);
  background-color: var(--createButton-bg-hover) !important;
  color: var(--createButton-color-hover) !important;
  border: 1px solid var(--createButton-border-hover) !important;
}

.createButton:active {
  color: var(--createButton-color-active) !important;
  background-color: var(--createButton-bg-active) !important;
  border: 1px solid var(--createButton-border-active) !important;
}

/* Add more Global CSS Classes above this */

/* ----------------------------------------------------- */

/* Css Class Related to a particular Component */

/* -- AddOnEntry.tsx -- */

/* -- AddOnRegister.tsx -- */

.modalbtn {
  margin-top: 1rem;
  display: flex !important;
  margin-left: auto;
  align-items: center;
}

/* -- AddOnStore.tsx -- */

.containerAddOnStore {
  display: flex;
  flex-direction: column;
  background: var(--containerAddOnStore-bg);
  margin: 2px;
  padding: 10px;
  border-radius: 20px;
}

.colAddOnStore {
  display: flex;
  align-items: center;
  justify-content: space-between;
}

.inputAddOnStore {
  display: flex;
  position: relative;
  width: 560px;
}

.cardGridItem {
  width: 38vw;
}

.justifyspAddOnStore {
  display: grid;
  width: 100%;
  justify-content: space-between;
  align-items: baseline;
  grid-template-rows: auto;
  grid-template-columns: repeat(2, 1fr);
  grid-gap: 0.8rem 0.4rem;
}

@media screen and (max-width: 600px) {
  .cardGridItem {
    width: 100%;
  }

  .justifyspAddOnStore {
    grid-template-columns: 1fr;
    justify-content: center;
    align-items: start;
  }
}

/* -- Action.tsx -- */

/* -- MainContent.tsx -- */

.maincontainer {
  width: 70vw;
  margin-right: 2rem;
}

/* -- SidePanel.tsx -- */

.sidebarcontainer {
  width: 30vw;
  justify-content: center;
  display: flex;
  flex-direction: column;
  padding: 2rem;
  height: fit-content;
}

.sidebarcollapsed {
  display: none;
}

/* -- AddOn.tsx -- */

/* -- AddPeopleToTag.tsx -- */

.scrollContainer {
  height: 100px;
  overflow-y: auto;
  margin-bottom: 1rem;
}

.memberBadge {
  display: flex;
  align-items: center;
  padding: 5px 10px;
  border-radius: 12px;
  box-shadow: 0 1px 3px var(--memberBadge-box-shadow);
  max-width: calc(100% - 2rem);
}

.removeFilterIcon {
  cursor: pointer;
}

.loadingDiv {
  min-height: 300px;
  display: flex;
  justify-content: center;
  align-items: center;
}

/* -- AdvertisementEntry.tsx -- */

.addCard {
  width: 28rem;
}

.dropdownContainer {
  position: relative;
  display: inline-block;
}

.dropdownContainer:hover .dropdownmenu {
  display: block;
}

.dropdownmenu {
  display: none;
  position: absolute;
  z-index: 1;
  background-color: var(--dropdownmenu-bg);
  width: 120px;
  box-shadow: 0px 8px 16px 0px var(--dropdownmenu-box-shadow);
  padding: 5px 0;
  margin: 0;
  list-style-type: none;
  right: 0;
  top: 100%;
}

.dropdownmenu li {
  cursor: pointer;
  padding: 8px 16px;
  text-decoration: none;
  display: block;
  color: var(--dropdownmenu-color);
}

.dropdownmenu li:hover {
  background-color: var(--dropdownmenu-li-hover);
}

.dropdownButton {
  background-color: transparent;
  color: var(--dropdownButton-color);
  border: none;
  cursor: pointer;
  display: flex;
  width: 100%;
  justify-content: flex-end;
  padding: 8px 10px;
}

.admedia {
  object-fit: cover;
  height: 16rem;
}

.buttons {
  display: flex;
  justify-content: flex-end;
}

.entryaction {
  margin-left: auto;
  display: flex !important;
  align-items: center;
  background-color: transparent;
  color: var(--entryaction-color);
}

.entryaction .spinner-grow {
  height: 1rem;
  width: 1rem;
  margin-right: 8px;
}

.entryaction {
  display: flex !important;
}

.entryaction i {
  margin-right: 8px;
  margin-top: 4px;
}

.entryaction .spinner-grow {
  height: 1rem;
  width: 1rem;
  margin-right: 8px;
}

/* -- AdvertisementRegister.tsx -- */

.previewAdvertisementRegister {
  display: flex;
  position: relative;
  width: 100%;
  margin-top: 10px;
  overflow: hidden;
  justify-content: center;
  border: 1px solid var(--previewAdvertisementRegister-border);
}

.previewAdvertisementRegister img {
  width: 400px;
  height: auto;
  object-fit: cover;
}

.previewAdvertisementRegister video {
  width: 400px;
  height: auto;
}

.closeButtonAdvertisementRegister {
  position: absolute;
  top: 0px;
  right: 0px;
  width: 32px;
  height: 32px;
  background: transparent;
  transform: scale(1.2);
  cursor: pointer;
  border-radius: 50%;
  border: none;
  color: var(--closeButtonAdvertisementRegister-color);
  font-weight: 600;
  font-size: 16px;
  transition:
    background-color 0.3s,
    transform 0.3s;
}

.closeButtonAdvertisementRegister:hover {
  transform: scale(1.1);
  box-shadow: 0 4px 6px var(--closeButtonAdvertisementRegister-box-shadow-hover);
}

/* -- Advertisement.tsx -- */

.containerAdvertisements {
  background-color: var(--containerAdvertisemens-bg);
  border-radius: 20px;
}

.justifyspAdvertisements {
  display: grid;
  width: 100%;
  margin-top: 30px;
}

.colAdvertisements {
  display: flex;
  align-items: center;
  justify-content: space-between;
  padding: 10px;
}

.inputAdvertisements {
  display: flex;
  position: relative;
  width: 560px;
}

.listBoxAdvertisements {
  display: grid;
  width: 100%;
  grid-template-rows: auto;
  grid-template-columns: repeat(6, 1fr);
  grid-gap: 0.8rem 0.4rem;
}

.orgCard .innerContainer {
  display: flex;
}

.orgCard {
  background-color: var(--orgCard-bg);
  margin: 0.5rem;
  height: calc(120px + 2rem);
  padding: 1rem;
  border-radius: 8px;
  outline: 1px solid var(--orgCard-outline);
  position: relative;
}

.orgCard .innerContainer .orgImgContainer {
  display: flex;
  justify-content: center;
  align-items: center;
  position: relative;
  overflow: hidden;
  border-radius: 4px;
  width: 125px;
  height: 120px;
  object-fit: contain;
  background-color: var(--orgImgContainer-bg);
}

.orgCard .innerContainer .content {
  flex: 1;
  margin-left: 1rem;
  width: 70%;
  margin-top: 0.7rem;
}

@media (max-width: 550px) {
  .orgCard {
    width: 100%;
  }

  .orgCard {
    height: unset;
    margin: 0.5rem 0;
    padding: 1.25rem 1.5rem;
  }

  .orgCard .innerContainer .orgImgContainer {
    margin-bottom: 0.8rem;
  }

  .orgCard .innerContainer {
    flex-direction: column;
  }

  .orgCard .innerContainer .orgImgContainer img {
    height: auto;
    width: 100%;
  }

  .orgCard .innerContainer .content {
    margin-left: 0;
  }

  .orgCard button {
    bottom: 0;
    right: 0;
    position: relative;
    margin-left: auto;
    display: block;
  }

  .joinBtn,
  .joinedBtn,
  .withdrawBtn {
    display: flex;
    justify-content: space-around;
    width: 100%;
  }
}

.itemCardOrgList .loadingWrapper .innerContainer {
  display: flex;
}

.itemCardOrgList .loadingWrapper .innerContainer .orgImgContainer {
  width: 120px;
  height: 120px;
  border-radius: 4px;
}

.itemCardOrgList .loadingWrapper .innerContainer .content {
  flex: 1;
  display: flex;
  flex-direction: column;
  margin-left: 1rem;
}

.itemCardOrgList .loadingWrapper .innerContainer .content h5 {
  height: 24px;
  width: 60%;
  margin-bottom: 0.8rem;
}

.itemCardOrgList .loadingWrapper .innerContainer .content h6[title='Location'] {
  display: block;
  width: 45%;
  height: 18px;
}

.itemCardOrgList .loadingWrapper .innerContainer .content h6 {
  display: block;
  width: 30%;
  height: 16px;
  margin-bottom: 0.8rem;
}

@media (max-width: 450px) {
  .itemCardOrgList .loadingWrapper {
    height: unset;
    margin: 0.5rem 0;
    padding: 1.25rem 1.5rem;
  }

  .itemCardOrgList .loadingWrapper .innerContainer {
    flex-direction: column;
  }

  .itemCardOrgList .loadingWrapper .innerContainer .orgImgContainer {
    height: 200px;
    width: 100%;
    margin-bottom: 0.8rem;
  }

  .itemCardOrgList .loadingWrapper .innerContainer .content {
    margin-left: 0;
  }

  .itemCardOrgList .loadingWrapper .button {
    bottom: 0;
    right: 0;
    border-radius: 0.5rem;
    position: relative;
    margin-left: auto;
    display: block;
  }
}

@media (max-width: 550px) {
  .orgCard {
    width: 100%;
  }

  .orgCard {
    height: unset;
    margin: 0.5rem 0;
    padding: 1.25rem 1.5rem;
  }

  .orgCard .innerContainer {
    flex-direction: column;
  }

  .orgCard button {
    bottom: 0;
    right: 0;
    position: relative;
    margin-left: auto;
    display: block;
  }

  .joinBtn,
  .joinedBtn,
  .withdrawBtn {
    display: flex;
    justify-content: space-around;
    width: 100%;
  }
}

.orgCard .innerContainer {
  display: flex;
  gap: 10px;
}

.orgCard .innerContainer .orgImgContainer {
  display: flex;
  justify-content: center;
  align-items: center;
  position: relative;
  overflow: hidden;
  border-radius: 4px;
  width: 125px;
  height: 120px;
  object-fit: contain;
  margin-bottom: 0.8rem;
  background-color: var(--orgCard-Image-bg);
}

.orgCard .innerContainer .content {
  flex: 1;
  margin-left: 1rem;
  width: 70%;
  margin-top: 0.7rem;
  margin-left: 0;
}

@media (max-width: 580px) {
  .orgCard {
    height: unset;
    margin: 0.5rem 0;
    padding: 1.25rem 1.5rem;
  }

  .orgCard .innerContainer {
    flex-direction: column;
  }

  .orgCard .innerContainer .orgImgContainer img {
    height: auto;
    width: 100%;
  }

  .orgCard button {
    bottom: 0;
    right: 0;
    position: relative;
    margin-left: auto;
    display: block;
  }

  .flaskIcon {
    margin-bottom: 6px;
  }

  .manageBtn {
    display: flex;
    justify-content: space-around;
    width: 100%;
  }
}

.modalbtn i,
.button i {
  height: min-content;
  margin-right: 4px;
}

/* -- AgendaCategoryContainer.tsx -- */

/* -- AgendaItemsCreateModal.tsx -- */

.campaignModal {
  max-width: 80vw;
  margin-top: 2vh;
  margin-left: 13vw;
}

.titlemodalOrganizationEvents {
  color: var(--titlemodal-org-event-color);
  font-weight: 600;
  font-size: 20px;
  margin-bottom: 20px;
  padding-bottom: 5px;
  border-bottom: 3px solid var(--titlemodal-org-event-border);
  width: 65%;
}

.regBtn {
  margin-top: 1rem;
  border: 1px solid var(--regBtn-border);
  box-shadow: 0 2px 2px var(--regBtn-box-shadow);
  padding: 10px 10px;
  border-radius: 5px;
  background-color: var(--regBtn-bg);
  width: 100%;
  font-size: 16px;
  color: var(--regBtn-color);
  outline: none;
  font-weight: 600;
  cursor: pointer;
  transition:
    transform 0.2s,
    box-shadow 0.2s;
  width: 100%;
}

/* -- AgendaItemsDeleteModal.tsx -- */

.agendaItemModal {
  max-width: 80vw;
  margin-top: 2vh;
  margin-left: 13vw;
}

@media (max-width: 768px) {
  .agendaItemModal {
    margin: 10vh auto;
    max-width: 90%;
  }

  .titlemodalAgendaItems {
    width: 90%;
  }

  .greenregbtnAgendaItems {
    width: 90%;
  }
}

@media (max-width: 576px) {
  .agendaItemModal {
    margin: 5vh auto;
    max-width: 95%;
  }

  .titlemodalAgendaItems {
    width: 100%;
  }

  .greenregbtnAgendaItems {
    width: 100%;
  }
}

/* -- AgendaItemsPreviewModal.tsx -- */

.previewFile {
  display: flex;
  flex-direction: column;
  align-items: center;
  width: 100%;
  margin-top: 10px;
}

.previewFile img,
.previewFile video {
  width: 100%;
  max-width: 400px;
  height: auto;
  margin-bottom: 10px;
}

.urlListItem {
  display: flex;
  align-items: center;
  justify-content: space-between;
  padding: 5px 0;
}

.urlListItem a {
  text-decoration: none;
  color: inherit;
}

.urlListItem a:hover {
  text-decoration: underline;
}

.urlIcon {
  margin-right: 10px;
}

.titlemodalAgendaItems {
  color: var(--titlemodalAgendaItems-color);
  font-weight: 600;
  font-size: 20px;
  margin-bottom: 20px;
  padding-bottom: 5px;
  border-bottom: 3px solid var(--titlemodalAgendaItems-border);
  width: 65%;
}

.preview {
  display: flex;
  flex-direction: row;
  font-weight: 900;
  font-size: 16px;
  color: var(--preview-color);
}

.view {
  margin-left: 2%;
  font-weight: 600;
  font-size: 16px;
  color: var(--view-color);
}

.iconContainer {
  display: flex;
  justify-content: flex-end;
}

/* -- AgendaItemsUpdateModal.tsx -- */

.deleteButtonAgendaItems {
  margin-left: auto;
  padding: 2px 5px;
}

.attachmentPreview {
  position: relative;
  width: 100%;
}

.closeButtonFile {
  position: absolute;
  top: 10px;
  right: 10px;
  background: transparent;
  transform: scale(1.2);
  cursor: pointer;
  border: none;
  color: var(--closeButtonFile-color);
  font-weight: 600;
  font-size: 16px;
  cursor: pointer;
}

.greenregbtnAgendaItems {
  margin: 1rem 0 0;
  margin-top: 15px;
  border: 1px solid var(--regBtnAgendaItems-border);
  box-shadow: 0 2px 2px var(--regBtnAgendaItems-box-shadow);
  padding: 10px 10px;
  border-radius: 5px;
  background-color: var(--regBtnAgendaItems-bg);
  width: 100%;
  font-size: 16px;
  color: var(--regBtnAgendaItems-color);
  outline: none;
  font-weight: 600;
  cursor: pointer;
  transition:
    transform 0.2s,
    box-shadow 0.2s;
  width: 100%;
}

/* -- AgendaItemsContainer.tsx -- */

.tableHeadAgendaItems {
  background-color: var(--tableHeadAgendaItems-bg) !important;
  color: var(--tableHeadAgendaItems-color);
  border-radius: 20px 20px 0px 0px !important;
  padding: 20px;
}

.agendaItemRow {
  border: 1px solid var(--agendaItemRow-border);
  border-radius: 4px;
  transition: box-shadow 0.2s ease;
  background-color: var(--agendaItemRow-bg);
}

.agendaItemRow:hover {
  background-color: var(--agendaItemRow-bg-hover);
}

.dragging {
  box-shadow: 0 4px 8px var(--dragging-box-shadow);
  z-index: 1000;
  background-color: var(--dragging-bg);
}

.categoryContainer {
  display: flex;
  flex-wrap: wrap;
  gap: 10px;
  justify-content: center;
}

.categoryChip {
  display: inline-flex;
  align-items: center;
  background-color: var(--categoryChip-bg);
  border-radius: 16px;
  padding: 0 12px;
  font-size: 14px;
  height: 32px;
  margin: 5px;
}

.agendaItemsOptionsButton {
  width: 24px;
  height: 24px;
}

/* -- Avatar.tsx -- */

/* -- ChangeLanguageDropDown.tsx -- */

/* -- TableRow.tsx -- */

/* -- CheckInWrapper.tsx -- */

/* -- CollapsibleDropdown.tsx -- */

.collapsibleDropdownIconWrapper {
  width: 36px;
}

.collapsibleDropdownCollapseBtn {
  height: 48px;
}

.collapsibleDropdownIconWrapperSm {
  width: 36px;
  display: flex;
  justify-content: center;
  align-items: center;
}

/* -- ContriStats.tsx -- */

.fonts {
  color: var(--fonts-color);
}

.fonts > span {
  font-weight: 600;
}

/* -- CurrentHourIndicator.tsx -- */

.currentHourIndicator_container {
  position: relative;
  display: flex;
  flex-direction: row;
  top: -8px;
  left: -9px;
}

.currentHourIndicator_round {
  background-color: var(--current-hour-indicator-color);
  border-radius: 100%;
  width: 15px;
  height: 15px;
}

.currentHourIndicator_line {
  width: 100%;
  height: 1px;
  background-color: var(--current-hour-indicator-color);
  margin: auto;
}

/* -- DynamicDropDown.tsx -- */

.dropwdownToggle {
  background-color: var(--dropwdownToggle-bg);
  color: var(--dropwdownToggle-color);
  width: 100%;
  border: none;
  padding: 0.5rem;
  text-align: left;
  display: flex;
  align-items: center;
  justify-content: space-between;
  min-width: 8rem;
  outline: 1px solid var(--dropwdownToggle-outline);
}

/* -- EditCustomFieldDropDown.tsx -- */

/* -- EventHeader.tsx -- */

.calendarEventHeader {
  width: 100%;
  margin-bottom: 20px;
  border-radius: 10px;
  padding: 5px;
}

.flex_grow {
  flex-grow: 0.5;
}

.space {
  flex: 1;
  display: flex;
  align-items: center;
  gap: 10px;
}

.createButtonEventHeader {
  background-color: var(--createButtonEventHeader-bg);
  color: var(--createButtonEventHeader-color);
  width: 110px;
  border: 1px solid var(--createButtonEventHeader-border);
  box-shadow: 2.5px 2.5px 2.5px var(--createButtonEventHeader-boxshadow);
}

.createButtonEventHeader:hover {
  background-color: var(--createButtonEventHeader-bg-hover);
  color: var(--createButtonEventHeader-color-hover);
  border: 1px solid var(--createButtonEventHeader-border-hover);
  box-shadow: 2.5px 2.5px 2.5px var(--createButtonEventHeader-boxshadow-hover);
}

.selectTypeEventHeader {
  border-radius: 10px;
  margin: 8px;
}

.calendar__header {
  display: flex;
  align-items: center;
  justify-content: space-between;
  margin-right: 50px;
}

@media (max-width: 520px) {
  .calendar__header {
    display: flex;
    flex-direction: column;
    align-items: stretch;
    gap: 10px;
  }

  .space {
    display: block !important;
    text-align: center;
  }

  .space > * {
    width: 100%;
    margin-bottom: 10px;
  }
}

/* -- EventCalender.tsx -- */

.calendar_hour_block {
  display: flex;
  flex-direction: row;
  border-bottom: 1px solid var(--calenderHourBlock-border);
  position: relative;
  height: 50px;
  border-bottom-right-radius: 5px;
}

.calendar_hour_text_container {
  display: flex;
  flex-direction: row;
  align-items: flex-end;
  border-right: 1px solid var(--calenderHourTextContainer-border);
  width: 40px;
}

.calendar_timezone_text {
  top: -10px;
  left: -11px;
  position: relative;
  color: var(--calenderTimezoneText-color);
  font-size: 9px;
}

.dummyWidth {
  width: 1px;
}

.event_list_parent_current {
  background-color: var(--eventListParentCurrent-bg);
  position: relative;
  width: 100%;
}

.event_list_parent {
  position: relative;
  width: 100%;
}

.expand_list_container {
  width: 200px;
  max-height: 250px;
  z-index: 10;
  position: absolute;
  left: auto;
  right: auto;
  overflow: auto;
  padding: 10px 4px 0px 4px;
  background-color: var(--expandListContainer-bg);
  border: 1px solid var(--expandListContainer-border);
  border-radius: 5px;
  margin: 5px;
}

@media only screen and (max-width: var(--breakpoint-tablet)) {
  .event_list {
    display: none;
  }

  .expand_list_container {
    width: 150px;
    padding: 4px 4px 0px 4px;
  }
}

@media only screen and (max-width: var(--breakpoint-tablet)) {
  .holidayIndicator,
  .organizationIndicator {
    width: 16px;
    height: 10px;
  }

  .expand_list_container {
    width: 150px;
    padding: 4px 4px 0px 4px;
  }
}

.list_container {
  padding: 5px;
  width: fit-content;
  display: flex;
  align-items: center;
  gap: 8px;
}

.expand_event_list {
  display: block;
}

.event_list_hour {
  display: flex;
  flex-direction: row;
}

.btn__more {
  border: 0px;
  font-size: 14px;
  background-color: initial;
  color: var(--btnMore-color);
  font-weight: 600;
  transition: all 200ms;
  position: relative;
  display: block;
  margin: 2px;
}

.btn__more:hover {
  color: var(--btnMore-color-hover);
}

@media only screen and (max-width: var(--breakpoint-mobile)) {
  .btn__more {
    font-size: 12px;
  }
}

.calendar_infocards {
  display: flex;
  flex-direction: row;
  justify-content: space-between;
  align-items: flex-start;
  gap: 20px;
  padding: 20px 0px 20px 0px;
}

.holidays_card,
.events_card {
  flex: 1;
  padding: 20px;
  border-radius: 10px;
  box-shadow: 0 2px 4px var(--eventsCard-box-shadow);
}

.holidays_card {
  background-color: var(--holidaysCard-bg);
}

.card_title {
  font-size: 20px;
  margin-bottom: 10px;
  font-weight: bold;
  color: var(--cardTitle-color);
}

.card_list {
  list-style: none;
  padding: 0;
  margin: 0;
}

.card_list_item {
  display: flex;
  align-items: center;
  margin-bottom: 10px;
  font-size: 14px;
  color: var(--cardListItem-color);
}

.card_list_item:hover {
  background-color: var(--cardListItem-bg-hover);
  transition: background-color 0.2s ease;
  padding: 0.5px 8px 0.5px 8px;
  border-radius: 4px;
}

.card_list_item:focus-visible {
  background-color: var(--cardListItem-focus-bg);
  transition: background-color 0.2s ease;
}

.holiday_date {
  font-weight: 600;
  margin-right: 40px;
  font-size: 18px;
  color: var(--holidays-card-date-color);
}

.holiday_name {
  font-size: 16px;
  font-weight: 200;
  color: var(--holidayName-color);
}

.events_card {
  background-color: var(--eventsCard-bg);
}

.legend {
  display: flex;
  flex-direction: column;
  gap: 12px;
}

.eventsLegend {
  display: flex;
  align-items: center;
  gap: 8px;
}

.holidayIndicator,
.organizationIndicator {
  width: 35px;
  height: 12px;
  border-radius: 4px;
}

.organizationIndicator {
  background-color: var(--organizationIndicator-bg);
}

.legendText {
  margin-left: 15px;
  font-size: 18px;
  color: var(--legendText-color);
}

.list_container_holidays {
  width: fit-content;
  display: flex;
  align-items: center;
  gap: 8px;
}

.holidayIndicator {
  background-color: var(--holidayIndicator-bg);
  opacity: 15%;
}

.holidayText {
  margin-left: 15px;
  font-size: 18px;
  color: var(--holidayText-color);
}

.day_weekends {
  background-color: var(--dayWeekends-bg);
}

.day__today {
  background-color: var(--dayToday-bg);
  font-weight: 700;
  text-decoration: underline;
  color: var(--dayToday-color);
}

.day__outside {
  background-color: var(--dayOutside-bg);
  color: var(--dayOutside-color);
}

.day__selected {
  background-color: var(--daySelected-bg);
  color: var(--daySelected-color);
}

.day {
  background-color: var(--day-bg);
  padding-left: 0.3rem;
  padding-right: 0.3rem;
  border-radius: 10px;
  margin: 5px;
  border: 1px solid var(--day-border);
  color: var(--day-color);
  font-weight: 600;
  height: 9rem;
  position: relative;
}

.day__events {
  background-color: var(--dayEvents-bg);
}

.calendar {
  font-family: sans-serif;
  font-size: 1.2rem;
  margin-bottom: 10px;
  background: var(--calendar-bg);
  border-radius: 10px;
  padding-left: 70px;
  padding-right: 70px;
  padding-top: 5px;
}

.calender_month {
  display: flex;
  align-items: center;
}

.buttonEventCalendar {
  border-radius: 100px;
  color: var(--buttonEventCalendar-color);
  /* background-color: var(--black-shadow-color); */
  /* font-weight: bold; */
  border: 0px;
  font-size: 40px;
}

.calendar__header_month {
  margin: 0.5rem;
  color: var(--calendarHeaderMonth-color);
  font-weight: 800;
  font-size: 45px;
  display: flex;
  gap: 23px;
  flex-direction: row;
}

.calendar__header_month div {
  font-weight: 400;
  color: var(--calendarHeaderMonthDiv-color);
  font-family: Outfit, sans-serif;
}

.buttonEventCalendar {
  border-radius: 100px;
  color: var(--buttonEventCalendar-color);
  /* background-color: var(--black-shadow-color); */
  /* font-weight: bold; */
  border: 0px;
  font-size: 40px;
}

.calendar__weekdays {
  display: grid;
  grid-template-columns: repeat(7, 1fr);
  background-color: var(--calendarWeekdays-bg);
  font-family: Outfit, sans-serif;
  height: 25px;
}

.weekday {
  display: flex;
  justify-content: center;
  align-items: center;
  background-color: var(--weekday-bg);
  color: var(--weekday-color);
  font-size: medium;
  font-weight: 600;
}

.calendar__days {
  display: grid;
  grid-template-columns: repeat(7, minmax(0, 1fr));
  grid-template-rows: repeat(5, 1fr);
  margin-bottom: 30px;
}

/* -- YearlyEventCalender.tsx -- */

.closebtnYearlyEventCalender {
  padding: 10px;
}

.columnYearlyEventCalender {
  float: left;
  width: 25%;
  padding: 10px;
}

@media only screen and (max-width: var(--breakpoint-mobile)) {
  .btn__more {
    font-size: 12px;
  }

  .columnYearlyEventCalender {
    float: left;
    width: 100%;
    padding: 10px;
  }
}

.cardYearlyEventCalender {
  padding: 16px;
  text-align: center;
  height: 21rem;
}

.cardHeaderYearlyEventCalender {
  text-align: left;
}

.weekday__yearly {
  display: flex;
  justify-content: center;
  align-items: center;
  background-color: var(--weekdayYearly-bg);
  font-weight: 600;
}

.yearlyCalendarHeader {
  display: flex;
  flex-direction: row;
}

.yearlyCalendarHeader > div {
  font-weight: 600;
  font-size: 2rem;
  padding: 0 10px;
  color: var(--yearlyCalendarHeader-color);
}

.rowYearlyEventCalender {
  margin: 1px -5px;
}

.rowYearlyEventCalender:after {
  content: '';
  display: table;
  clear: both;
  margin: 0 -5px;
  content: '';
  display: table;
  clear: both;
}

.calendar {
  font-family: sans-serif;
  font-size: 1.2rem;
  margin-bottom: 10px;
  background: var(--calendar-bg);
  border-radius: 10px;
  padding-left: 70px;
  padding-right: 70px;
  padding-top: 5px;
}

.yearlyCalender {
  background-color: var(--yearlyCalender-bg);
  box-sizing: border-box;
}

/* -- EventDashboardSreen.tsx -- */

.containerHeightEventDash {
  height: calc(100vh - 66px);
}

.colorLight {
  background-color: var(--input-area-color);
}

.mainContainerEventDashboard {
  width: 50%;
  flex-grow: 3;
  padding: 20px;
  max-height: 100%;
  overflow: auto;
}

.gap {
  gap: var(--spacing-lg, 1.25rem);
}

/* -- EventListCardDeleteModal.tsx -- */

/* -- EventListCardPreviewModal.tsx -- */

.previewEventListCardModals {
  display: flex;
  flex-direction: row;
  font-weight: 700;
  font-size: 16px;
  color: var(--previewEventListCardModals-color);
  margin: 0;
}

.datebox {
  width: 90%;
  border-radius: 7px;
  outline: none;
  box-shadow: none;
  padding-top: 2px;
  padding-bottom: 2px;
  padding-right: 5px;
  padding-left: 5px;
  margin-right: 5px;
  margin-left: 5px;
}

.checkboxContainer {
  display: flex;
  justify-content: space-between;
}

.checkboxdivEventListCardModals > div label {
  margin-right: 50px;
}

.checkboxdivEventListCardModals > label > input {
  margin-left: 10px;
}

.checkboxdivEventListCardModals {
  display: flex;
  flex-direction: column;
}

.dispflexEventListCardModals {
  display: flex;
  cursor: pointer;
  justify-content: space-between;
  margin: 10px 5px 5px 0px;
}

.dispflexEventListCardModals > input {
  width: 20%;
  border: none;
  box-shadow: none;
  margin-top: 5px;
}

/* -- EventListCardUpdateModal.tsx -- */

/* -- EventListCardModals.tsx -- */

/* -- EventListCard.tsx -- */

.cardsEventListCard {
  width: 100%;
  background: var(--cardsEventListCard-bg) !important;
  padding: 2px 3px;
  border-radius: 5px;
  border: 1px solid var(--cardsEventListCard-border);
  box-shadow: 0 3px 2px var(--cardsEventListCard-box-shadow);
  color: var(--cardsEventsListCard-color);
  box-sizing: border-box;
  position: relative;
  overflow: hidden;
  transition: all 0.3s;
  margin-bottom: 5px;
}

.cardsEventListCard h2 {
  font-size: 15px;
  color: var(--cardsEventListCard-h2-color);
  font-weight: 500;
}

.cardsEventListCard > h3 {
  font-size: 17px;
}

.cardsEventListCard > p {
  font-size: 14px;
  margin-top: 0px;
  margin-bottom: 7px;
}

.cardsEventListCard a {
  color: var(--cardsEventListCard-a-color);
  font-weight: 600;
}

.cardsEventListCard a:hover {
  color: var(--cardsEventListCard-a-color-hover);
}

.cardsEventListCard:last-child:nth-last-child(odd) {
  grid-column: auto / span 2;
}

.cardsEventListCard:first-child:nth-last-child(even),
.cardsEventListCard:first-child:nth-last-child(even) ~ .box {
  grid-column: auto / span 1;
}

.dispflexEventListCard {
  display: flex;
  cursor: pointer;
  justify-content: space-between;
  margin: 10px 5px 5px 0px;
}

.dispflexEventListCard > input {
  width: 20%;
  border: none;
  box-shadow: none;
  margin-top: 5px;
}

.eventtitle {
  margin-bottom: 0px;
  text-overflow: ellipsis;
  overflow: hidden;
  white-space: nowrap;
}

/* -- EventDashboard.tsx -- */

.ctacards {
  padding: 20px;
  width: 100%;
  display: flex;
  background-color: var(--ctacards-bg);
  margin: 0 4px;
  justify-content: space-between;
  align-items: center;
  border: 1px solid var(--ctacards-border);
  border-radius: 8px;
}

.ctacards span {
  color: var(--ctacards-span-color);
  font-size: small;
}

.eventContainer {
  display: flex;
  align-items: start;
}

.eventDetailsBox {
  position: relative;
  box-sizing: border-box;
  background: var(--eventDetailsBox-bg);
  width: 66%;
  padding: 0.3rem;
  border: 1px solid var(--eventDetailsBox-border);
  border-radius: 8px;
  margin-bottom: 0;
  margin-top: 20px;
}

.titlename {
  font-weight: 600;
  font-size: 25px;
  padding: 15px;
  padding-bottom: 0px;
  width: 50%;
  overflow: hidden;
  text-overflow: ellipsis;
  white-space: nowrap;
}

.description {
  color: var(--description-color);
  font-weight: 300;
  font-size: 14px;
  word-wrap: break-word;
  padding: 15px;
  padding-bottom: 0px;
}

.toporgloc {
  font-size: 16px;
  padding: 0.5rem;
}

.toporgloc span {
  color: var(--toporgloc-color);
}

.time {
  display: flex;
  justify-content: space-between;
  padding: 15px;
  padding-bottom: 0px;
  width: 33%;
  border: 1px solid var(--time-border);
  box-sizing: border-box;
  background: var(--time-bg);
  box-shadow: 0 3px 8px var(--time-box-shadow);
  border-radius: 20px;
  background: var(--time-bg);
  border-radius: 8px;
  margin-bottom: 0;
  margin-top: 20px;
  margin-left: 10px;
}

@supports (-webkit-line-clamp: 1) {
  .cardItem .title,
  .cardItem .location,
  .cardItem .time {
    display: -webkit-box;
    -webkit-line-clamp: 1;
    -webkit-box-orient: vertical;
    white-space: initial;
  }
}

.cardItem .time {
  font-size: 0.9rem;
  color: var(--cardItem-color);
}

.startTime,
.endTime {
  display: flex;
  font-size: 20px;
}

.startDate,
.endDate {
  color: var(--endDate-color);
  font-size: 14px;
}

.to {
  padding-right: 10px;
}

/* -- EventAgendaItems.tsx -- */

.eventAgendaItemContainer h2 {
  margin: 0.6rem 0;
}

@media (max-width: 768px) {
  .btnsContainer {
    margin-bottom: 0;
    display: flex;
    flex-direction: column;
  }

  .createAgendaItemButton {
    position: absolute;
    top: 1rem;
    right: 2rem;
  }
}

/* -- EventAttendance.tsx -- */

.noBorderRow td {
  border: none !important;
}

.membername:hover {
  color: var(--membername-color-hover);
  text-decoration: underline;
}

/* -- AttendedEventList.tsx -- */

/* -- EventStatistics.tsx -- */

.attendance-modal .positionedTopRight {
  top: 10px;
  right: 15px;
  z-index: 1;
}

.attendance-modal .borderRightGreen {
  border-right: 1px solid var(--attendanceModal-border);
}

.attendance-modal .paddingBottom30 {
  padding-bottom: 30px;
}

.attendance-modal .topRightCorner {
  position: absolute;
  right: 0;
  top: 0;
  border-bottom-left-radius: 8px;
}

.attendance-modal .paddingBottom2Rem {
  padding-bottom: 2rem;
}

.attendance-modal .largeBoldText {
  font-size: 80px;
  font-weight: 400;
}

.attendance-modal .bottomRightCorner {
  position: absolute;
  right: 0;
  bottom: 0;
  border-top-left-radius: 12px;
}

.attendance-modal .topLeftCorner {
  position: absolute;
  left: 0;
  top: 0;
  border-bottom-right-radius: 8px;
}

/* -- EventRegistrants.tsx -- */

/* -- AddOnSpotAttendee.tsx -- */

/* -- EventRegistrantsModal.tsx -- */

/* -- EventRegistrantsWrapper.tsx -- */

/* -- AverageRating.tsx -- */

.cardContainer {
  width: 300px;
}

.ratingFilled {
  color: var(--rating-star-filled);
}

.ratingHover {
  color: var(--rating-star-hover);
}

/* -- Feedback.tsx -- */

/* -- Review.tsx -- */

/* -- EventStats.tsx -- */

.loader,
.loader:after {
  border-radius: 50%;
  width: var(--loader-size);
  height: var(--loader-size);
}

.loader {
  margin: 60px auto;
  margin-top: 35vh !important;
  font-size: 10px;
  position: relative;
  text-indent: -9999em;
  border-top: 1.1em solid var(--loader-border);
  border-right: 1.1em solid var(--loader-border);
  border-bottom: 1.1em solid var(--loader-border);
  border-left: 1.1em solid var(--loader-border-left);
  -webkit-transform: translateZ(0);
  -ms-transform: translateZ(0);
  transform: translateZ(0);
  -webkit-animation: load8 1.1s infinite linear;
  animation: load8 1.1s infinite linear;
}

/* -- EventStatsWrapper.tsx -- */

/* -- GroupChatDetails.tsx -- */

.groupInfo {
  display: flex;
  flex-direction: column;
  justify-content: center;
  align-items: center;
}

.memberList {
  max-height: 300px;
  overflow: scroll;
}

.memberList::-webkit-scrollbar {
  display: none;
}

.listItem {
  display: flex;
  align-items: center;
  gap: 10px;
}

.groupMembersList {
  display: flex;
  align-items: center;
  justify-content: space-between;
}

.groupMembersList p {
  margin: 0;
  color: var(--groupMemberList-p-color);
}

.membersImage {
  width: 40px !important;
}

.groupImage {
  margin-bottom: 10px;
}

.editImgBtn {
  padding: 2px 6px 6px 8px;
  border-radius: 100%;
  background-color: var(--editImgBtn-bg);
  border: 1px solid var(--editImgBtn-border);
  color: var(--editImgBtn-color);
  outline: none;
  position: relative;
  top: -40px;
  left: 40px;
}

.chatImage {
  height: 120px;
  border-radius: 100%;
  width: 120px;
}

.editChatNameContainer {
  display: flex;
  gap: 15px;
  align-items: center;
  font-size: 20px;
  margin-bottom: 10px;
}

.editChatNameContainer input {
  border: none;
  border-bottom: 1px solid var(--editChatNameContainer-border);
  outline: none;
  padding: 0px 5px;
}

.editChatNameContainer h3 {
  margin: 0;
}

.cancelIcon {
  color: var(--icon-cancel);
  cursor: pointer;
  font-size: 16px;
}

.checkIcon {
  color: var(--icon-check);
  cursor: pointer;
}

.chatUserDetails {
  display: flex;
  gap: 10px;
  align-items: center;
}

/* -- HolidayCard.tsx -- */

.holidayCard {
  color: var(--holidayCard-color);
  background-color: var(--holidayCard-bg);
  font-size: 10px;
  font-weight: 400;
  display: flex;
  padding: 8px 4px;
  border-radius: 5px;
  margin-bottom: 4px;
  text-overflow: ellipsis;
  overflow: hidden;
  white-space: nowrap;
}

/* -- IconComponent.tsx -- */

/* -- InfiniteScrollLoader.tsx -- */

.simpleLoader {
  display: flex;
  justify-content: center;
  align-items: center;
  width: 100%;
  height: 100%;
}

.spinner {
  width: 2rem;
  height: 2rem;
  margin: 1rem 0;
  border: 4px solid transparent;
  border-top-color: var(--spinner-border);
  border-radius: 50%;
  animation: spin 0.6s linear infinite;
}

@keyframes spin {
  to {
    transform: rotate(360deg);
  }
}

/* -- LeftDrawer.tsx -- */
/* -- LeftDrawerOrg.tsx -- */

/* -- Loader.tsx -- */

.spinner_wrapper {
  height: 100vh;
  width: 100%;
  display: flex;
  justify-content: center;
  align-items: center;
}

.spinnerXl {
  width: 6rem;
  height: 6rem;
  border-width: 0.5rem;
}

.spinnerLg {
  height: 4rem;
  width: 4rem;
  border-width: 0.3rem;
}

.spinnerSm {
  height: 2rem;
  width: 2rem;
  border-width: 0.2rem;
}

/* -- LoginPortalToggle.tsx -- */

.navLinkClass {
  display: inline-block;
  padding: 0.375rem 0.75rem;
  font-size: 1rem;
  line-height: 1.4;
  text-align: center;
  vertical-align: middle;
  cursor: pointer;
  color: var(--LoginToggle-button-color);
  border-radius: 0.3rem;
  width: 100%;
  box-sizing: border-box;
  border: 1px solid var(--LoginToggle-button-border);
  font-weight: 500;
  transition: all 0.25s ease;
  background-color: var(--LoginToggle-button-bg);
}

.navLinkClass:hover {
  box-shadow: var(--hover-shadow);
  background-color: var(--LoginToggle-button-bg-hover);
  border-color: var(--LoginToggle-button-border-hover);
}

.activeLink {
  color: var(--LoginToggle-button-color-active);
  border: 1px solid var(--LoginToggle-button-border-active);
  background-color: var(--LoginToggle-button-bg-active);
}

.activeLink:hover {
  box-shadow: var(--hover-shadow);
  color: var(--LoginToggle-button-color-active-hover);
  border: 1px solid var(--LoginToggle-button-border-active-hover);
  background-color: var(--LoginToggle-button-bg-active-hover);
}

/* -- customTableCell.tsx -- */

/* -- EventsAttendedByMember.tsx -- */

/* -- EventsAttendedCardItem.tsx -- */

/* -- EventsAttendedMemberModal.tsx -- */

/* -- MemberRequestCard.tsx -- */

.memberlist {
  margin-top: -1px;
}

.memberimg {
  width: 12.5rem;
  height: 6.25rem;
  border-radius: 7px;
  margin-left: 20px;
}

.singledetails {
  display: flex;
  flex-direction: row;
  justify-content: space-between;
}

.singledetails p {
  margin-bottom: -5px;
}

.singledetails_data_left {
  margin-top: 10px;
  margin-left: 10px;
  color: var(--singledetails_dl-color);
}

.memberfont {
  margin-top: 3px;
}

.memberfont > span {
  width: 80%;
}

.memberfontcreated {
  margin-top: 18px;
}

@media only screen and (max-width: var(--breakpoint-mobile)) {
  .singledetails {
    margin-left: 20px;
  }

  .memberimg {
    margin: auto;
  }

  .singledetails_data_right {
    margin-right: -52px;
  }

  .singledetails_data_left {
    margin-left: 0px;
  }
}

.memberfontcreatedbtn {
  border-radius: 7px;
  border-color: var(--memberfontbtn-border);
  background-color: var(--memberfont-bg);
  color: var(--memberfont-color);
  box-shadow: none;
  height: 2.5rem;
  width: max-content;
  display: flex;
  justify-content: center;
  align-items: center;
}

/* -- NotFound.tsx -- */

.section {
  flex: 1;
  display: flex;
  justify-content: center;
  align-items: center;
  flex-direction: column;
}

.error {
  font-size: 1.2rem;
  font-weight: 500;
}

@media (min-width: 440px) and (max-width: 570px) {
  .section {
    margin-left: 50px;
  }

  .error {
    font-size: 1.1rem;
    font-style: oblique;
  }
}

/* -- OrgAdminListCard.tsx -- */

/* -- OrganizationCard.tsx -- */

.orgName {
  text-overflow: ellipsis;
  white-space: nowrap;
  overflow: hidden;
  font-size: 1rem;
}

.orgdesc {
  font-size: 0.9rem;
  color: var(--orgdesc-color);
  overflow: hidden;
  display: -webkit-box;
  -webkit-line-clamp: 1;
  line-clamp: 1;
  -webkit-box-orient: vertical;
  max-width: 20rem;
}

.address {
  overflow: hidden;
  display: -webkit-box;
  -webkit-line-clamp: 1;
  line-clamp: 1;
  -webkit-box-orient: vertical;
  align-items: center;
}

.address h6 {
  font-size: 0.9rem;
  color: var(--address-h6-color);
}

.orgadmin {
  font-size: 0.9rem;
}

.orgadmin {
  font-size: 0.9rem;
  display: flex;
  align-items: start;
  flex-direction: column;
}

.joinedBtn {
  display: flex;
  justify-content: space-around;
  width: 8rem;
}

.joinedBtn {
  display: flex;
  justify-content: space-around;
  width: 8rem;
  color: var(--joined-button-color);
  font-weight: bold;
  background-color: var(--joined-button-bg) !important;
  border-color: var(--joined-button-border) !important;
}

.joinedBtn:hover {
  background-color: var(--joined-button-bg-hover) !important;
  border-color: var(--joined-button-border-hover) !important;
  color: var(--joined-button-color-hover) !important;
  box-shadow: var(--hover-shadow);
}

.withdrawBtn {
  display: flex;
  justify-content: space-around;
  width: 8rem;
}

.joinBtn {
  display: flex;
  justify-content: space-around;
  width: 8rem;
  border-width: medium;
}

/* -- OrganizationCardStart.tsx -- */

.alignimg {
  border-radius: 50%;
  background-blend-mode: darken;
  height: 65px;
  width: 65px;
}

.box {
  color: var(--box-color);
}

.box :hover {
  color: var(--box-color-hover);
}

.first_box {
  display: flex;
  flex-direction: row;
  padding-bottom: 10px;
  padding-top: 10px;
}

.second_box {
  padding-left: 20px;
  padding-top: 10px;
}

.second_box > h4 {
  font-size: 10;
  font-weight: bold;
  text-decoration: none;
  color: var(--secondBox-h4-color);
}

.second_box > h5 {
  text-decoration: none;
  font-size: 10;
  font-weight: 100;
  color: var(--secondBox-h5-color);
}

.deco {
  border: 1px solid var(--deco-bg);
  width: 65vw;
  height: 0px !important;
}

/* -- CardItem.tsx -- */

.cardItem {
  display: flex;
  flex-direction: row;
  align-items: center; /* Ensures left alignment */
  justify-content: flex-start;
  height: 6rem;
  padding: 0.75rem;
  gap: 1.5rem;
  background-color: #f7f8fa;
  border: 1px solid var(--cardItem-border);
  border-radius: 8px;
  margin-top: 20px;
}

.CardItemImage {
  background-color: #eaebef;
  height: 3.5rem;
  min-width: 3.5rem;
  border: 3.25rem; /* Make sure to update this if you need border style & color */
  border-radius: 8px;
}

.cardItemtitle {
  font-size: 15px;
  font-weight: bold;
}

.CardItemDate {
  color: gray;
  font-size: 12px;
}

.cardItem .iconWrapper {
  position: relative;
  height: 40px;
  width: 40px;
  display: flex;
  justify-content: center;
  align-items: center;
}

.cardItem .iconWrapper .themeOverlay {
  background: var(--cardItem-iconWrapper-bg);
  position: absolute;
  top: 0;
  right: 0;
  bottom: 0;
  left: 0;
  opacity: 0.12;
  border-radius: 50%;
}

.cardItem .title {
  font-size: 1rem;
  flex: 1;
  overflow: hidden;
  text-overflow: ellipsis;
  white-space: nowrap;
  margin-left: 3px;
}

@supports (-webkit-line-clamp: 1) {
  .cardItem .title,
  .cardItem .location,
  .cardItem .time {
    display: -webkit-box;
    -webkit-line-clamp: 1;
    -webkit-box-orient: vertical;
    white-space: initial;
  }
}

.cardItem .location {
  font-size: 0.9rem;
  color: var(--cardItem-location-color);
  overflow: hidden;
  display: -webkit-box;
  -webkit-line-clamp: 1;
  line-clamp: 1;
  -webkit-box-orient: vertical;
}

.cardItem .time {
  font-size: 0.9rem;
  color: var(--cardItem-time-color);
}

.cardItem .creator {
  font-size: 1rem;
  color: var(--cardItem-creator-color);
}

.iconWrapper {
  display: flex;
  align-items: center;
  margin-inline-end: 8px;
  margin-inline-start: 0;

  &[aria-label]:not([aria-label='']) {
    position: relative;

    &::after {
      content: attr(aria-label);
      position: absolute;
      inset-inline-start: 100%;
      background: var(--iconWrapper-bg);
      color: var(--iconWrapper-color);
      padding: 0.25rem 0.5rem;
      border-radius: 4px;
      font-size: 0.875rem;
      opacity: 0;
      visibility: hidden;
      transform: translateX(var(--transform-direction, 8px));
      transition: all 0.2s ease;
    }

    &:hover::after {
      opacity: 1;
      visibility: visible;
      transform: translateX(0);
    }
  }
}

.rightCard {
  display: flex;
  gap: 7px;
  min-width: 170px;
  justify-content: center;
  flex-direction: column;
  margin-left: 10px;
  overflow-x: hidden;
  width: 210px;
}

.creator {
  display: flex;
  width: 100%;
  padding-inline: 1rem;
  padding-block: 0;
  flex-direction: row;
  gap: 0.5rem;
  align-items: center;
}

.creator p {
  margin-bottom: 0;
  font-weight: 500;
}

.creator svg {
  width: 1.5rem;
  height: 1.5rem;
}

.cardItem .title {
  font-size: 1rem;
  flex: 1;
  overflow: hidden;
  text-overflow: ellipsis;
  white-space: nowrap;
  margin-left: 3px;
}

@supports (-webkit-line-clamp: 1) {
  .cardItem .title,
  .cardItem .location,
  .cardItem .time {
    display: -webkit-box;
    -webkit-line-clamp: 1;
    -webkit-box-orient: vertical;
    white-space: initial;
  }
}

/* -- CardItemLoading.tsx -- */

/* -- DashboardCard.tsx -- */

/* -- DashboardCardLoading.tsx -- */

/* -- OrganizationScreen.tsx -- */

/* -- OrgContriCards.tsx -- */

.cards > h2 {
  font-size: 19px;
}

.cards > h3 {
  font-size: 17px;
}

.cards > p {
  font-size: 14px;
  margin-top: -5px;
  margin-bottom: 7px;
}

.cards:hover {
  filter: brightness(0.8);
}

.cards:hover::before {
  opacity: 0.5;
}

.cards:hover::after {
  opacity: 1;
  mix-blend-mode: normal;
}

.cards:last-child:nth-last-child(odd) {
  grid-column: auto / span 2;
}

/* -- OrgDelete.tsx -- */

/* -- OrgListCard.tsx -- */

.manageBtn {
  margin: 1rem 0 0;
  margin-top: 15px;
  border: 1px solid var(--manageBtn-border);
  box-shadow: 0 2px 2px var(--manageBtn-box-shadow);
  padding: 10px 10px;
  border-radius: 5px;
  font-size: 16px;
  color: var(--manageBtn-color);
  outline: none;
  font-weight: 600;
  cursor: pointer;
  width: 45%;
  transition:
    transform 0.2s,
    box-shadow 0.2s;
}

.manageBtn {
  display: flex;
  justify-content: space-around;
  width: 8rem;
  border-color: var(--manageBtn1-border) !important;
  background-color: var(--manageBtn1-bg) !important;
  color: var(--manageBtn1-color) #555555 !important;
  position: absolute;
  right: 10px;
  bottom: 10px;
}

.manageBtn:hover {
  color: var(--manageBtn-color-hover) !important;
  box-shadow: var(--hover-shadow);
}

/* -- TruncatedText.tsx -- */

/* -- useDebounce.tsx -- */

/* -- orgPeopleListCard.tsx -- */

/* -- DeletePostModal.tsx -- */

/* -- OrgPostCard.tsx -- */

.cardsOrgPostCard h2 {
  font-size: 20px;
}

.cardsOrgPostCard > h3 {
  font-size: 17px;
}

.cardsOrgPostCard:hover {
  filter: brightness(0.8);
}

.cardsOrgPostCard:hover::before {
  opacity: 0.5;
}

.cardsOrgPostCard:hover::after {
  opacity: 1;
  mix-blend-mode: normal;
}

.cardsOrgPostCard > p {
  font-size: 14px;
  margin-top: 0px;
  margin-bottom: 7px;
}

.cardsOrgPostCard a {
  color: var(--cardsOrgPostCard-color);
  font-weight: 600;
}

.cardsOrgPostCard a:hover {
  color: var(--cardsOrgPostCard-color-hover);
}

.cardsOrgPostCard:last-child:nth-last-child(odd) {
  grid-column: auto / span 2;
}

.cardsOrgPostCard:first-child:nth-last-child(even),
.cardsOrgPostCard:first-child:nth-last-child(even) ~ .box {
  grid-column: auto / span 1;
}

.postimageOrgPostCard {
  border-radius: 0px;
  width: 100%;
  height: 12rem;
  max-width: 100%;
  max-height: 12rem;
  object-fit: cover;
  position: relative;
  color: var(--postimageOrgPostCard-color);
}

.titleOrgPostCard {
  font-size: 16px;
  color: var(--titleOrgPostCard-color);
  font-weight: 600;
}

.textOrgPostCard {
  font-size: 13px;
  color: var(--textOrgPostCard-color);
  font-weight: 300;
}

.cardOrgPostCard {
  width: 100%;
  height: 20rem;
  margin-bottom: 2rem;
}

.nopostimage {
  border-radius: 0px;
  width: 100%;
  height: 12rem;
  max-height: 12rem;
  object-fit: cover;
  position: relative;
}

.author {
  color: var(--author-color);
  font-weight: 100;
  font-size: 13px;
}

.modalOrgPostCard {
  position: fixed;
  top: 0;
  left: 0;
  width: 100%;
  height: 100%;
  display: flex;
  align-items: center;
  justify-content: center;
  background-color: var(--modalOrgPostCard-bg);
  z-index: 100;
}

.modalContentOrgPostCard {
  display: flex;
  align-items: center;
  justify-content: center;
  background-color: var(--modalContentOrgPostCard-bg);
  padding: 20px;
  max-width: 800px;
  max-height: 600px;
  overflow: auto;
}

.modalImage {
  flex: 1;
  margin-right: 20px;
  width: 25rem;
  height: 15rem;
}

.modalImage img,
.modalImage video {
  border-radius: 0px;
  width: 100%;
  height: 25rem;
  max-width: 25rem;
  max-height: 15rem;
  object-fit: cover;
  position: relative;
}

.modalInfo {
  flex: 1;
}

.infodiv {
  margin-bottom: 7px;
  width: 15rem;
  text-align: justify;
  word-wrap: break-word;
}

.infodiv > p {
  margin: 0;
}

.toggleClickBtn {
  color: var(--toggleClickBtn-color);
  cursor: pointer;
  border: none;
  font-size: 12px;
  background-color: var(--toggleClickBtn-bg);
}

.toggleClickBtnNone {
  display: none;
}

.moreOptionsButton {
  position: relative;
  bottom: 5rem;
  right: 10px;
  padding: 2px;
  background-color: transparent;
  color: var(--moreOptionsButton-color);
  border: none;
  cursor: pointer;
}

.closeButtonOrgPostCard {
  position: relative;
  bottom: 5rem;
  right: 10px;
  padding: 4px;
  background-color: var(--closeButtonOrgPostCard-bg);
  color: var(--closeButtonOrgPost-color);
  border: none;
  cursor: pointer;
}

.menuModal {
  position: fixed;
  top: 0;
  left: 0;
  width: 100%;
  height: 100%;
  display: flex;
  align-items: center;
  justify-content: center;
  background-color: var(--menuModal-bg);
  z-index: 100;
}

.menuContent {
  display: flex;
  align-items: center;
  justify-content: center;
  background-color: var(--menuContent-bg);
  padding-top: 20px;
  max-width: 700px;
  max-height: 500px;
  overflow: hidden;
  position: relative;
}

.menuOptions {
  list-style-type: none;
  padding: 0;
  margin: 0;
}

.menuOptions li {
  padding: 10px;
  border-bottom: 1px solid var(--menuOptions-border);
  padding-left: 100px;
  padding-right: 100px;
  cursor: pointer;
}

.list {
  color: var(--list-color);
  cursor: pointer;
}

.previewOrgPostCard {
  display: flex;
  position: relative;
  width: 100%;
  margin-top: 10px;
  justify-content: center;
}

.previewOrgPostCard img {
  width: 400px;
  height: auto;
}

.previewOrgPostCard video {
  width: 400px;
  height: auto;
}

.closeButtonP {
  position: absolute;
  top: 0px;
  right: 0px;
  width: 32px;
  height: 32px;
  background: transparent;
  transform: scale(1.2);
  cursor: pointer;
  border-radius: 50%;
  border: none;
  color: var(--closeButtonP-color);
  font-weight: 600;
  font-size: 16px;
  transition:
    background-color 0.3s,
    transform 0.3s;
}

.closeButtonP:hover {
  transform: scale(1.1);
  box-shadow: 0 4px 6px var(--closeButtonP-box-shadow-hover);
}

.closeButtonP {
  position: absolute;
  top: 0px;
  right: 0px;
  background: transparent;
  transform: scale(1.2);
  cursor: pointer;
  border: none;
  color: var(--closeButtonP-color);
  font-weight: 600;
  font-size: 16px;
  cursor: pointer;
}

/* -- CategoryModal.tsx -- */

.createModal {
  margin-top: 20vh;
  margin-left: 13vw;
  max-width: 80vw;
}

/* -- OrgActionItemCategories.tsx -- */

.iconOrgActionItemCategories {
  transform: scale(1.5);
  color: var(--iconOrgActionItemCategories-color);
  margin-bottom: 1rem;
}

.btnsContainerOrgActionItemCategories {
  display: flex;
  margin: 0.5rem 0 1.5rem 0;
}

.btnsContainerOrgActionItemCategories .input {
  flex: 1;
  min-width: 18rem;
  position: relative;
}

.btnsContainerOrgActionItemCategories input {
  outline: 1px solid var(--btnsContainerOrgActionItemCategories-outline);
}

.btnsContainerOrgActionItemCategories .input button {
  width: 52px;
}

/* -- AgendaCategoryCreateModal.tsx -- */

/* -- AgendaCategoryDeleteModal.tsx -- */

/* -- AgendaCategoryPreviewModal.tsx -- */

/* -- AgendaCategoryUpdateModal.tsx -- */

/* -- OrganizationAgendaCategory.tsx -- */

/* -- GeneralSettings.tsx -- */

.userupdatediv {
  padding: 25px 16px;
  background: var(--white-color);
}

.textFields {
  background-color: var(--inputColor-bg);
  color: var(--textFields-color);
  margin-bottom: 1rem;
  width: auto;
}

.descriptionTextField {
  background-color: var(--inputColor-bg);
  color: var(--textFields-color);
  margin-bottom: 1rem;
  width: auto;
  resize: none;
  height: 100px;
}

/* -- DeleteOrg.tsx -- */

.DeleteOrgCard {
  border-radius: 0.5rem;
  margin-left: 1rem;
  box-shadow: 0 0.125rem 0.25rem rgba(0, 0, 0, 0.075);
  border: none;
  height: 280px !important;
  width: 404px !important;
}

.settingsBody {
  margin: 2.5rem 0;
}

.deleteCardHeader {
  background-color: var(--activeTab-bg);
  border-top-left-radius: 1.5rem;
  border-top-right-radius: 1.5rem;
  padding-top: 1rem;
  padding-bottom: 1rem;
}

.btnDelete {
  background-color: var(--activeTab-bg);
  border: var(--activeItem-color);
}

.btnDelete:hover {
  background-color: var(--activeTab-bg);
  color: var(--activeItem-color) !important;
}

.btnDelete:active {
  background-color: var(--activeTab-bg) !important;
  color: var(--activeItem-color) !important;
}

.deleteButton {
  background-color: var(--removeButton-bg);
  color: var(--removeButton-color);
  border: 1px solid var(--removeButton-color);
  padding: 8px 16px;
  cursor: pointer;
  display: block;
  margin: 10px auto;
  border-radius: 4px;
  width: 365px;
  height: 42px;
  text-align: center;
}

.deleteButton:hover,
.deleteButton:active,
.deleteButton:focus {
  background-color: var(--removeButton-bg) !important;
  color: var(--removeButton-color);
  box-shadow: 2.5px 2.5px 2.5px var(--dropdown-shadow);
  outline: none;
}

.btnConfirmDelete {
  background-color: var(--removeButton-bg);
  color: var(--removeButton-color);
  border: 0px;
}

.customFileInput,
.customFileInput:hover {
  background-color: var(--inputColor-bg);
}

.customFileInput::file-selector-button {
  background-color: var(--card-background-color) !important;
  color: white;
}

.customFileInput::file-selector-button:hover {
  color: var(--cardBackground-color);
  box-shadow: 2.5px 2.5px 2.5px var(--dropdown-shadow);
}

.btnConfirmDelete:hover {
  background-color: var(--removeButton-bg);
  color: var(--removeButton-color) !important;
}

.btnConfirmDelete:active {
  background-color: var(--removeButton-bg) !important;
  color: var(--removeButton-color);
  border: 0px;
}

.btnConfirmDelete:focus {
  background-color: var(--removeButton-bg) !important;
  color: var(--removeButton-color);
  border: 0px;
}

.icon {
  margin-right: 8px;
}

.modelHeaderDelete {
  background-color: var(--card-header-background-color);
}

/* -- OrgProfileFieldSettings.tsx -- */

.customDataTable {
  width: 100%;
  border-collapse: collapse;
}

.customDataTable th,
.customDataTable td {
  padding: 8px;
  text-align: left;
}

.customDataTable th {
  background-color: var(--customDataTable-bg);
}

form {
  display: flex;
  flex-direction: column;
  gap: 10px;
}

.saveButton {
  width: 10em;
  align-self: self-end;
}

/* -- OrgUpdate.tsx -- */

.orgCardSettings {
  width: 558px;
  margin: 0 !important;
}

.resetChangesBtn {
  border-width: 2px;
  border-color: var(--cardBackground-color);
  color: var(--cardBackground-color);
  padding: 0.5rem 1rem;
  border-radius: 0.5rem;
  display: flex;
  align-items: center;
  gap: 0.5rem;
  height: 49px;
  width: 160px;
  font-size: 0.8rem;
}

.resetChangesBtn:hover {
  border-width: 2px;
  border-color: var(--cardBackground-color);
  color: var(--cardBackground-color);
  box-shadow: 2.5px 2.5px 2.5px var(--dropdown-shadow) !important;
}

.syncIconStyle,
.syncIconStyle:focus {
  transform: rotate(135deg) scale(1.2);
  width: 10px;
  height: 10px;
  stroke: var(--cardBackground-color);
  stroke-width: 1;
  fill: var(--cardBackground-color);
}

.saveChangesBtn {
  color: white;
  border: 0px;
  height: 49px;
  width: 160px;
  font-size: 0.8rem;
  background-color: var(--card-background-color) !important;
}

.saveChangesBtn:hover {
  background-color: var(--card-background-color) !important;
  box-shadow: 2.5px 2.5px 2.5px var(--dropdown-shadow);
}

.orgUpdateFormLables {
  font-weight: normal !important;
  color: var(--delete-button-border);
}

/* -- OrganizationCard.tsx -- */

/* -- OrganizationCardStart.tsx -- */

/* -- CardItem.tsx -- */

/* -- CardItemLoading.tsx -- */

/* -- DashboardCard.tsx -- */

/* -- DashboardCardLoading.tsx -- */

/* -- OrganizationScreen.tsx -- */

/* -- Pagination.tsx -- */

/* -- PaginationList.tsx -- */

/* -- ProfileCard.tsx -- */

.profileContainer {
  border: none;
  padding: 2.1rem 0.5rem;
  height: 52px;
  width: 100%;
  border-radius: 16px 0px 0px 16px;
  display: flex;
  align-items: center;
  background-color: var(--profileContainer-bg) !important;
}

.profileContainer:focus {
  outline: none;
  background-color: var(--profileContainer-bg-focus);
}

.imageContainer {
  width: 56px;
  height: 56px;
  border-radius: 100%;
  margin-right: 10px;
  margin-top: 10px;
}

.imageContainer img {
  width: 100%;
  height: 100%;
  object-fit: cover;
  border-radius: 100%;
}

.avatarStyle {
  border-radius: 100%;
}

.ArrowIcon {
  font-size: 24px;
}

.dropdownToggle {
  margin-bottom: 0;
  display: flex;
  background-image: url(/public/images/svg/angleDown.svg);
  background-repeat: no-repeat;
  background-position: center;
  background-color: var(--tablerow-bg-color) !important;
  border-left: none;
  border-top-right-radius: 16px;
  border-bottom-right-radius: 16px;
  color: var(--eventManagement-button-text);
}

.dropdownToggle:hover {
  border: 1px solid var(--create-button-border);
  border-left: none;
}

.dropdownToggle::after {
  border-top: none !important;
  border-bottom: none !important;
}

.profileText {
  display: flex;
  flex-direction: column;
}

.ProfileRightConatiner {
  display: flex;
  align-items: center;
  justify-content: center;
  gap: 15px;
}
.profileContainer .profileTextUserSidebarOrg {
  flex: 1;
  text-align: start;
  overflow: hidden;
  margin-right: 4px;
}

.profileContainer .profileTextUserSidebarOrg .primaryText {
  font-size: 0.75rem;
  font-weight: 600;
  overflow: hidden;
  display: -webkit-box;
  -webkit-line-clamp: 2;
  -webkit-box-orient: vertical;
  word-wrap: break-word;
  white-space: normal;
}

.profileContainer .profileTextUserSidebarOrg .secondaryText {
  font-size: 0.8rem;
  font-weight: 400;
  color: var(--profileText-color);
  display: block;
  text-transform: capitalize;
}

.profileCardContainer {
  margin-top: 80px !important;
}

.chevronRightbtn {
  border: 0px;
  background-color: var(--chevronRightbtn-bg);
}

.chevronIcon {
  color: var(--chevronIcon-color);
  background: var(--chevronIcon-bg);
  font-size: 60px;
  stroke-width: 1;
  margin-left: 50px;
}

.primaryText {
  font-weight: bold;
  color: var(--bs-emphasis-color, var(--primaryText-color));
  @extend .reusable-text-ellipsis;
}

.secondaryText {
  font-size: 0.9rem;
  color: var(--secondText-color);
  @extend .reusable-text-ellipsis;
}

/* -- ProfileDropdown.tsx -- */
/* -- CustomRecurrenceModal.tsx -- */
/* -- RecurrenceOptions.tsx -- */
/* -- RequestsTableItem.tsx -- */
/* -- SecuredRoute.tsx -- */
/* -- SecuredRoute.tsx -- */

/* -- SignOut.tsx -- */

.signOutContainer {
  display: flex;
  align-items: center;
  width: 100%;
  text-align: start;
  margin-bottom: 0.8rem;
  border-radius: 8px;
  font-size: 16px;
  padding: 0.8rem;
  padding-left: 0.8rem;
  outline: none;
  border: none;
  background-color: var(--signOut-container-bg);
  margin-top: 1rem;
  margin-bottom: 4rem;
}

.signOutButton {
  background-color: var(--signOutBtn-bg) !important;
  border: none !important;
  border-radius: 5px !important;
  margin-left: 10px;
}

/* -- TableLoader.tsx -- */
/* -- TagActions.tsx -- */
/* -- TagNode.tsx -- */

/* -- UpdateSession.tsx -- */

.slider .MuiSlider-track {
  background-color: var(--slider-bg) !important;
  border: none;
}

.slider .MuiSlider-thumb {
  background-color: var(--slider-bg) !important;
}

.slider .MuiSlider-rail {
  background-color: var(--slider-rail-bg) !important;
}

.updateTimeoutCard {
  width: 700px;
  background: var(--updateTimeoutCard-bg);
  border: none;
  border-radius: 16px;
  filter: drop-shadow(0px 4px 15.3px rgba(0, 0, 0, 0.08));
  padding: 20px;
}

.updateTimeoutCardHeader {
  background: none;
  padding: 16px;
  border-bottom: none;
}

.updateTimeoutCardTitle {
  font-family: 'Lato', sans-serif;
  font-weight: 600;
  font-size: 24px;
  color: var(--updateTimeoutCardTitle-color);
}

.updateTimeoutCardBody {
  padding: 20px;
}

.updateTimeoutCurrent {
  font-family: 'Lato', sans-serif;
  font-weight: 400;
  font-size: 16px;
  color: var(--updateTimeoutCurrent-color);
  margin-bottom: 20px;
}

.updateTimeoutLabel {
  font-family: 'Lato', sans-serif;
  font-weight: 400;
  font-size: 16px;
  color: var(--updateTimeoutLabel-color);
  margin-bottom: 10px;
}

.updateTimeoutLabelsContainer {
  display: flex;
  flex-direction: column;
  align-items: start;
}

.updateTimeoutValue {
  color: var(--updateTimeoutValue-color);
  font-weight: bold;
}

.updateTimeoutSliderLabels {
  display: flex;
  justify-content: space-between;
  font-size: 0.9rem;
  color: var(--updateTimeoutSliderLabels);
}

.updateTimeoutButtonContainer {
  display: flex;
  justify-content: right;
  margin-top: 20px;
}

.updateTimeoutButton {
  width: 112px;
  height: 36px;
  background: var(--updateTimeoutButton-bg);
  border-radius: 6px;
  font-family: 'Lato', sans-serif;
  font-weight: 500;
  font-size: 16px;
  color: var(--updateTimeoutButton-color);
  display: flex;
  align-items: center;
  justify-content: center;
  border: none;
  box-shadow: none;
}

.updateTimeoutButton:hover {
  background-color: var(--updateTimeoutButton-bg-hover);
  border-color: var(--updateTimeoutButton-border-hover);
  box-shadow: none;
}

.updateTimeoutButton:active {
  transform: scale(0.98);
}

/* -- UserListCard.tsx -- */
/* -- UserPasswordUpdate.tsx -- */
/* -- ChatRoom.tsx -- */
/* -- CommentCard.tsx -- */
/* -- ContactCard.tsx -- */

/* -- CreateDirectChat.tsx -- */

.modalContent {
  width: 530px;
}

.inputContainer {
  position: relative;
  flex: 1;
  margin: 0;
}

.inputFieldModal {
  padding-right: 40px;
  width: 100%;
  border-radius: 4px;
  border: 1px solid var(--inputFieldModal);
}

.submitBtn {
  position: absolute;
  z-index: 10;
  bottom: 10px;
  right: 0px;
  display: flex;
  justify-content: center;
  align-items: center;
}

.tableContainer {
  height: 400px;
  overflow-y: scroll;
  overflow-x: hidden;
}

/* -- CreateGroupChat.tsx -- */
/* -- DonationCard.tsx -- */
/* -- EventCard.tsx -- */
/* -- OrganizationCard.tsx -- */
/* -- OrganizationNavbar.tsx -- */

/* -- PeopleCard.tsx -- */

.personImage_peoplecard {
  border-radius: 50%;
  margin-right: 25px;
  max-width: 70px;
}

.people_card_container {
  display: flex;
}

.display_flex {
  display: flex;
}

.align_center {
  align-self: center;
}

.people_role {
  width: 75%;
  border: 1px solid var(--people-role-border);
  padding-top: 0.5rem;
  padding-bottom: 0.5rem;
  padding-left: 1rem;
  padding-right: 1rem;
  border-radius: 0.25rem;
}

/* -- PostCard.tsx -- */
/* -- PromotedPost.tsx -- */
/* -- Register.tsx -- */
/* -- SecuredRouteForUser.tsx -- */
/* -- StartPostModal.tsx -- */
/* -- UserNavbar.tsx -- */
/* -- EventsAttendedByUser.tsx -- */
/* -- UserAddressFields.tsx -- */
/* -- UserSidebar.tsx -- */

/* -- UserSidebarOrg.tsx -- */

.leftDrawer {
  width: calc(300px + 2rem);
  min-height: 100%;
  position: fixed;
  top: 0;
  bottom: 0;
  z-index: 100;
  display: flex;
  flex-direction: column;
  padding: 0.8rem 1rem 0 1rem;
  background-color: var(--leftDrawer-bg) !important;
  transition: 0.5s;
  font-family: var(--bs-leftDrawer-font-family);
}

.activeDrawer {
  width: calc(300px + 2rem);
  position: fixed;
  top: 0;
  left: 0;
  bottom: 0;
  animation: comeToRightBigScreen 0.5s ease-in-out;
}

.inactiveDrawer {
  position: fixed;
  top: 0;
  left: calc(-300px - 2rem);
  bottom: 0;
  animation: goToLeftBigScreen 0.5s ease-in-out;
}

.leftDrawer .brandingContainer {
  display: flex;
  justify-content: flex-start;
  align-items: center;
}

.leftDrawer .organizationContainer button {
  position: relative;
  margin: 0.7rem 0;
  padding: 2.5rem 0.1rem;
  border-radius: 16px;
}

.leftDrawer .talawaLogo {
  width: 50px;
  height: 50px;
  margin-right: 0.3rem;
}

.leftDrawer .talawaText {
  font-size: 18px;
  font-weight: 500;
}

.leftDrawer .titleHeader {
  font-weight: 600;
  margin: 0.6rem 0rem;
}

.leftDrawer .optionList {
  height: 75%;
  overflow-y: hidden;
  scrollbar-width: thin;
  scrollbar-color: var(--leftDrawer-scrollbar-color) transparent;
  transition: overflow 0.3s ease-in-out;
}

.leftDrawer .optionList:hover {
  overflow-y: auto;
}

.leftDrawer .optionList::-webkit-scrollbar {
  width: 1px;
}

.leftDrawer .optionList::-webkit-scrollbar-track {
  background: transparent;
}

.leftDrawer .optionList::-webkit-scrollbar-thumb {
  background-color: transparent;
  border-radius: 30px;
}

.leftDrawer .optionList::-webkit-scrollbar-thumb:hover {
  background-color: var(--leftDrawer-optionList-bg);
}

.leftDrawer .optionList button {
  display: flex;
  align-items: center;
  width: 100%;
  text-align: start;
  margin-bottom: 0.8rem;
  border-radius: 16px;
  font-size: 16px;
  padding: 0.6rem;
  padding-left: 0.8rem;
  outline: none;
  border: none;
}

.leftDrawer button .iconWrapper {
  width: 36px;
}

.leftDrawer .optionList .collapseBtn {
  height: 48px;
  border: none;
}

.leftDrawer button .iconWrapperSm {
  width: 36px;
  display: flex;
  justify-content: center;
  align-items: center;
}

.leftDrawer .organizationContainer .profileContainer {
  background-color: var(--LeftDrawer-org-profileContainer-bg) !important;
  padding-right: 10px;
  padding-left: 10px;
}

.leftDrawer .profileContainer {
  border: none;
  width: 100%;
  height: 52px;
  border-radius: 16px;
  display: flex;
  align-items: center;
  background-color: var(--leftDrawer-profileContainer-bg);
}

.leftDrawer .profileContainer:focus {
  outline: none;
}

.leftDrawer .imageContainer {
  width: 68px;
  margin-right: 8px;
  margin-bottom: 10px;
}

.leftDrawer .profileContainer img {
  height: 52px;
  width: 52px;
  border-radius: 50%;
}

.leftDrawer .profileContainer .profileTextUserSidebarOrg {
  flex: 1;
  text-align: start;
  overflow: hidden;
}

.leftDrawer .profileContainer .profileTextUserSidebarOrg .primaryText {
  font-size: 1.1rem;
  font-weight: 600;
  overflow: hidden;
  display: -webkit-box;
  -webkit-line-clamp: 2;
  -webkit-box-orient: vertical;
  word-wrap: break-word;
  white-space: normal;
}

.leftDrawer .profileContainer .profileTextUserSidebarOrg .secondaryText {
  font-size: 0.8rem;
  font-weight: 400;
  color: var(--leftDrawer-secondaryText-color);
  display: block;
  text-transform: capitalize;
}

.leftDrawerActiveButton,
.leftDrawerInactiveButton {
  position: relative;
  transition: all 0.2s ease;

  &:active {
    transform: scale(0.98);
  }
}

.leftDrawerActiveButton {
  background-color: var(--leftDrawer-active-button-bg);
  color: black;
}

.leftDrawerActiveButton:hover .arrow-indicator {
  transform: translateY(-50%) scale(1.1);
  opacity: 1;
}

.leftDrawerInactiveButton {
  background-color: var(--leftDrawer-inactive-button-bg);
  color: black;

  &:hover {
    background-color: var(--leftDrawer-inactive-button-hover-bg);
  }
}

.leftDrawerCollapseActiveButton {
  background-color: var(--leftDrawer-collapse-active-button-bg);
  color: black;
}

.userSidebarOrgFooter {
  margin-top: 60px !important;
}

@media (max-width: 1120px) {
  .leftDrawer {
    width: calc(250px + 2rem);
    padding: 1rem 1rem 0 1rem;
  }
}

/* For tablets */
@media (max-height: 900px) {
  .leftDrawer {
    width: calc(300px + 1rem);
  }

  .leftDrawer .talawaLogo {
    width: 38px;
    height: 38px;
    margin-right: 0.4rem;
  }

  .leftDrawer .talawaText {
    font-size: 1rem;
  }

  .leftDrawer .organizationContainer button {
    margin: 0.6rem 0;
    padding: 2.2rem 0.1rem;
  }

  .leftDrawer .optionList button {
    margin-bottom: 0.05rem;
    font-size: 16px;
    padding-left: 0.8rem;
  }

  .leftDrawer .profileContainer .profileTextUserSidebarOrg .primaryText {
    font-size: 1rem;
  }

  .leftDrawer .profileContainer .profileTextUserSidebarOrg .secondaryText {
    font-size: 0.8rem;
  }
}

@media (max-height: 650px) {
  .leftDrawer {
    padding: 0.5rem 0.8rem 0 0.8rem;
    width: calc(250px);
  }

  .leftDrawer .talawaText {
    font-size: 0.8rem;
  }

  .leftDrawer .organizationContainer button {
    margin: 0.2rem 0;
    padding: 1.6rem 0rem;
  }

  .leftDrawer .titleHeader {
    font-size: 16px;
  }

  .leftDrawer .optionList button {
    margin-bottom: 0.05rem;
    font-size: 14px;
    padding: 0.4rem;
    padding-left: 0.8rem;
  }

  .leftDrawer .profileContainer .profileTextUserSidebarOrg .primaryText {
    font-size: 0.8rem;
  }

  .leftDrawer .profileContainer .profileTextUserSidebarOrg .secondaryText {
    font-size: 0.6rem;
  }

  .leftDrawer .imageContainer {
    width: 40px;
    margin-left: 5px;
    margin-right: 10px;
  }

  .leftDrawer .imageContainer img {
    width: 40px;
    height: 100%;
  }
}

@media (max-width: 820px) {
  .hideElemByDefault {
    display: none;
  }

  .leftDrawer {
    width: 100%;
    left: 0;
    right: 0;
  }

  .inactiveDrawer {
    opacity: 0;
    left: 0;
    z-index: -1;
    animation: closeDrawer 0.2s ease-in-out;
  }

  .activeDrawer {
    display: flex;
    z-index: 100;
    animation: openDrawer 0.4s ease-in-out;
  }

  .logout {
    margin-bottom: 2.5rem;
  }
}

@keyframes goToLeftBigScreen {
  from {
    left: 0;
  }

  to {
    opacity: 0.1;
    left: calc(-300px - 2rem);
  }
}

/* Webkit prefix for older browser compatibility */
@-webkit-keyframes goToLeftBigScreen {
  from {
    left: 0;
  }

  to {
    opacity: 0.1;
    left: calc(-300px - 2rem);
  }
}

@keyframes comeToRightBigScreen {
  from {
    opacity: 0.4;
    left: calc(-300px - 2rem);
  }

  to {
    opacity: 1;
    left: 0;
  }
}

/* Webkit prefix for older browser compatibility */
@-webkit-keyframes comeToRightBigScreen {
  from {
    opacity: 0.4;
    left: calc(-300px - 2rem);
  }

  to {
    opacity: 1;
    left: 0;
  }
}

@keyframes closeDrawer {
  from {
    left: 0;
    opacity: 1;
  }

  to {
    left: -1000px;
    opacity: 0;
  }
}

/* Webkit prefix for older browser compatibility */
@-webkit-keyframes closeDrawer {
  from {
    left: 0;
    opacity: 1;
  }

  to {
    left: -1000px;
    opacity: 0;
  }
}

@keyframes openDrawer {
  from {
    opacity: 0;
    left: -1000px;
  }

  to {
    left: 0;
    opacity: 1;
  }
}

/* Webkit prefix for older browser compatibility */
@-webkit-keyframes openDrawer {
  from {
    opacity: 0;
    left: -1000px;
  }

  to {
    left: 0;
    opacity: 1;
  }
}

/* -- DeleteUser.tsx -- */
/* -- OtherSettings.tsx -- */
/* -- UserProfile.tsx -- */
/* -- UsersTableItem.tsx -- */
/* -- VenueCard.tsx -- */
/* -- VenueModal.tsx -- */

/* Add more Class Related to a particular Component above this */

/* ----------------------------------------------------- */

/* Css Class Related to a particular Screen */

/* -- BlockUser.tsx -- */

/* -- CommunityProfile.tsx -- */

.card {
  width: fit-content;
}

.cardHeader {
  padding: 1.25rem 1rem 1rem 1rem;
  border-bottom: 3px solid var(--cardHeader-border);
  display: flex;
  justify-content: space-between;
  align-items: center;
}

.cardHeader .cardTitle {
  font-size: 1.5rem;
}

.formLabel {
  font-weight: normal;
  padding-bottom: 0;
  font-size: 1rem;
  color: var(--formLabel-color);
}

.profileDropdown .dropdown-toggle .btn .btn-normal {
  display: none !important;
  background-color: transparent !important;
}

/* -- EventManagement.tsx -- */

.eventManagementSelectedBtn {
  color: var(--eventManagementSelectedBtn-color);
  background-color: var(--eventManagementSelectedBtn-bg) !important;
  border: 1px solid var(--eventManagementSelectedBtn-border) !important;
}

.eventManagementSelectedBtn:hover {
  color: var(--eventManagementSelectedBtn-color-hover) !important;
  border: 1px solid var(--eventManagementSelectedBtn-border-hover);
}

.eventManagementBtn {
  color: var(--eventManagementBtn-color);
  background-color: var(--eventManagementBtn-bg) !important;
  border-color: var(--eventManagementBtn-border) !important;
}

.eventManagementBtn:hover {
  color: var(--eventManagementBtn-color-hover) !important;
  border-color: var(--eventManagementBtn-border-hover);
}

/* -- VolunteerContainer.tsx -- */

/* -- Requests.tsx -- */

/* -- VolunteerGroupDeleteModal.tsx -- */

/* -- VolunteerGroupModal.tsx -- */

/* -- VolunteerGroupViewModal.tsx -- */

.TableImages {
  object-fit: cover;
  width: var(--image-width, 100%);
  height: var(--image-height, auto);
  border-radius: 0;
  margin-right: var(--image-spacing, 8px);
}

/* -- VolunteerGroups.tsx -- */

.actionsButton {
  background-color: var(--actionsButton-bg);
  color: var(--actionsButton-color);
  border: 1px solid var(--actionsButton-border) !important;
}

.actionsButton:hover {
  box-shadow: 2.5px 2.5px 2.5px var(--actionsButton-box-shadow-hover);
  background-color: var(--actionsButton-bg-color) !important;
  color: var(--actionsButton-bg) !important;
  border: 1px solid var(--actionsButton-border-hover) !important;
}

/* -- VolunteerCreateModal.tsx -- */

/* -- VolunteerDeleteModal.tsx -- */

/* -- VolunteerViewModal.tsx -- */

.modalTitle {
  margin: 0;
}

.modalForm {
  padding: 1rem;
}

.formGroup {
  margin-bottom: 1rem;
}

.tableImage {
  width: 40px;
  height: 40px;
  border-radius: 50%;
  margin-right: 8px;
}

.statusGroup {
  display: flex;
  gap: 1rem;
  margin: 0 auto;
  margin-bottom: 0.5rem;
}

.statusIcon {
  margin-right: 0.5rem;
}

.acceptedStatus {
  color: var(--acceptedStatus-color);
  -webkit-text-fill-color: var(--acceptedStatus-fill);
  outline: 1px solid currentColor;
  border-radius: 4px;
  padding: 2px 4px;
}

.pendingStatus {
  color: var(--pendingStatus-color);
  -webkit-text-fill-color: var(--pendingStatus-fill);
  outline: 1px solid currentColor;
  border-radius: 4px;
  padding: 2px 4px;
}

.hoursField {
  width: 100%;
}

.groupsLabel {
  font-weight: lighter;
  margin-left: 0.5rem;
  margin-bottom: 0;
  font-size: 0.8rem;
  color: var(--groupsLabel-color);
}

.modalTable {
  max-height: 220px;
  overflow-y: auto;
}

.modalTable img[alt='creator'] {
  height: 24px;
  width: 24px;
  object-fit: contain;
  border-radius: 12px;
  margin-right: 0.4rem;
}

.modalTable img[alt='orgImage'] {
  height: 28px;
  width: 28px;
  object-fit: contain;
  border-radius: 4px;
  margin-right: 0.4rem;
}

.tableHeader {
  background-color: var(--tableHeader-bg);
  color: var(--tableHeader-color);
  font-size: var(--font-size-header);
  font-weight: bold;
}

.tableRow:last-child td,
.tableRow:last-child th {
  border: 0;
}

/* -- Volunteers.tsx -- */

/* -- ForgotPassword.tsx -- */

.pageWrapper {
  display: flex;
  flex-direction: column;
  align-items: center;
  justify-content: center;
  height: 100vh;
}

.cardTemplate {
  padding: 2rem;
  background-color: var(--cardTemplate-bg);
  border-radius: 0.8rem;
  border: 1px solid var(--cardTemple-border);
}

.keyWrapper {
  height: 72px;
  width: 72px;
  transform: rotate(180deg);
  transform-origin: center;
  position: relative;
  overflow: hidden;
  display: flex;
  justify-content: center;
  align-items: center;
  border-radius: 50%;
  margin: 1rem auto;
}

.keyWrapper .themeOverlay {
  position: absolute;
  background-color: var(--keyWrapper-bg);
  height: 100%;
  width: 100%;
  opacity: var(--theme-overlay-opacity, 0.15);
}

.keyWrapper .keyLogo {
  height: 42px;
  width: 42px;
  -webkit-animation: zoomIn 0.3s ease-in-out;
  animation: zoomIn 0.3s ease-in-out;
}

/* -- FundCampaignPledge.tsx -- */

.TableImagePledge {
  object-fit: cover;
  width: calc(var(--table-image-size) / 2) !important;
  height: calc(var(--table-image-size) / 2) !important;
  border-radius: 100% !important;
}

.imageContainerPledge {
  display: flex;
  align-items: center;
  justify-content: center;
}

.moreContainer {
  display: flex;
  align-items: center;
}

.moreContainer:hover {
  text-decoration: underline;
  cursor: pointer;
}

.overviewContainer {
  display: flex;
  gap: 7rem;
  width: 100%;
  justify-content: space-between;
  margin: 1.5rem 0 0 0;
  padding: 1.25rem 2rem;
  background-color: var(--overviewContainer-bg);

  box-shadow: var(--overviewContainer-box-shadow) 0px 1px 4px;
  border-radius: 0.5rem;
}

.titleContainer {
  display: flex;
  flex-direction: column;
  gap: 0.6rem;
}

.titleContainer h3 {
  font-size: 1.75rem;
  font-weight: 750;
  color: var(--titleContainer-color);
  margin-top: 0.2rem;
}

.titleContainer span {
  font-size: 0.9rem;
  margin-left: 0.5rem;
  font-weight: lighter;
  color: var(--titleContainer-color);
}

.progressContainer {
  display: flex;
  flex-direction: column;
  gap: 0.5rem;
  flex-grow: 1;
}

.toggleBtnPledge {
  padding: 0rem;
  height: 30px;
  display: flex;
  justify-content: center;
  align-items: center;
  border-color: var(--toggleBtnPledge-border);
}

.toggleBtnPledge:is(:focus, :active, :checked) + label {
  color: var(--toggleBtnPledge-color-hover) !important;
  border-color: var(--toggleBtnPledge-border-hover) !important;
}

.toggleBtnPledge:not(:checked) + label {
  color: var(--toggleBtnPledge-color-notChecked) !important;
}

.toggleBtnPledge:is(:hover) + label {
  color: var(--toggleBtnPledge-color-hover) !important;
}

.progress {
  margin-top: 0.2rem;
  display: flex;
  flex-direction: column;
  gap: 0.3rem;
}

.endpoints {
  display: flex;
  position: relative;
  font-size: 0.85rem;
}

.start {
  position: absolute;
  top: 0px;
}

.end {
  position: absolute;
  top: 0px;
  right: 0px;
}

.btnsContainerPledge {
  display: flex;
  gap: 0.8rem;
  margin: 2.2rem 0 0.8rem 0;
}

.btnsContainerPledge .inputPledge {
  flex: 1;
  min-width: 18rem;
  position: relative;
}

.btnsContainerPledge input {
  outline: 1px solid var(--btnsContainerPledge-outline);
}

.btnsContainerPledge .inputPledge button {
  width: 52px;
}

.rowBackgroundPledge {
  background-color: var(--rowBackgroundPledge-bg);
  max-height: 120px;
}

/* -- PledgeDeleteModal.tsx -- */

/* -- PledgeModal.tsx -- */

/* -- Leaderboard.tsx -- */

.rankings {
  aspect-ratio: 1;
  border-radius: 50%;
  width: 50px;
}

.TableImageSmall {
  object-fit: cover;
  width: var(--table-image-small-size);
  height: var(--table-image-small-size);
  border-radius: 100%;
}

/* -- LoginPage.tsx -- */

.active_tab {
  -webkit-animation: fadeIn 0.3s ease-in-out;
  animation: fadeIn 0.3s ease-in-out;
}

.communityLogo {
  object-fit: contain;
}

.email_button {
  --bs-btn-active-bg: var(--email-button-bg);
  --bs-btn-active-border-color: var(--email-button-border);
  --bs-btn-hover-bg: var(--email-button-bg-hover);
  --bs-btn-hover-border-color: var(--email-button-border-hover);
  position: absolute;
  z-index: 10;
  bottom: 0;
  right: 0;
  height: 100%;
  display: flex;
  background-color: var(--email-button-bg);
  border-color: var(--email-button-border);
  justify-content: center;
  align-items: center;
  color: var(--email-button-fill);
}

.email_button:hover {
  color: var(--email-button-fill) !important;
  box-shadow: var(--hover-shadow);
}

.socialIcons {
  display: flex;
  gap: 16px;
  justify-content: center;
}

.login_background {
  min-height: 100vh;
}

.login_btn {
  font-weight: bold;
  color: var(--login-button-color);
  --bs-btn-bg: var(--login-button-bg);
  --bs-btn-border-color: var(--login-button-border);
  --bs-btn-hover-bg: var(--login-button-bg-hover);
  --bs-btn-hover-border-color: var(--login-button-border-hover);
  --bs-btn-active-color: var(--login-button-color-active);
  --bs-btn-active-bg: var(--login-button-bg-active);
  --bs-btn-active-border-color: var(--login-button-border-active);
  --bs-btn-disabled-bg: var(--login-button-bg-disabled);
  --bs-btn-disabled-border-color: var(--login-button-border-disabled);
  margin-top: 1rem;
  margin-bottom: 1rem;
  width: 100%;
  transition: background-color 0.2s ease;
  cursor: pointer;
}

.login_btn:hover {
  color: var(--login-button-color-hover) !important;
  box-shadow: var(--hover-shadow);
}

.langChangeBtnStyle {
  --bs-btn-active-bg: var(--langChange-button-bg-active);
  --bs-btn-active-border-color: var(--langChange-button-border-active);
  --bs-btn-active-color: var(--langChange-button-color-active);
  width: 7.5rem;
  height: 2.2rem;
  padding: 0;
  color: var(--langChange-button-color);
  border-color: var(--langChange-button-border);
  background-color: transparent;
}

.langChangeBtnStyle:hover {
  background-color: var(--langChange-button-bg-hover) !important;
  border-color: var(--langChange-button-border-hover) !important;
}

.talawa_logo {
  height: clamp(3rem, 8vw, 5rem);
  width: auto;
  aspect-ratio: 1;
  display: block;
  margin: 1.5rem auto 1rem;

  @media (prefers-reduced-motion: no-preference) {
    -webkit-animation: zoomIn 0.3s ease-in-out;
    animation: zoomIn 0.3s ease-in-out;
  }
}

.password_checks {
  display: flex;
  justify-content: space-between;
  align-items: flex-start;
  flex-direction: column;
  gap: var(--spacing-md, 1rem);
}

.password_check_element {
  padding: var(--spacing-sm, 0.5rem) 0;
}

.password_check_element_top {
  margin-top: var(--spacing-lg, 1.125rem);
}

.password_check_element_bottom {
  margin-bottom: var(--spacing-lg, 1.25rem);
}

.reg_btn {
  font-weight: bold;
  background-color: var(--register-button-bg);
  border-color: var(--register-button-border);
  --bs-btn-hover-bg: var(--register-button-border);
  --bs-btn-hover-border-color: var(--register-button-border-hover);
  --bs-btn-active-color: var(--register-button-color-active);
  --bs-btn-active-bg: var(--register-button-bg-active);
  --bs-btn-active-border-color: var(--register-button-border-active);
  margin-top: 1rem;
  color: var(--register-button-color);
  margin-bottom: 1rem;
  width: 100%;
  transition: background-color 0.2s ease;
  cursor: pointer;
}

.reg_btn:hover {
  color: var(--register-button-color-hover) !important;
  box-shadow: var(--hover-shadow);
}

.row .left_portion {
  display: flex;
  justify-content: center;
  align-items: center;
  flex-direction: column;
  height: 100vh;
}

.row .left_portion .inner .palisadoes_logo {
  width: 600px;
  height: auto;
}

.row .right_portion {
  min-height: 100vh;
  position: relative;
  overflow-y: scroll;
  display: flex;
  flex-direction: column;
  justify-content: center;
  padding: 1rem 2.5rem;
  background: var(--row-bg);
}

.row .right_portion::-webkit-scrollbar {
  width: 8px;
}

.row .right_portion::-webkit-scrollbar-track {
  background: transparent;
}

.row .right_portion::-webkit-scrollbar-thumb {
  background-color: var(--row-bg-scroll);
  border-radius: 4px;
}

.row .right_portion .langChangeBtn {
  margin: 0;
  position: absolute;
  top: 1rem;
  left: 1rem;
}

.orText {
  display: block;
  position: absolute;
  top: -0.2rem;
  left: calc(50% - 2.6rem);
  margin: 0 auto;
  padding: 0.5rem 2rem;
  z-index: 100;
  background: var(--orText-bg);
  color: var(--orText-color);
}

.row .orText {
  display: block;
  position: absolute;
  top: -0.5rem;
  left: calc(50% - 2.6rem);
  margin: 0 auto;
  padding: 0.35rem 2rem;
  z-index: 100;
  background: var(--row-bg);
  color: var(--row-color);
}

@media (max-width: 992px) {
  .row .left_portion {
    padding: 0 2rem;
  }

  .row .left_portion .inner .palisadoes_logo {
    width: 100%;
  }
}

@media (max-width: 769px) {
  .row {
    flex-direction: column-reverse;
  }

  .row .right_portion,
  .row .left_portion {
    height: unset;
  }

  .row .right_portion {
    min-height: 100vh;
    overflow-y: unset;
  }

  .row .left_portion .inner {
    display: flex;
    justify-content: center;
  }

  .row .left_portion .inner .palisadoes_logo {
    height: 70px;
    width: unset;
    position: absolute;
    margin: 0.5rem;
    top: 0;
    right: 0;
    z-index: 100;
  }

  .row .left_portion .inner p {
    margin-bottom: 0;
    padding: 1rem;
  }

  .socialIcons {
    margin-bottom: 1rem;
  }
}

@media (max-width: 577px) {
  .row .right_portion {
    padding: 1rem 1rem 0 1rem;
  }

  .row .right_portion .langChangeBtn {
    position: absolute;
    margin: 1rem;
    left: 0;
    top: 0;
  }

  .marginTopForReg {
    margin-top: 4rem !important;
  }

  .row .right_portion .talawa_logo {
    height: 120px;
    margin: 0 auto 2rem auto;
  }

  .socialIcons {
    margin-bottom: 1rem;
  }
}

@media (prefers-reduced-motion: reduce) {
  .talawa_logo {
    animation: none;
  }

  .active_tab {
    animation: none;
  }
}

/* -- EditUserTagModal.tsx -- */

/* -- ManageTag.tsx -- */

.manageTagScrollableDiv {
  scrollbar-width: thin;
  scrollbar-color: var(--manageTagScrollableDiv-color);
  max-height: calc(100vh - 18rem);
  overflow: auto;
  margin-top: 20px !important;
}

/* -- RemoveUserTagModal.tsx -- */

/* -- UnassignUserTagModal.tsx -- */

/* -- MemberDetail.tsx -- */

.allRound {
  border-radius: 16px;
}

.topRadius {
  border-top-left-radius: 24px;
  border-top-right-radius: 24px;
}

.inputColor {
  background: var(--inputColor-bg);
}

.dateboxMemberDetail {
  border-radius: 7px;
  border-color: var(--dateboxMemberDetail-border);
  outline: none;
  box-shadow: none;
  padding-top: 2px;
  padding-bottom: 2px;
  padding-right: 5px;
  padding-left: 5px;
  margin-right: 5px;
  margin-left: 5px;
}

.contact {
  width: 100%;
}

.cardBody {
  padding: 1rem;
  height: 8rem;
  display: flex;
  width: 600px;
  align-items: center;
}

.cardBodymain {
  display: flex;
  flex-direction: row;
  align-items: center;
  width: 100%;
}

.cardbodyIcon {
  font-size: 2rem;
  height: 3rem;
  color: #555555;
  background-color: #eaebef;
  width: 3rem;
  display: flex;
  align-items: center;
  justify-content: center;
  border-radius: 50%;
}

.iconCol {
  padding-right: 0.75rem;
}

.contentCol {
  display: flex;
  flex-direction: column;
}

.cardBodyNumber {
  color: black;
  font-size: 1.25rem;
  font-weight: 600;
  line-height: 1.2;
}

.cardBodySecondaryText {
  font-size: 0.75rem;
  color: gray;
}

.cardBodyMainDiv {
  border-radius: 1.5rem;
  box-shadow: 0 2px 6px rgba(0, 0, 0, 0.05);
  border: none;
  height: auto;
  width: 100%;
}
.cardBody .textBox {
  margin: 0 0 3rem 0;
  padding-bottom: 10px;
  color: var(--cardBody-color);
}

.textBox {
  padding-top: 20px;
  padding-bottom: 20px;
}

@media (max-width: 600px) {
  .cardBody {
    min-height: 120px;
  }

  .cardBody .iconWrapper {
    position: absolute;
    top: 1rem;
    left: 1rem;
  }

  .cardBody .textWrapper {
    margin-top: calc(0.5rem + 36px);
    text-align: right;
  }

  .cardBody .textWrapper .primaryText {
    font-size: 1.5rem;
  }

  .cardBody .textWrapper .secondaryText {
    font-size: 1rem;
  }
}

.cardbodyIcon {
  font-size: 2rem;
  height: 50px;
  color: #555555;
  height: 3rem;
  background-color: #eaebef;
  width: 3rem;
  display: flex;
  align-items: center;
  justify-content: center;
  border-radius: 50%;
}

/* -- OrgContribution.tsx -- */

.sidebar {
  z-index: 0;
  padding-top: 5px;
  margin: 0;
  height: 100%;
}

.sidebar:after {
  background-color: var(--sidebar-bg);
  position: absolute;
  width: 2px;
  height: 600px;
  top: 10px;
  left: 94%;
  display: block;
}

@media only screen and (max-width: 600px) {
  .sidebar {
    position: relative;
    bottom: 18px;
  }

  .invitebtn {
    width: 135px;
    position: relative;
    right: 10px;
  }

  .form_wrapper {
    width: 90%;
  }

  .searchtitleMemberDetail {
    margin-top: 30px;
  }
}

.sidebarsticky {
  padding-left: 45px;
  margin-top: 7px;
}

.sidebarsticky > p {
  margin-top: -10px;
}

.sidebarsticky > input {
  text-decoration: none;
  margin-bottom: 50px;
  border-color: var(--sidebarsticky-border);
  width: 80%;
  border-radius: 7px;
  padding-top: 5px;
  padding-bottom: 5px;
  padding-right: 10px;
  padding-left: 10px;
  box-shadow: none;
}

.searchtitle {
  color: var(--searchtitle-color);
  font-weight: 600;
  font-size: 18px;
  margin-bottom: 20px;
  padding-bottom: 5px;
  border-bottom: 3px solid var(--searchtitle-border);
  width: 60%;
}

.justifysp {
  display: flex;
  justify-content: space-between;
}

@media screen and (max-width: 575.5px) {
  .justifysp {
    padding-left: 55px;
    display: flex;
    justify-content: space-between;
    width: 100%;
  }
}

.logintitle {
  color: var(--logintitle-color);
  font-weight: 600;
  font-size: 20px;
  margin-bottom: 30px;
  padding-bottom: 5px;
  border-bottom: 3px solid var(--logintitle-border);
  width: 15%;
}

/* -- OrgList.tsx -- */

.btnsContainerSearchBar {
  display: flex;
  width: 100%;
  justify-content: space-between;
  margin: 2.5rem 0 2.5rem 0;
}

.btnsContainerSearchBar .btnsBlockSearchBar {
  display: flex;
}

.btnsContainerSearchBar .btnsBlockSearchBar button {
  margin-left: 1rem;
  display: flex;
  justify-content: center;
  align-items: center;
}

.btnsContainerSearchBar .inputOrgList {
  flex: 1;
  position: relative;
}

.btnsContainerSearchBar input {
  outline: 1px solid var(--bs-gray-400);
}

.btnsContainerSearchBar .inputOrgList button {
  width: 52px;
}

@media (max-width: 1020px) {
  .btnsContainerSearchBar {
    flex-direction: column;
    margin: 1.5rem 0;
  }

  .btnsContainerSearchBar .btnsBlockSearchBar {
    margin: 1.5rem 0 0 0;
    justify-content: space-between;
  }

  .btnsContainerSearchBar .btnsBlockSearchBar button {
    margin: 0;
  }

  .btnsContainerSearchBar .btnsBlockSearchBar div button {
    margin-right: 1.5rem;
  }
}

@media (max-width: 520px) {
  .btnsContainerSearchBar {
    margin-bottom: 0;
  }

  .btnsContainerSearchBar .btnsBlockSearchBar {
    display: block;
    margin-top: 1rem;
    margin-right: 0;
  }

  .btnsContainerSearchBar .btnsBlockSearchBar div {
    flex: 1;
  }

  .btnsContainerSearchBar .btnsBlockSearchBar div[title='Sort organizations'] {
    margin-right: 0.5rem;
  }

  .btnsContainerSearchBar .btnsBlockSearchBar button {
    margin-bottom: 1rem;
    margin-right: 0;
    width: 100%;
  }
}

.listBoxOrgList {
  display: flex;
  flex-wrap: wrap;
  overflow: unset !important;
}

.listBoxOrgList .itemCardOrgList {
  width: 50%;
}

@media (max-width: 1440px) {
  .contractOrgList {
    padding-left: calc(250px + 2rem + 1.5rem);
  }

  .listBoxOrgList .itemCardOrgList {
    width: 100%;
  }
}

.itemCardOrgList .loadingWrapper {
  background-color: var(--bs-white);
  margin: 0.5rem;
  height: calc(120px + 2rem);
  padding: 1rem;
  border-radius: 8px;
  outline: 1px solid var(--bs-gray-200, var(--bs-gray-300));
  position: relative;
}

.itemCardOrgList .loadingWrapper .button {
  position: absolute;
  height: 48px;
  width: 92px;
  bottom: 1rem;
  right: 1rem;
  z-index: 1;
}

/* -- OrganizationModal.tsx -- */

.sampleOrgSection {
  display: grid;
  grid-template-columns: repeat(1, 1fr);
  row-gap: 1em;
  width: 100%;
}

/* orgsettings */

.modalHeader {
  border: none;
  background-color: var(--primary-bg-color) !important;
  padding: 1rem;
  color: #000000;
}

.inputFields {
  background-color: var(--eventManagement-button-bg);
  border: 1px solid var(--create-button-border);
  color: var(--eventManagement-button-bg);
  box-shadow: 0 1px 1px var(--brand-primary);
  width: 375px;
  padding-right: 40px;
  border-radius: 8px;
}

.headerBtn {
  background: var(--settings-header-button-bg);
  border: 1px solid var(--settings-header-button-border);
  border-radius: 8px;
  height: auto;
  width: auto;
  padding-left: 1rem;
  padding-right: 1rem;
  color: var(--settings-header-button-color) !important;
}

.headerBtn:active {
  background: var(--settings-header-button-bg) !important;
  border: 1px solid var(--settings-header-button-border) !important;
  border-radius: 8px;
  height: auto;
  width: auto;
  padding-left: 1rem;
  padding-right: 1rem;
  color: var(--settings-header-button-color) !important;
}

.activeTabBtn {
  background: var(--settings-active-button-bg);
  border: 1px solid var(--settings-active-button-border);
  border-radius: 8px;
  color: var(--settings-active-button-color) !important;
}

.activeTabBtn:active {
  background: var(--settings-active-button-bg) !important;
  border: 1px solid var(--settings-active-button-border) !important;
  color: var(--settings-active-button-color) !important;
}

.settingsTabs {
  display: flex;
  gap: 0.75rem;
}

.headerBtn:hover {
  border: 1px solid var(--settings-header-button-border);
  background: var(--settings-header-button-bg);
  border-radius: 8px;
  box-shadow: 1.5px 1.5px 1.5px var(--actionsButton-box-shadow-hover);
  color: var(--settings-header-button-color) !important;
}

.activeTabBtn:hover {
  box-shadow: 1.5px 1.5px 1.5px var(--actionsButton-box-shadow-hover);
  background: var(--settings-active-button-bg);
  border: 1px solid var(--settings-active-button-border);
  color: var(--settings-active-button-color) !important;
}

/* -- OrgPost.tsx -- */

.mainpagerightOrgPost > hr {
  margin-top: 20px;
  width: 100%;
  margin-left: -15px;
  margin-right: -15px;
  margin-bottom: 20px;
}

@media screen and (max-width: 575.5px) {
  .mainpagerightOrgPost {
    width: 98%;
  }
}

.btnsContainerOrgPost {
  display: flex;
  margin: 2.5rem 0 2.5rem 0;
}

.btnsContainerOrgPost .btnsBlockOrgPost {
  display: flex;
}

.btnsContainerOrgPost .btnsBlockOrgPost button {
  margin-left: 1rem;
  display: flex;
  justify-content: center;
  align-items: center;
}

.btnsContainerOrgPost .inputOrgPost {
  flex: 1;
  position: relative;
}

.btnsContainerOrgPost input {
  outline: 1px solid var(--btnsContainerOrgPost-outline);
}

.btnsContainerOrgPost .inputOrgPost button {
  width: 52px;
}

@media (max-width: 1020px) {
  .btnsContainerOrgPost {
    flex-direction: column;
    margin: 1.5rem 0;
  }

  .btnsContainerOrgPost .btnsBlockOrgPost {
    margin: 1.5rem 0 0 0;
    justify-content: space-between;
  }

  .btnsContainerOrgPost .btnsBlockOrgPost button {
    margin: 0;
  }

  .btnsContainerOrgPost .btnsBlockOrgPost div button {
    margin-right: 1.5rem;
  }
}

@media (max-width: 520px) {
  .btnsContainerOrgPost {
    margin-bottom: 0;
  }

  .btnsContainerOrgPost .btnsBlockOrgPost {
    display: block;
    margin-top: 1rem;
    margin-right: 0;
  }

  .btnsContainerOrgPost .btnsBlockOrgPost div {
    flex: 1;
  }

  .btnsContainerOrgPost .btnsBlockOrgPost div[title='Sort organizations'] {
    margin-right: 0.5rem;
  }

  .btnsContainerOrgPost .btnsBlockOrgPost button {
    margin-bottom: 1rem;
    margin-right: 0;
    width: 100%;
  }
}

.list_box {
  height: auto;
  overflow-y: auto;
  width: 100%;
}

.list_box {
  height: 70vh;
  overflow-y: auto;
  width: auto;
}

.previewOrgPost {
  display: flex;
  position: relative;
  width: 100%;
  margin-top: 10px;
  justify-content: center;
}

.previewOrgPost img {
  width: 400px;
  height: auto;
}

.previewOrgPost video {
  width: 400px;
  height: auto;
}

.closeButtonOrgPost {
  position: absolute;
  top: 0px;
  right: 0px;
  background: transparent;
  transform: scale(1.2);
  cursor: pointer;
  border: none;
  color: var(--closeButtonOrgPost-color);
  font-weight: 600;
  font-size: 16px;
}

/* -- ItemDeleteModal.tsx -- */

.itemModal {
  max-width: 80vw;
  margin-top: 2vh;
  margin-left: 13vw;
}

.titlemodal {
  color: var(--titlemodal-color);
  font-weight: 600;
  font-size: 32px;
  width: 65%;
  margin-bottom: 0px;
}

.closeButton {
  color: var(--closeButton-color);
  border: none;
  background-color: var(--closeButton-bg);
}

/* -- ItemModal.tsx -- */

.toggleGroup {
  width: 50%;
  min-width: 20rem;
  margin: 0.5rem 0rem;
}

.toggleBtn {
  padding: 0rem;
  height: 2rem;
  display: flex;
  justify-content: center;
  align-items: center;
  background-color: var(--toggleBtn-bg) !important;
  color: var(--toggleBtn-color) !important;
  border: 1px solid var(--toggleBtn-border) !important;
}

#individualRadio,
#requestsRadio,
#groupsRadio,
.toggleBtn:hover {
  color: var(--brand-primary) !important;
}

.toggleBtn:hover {
  color: var(--toggleBtn-color-hover) !important;
  border: 1px solid var(--toggleBtn-border-hover) !important;
}

/* -- ItemUpdateStatusModal.tsx -- */

/* -- ItemViewModal.tsx -- */

.TableImage {
  object-fit: cover;
  margin-right: 5px;
  width: var(--table-image-size) !important;
  height: var(--table-image-size) !important;
  border-radius: 100% !important;
}

/* -- OrganizationActionItems.tsx -- */
/* -- OrganizationDashboard.tsx -- */
/* -- OrganizationEvents.tsx -- */

/* -- CampaignModal.tsx -- */

/* -- OrganizationFundCampagins.tsx -- */

/* -- FundModal.tsx -- */

.fundModal {
  max-width: 80vw;
  margin-top: 2vh;
  margin-left: 13vw;
}

/* -- OrganizationFunds.tsx -- */

.container {
  min-height: 100vh;
}

.message {
  margin-top: 25%;
  display: flex;
  justify-content: center;
  align-items: center;
  flex-direction: column;
}

.hyperlinkText {
  color: var(--hyperlink-text-color);
  text-decoration: none;
  cursor: pointer;
}

.hyperlinkText:hover {
  color: var(--hyperlink-text-color-hover);
}

.rowBackgrounds {
  background-color: var(--rowBackgrounds-bg);
  max-height: 120px;
  overflow-y: auto;
  /* Handle content overflow */
}

/* -- AddMember.tsx -- */

.searchIcon {
  color: var(--searchIcon-color);
}

.modalContent {
  width: var(--modal-width);
  max-width: var(--modal-max-width);
}

.eventsAttended,
.membername {
  color: var(--eventsAttended-membername-color);
}

.membername {
  font-size: 16px;
  font-weight: bold;
  color: var(--membername-color);
  text-decoration: none;
}

.membername:hover {
  color: var(--membername-color-hover);
  text-decoration: underline;
}

.borderNone {
  border: none;
}

.colorPrimary {
  background: var(--colorPrimary-bg);
  color: var(--colorPrimary-color) !important;
  --bs-btn-active-bg: var(--colorPrimary-bg-active);
  cursor: pointer;
}

.colorPrimary:hover,
.colorPrimary:focus,
.colorPrimary:active {
  background-color: var(--colorPrimary-bg-active) !important;
  box-shadow: var(--hover-shadow);
  color: var(--colorPrimary-color-active) !important;
}

.colorWhite {
  color: var(--colorWhite);
}

/* -- OrganizationPeople.tsx -- */

/* -- OrganizationTags.tsx -- */

.tagsBreadCrumbs:hover {
  color: var(--tagsBreadCrumbs-color-hover);
  font-weight: 600;
  text-decoration: underline;
}

.tagsBreadCrumbs {
  color: var(--tagsBreadCrumbs-color);
  cursor: pointer;

  /* Prevent layout shift */
  &::after {
    display: block;
    content: attr(data-text);
    font-weight: 600;
    height: 0;
    overflow: hidden;
    visibility: hidden;
  }
}

.tagsBreadCrumbs:hover,
.tagsBreadCrumbs:focus {
  color: var(--tagsBreadCrumbs-color-hover);
  font-weight: 600;
  text-decoration: underline;
}

.subTagsLink i {
  visibility: hidden;
}

.subTagsLink:hover,
.subTagsLink:focus {
  color: var(--subTagsLink-color-hover);
  font-weight: 600;
  text-decoration: underline;
}

.subTagsLink:hover i,
.subTagsLink:focus i {
  visibility: visible;
}

.subTagsLink {
  color: var(--subTagsLink-color);
  font-weight: 500;
  cursor: pointer;

  /* Prevent layout shift */
  &::after {
    display: block;
    content: attr(data-text);
    font-weight: 600;
    height: 0;
    overflow: hidden;
    visibility: hidden;
  }
}

.orgUserTagsScrollableDiv {
  scrollbar-width: auto;
  scrollbar-color: var(--orgUserTagsScrollableDiv-color);
  max-height: calc(100vh - 18rem);
  overflow: auto;
  position: sticky;
}

/* -- OrganizationVenues.tsx -- */

.mainpageright > hr {
  margin-top: 20px;
  width: 100%;
  margin-left: -15px;
  margin-right: -15px;
  margin-bottom: 20px;
}

@media screen and (max-width: 575.5px) {
  .mainpageright {
    width: 98%;
  }
}

@media screen and (max-width: 1200px) {
  .justifyspMemberDetail {
    padding-left: 55px;
    display: flex;
    justify-content: space-evenly;
  }

  .mainpageright {
    width: 100%;
  }

  .invitebtn {
    position: relative;
    right: 15px;
  }
}

/* -- PageNotFound.tsx  -- */

.pageNotFound {
  position: relative;
  bottom: 20px;
}

.pageNotFound h3 {
  font-family: 'Roboto', sans-serif;
  font-weight: normal;
  letter-spacing: 1px;
}

.pageNotFound .brand span {
  margin-top: 50px;
  font-size: 40px;
}

.pageNotFound .brand h3 {
  font-weight: 300;
  margin: 10px 0 0 0;
}

.pageNotFound h1.head {
  font-size: 250px;
  font-weight: 900;
  color: var(--pageNotFound-color);
  letter-spacing: 25px;
  margin: 10px 0 0 0;
}

.pageNotFound h1.head span {
  position: relative;
  display: inline-block;
}

.pageNotFound h1.head span:before,
.pageNotFound h1.head span:after {
  position: absolute;
  top: 50%;
  width: 50%;
  height: 1px;
  background: var(--pageNotFound-bg);
  content: '';
}

.pageNotFound h1.head span:before {
  left: -55%;
}

.pageNotFound h1.head span:after {
  right: -55%;
}

@media (max-width: 1024px) {
  .pageNotFound h1.head {
    font-size: 200px;
    letter-spacing: 25px;
  }
}

@media (max-width: 768px) {
  .pageNotFound h1.head {
    font-size: 150px;
    letter-spacing: 25px;
  }
}

@media (max-width: 640px) {
  .pageNotFound h1.head {
    font-size: 150px;
    letter-spacing: 0;
  }
}

@media (max-width: 480px) {
  .pageNotFound .brand h3 {
    font-size: 20px;
  }

  .pageNotFound h1.head {
    font-size: 130px;
    letter-spacing: 0;
  }

  .pageNotFound h1.head span:before,
  .pageNotFound h1.head span:after {
    width: 40%;
  }

  .pageNotFound h1.head span:before {
    left: -45%;
  }

  .pageNotFound h1.head span:after {
    right: -45%;
  }

  .pageNotFound p {
    font-size: 18px;
  }
}

@media (max-width: 320px) {
  .pageNotFound .brand h3 {
    font-size: 16px;
  }

  .pageNotFound h1.head {
    font-size: 100px;
    letter-spacing: 0;
  }

  .pageNotFound h1.head span:before,
  .pageNotFound h1.head span:after {
    width: 25%;
  }

  .pageNotFound h1.head span:before {
    left: -30%;
  }

  .pageNotFound h1.head span:after {
    right: -30%;
  }
}

/* -- Requests.tsx --  */

@media (max-width: 1120px) {
  .contract {
    padding-left: calc(250px + 2rem + 1.5rem);
  }

  .listBox .itemCard {
    width: 100%;
  }

  .collapseSidebarButton {
    width: calc(250px + 2rem);
  }
}

.listBox {
  width: 100%;
  flex: 1;
}

.customcell {
  background-color: var(--customcell-bg) !important;
  color: var(--customcell-color) !important;
  font-size: medium !important;
  font-weight: 500 !important;
  padding-top: 15px !important;
  padding-bottom: 15px !important;
}

/* -- SubTags.tsx -- */

.subTagsScrollableDiv {
  scrollbar-width: auto;
  scrollbar-color: var(--subTagsScrollableDiv-color);
  max-height: calc(100vh - 18rem);
  overflow: auto;
}

/* -- Campaigns.tsx -- */

.outlineBtn {
  margin-bottom: 10px;
  background-color: var(--outlineBtn-bg);
  color: var(--outlineBtn-color);
  border-color: var(--outlineBtn-border);
}

.outlineBtn:is(:hover, :active) {
  margin-bottom: 10px;
  background-color: var(--outlineBtn-hover-bg) !important;
  color: var(--outlineBtn-bg) !important;
  border-color: var(--outlineBtn-hover-bg);
}

.outlineBtn:disabled {
  margin-bottom: 10px;
  background-color: var(--outlineBtn-bg);
  color: var(--outlineBtn-disabled);
  border-color: var(--outlineBtn-disabled);
}

.progressAccordion {
  display: flex;
  width: 45rem;
}

.progressBarAccordion {
  margin: 0rem 0.75rem;
  width: 100%;
  font-size: 0.9rem;
  height: 1.25rem;
}

/* -- PledgeModal.tsx --  */

.pledgeModal {
  max-width: 80vw;
  margin-top: 2vh;
  margin-left: 13vw;
}

.noOutlinePledge input {
  outline: none;
}

/* -- Chat.tsx -- */

.customToggle {
  padding: 0;
  background: none;
  border: none;
  margin-right: 1rem;
  --bs-btn-active-bg: transparent;
  --bs-btn-focus-box-shadow: none;
}

.customToggle svg {
  color: var(--customToggle-color);
}

.customToggle::after {
  content: none;
}

.customToggle:hover,
.customToggle:focus,
.customToggle:active {
  background: none;
  border: none;
}

.contactContainer {
  flex-grow: 1;
  display: flex;
  flex-direction: column;
  width: 25%;
  overflow-y: scroll;
}

.addChatContainer {
  margin: 0 20px;
  padding: 20px 0px 10px 0px;
  border-bottom: 2px solid var(--addChatContainer-border);
}

.filters {
  padding: 20px 0px 0px 20px;
  display: flex;
  gap: 8px;
}

.filterButton {
  border-radius: 14px;
  padding: 5px 10px;
  background-color: var(--filterButton-bg);
  color: var(--filterButton-color);
  border: none;
  border: 1px solid var(--filterButton-border);
}

.selectedBtn,
.filterButton:hover {
  border: 1px solid var(--filterButton-border-hover);
  background-color: var(--filterButton-bg-hover);
  color: var(--filterButton-color-hover);
}

.contactCardContainer {
  padding: 10px 15px;
  display: flex;
  flex-direction: column;
  gap: 5px;
}

.chatContainer {
  flex-grow: 6;
  display: flex;
  flex-direction: column;
  margin: 20px;
  border: 1px solid var(--chatContainer-border);
  border-radius: 24px;
  overflow-y: scroll;
  margin-left: 0px;
}

.chatContainer::-webkit-scrollbar {
  display: none;
}

/* -- Donate.tsx -- */

.mainContainer50 {
  width: 50%;
  flex-grow: 3;
  padding: 1rem;
  max-height: 100%;
  overflow-y: auto;
  overflow-x: hidden;
  background-color: var(--mainContainer50-bg);
}

.inputContainer {
  position: relative;
  flex: 1;
  margin: 0;
}

.btnsContainer .inputContainer button {
  width: 52px;
}

.box:hover {
  box-shadow: var(--hover-shadow);
  transition: box-shadow 0.2s ease;
}

.cards:first-child:nth-last-child(even),
.cards:first-child:nth-last-child(even) ~ .box {
  grid-column: auto / span 1;
}

.box {
  width: auto;
  background-color: var(--box-bg);
  margin-top: 1rem;
  padding: 20px;
  border: 1px solid var(--box-border);
  border-radius: 10px;
}

.cardsEventListCard:first-child:nth-last-child(even),
.cardsEventListCard:first-child:nth-last-child(even) ~ .box {
  grid-column: auto / span 1;
}

.heading {
  font-size: 1.1rem;
}

.donationInputContainer {
  display: flex;
  flex-direction: row;
  margin-top: 20px;
}

.width100 {
  width: 100%;
}

.donateBtn {
  padding-inline: 1rem !important;
}

.donationsContainer {
  padding-top: 4rem;
  flex-grow: 1;
  display: flex;
  flex-direction: column;
}

.contentDonate {
  padding-top: 10px;
  flex-grow: 1;
}

.donationCardsContainer {
  display: flex;
  flex-wrap: wrap;
  gap: 1rem;
  --bs-gutter-x: 0;
}

/* -- Events.tsx -- */

.justifyspOrganizationEvents {
  justify-content: space-between;
  margin-top: 20px;
}

.datedivEvents {
  display: flex;
  flex-direction: row;
  margin-bottom: 15px;
}

.dateboxEvents {
  width: 90%;
  border-radius: 7px;
  border-color: var(--dateboxEvents-border);
  outline: none;
  box-shadow: none;
  padding-top: 2px;
  padding-bottom: 2px;
  padding-right: 5px;
  padding-left: 5px;
  margin-right: 5px;
  margin-left: 5px;
}

@media only screen and (max-width: 600px) {
  .checkboxContainer {
    flex-direction: column;
  }

  .datediv {
    flex-direction: column;
  }

  .datediv > div {
    width: 100%;
    margin-left: 0;
    margin-bottom: 10px;
  }

  .datediv > div p {
    margin-bottom: 5px;
  }
}

.checkboxdivEvents > label {
  margin-right: 50px;
}

.checkboxdivEvents > label > input {
  margin-left: 10px;
}

.checkboxdivEvents {
  display: flex;
}

.checkboxdivEvents > div {
  width: 50%;
}

.dispflexEvents {
  display: flex;
  align-items: center;
}

.dispflexEvents > input {
  border: none;
  box-shadow: none;
  margin-top: 5px;
}

/* -- LeaveOrganization.tsx -- */
/* -- Organizations.tsx -- */

.mainContainerOrganization {
  max-height: 100%;
  width: 100%;
  overflow: auto;
}

.maxWidth {
  max-width: 800px;
}

.content {
  height: fit-content;
  min-height: calc(100% - 40px);
}

.content {
  min-height: calc(100% - 40px);
}

.orgCard .innerContainer .content {
  margin-left: 0;
}

@media screen and (max-width: 850px) {
  .mainContainerOrganization {
    width: 100%;
  }
}

.gap {
  gap: 20px;
}

.paddingY {
  padding: var(--spacing-xl, 1.875rem) 0;
  margin-bottom: 4rem;
}

/* -- People.tsx -- */

.mainContainer_people {
  margin-top: 2rem;
  width: 100%;
  flex-grow: 3;
  max-height: 90vh;
  overflow: auto;
  padding: 0 1rem;
}

.people__header {
  display: flex;
  align-items: center;
  justify-content: space-between;
  margin-right: 50px;
}

.people_content {
  display: flex;
  flex-direction: column;
  height: fit-content;
  min-height: calc(100% - 40px);
}

.people_card_header {
  background-color: var(--people-card-header-bg);
  display: flex;
  border: 1px solid var(--people-card-header-border);
  padding: 1rem 1.5rem;
  margin-top: 1.5rem;
  border-top-left-radius: 16px;
  border-top-right-radius: 16px;
}

.people_card_main_container {
  display: flex;
  flex-direction: column;
  border: 1px solid var(--people-card-container-border);
  padding: 1rem;
  padding-left: 1.5rem;
  padding-right: 1.5rem;
  margin-top: 0;
  gap: var(--spacing-lg, 1.25rem);
  border-bottom-left-radius: 24px;
  border-bottom-right-radius: 24px;
  background-color: var(--people-card-container-bg);
}

.custom_row_center {
  display: flex;
  flex-direction: row;
  justify-content: center;
}

/* -- Pledges.tsx -- */

.pledgerContainer {
  display: flex;
  align-items: center;
  justify-content: center;
  margin: 0.1rem 0.25rem;
  gap: 0.25rem;
  padding: 0.25rem 0.45rem;
  border-radius: 0.35rem;
  background-color: var(--pledgeContainer-bg);
  height: 2.2rem;
  margin-top: 0.75rem;
}

.avatarContainer {
  width: 28px;
  height: 26px;
}

.moreContainer {
  display: flex;
  align-items: center;
}

.moreContainer:hover {
  text-decoration: underline;
  cursor: pointer;
}

.progressBar {
  margin: 0rem 0.75rem;
  width: 100%;
  font-size: 0.9rem;
  height: 1.25rem;
}

.popup {
  z-index: 50;
  border-radius: 0.5rem;
  font-family: sans-serif;
  font-weight: 500;
  font-size: 0.875rem;
  margin-top: 0.5rem;
  padding: 0.75rem;
  border: 1px solid var(--popup-border);
  background-color: var(--popup-bg);
  color: var(--popup-color);
  box-shadow: 0 0.5rem 1rem var(--popup-box-shadow);
  display: flex;
  flex-direction: column;
  gap: 0.5rem;
}

.popupExtra {
  max-height: 15rem;
  overflow-y: auto;
}

/* -- Posts.tsx -- */

.containerHeightUserPost {
  height: 100vh;
  padding: 2rem;
}

.colorLight {
  background-color: var(--colorlight-bg);
}

.heading {
  font-size: 1.1rem;
}

.postInputContainer {
  margin-top: 0.5rem;
  margin-bottom: 1rem;
}

.maxWidthUserPost {
  width: 100%;
}

/* -- Settings.tsx -- */

.containerHeight {
  height: 100vh;
  padding: 1rem 1.5rem 0 calc(300px + 1.5rem);
  background-color: var(--containerHeight-bg) !important;
  min-height: 100vh;
}

.expand {
  padding-left: 4rem;
  animation: moveLeft 0.9s ease-in-out;
}

.contract {
  padding-left: calc(300px + 2rem + 1.5rem);
  animation: moveRight 0.5s ease-in-out;
}

.contract,
.expand {
  animation: none;
}

.contract {
  padding-left: calc(300px + 2rem + 1.5rem);
  animation: moveRight 0.5s ease-in-out;
}

.contract,
.expand {
  animation: none;
}

.mainContainer {
  margin-top: 2rem;
  width: 100%;
  flex-grow: 3;
  max-height: 90vh;
  overflow: auto;
  padding: 0 1rem;
}

@media screen and (max-width: 850px) {
  .mainContainer {
    width: 100%;
  }
}

@media (max-width: 1120px) {
  .contract {
    padding-left: calc(250px + 2rem + 1.5rem);
  }

  .collapseSidebarButton {
    width: calc(250px + 2rem);
  }
}

@media (max-width: 820px) {
  .containerHeight {
    height: 100vh;
    padding: 2rem;
  }

  .opendrawer {
    width: 25px;
  }

  .contractOrg,
  .expandOrg {
    animation: none;
  }

  .collapseSidebarButton {
    width: 100%;
    left: 0;
    right: 0;
  }
}

/* -- UserScreen.tsx -- */

.collapseSidebarButton:hover,
.opendrawer:hover {
  opacity: 1;
  background-color: var(--collapseSidebarButton-od-bg-hover);
  box-shadow: var(--hover-shadow);
  color: var(--collapseSidebarButton-od-color-hover) !important;
}

.opendrawer {
  --bs-btn-active-color: var(--opendrawer-color-active);
  --bs-btn-active-bg: var(--opendrawer-bg-active);
  --bs-btn-active-border-color: var(--opendrawer-border-active);
  position: fixed;
  display: flex;
  align-items: center;
  justify-content: center;
  top: 0;
  left: 0;
  width: 40px;
  height: 100vh;
  z-index: 9999;
  background-color: var(--opendrawer-bg);
  border: none;
  border-radius: 0px;
  margin-right: 20px;
  color: var(--opendrawer-color);
}

.opendrawer:hover {
  transition: background-color 0.5s ease;
  background-color: var(--opendrawer-bg-hover);
}

@media (max-height: 650px) {
  .collapseSidebarButton {
    width: 250px;
    height: 20px;
  }

  .opendrawer {
    width: 30px;
  }
}

.opendrawer {
  width: 25px;
}

@media (max-width: 820px) {
  .pageContainer {
    padding-left: 2.5rem;
  }

  .opendrawer {
    width: 25px;
  }

  .contract,
  .expand {
    animation: none;
  }

  .collapseSidebarButton {
    width: 100%;
    left: 0;
    right: 0;
  }
}

.collapseSidebarButton:active,
.opendrawer:active {
  background-color: var(--collapseSidebarButton-od-bg-active) !important;
}

@media (max-height: 650px) {
  .collapseSidebarButton {
    width: 250px;
    height: 20px;
  }

  .opendrawer {
    width: 30px;
  }
}

@media (max-width: 820px) {
  .containerHeight {
    height: 100vh;
    padding: 2rem;
  }

  .opendrawer {
    width: 25px;
  }

  .contractOrg,
  .expandOrg {
    animation: none;
  }

  .collapseSidebarButton {
    width: 100%;
    left: 0;
    right: 0;
  }
}

.collapseSidebarButton {
  position: fixed;
  height: 40px;
  bottom: 0;
  z-index: 9999;
  width: calc(300px);
  background-color: var(--collapseSidebarButton-bg);
  color: black;
  border: none;
  border-radius: 0px;
}

.collapseSidebarButton:hover,
.opendrawer:hover {
  opacity: 1;
  color: var(--csb-od-color-hover) !important;
}

.collapseSidebarButton:hover {
  transition: background-color 0.5s ease;
  background-color: var(--csb-od-bg-hover);
}

@media (max-height: 650px) {
  .collapseSidebarButton {
    width: 250px;
    height: 20px;
  }

  .opendrawer {
    width: 30px;
  }
}

@media (max-width: 820px) {
  .hideElemByDefault {
    display: none;
  }

  .leftDrawer {
    width: 100%;
    left: 0;
    right: 0;
  }

  .inactiveDrawer {
    opacity: 0;
    left: 0;
    z-index: -1;
    animation: closeDrawer 0.4s ease-in-out;
  }

  .activeDrawer {
    display: flex;
    z-index: 100;
    animation: openDrawer 0.6s ease-in-out;
  }

  .logout {
    margin-bottom: 2.5rem !important;
  }

  .containerHeightUserPost {
    height: 100vh;
    padding: 2rem;
  }

  .opendrawer {
    width: 25px;
  }

  .contract,
  .expand {
    animation: none;
  }

  .collapseSidebarButton {
    width: 100%;
    left: 0;
    right: 0;
  }
}

.collapseSidebarButton {
  --bs-btn-active-color: var(--collapseSidebarButton-color-active);
  --bs-btn-active-bg: var(--collapseSidebarButton-bg-active);
  --bs-btn-active-border-color: var(--collapseSidebarButton-border-active);
  position: fixed;
  height: 40px;
  bottom: 0;
  z-index: 9999;
  width: calc(250px + 2rem);
  background-color: var(--collapseSidebarButton-bg);
  color: var(--collapse-Sidebar-Button-fill);
  border: none;
  border-radius: 0px;
}

.collapseSidebarButton:hover,
.opendrawer:hover {
  opacity: 1;
  background-color: var(--collapseBtn-op-bg-hover);
  box-shadow: var(--hover-shadow);
  color: black !important;
}

@media (max-width: 1120px) {
  .contract {
    padding-left: calc(250px + 2rem + 1.5rem);
  }

  .collapseSidebarButton {
    width: calc(250px + 2rem);
  }
}

@media (max-height: 900px) {
  .pageContainer {
    padding: 1rem 1.5rem 0 calc(300px + 2rem);
  }

  .collapseSidebarButton {
    height: 30px;
    width: calc(300px + 1rem);
  }
}

@media (max-height: 650px) {
  .pageContainer {
    padding: 1rem 1.5rem 0 calc(270px);
  }

  .collapseSidebarButton {
    width: 250px;
    height: 20px;
  }

  .opendrawer {
    width: 30px;
  }
}

@media (max-width: 820px) {
  .pageContainer {
    padding-left: 2.5rem;
  }

  .opendrawer {
    width: 25px;
  }

  .contract,
  .expand {
    animation: none;
  }

  .collapseSidebarButton {
    width: 100%;
    left: 0;
    right: 0;
  }
}

@media (max-width: 1120px) {
  .collapseSidebarButton {
    width: calc(250px + 2rem);
  }
}

@media (max-height: 650px) {
  .collapseSidebarButton {
    width: 250px;
    height: 20px;
  }

  .opendrawer {
    width: 30px;
  }
}

/* -- VolunteerManagement.tsx -- */

/* -- Actions.tsx -- */

.icon {
  margin: 1px;
}

.chipIcon {
  height: 0.9rem !important;
}

.chip {
  height: 1.5rem !important;
  margin: 0.15rem 0 0 1.25rem;
}

.active {
  background-color: var(--active-bg) !important;
  color: var(--active-color) !important;
  border-color: var(--active-border-color) !important;
}

.pending {
  background-color: var(--status-pending-bg) !important;
  color: var(--pending-color) !important;
  border-color: var(--pending-border-color) !important;
}

/* -- GroupModal.tsx -- */

.modalCloseBtn {
  width: 40px;
  height: 40px;
  padding: 1rem;
  display: flex;
  justify-content: center;
  align-items: center;
}

.toggleBtn {
  padding: 0rem;
  height: 2rem;
  display: flex;
  justify-content: center;
  align-items: center;
  background-color: var(--toggleBtn-bg) !important;
  color: var(--toggleBtn-color) !important;
  border: 1px solid var(--toggleBtn-border) !important;
}

#individualRadio,
#requestsRadio,
#groupsRadio,
.toggleBtn:hover {
  color: var(--brand-primary) !important;
}

.toggleBtn:hover {
  color: var(--toggleBtn-color-hover) !important;
  border: 1px solid var(--toggleBtn-border-hover) !important;
}

/* -- Groups.tsx -- */

/* -- Invitations.tsx -- */

/* -- UpcomingEvents.tsx -- */

.accordionSummary {
  width: 100% !important;
  padding-right: 0.75rem;
  display: flex;
  justify-content: space-between !important;
  align-items: center;
}

.accordionSummary button {
  height: 2.25rem;
  padding-top: 0.35rem;
}

.titleContainerVolunteer {
  display: flex;
  flex-direction: column;
  gap: 0.1rem;
}

.titleContainerVolunteer h3 {
  font-size: 1.25rem;
  font-weight: 750;
  color: var(--titleContainerVolunteer-color);
  margin-top: 0.2rem;
}

.subContainer span {
  font-size: 0.9rem;
  margin-left: 0.5rem;
  font-weight: lighter;
  color: var(--subContainer-color);
}

.outlineBtn {
  margin-bottom: 10px;
  background-color: var(--outlineBtn-bg);
  color: var(--outlineBtn-color);
  border-color: var(--outlineBtn-border);
}

.outlineBtn:is(:hover, :active) {
  margin-bottom: 10px;
  background-color: var(--outlineBtn-hover-bg) !important;
  color: var(--outlineBtn-color-hover) !important;
  border-color: var(--outlineBtn-hover-border);
}

.outlineBtn:disabled {
  margin-bottom: 10px;
  background-color: var(--outlineBtn-bg-disabled);
  color: var(--outlineBtn-color-disabled);
  border-color: var(--outlineBtn-border-disabled);
}

.modalTable {
  max-height: 220px;
  overflow-y: auto;
}

.modalTable img[alt='creator'] {
  height: 24px;
  width: 24px;
  object-fit: contain;
  border-radius: 12px;
  margin-right: 0.4rem;
}

.modalTable img[alt='orgImage'] {
  height: 28px;
  width: 28px;
  object-fit: contain;
  border-radius: 4px;
  margin-right: 0.4rem;
}

/* -- Users.tsx -- */

/* Add more Class Related to a particular Screen above this */

/* ----------------------------------------------------- */<|MERGE_RESOLUTION|>--- conflicted
+++ resolved
@@ -74,14 +74,10 @@
   --searchButton-border-focus: #a8c7fa;
   --searchButton-bg-hover: #a8c7fa;
   --searchButton-bg-active: #a8c7fa;
-<<<<<<< HEAD
-  --hover-shadow: 0 1px 3px 0 rgba(168, 199, 250, 1),
-    0 4px 8px 3px rgba(60, 64, 67, 0.15);
-=======
 
   --hover-shadow:
     0 1px 3px 0 rgba(168, 199, 250, 1), 0 4px 8px 3px rgba(60, 64, 67, 0.15);
->>>>>>> bc28c2cb
+
 
   --modalHeader-color: #000000;
   --modalHeader-bg: #ffffff;
