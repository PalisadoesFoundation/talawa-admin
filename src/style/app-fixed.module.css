/**
 * CSS Methodology for Common Styles:
 *
 * This project aims to reduce CSS duplication by merging similar styles across components
 * into reusable global classes. This ensures consistency and simplifies maintenance.
 *
 * Steps for contributors:
 * 1. Identify duplicate or similar styles in different components (e.g., buttons, modals).
 * 2. Create a global class with a clear, descriptive name (e.g., .addButton, .removeButton).
 * 3. Use the new global class in all components requiring that style.
 *
 * Naming Convention:
 * - Use lowercase, descriptive names for global classes (e.g., .addButton, .removeButton).
 * - Keep names generic enough for reuse but clear in their purpose.
 *
 * Example:
 * Instead of component-specific classes like:
 *   `.greenregbtnOrganizationFundCampaign`, `.greenregbtnPledge` (used in two different components for same functionality)
 * Use:
 *   `.addButton` (a single reusable class in the global CSS file that is used for functionalities that add/create tasks)
 *
 * Global Classes:
 *   `.inputField` (for form input fields)
 *   `.searchButton` (for form input field search button)
 *   `.addButton` (for buttons that add/create task)
 *   `.removeButton` (for buttons that remove/delete task)
 *   `.modalHeader` (for header section of any modal)
 *   `.editButton` (for buttons inside table)
 *   `.switch` (for form toggles)
 *   `.regularBtn` (for a simple blue button)
 *   `.tableHeader` (for header section of any table component)
 *   `.subtleBlueGrey` (for blue Text)
 *   `.activeTab` (for tabs which are active)
 *   `.inActiveTab` (for tabs which are not selected)
 *
 */
:root {
  --primary-theme-color: #1778f2;
  --success-green-color: #31bb6b;

  --addButton-font: #555555;
  --addButton-border: #eaebef;
  --addButton-bg: #a8c7fa;
  --addButton-bg-hover: #1778f2;
  --addButton-border-hover: #555555;
  --disabled-btn: #e7f0fe;

  --sidebar-option-text-inactive: #000000;
  --sidebar-option-bg-hover: #eaebef;
  --sidebar-option-bg: #d2d3d7;
  --sidebar-option-text-active: #000000;

  /* Sidebar widths */
  --sidebar-collapsed-width: 80px;
  --sidebar-expanded-width: 345px;

  --unblockButton-font: #555555;
  --unblockButton-border: #eaebef;
  --unblockButton-bg: #a8c7fa;
  --unblockButton-bg-hover: #1778f2;
  --unblockButton-border-hover: #1778f2;

  --removeButton-bg: #f8d6dc;
  --removeButton-color: #c8102e;
  --removeButton-bg-hover: #ff4d4f;
  --removeButton-border-hover: #ff4d4f;
  --removeButton-border: #f8d6dc;
  --removeButton-color-hover: #ffffff;

  --activeTab-bg: #eaebef;
  --activeTab-color: #808080;
  --activeTab-bg-hover: #707070;
  --activeTab-color-hover: #ffffff;
  --activeTab-border: #808080;
  --activeTab-outline-focus: #808080;
  --activeTab-border-hover: #707070;

  --inactiveTab-bg: #ffffff97;
  --inactiveTab-color: #808080;
  --inactiveTab-border: #808080;
  --inActiveTab-outline-focus: #808080;
  --inactiveTab-bg-hover: #eaebef;
  --inactiveTab-color-hover: #808080;
  --inactiveTab-border-hover: #707070;

  --searchButton-bg: #a8c7fa;
  --searchButton-color: #555555;
  --searchButton-border: #a8c7fa;
  --searchButton-border-hover: #a8c7fa;
  --searchButton-color-hover: #555555;
  --searchButton-border-focus: #a8c7fa;
  --searchButton-bg-hover: #a8c7fa;
  --searchButton-bg-active: #a8c7fa;
  --hover-shadow:
    0 1px 3px 0 rgba(168, 199, 250, 1), 0 4px 8px 3px rgba(60, 64, 67, 0.15);

  --modalHeader-color: #000000;
  --modalHeader-bg: #ffffff;

  --modalTitle-color: #4b5563;

  --switch-bg-checked: #1778f2;
  --switch-border-checked: #1778f2;
  --switch-box-shadow-checked: #a8c7fa;
  --switch-border-focus: #d1d5db;

  --editButton-bg: #a8c7fa;
  --editButton-font: #555555;
  --editButton-border: #eaebef;
  --editButton-bg-active: #1778f2;
  --editButton-border-active: #eaebef;
  --editButton-bg-hover: #1778f2;
  --editButton-border-hover: #555555;

  --regularBtn-bg: #a8c7fa;
  --regularBtn-border: #555555;
  --regularBtn-bg-hover: #286fe0;
  --regularBtn-font-hover: #555555;
  --regularBtn-border-hover: #555555;

  --font-size-header: 16px;
  --font-size-table-body: 14px;

  --tableHeader-bg: #eaebef;
  --tableHeader-color: #000000;
  --tableHeader-success-bg: var(--success-green-color);

  --LoginToggle-button-color: #555555;
  --LoginToggle-button-bg: #eaebef;
  --LoginToggle-button-border: #eaebef;
  --LoginToggle-button-bg-hover: #eaebef;
  --LoginToggle-button-border-hover: #eaebef;
  --LoginToggle-button-bg-active: #a8c7fa;
  --LoginToggle-button-border-active: #a8c7fa;
  --LoginToggle-button-color-active: #555555;
  --LoginToggle-button-color-active-hover: #555555;
  --LoginToggle-button-border-active-hover: #a8c7fa;
  --LoginToggle-button-bg-active-hover: #a8c7fa;

  --email-button-bg: #a8c7fa;
  --email-button-bg: #a8c7fa;
  --email-button-bg-hover: #a8c7fa;
  --email-button-border-hover: #a8c7fa;
  --email-button-bg: #a8c7fa;
  --email-button-border: #a8c7fa;
  --email-button-fill: #555555;

  --login-button-color: #555555;
  --login-button-bg: #a8c7fa;
  --login-button-border: #a8c7fa;
  --login-button-bg-hover: #a8c7fa;
  --login-button-border-hover: #a8c7fa;
  --login-button-color-active: #a8c7fa;
  --login-button-bg-active: #a8c7fa;
  --login-button-border-active: #a8c7fa;
  --login-button-bg-disabled: #a8c7fa;
  --login-button-border-disabled: #a8c7fa;
  --login-button-color-hover: #555555;

  --langChange-button-bg-active: #a8c7fa;
  --langChange-button-border-active: #a8c7fa;
  --langChange-button-color-active: #1778f2;
  --langChange-button-color: #1778f2;
  --langChange-button-border: #a8c7fa;
  --langChange-button-bg-hover: #a8c7fa;
  --langChange-button-border-hover: #a8c7fa;

  --langChange-button-bg-hover: #a8c7fa;
  --langChange-button-border-hover: #a8c7fa;

  --orText-bg: #fff;
  --orText-color: #6c757d;

  --register-button-bg: #eaebef;
  --register-button-border: #eaebef;
  --register-button-border: #eaebef;
  --register-button-border-hover: #eaebef;
  --register-button-color-active: #eaebef;
  --register-button-bg-active: #eaebef;
  --register-button-border-active: #eaebef;
  --register-button-color: #555555;
  --register-button-color-hover: #555555;

  /* Progress indicator colors */
  --progress-track-color: #e0e0e0;
  --progress-complete-color: #4caf50;
  --progress-half-color: #ff9800;
  --progress-low-color: #2196f3;

  /* Row hover background */
  --row-hover-bg: #f0f0f0;

  --row-bg: #fff;
  --row-bg-scroll: #00000029;
  --row-color: #6c757d;

  --regBtn-border: #d1d5db;
  --regBtn-box-shadow: #d1d5db;
  --regBtn-bg: #0056b3;
  --regBtn-color: #fff;

  --titlemodal-org-event-color: #707070;
  --titlemodal-org-event-border: #eaebef;

  --inputFieldModal: #d1d5db;

  --slider-bg: #1778f2;
  --slider-rail-bg: #e6e6e6;

  --updateTimeoutCard-bg: #ffffff;
  --updateTimeoutCardTitle-color: #000000;
  --updateTimeoutCurrent-color: #000000;
  --updateTimeoutLabel-color: #000000;
  --updateTimeoutValue-color: #1778f2;
  --updateTimeoutSliderLabels: #707070;
  --updateTimeoutButton-bg: #a8c7fa;
  --updateTimeoutButton-color: #ffffff;
  --updateTimeoutButton-bg-hover: #a8c7fa;
  --updateTimeoutButton-border-hover: #a8c7fa;

  --signOut-container-bg: #d3e3fd;
  --signOutBtn-bg: #d3e3fd;

  --profile-container-bg: #ffffff;
  --profile-container-bg-focus: #f8f9fa;
  --profileText-color: #6c757d;

  --chevronRightbtn-bg: #ffffff;
  --chevronIcon-color: #808080;
  --chevronIcon-bg: #ffffff;

  --primaryText-color: #000000;
  --secondText-color: #555555;

  --leftDrawer-bg: #ffffff;
  --leftDrawer-fixedModule-bg: #ffffff;
  --leftDrawer-scrollbar-color: #eaebef;
  --leftDrawer-optionList-bg: #ffffff;
  --LeftDrawer-org-profileContainer-bg: #e0e9ff;
  --leftDrawer-profileContainer-bg: #ffffff;
  --leftDrawer-secondaryText-color: #6c757d;
  --leftDrawer-inactive-button-hover-bg: #eaebef;
  --leftDrawer-collapse-active-button-bg: #e0e5ec;
  --leftDrawer-inactive-button-bg: transparent;
  --leftDrawer-active-button-bg: #eaebef;

  --activeItem-bg: #eaebef;
  --active-item-color: #000000;
  --active-item-color-hover: #000000;

  --user-sidebar-org-item-bg: #eaebef;

  --inputField-bg: #ffffff;
  --inputField-border: #dddddd;
  --inputField-border-focus: #b5b5b5;
  --inputField-bg: #fff;

  --inputFieldModal-bg: #fff;
  --input-shadow-color: #dddddd;

  --drop-shadow: 0px 4px 4px rgba(0, 0, 0, 0.25);

  --people-card-header-bg: #eaebef;
  --people-card-header-border: #e8e5e5;
  --people-card-container-border: #eaebef;
  --people-card-container-bg: #fff;

  --pageNotFound-color: #a8c7fa;
  --pageNotFound-bg: #ffffff;

  --createButton-bg: #fcfcfc;
  --createButton-color: #555555;
  --createButton-border: #555555;
  --createButton-box-shadow-hover: 2.5px 2.5px 2.5px rgba(0, 0, 0, 0.3);
  --createButton-bg-hover: #fcfcfc;
  --createButton-color-hover: #555555;
  --createButton-border-hover: #555555;
  --createButton-color-active: #808080;
  --createButton-bg-active: #eaebef;
  --createButton-border-active: #808080;

  --btnsContainerOrgPost-outline: #9ca3af;
  --closeButtonOrgPost-color: #707070;

  --titlemodal-color: #707070;
  --closeButton-color: #c8102e;
  --closeButton-bg: #ffffff;

  --toggleBtn-bg: #fcfcfc;
  --toggleBtn-color: #808080;
  --toggleBtn-border: #dddddd;
  --toggleBtn-color-hover: #555555;
  --toggleBtn-border-hover: #dddddd;

  --searchIcon-color: #555555;

  --modal-width: 670px;
  --modal-max-width: 680px;

  --eventsAttended-membername-color: #0000ff;

  --membername-color: #7c9beb;
  --membername-color-hover: #5f7e91;

  --colorPrimary-bg: #7c9beb;
  --colorPrimary-color: #fff;
  --colorPrimary-bg: #a8c7fa;
  --colorPrimary-color: #555555;
  --colorPrimary-bg-active: #a8c7fa;
  --colorPrimary-bg-active: #a8c7fa;

  --hover-shadow:
    0 1px 3px 0 rgba(168, 199, 250, 1), 0 4px 8px 3px rgba(60, 64, 67, 0.15);

  --colorPrimary-color-active: #555555;
  --colorWhite: #555555;

  --errorIcon-color: #ff4d4f;

  --tagsBreadCrumbs-color-hover: #0000ff;
  --tagsBreadCrumbs-color: #808080;

  --subTagsLink-color-hover: #5f7e91;
  --subTagsLink-color: #0000ff;

  --orgUserTagsScrollableDiv-color: #9ca3af;

  --rowBackground-bg: #ffffff;
  --rowBackground-color: #000000;

  --hyperlink-text-color: #1778f2;
  --hyperlink-text-color-hover: #5f7e91;
  --rowBackgrounds-bg: #fff;

  --manageTagScrollableDiv-color: #9ca3af;

  --inputColor-bg: #f1f3f6;
  --dateboxMemberDetail-border: #e8e5e5;
  --cardBody-color: #495057;
  --themeOverlay-bg: #0056b3;
  --cardBody-tw-st-color: #9ca3af;
  --cardBody-st-color: #0056b3;

  --sidebar-bg: #e8e5e5;
  --sidebarsticky-border: #e8e5e5;
  --searchtitle-color: #707070;
  --searchtitle-border: #a8c7fa;
  --logintitle-color: #707070;
  --logintitle-border: #a8c7fa;

  --subTagsScrollableDiv-color: #9ca3af;

  --customcell-bg: #eaebef;
  --customcell-color: #000000;

  --singledetails_dl-color: #707070;
  --memberfontbtn-border: #e8e5e5;
  --memberfont-bg: #eaebef;
  --memberfont-color: #fff;
  --removeMemberCancel-bg: #f8d6dc --loader-size: 10em;
  --loader-border: #ffffff33;
  --loader-border-left: #febc59;

  --pledgeContainer-bg: #31bb6b33;
  --popup-border: #e2e8f0;
  --popup-bg: #fff;
  --popup-color: #000000;
  --popup-box-shadow: #00000026;

  --colorlight-bg: #f5f5f5;

  --containerHeight-bg: #f6f8fc;
  --cardHeader-border: #e9ecef;

  --collapseSidebarButton-od-bg-hover: #f6f8fc;
  --collapseSidebarButton-od-color-hover: #000000;
  --opendrawer-color-active: #f6f8fc;
  --opendrawer-bg-active: #f6f8fc;
  --opendrawer-border-active: #f6f8fc;
  --opendrawer-bg: #f6f8fc;
  --collapseSidebarButton-od-bg-active: #f6f8fc;
  --collapseSidebarButton-bg: #f5f5f5;
  --csb-od-bg-hover: #0056b3;
  --collapseSidebarButton-color-active: #f6f8fc;
  --collapseSidebarButton-bg-active: #f6f8fc;
  --collapseSidebarButton-border-active: #f6f8fc;
  --collapseSidebarButton-bg: #f5f5f5;
  --collapse-Sidebar-Button-fill: #000000;
  --collapseBtn-op-bg-hover: #f6f8fc;

  --active-color: #a8c7fa;
  --active-border-color: #a8c7fa;
  --pending-color: #ffc21a;
  --pending-border-color: #ffc21a;

  --toggleBtn-bg: #fcfcfc;
  --toggleBtn-color: #808080;
  --toggleBtn-border: #dddddd;
  --toggleBtn-color-hover: #555555;
  --toggleBtn-border-hover: #dddddd;

  --titleContainerVolunteer-color: #5e5e5e;
  --subContainer-color: #707070;
  --outlineBtn-bg: #ffffff;
  --outlineBtn-color: #a8c7fa;
  --outlineBtn-border: #a8c7fa;
  --outlineBtn-hover-bg: #1778f2;
  --outlineBtn-color-hover: #ffffff;
  --outlineBtn-hover-border: #1778f2;
  --outlineBtn-bg-disabled: #ffffff;
  --outlineBtn-color-disabled: #9e9e9e;
  --outlineBtn-border-disabled: #9e9e9e;

  --outlineBtn-bg: #ffffff;
  --outlineBtn-color: #a8c7fa;
  --outlineBtn-border: #a8c7fa;
  --outlineBtn-hover-bg: #1778f2;
  --outlineBtn-bg-disabled: #ffffff;
  --outlineBtn-disabled: #9e9e9e;
  --outlineBtn-disabled: #9e9e9e;

  --customToggle-color: #000000;
  --addChatContainer-border: #000000;
  --filterButton-bg: #000000;
  --filterButton-color: #a5a5a5;
  --filterButton-border: #a5a5a5;
  --filterButton-border-hover: #a8c7fa;
  --filterButton-bg-hover: #a8c7fa;
  --filterButton-color-hover: #ffffff;
  --chatContainer-border: #dcdcdc;

  --mainContainer50-bg: #f2f7ff;
  --box-bg: #ffffff;
  --box-border: #dddddd;

  --dateboxEvents-border: #e8e5e5;

  --cardHeader-border: #f6f6f6;
  --formLabel-color: #000000;

  --eventManagementSelectedBtn-color: #555555;
  --eventManagementSelectedBtn-bg: #eaebef;
  --eventManagementSelectedBtn-border: #808080;
  --eventManagementSelectedBtn-color-hover: #555555;
  --eventManagementSelectedBtn-border-hover: #808080;
  --eventManagementBtn-color: #808080;
  --eventManagementBtn-bg: #ffffff;
  --eventManagementBtn-border: #dddddd;
  --eventManagementBtn-color-hover: #808080;
  --eventManagementBtn-border-hover: #dddddd;

  --actionsButton-bg: #a8c7fa;
  --actionsButton-color: #555555;
  --actionsButton-border: #a8c7fa;
  --actionsButton-box-shadow-hover: #0000004d;
  --actionsButton-bg-color: #a8c7fa;
  --actionsButton-border-hover: #a8c7fa;

  --acceptedStatus-color: #0056b3;
  --acceptedStatus-fill: #0056b3;
  --pendingStatus-color: #ffc107;
  --pendingStatus-fill: #ffc107;
  --groupsLabel-color: #495057;
  --tableHeader-bg: #eaebef;
  --tableHeader-color: #000000;
  --font-size-header: 16px;

  --cardTemplate-bg: #ffffff;
  --cardTemple-border: #d1d5db;
  --keyWrapper-bg: #0056b3;

  --table-image-size: 50px;
  --overviewContainer-bg: #ffffff97;
  --overviewContainer-box-shadow: #00000029;
  --titleContainer-color: #555555;
  --titleContainer-color: #707070;
  --toggleBtnPledge-border: #e8e5e5;
  --toggleBtnPledge-color-notChecked: #5f7e91;
  --toggleBtnPledge-color-hover: #a8c7fa;
  --btnsContainerPledge-outline: #9ca3af;
  --rowBackgroundPledge-bg: #fff;

  --table-image-small-size: 25px;

  --banIcon-color: #c8102e;
  --banIcon-color-hover: #ffffff;
  --unbanIcon-color: #555555;
  --unbanIcon-color-hover: #ffffff;
  --containerAdvertisemens-bg: #ffffff;
  --orgCard-bg: #fff;
  --orgCard-bg: #fff;
  --orgCard-outline: #e9ecef;
  --orgImgContainer-bg: #e9ecef;
  --orgCard-Image-bg: #e9ecef;

  --previewAdvertisementRegister-border: #ccc;
  --closeButtonAdvertisementRegister-color: #707070;
  --closeButtonAdvertisementRegister-box-shadow-hover: #00000033;

  --dropdownmenu-bg: #fff;
  --dropdownmenu-box-shadow: #00000033;
  --dropdownmenu-color: #333;
  --dropdownmenu-li-hover: #f1f1f1;
  --dropdownButton-color: #000;
  --entryaction-color: #a8c7fa;

  --memberBadge-box-shadow: #9ca3af;

  --containerAddOnStore-bg: #ffffff;
  --titlemodalAgendaItems-color: #4b5563;
  --titlemodalAgendaItems-border: #0056b3;
  --preview-color: #555555;
  --view-color: #6c757d;

  --closeButtonFile-color: #707070;
  --regBtnAgendaItems-border: #d1d5db;
  --regBtnAgendaItems-box-shadow: #d1d5db;
  --regBtnAgendaItems-bg: #0056b3;
  --regBtnAgendaItems-color: #fff;

  --tableHeadAgendaItems-bg: #a8c7fa;
  --tableHeadAgendaItems-color: #fff;
  --agendaItemRow-border: #e8e5e5;
  --agendaItemRow-bg: #ffffff;
  --agendaItemRow-bg-hover: #ffffff;
  --dragging-box-shadow: #e8e5e5;
  --dragging-bg: #eaebef;
  --categoryChip-bg: #eaebef;

  --orgdesc-color: #4b5563;
  --address-h6-color: #4b5563;
  --joined-button-color: #555555;
  --joined-button-bg: #a8c7fa;
  --joined-button-border: #a8c7fa;
  --joined-button-bg-hover: #a8c7fa;
  --joined-button-border-hover: #a8c7fa;
  --joined-button-color-hover: #555555;

  --box-color: #ffbd59;
  --box-color-hover: #ffbd59;
  --secondBox-h4-color: #000000;
  --secondBox-h5-color: #969696;
  --deco-bg: #dfdfdf;

  --cardItem-border: #e9ecef;
  --cardItem-iconWrapper-bg: #0056b3;
  --cardItem-location-color: #0056b3;
  --cardItem-time-color: #495057;
  --cardItem-creator-color: #a8c7fa;
  --iconWrapper-bg: #332d2d;
  --iconWrapper-color: #fff;

  --manageBtn-border: #e8e5e5;
  --manageBtn-box-shadow: #e8e5e5;
  --manageBtn-color: #fff;
  --manageBtn1-border: #a8c7fa;
  --manageBtn1-bg: #a8c7fa;
  --manageBtn1-color: #555555;
  --manageBtn-color-hover: #555555;

  --cardsOrgPostCard-color: #707070;
  --cardsOrgPostCard-color-hover: #000000;
  --postimageOrgPostCard-color: #000000;
  --titleOrgPostCard-color: #000000;
  --textOrgPostCard-color: #000000;
  --author-color: #707070;
  --modalOrgPostCard-bg: #000000b3;
  --modalContentOrgPostCard-bg: #ffffff;
  --toggleClickBtn-color: #a8c7fa;
  --toggleClickBtn-bg: #ffffff;
  --moreOptionsButton-color: #000000;
  --closeButtonOrgPostCard-bg: #f8d6dc;
  --closeButtonOrgPost-color: #ffffff;
  --menuModal-bg: #00000029;
  --menuContent-bg: #ffffff;
  --menuOptions-border: #e8e5e5;
  --list-color: #ff4d4f;
  --closeButtonP-color: #707070;
  --closeButtonP-box-shadow-hover: #00000033;
  --closeButtonP-color: #707070;

  --iconOrgActionItemCategories-color: #ff4d4f;
  --btnsContainerOrgActionItemCategories-outline: #9ca3af;

  --delete-button-bg: #f8d6dc;
  --delete-button-color: #ff4d4f;
  --delete-button-color-hover: #ff4d4f;
  --delete-button-border: #000;
  --delete-button-color-hover: #ff4d4f;

  --customDataTable-bg: #f2f2f2;

  --userupdatediv-border: #e8e5e5;
  --userupdatediv-box-shadow: #e8e5e5;
  --userupdatediv-bg: #ffffff;

  --current-hour-indicator-color: #ff0000;

  --fonts-color: #707070;

  --dropwdownToggle-bg: #f1f3f6;
  --dropwdownToggle-color: #000000;
  --dropwdownToggle-outline: #9ca3af;

  --createButtonEventHeader-bg: #eaebef;
  --createButtonEventHeader-color: #555555;
  --createButtonEventHeader-border: #555555;
  --createButtonEventHeader-boxshadow: #0000004d;
  --createButtonEventHeader-bg-hover: #eaebef;
  --createButtonEventHeader-color-hover: #000000;
  --createButtonEventHeader-border-hover: #555555;
  --createButtonEventHeader-boxshadow-hover: #0000004d;

  --breakpoint-mobile: 576px;
  --breakpoint-tablet: 768px;
  --breakpoint-desktop: 1024px;

  --calenderHourBlock-border: #e8e5e5;
  --calenderHourTextContainer-border: #e8e5e5;
  --calenderTimezoneText-color: #707070;
  --eventListParentCurrent-bg: #eaebef;
  --expandListContainer-bg: #eaebef;
  --expandListContainer-border: #e8e5e5;

  --btnMore-color: #000000;
  --btnMore-color-hover: #707070;
  --eventsCard-box-shadow: #0000001a;
  --holidaysCard-bg: #e0e9ff;
  --cardTitle-color: #000000;

  --cardListItem-color: #707070;
  --cardListItem-bg-hover: #7c9beb;
  --cardListItem-focus-bg: #707070;
  --holidays-card-date-color: #3771c8;
  --holidayName-color: #000000;
  --eventsCard-bg: #eaebef;
  --organizationIndicator-bg: #a8c7fa;
  --legendText-color: #000000;
  --holidayIndicator-bg: #000000;
  --holidayText-color: #000000;

  --dayWeekends-bg: #eaebef;
  --dayToday-bg: #eaebef;
  --dayToday-color: #7c9beb;
  --dayOutside-bg: #ffffff;
  --dayOutside-color: #eaebef;

  --daySelected-bg: #0056b3;
  --daySelected-color: #707070;
  --day-bg: #ffffff;
  --day-border: #e8e5e5;
  --day-color: #707070;
  --dayEvents-bg: #ffffff;
  --calendar-bg: #ffffff;
  --buttonEventCalendar-color: #808080;
  --calendarHeaderMonth-color: #707070;
  --calendarHeaderMonthDiv-color: #000000;
  --buttonEventCalendar-color: #808080;
  --calendarWeekdays-bg: #000000;
  --weekday-color: #808080;
  --weekday-bg: #ffffff;

  --weekdayYearly-bg: #ffffff;
  --yearlyCalendarHeader-color: #707070;
  --calendar-bg: #ffffff;
  --yearlyCalender-bg: #ffffff;

  --input-area-color: #f1f3f6;

  --previewEventListCardModals-color: #000000;

  --cardsEventListCard-bg: #7c9beb;
  --cardsEventListCard-border: #e8e5e5;
  --cardsEventListCard-box-shadow: #e8e5e5;
  --cardsEventsListCard-color: #707070;
  --cardsEventListCard-h2-color: #707070;
  --cardsEventListCard-a-color: #ffffff;
  --cardsEventListCard-a-color-hover: #000000;

  --ctacards-bg: #ffffff;
  --ctacards-border: #dddddd;
  --ctacards-span-color: #b5b5b5;
  --eventDetailsBox-bg: #ffffff;
  --eventDetailsBox-border: #dddddd;
  --description-color: #808080;
  --toporgloc-color: #808080;
  --time-border: #dddddd;
  --time-bg: #ffffff;
  --time-box-shadow: #0000001a;
  --time-bg: #ffffff;
  --cardItem-color: #495057;
  --endDate-color: #808080;

  --attendanceModal-border: #286fe0;

  --rating-star-filled: #ff6d75;
  --rating-star-hover: #ff6d75;

  --groupMemberList-p-color: #959595;
  --editImgBtn-bg: #ffffff;
  --editImgBtn-border: #959595;
  --editImgBtn-color: #959595;
  --editChatNameContainer-border: #ababab;
  --icon-cancel: #c52a2a;
  --icon-check: #2ac52a;

  --holidayCard-color: #000000;
  --holidayCard-bg: #00000026;

  --spinner-border: #9ca3af;
  --card-background-color: #1778f2;
  --card-header-background-color: #1778f2;
  --text-fields-color: #737373;

  --settings-header-button-bg: #ffffff;
  --settings-header-button-border: #808080;
  --settings-header-button-color: #808080;

  --settings-active-button-bg: #eaebef;
  --settings-active-button-border: #555555;
  --settings-active-button-color: #555555;

  --bg-header: #ffffff;

  --changelangauge-btn-bg: #ffffff;
  --changelangauge-btn-color: #1778f2;
  --changelangauge-btn-border: #1778f2;

  --resetbtn-border: #1778f2;
  --resetbtn-bg: #ffffff;
  --resetbtn-color: #1778f2;

  --modalClose-button-color: #c8102e;
  --formLabel-color: #000000;
  --inputField-text-color: #555555;
  --inputField-placeholder-color: #707070;
  --inputField-bg-focus: #f1f3f6;

  --card-background-color: #1778f2;
  --card-header-background-color: #1778f2;
  --reset-border-color: #1778f2;
  --reset-backgroundcolor-color: #ffffff;
  --reset-btn-colour: #1778f2;

  --form-control-focus-shadow: 0 4px 4px rgba(0, 0, 0, 0.15);
  --primary-theme-color: #1778f2;
  --advertisement-dropdown-border: 1px solid rgba(0, 0, 0, 0.15);
  --advertisement-dropdown-box-shadow: 0 0.5rem 1rem rgba(0, 0, 0, 0.175);
  --advertisement-media-height: 12.5rem --pledgeModal-bg: #ffffff;
  --pledgeModal-header-text: #000000;
  --pledgeModal-title-text: #4b5563;
  --pledgeModal-close-button-bg: #f8d6dc;
  --pledgeModal-close-button-text: #c8102e;
  --pledgeModal-close-button-hover-bg: #ff4d4f;
  --pledgeModal-close-button-hover-text: #ffffff;

  --pledgeModal-input-bg: #ffffff;
  --pledgeModal-input-border: #eaebef;
  --pledgeModal-input-text: #555555;
  --pledgeModal-input-placeholder: #737373;
  --pledgeModal-input-focus-border: #b5b5b5;
  --pledgeModal-input-focus-shadow: #dddddd;

  --dropdownItem-bg: #fff;
  --dropdownItem-color: #000000;
  --dropdownItem-box-shadow: 2.5px 2.5px 2.5px rgba(0, 0, 0, 0.3);
  --dropdownItem-outline-bg: #a8c7fa;
  --dropdownItem-color: #555555;

  --tagBadge-box-shadow: #9ca3af;

  --titlemodalCustomRecurrenceModal-color: #707070;
  --titlemodalCustomRecurrenceModal-border: #7c9beb;

  --memberfontcreatedbtnUserListCard-border: #286fe0;
  --memberfontcreatedbtnUserListCard-bg: #286fe0;
  --memberfontcreatedbtnUserListCard-color: #ffffff;

  --recurrenceDayButton-border: #808080;
  --recurrenceDayButton-outline-focus: #0056b3;
  --recurrenceDayButton-bg-hover: #808080;
  --recurrenceDayButton-bg-selected: #0056b3;
  --recurrenceDayButton-border-selected: #0056b3;
  --recurrenceDayButton-color-selected: #fff;
  --recurrenceDayButton-color: #808080;
  --recurrenceDayButton-color-hover: #fff;
  --recurrenceDayButton-color-selected: #fff;
  --recurrenceRuleSubmitBtn-box-shadow-hover: #00000029;
  --recurrenceRuleSubmitBtn-outline-focus: #0056b3;

  --whitebtn-box-shadow: #e8e5e5;
  --whitebtn-border: #e8e5e5;
  --whitebtn-color: #286fe0;

  --mainContainerDonateCard-bg: #ffffff;
  --mainContainerDonateCard-border: #dddddd;

  --mainContainerDonateCard-bg: #31bb6b;
  --peopleRole-border: #dee2e6;
  --cardStyles-bg: #ffffff;
  --cardHeaderPostCard-bg: #ffffff;
  --cardHeaderPostCard-border: #dddddd;
  --customToggle-color: #000000;
  --cardActionBtn-bg: #00000000;
  --cardActionBtn-color: #000000;
  --cardActionBtn-hover-bg: #eff1f7;
  --cardActionBtn-color: #000000;
  --cardActionBtn-outline-focus: #7c9beb;
  --cardActionBtn-active-bg: #eaebef;

  --colorPrimary-bg: #7c9beb;
  --colorPrimary-color: #ffffff;

  --modalFooter-bg: #ffffff;
  --modalFooter-border: #dddddd;

  --inputArea-bg: #f1f3f6;

  --postInput-bg: #ffffff;

  --cardHeaderPromotedPost-color: #a8c7fa;

  --userImageUserPost-border: #286fe0;

  --capacityLabel-bg: #0056b3;
  --capacityLabel-color: #ffffff;
  --textWhite-color: #ffffff;
  --previewVenueModal-border: #ccc;

  --closeButtonOrganizationEvents-color: #ff4d4f;
  --closeButtonOrganizationEvents-bg: #f8d6dc;
  --closeButtonOrganizationEvents-border: #ffffff;
  --closeButtonOrganizationEvents-color-hover: #f8d6dc;
  --closeButtonOrganizationEvents-bg-hover: #ff4d4f;
  --closeButtonOrganizationEvents-border-hover: #ffffff;
  --dateboxOrganizationEvents-border: #e8e5e5;

  --infoButton-bg: #a8c7fa;
  --infoButton-border: #555555;
  --infoButton-color: #555555;
  --infoButton-bg-hover: #286fe0;
  --infoButton-border-hover: #555555;
  --infoButton-color: #555555;
  --actionItemDeleteButton-bg: #f8d6dc;
  --actionItemDeleteButton-color: #ff4d4f;
  --checkboxButton-checked-bg: #1778f2;
  --checkboxButton-checked-color: #1778f2;
  --checkbox-focus-border: #d1d5db;

  --rowBackgroundOrganizationFundCampaign-bg: #fff;

  --createorgdropdown-button-bg: #eaebef;

  --dropdown-border: #555555;
  --dropdown-bg: #fcfcfc;
  --dropdown-font-color: #555555;

  --input-bg: #f2f7ff;

  --empty-state-bg: #ffffff;
  --empty-state-border-color: #e7e7e7;
}

/* Global Classes (Add CSS classes as Global Classes that are used at multiple place)*/

/* Add Button */

.addButton {
  margin-bottom: 10px;
  color: var(--addButton-font);
  background-color: var(--light-blue);
  border-color: var(--addButton-bg);
  --bs-btn-focus-box-shadow: none;
}

.addButton:is(:hover, :active, :focus) {
  background-color: var(--addButton-bg-hover) !important;
  border-color: var(--addButton-border-hover);
}

.addButton:disabled {
  margin-bottom: 10px;
  background-color: var(--disabled-btn);
  border-color: var(--addButton-bg);
}

/* Unblock Button */

.unblockButton {
  margin-bottom: 10px;
  color: var(--unblockButton-font) !important;
  background-color: var(--unblockButton-bg) !important;
  border-color: var(--unblockButton-border);
  --bs-btn-focus-box-shadow: none;
}

.unblockButton:is(:hover, :active, :focus) {
  background-color: var(--unblockButton-bg-hover) !important;
  border-color: var(--unblockButton-border-hover);
}

/* Unban Icon */

.unbanIcon {
  color: var(--unbanIcon-color);
  font-size: 12px;
  font-weight: bold;
  margin-bottom: 0.5px;
  margin-right: 4px;
}

.unblockButton:hover .unbanIcon {
  color: var(--unbanIcon-color-hover) !important;
}

/* Ban Icon*/

.banIcon {
  color: var(--banIcon-color);
  font-size: 12px;
  font-weight: bold;
  margin-bottom: 0.5px;
  margin-right: 4px;
}

.removeButton:hover .banIcon {
  color: var(--banIcon-color-hover) !important;
}

/* Remove Button */

.removeButton {
  margin-bottom: 10px;
  background-color: var(--removeButton-bg);
  color: var(--removeButton-color);
  margin-right: 10px;
  --bs-btn-border-color: var(--removeButton-border);
}

.removeButton:is(:hover, :active, :focus) {
  background-color: var(--removeButton-bg-hover) !important;
  border-color: var(--removeButton-border-hover);
  color: var(--removeButton-color-hover);
}

/* Active Tab */

.activeTab {
  background-color: var(--activeTab-bg);
  color: var(--activeTab-color);
  border-color: var(--activeTab-border);
  align-items: center;
  position: relative;
  outline: none;
}

.activeTab:focus-visible {
  outline: 2px solid var(--activeTab-outline-focus);
  outline-offset: 2px;
}

.activeTab:is(:hover, :focus, :active) {
  background-color: var(--activeTab-bg-hover) !important;
  color: var(--activeTab-color-hover);
  border-color: var(--activeTab-border-hover) !important;
  align-items: center;
}

/* Inactive Tab */

.inActiveTab {
  background-color: var(--inActiveTab-bg);
  color: var(--inActiveTab-color);
  border-color: var(--inActiveTab-border);
  align-items: center;
  position: relative;
  outline: none;
}

.inActiveTab:focus-visible {
  outline: 2px solid var(--inActiveTab-outline-focus);
  outline-offset: 2px;
}

.inActiveTab:is(:hover, :focus, :active) {
  background-color: var(--inActiveTab-bg-hover) !important;
  color: var(--inActiveTab-color-hover);
  border-color: var(--inActiveTab-border-hover) !important;
  align-items: center;
}

/* Search Bar */

.searchBarContainer {
  display: flex;
  align-items: center;
  border: 1px solid var(--search-border-color, #d0d5dd);
  border-radius: 8px;
  background-color: var(--search-background-color, #fcfcfc);
  box-shadow: 0 4px 6px rgba(149, 156, 202, 0.1);
  transition:
    border-color 0.2s ease,
    box-shadow 0.2s ease;
  overflow: hidden;

  /* Flex properties to make it sit on the same line */
  flex-grow: 1;
  /* Allow it to grow to fill space */
  flex-shrink: 1;
  /* Allow it to shrink if needed */
  width: auto;
  /* Stop forcing 100% width */
  min-width: 450px;
  max-width: 100%;
<<<<<<< HEAD
  height: fit-content;
=======
  height: 48px;
>>>>>>> 089c5fc3
}

.searchBarContainerWithButton {
  padding-right: 0;
}

.searchBarContainer:focus-within {
  border-color: var(--search-border-focus-color, #6e94ff);
  box-shadow: 0 0 0 2px rgba(110, 148, 255, 0.25);
}

.searchBarInputWrapper {
  position: relative;
  flex: 1;
  display: flex;
  align-items: center;
  min-height: 48px;
  min-width: 40rem;
  padding: 0.75rem 2.5rem 0.75rem 1.25rem;
  background-color: transparent;
}

.searchBarVariantFilled {
  border-color: transparent;
  background-color: var(--search-filled-bg, #f4f6fb);
}

.searchBarVariantGhost {
  border-color: transparent;
  background-color: transparent;
  box-shadow: none;
}

.searchBarInputWrapperWithButton {
  padding-right: 1.5rem;
}

.searchBarInput {
  flex: 1;
  border: none;
  background: transparent;
  padding: 0;
  padding-left: 3rem !important;
  font-size: 0.95rem;
  color: var(--search-text-color, #1e293b);
  outline: none;
  width: 100%;
  height: 100%;
}

.searchBarInput::-webkit-search-cancel-button,
.searchBarInput::-webkit-search-decoration {
  -webkit-appearance: none;
  appearance: none;
}

.searchBarInput::-ms-clear {
  display: none;
}

.searchBarInput::placeholder {
  color: #9aa5b5;
}

.searchBarInputSm {
  padding-top: 0.5rem;
  padding-bottom: 0.5rem;
  font-size: 0.85rem;
}

.searchBarInputLg {
  padding-top: 1rem;
  padding-bottom: 1rem;
  font-size: 1.05rem;
}

.searchBarNoIcon {
  padding-left: 1.25rem;
}

.searchBarIcon {
  position: absolute;
  left: 1rem;
  top: 50%;
  transform: translateY(-50%);
  color: var(--search-icon-color, #a0aec0);
  display: inline-flex;
  font-size: 1.2rem;
  pointer-events: none;
}

.searchBarTrailingIcon {
  position: absolute;
  right: 0;
  top: 0;
  bottom: 0;
  background-color: var(--search-button-bg, #b3ceff);
  color: #2f3f5f;
  display: inline-flex;
  align-items: center;
  justify-content: center;
  padding: 0 0.75rem;
  border-top-right-radius: 0.5rem;
  border-bottom-right-radius: 0.5rem;
}

.searchBarClearButton {
  position: absolute;
  right: 0.5rem;
  border: none;
  background: transparent;
  color: var(--search-clear-color, #94a3b8);
  cursor: pointer;
  display: inline-flex;
  align-items: center;
  justify-content: center;
  padding: 0.15rem;
}

.searchBarClearButton:focus-visible {
  outline: none;
  box-shadow: 0 0 0 2px rgba(110, 148, 255, 0.35);
  border-radius: 999px;
}

.searchBarButton {
  display: inline-flex;
  align-items: center;
  justify-content: center;
  gap: 0.4rem;
  border: none;
  border-radius: 0;
  background-color: var(--search-button-bg, #b3ceff);
  color: #2f3f5f;
  width: 48px;
  height: 48px;
  font-weight: 600;
  transition:
    background-color 0.2s ease,
    transform 0.1s ease;
  border-left: 1px solid rgba(255, 255, 255, 0.4);
}

.searchBarButton:hover:not(:disabled) {
  background-color: var(--search-button-bg-hover, #b6cbff);
}

.searchBarButton:active:not(:disabled) {
  transform: translateY(1px);
}

.searchBarButton:disabled {
  cursor: not-allowed;
  opacity: 0.6;
  box-shadow: none;
}

.searchBarButtonSm {
  width: 48px;
  height: 48px;
  font-size: 0.85rem;
}

.searchBarButtonLg {
  width: 64px;
  height: 64px;
  font-size: 1rem;
}

.searchBarIconButton {
  width: 55px;
  height: 55px;
  padding: 0;
}

.searchBarSpinner {
  width: 1rem;
  height: 1rem;
  border: 2px solid rgba(255, 255, 255, 0.4);
  border-top-color: #ffffff;
  border-radius: 50%;
  animation: searchBarSpin 0.8s linear infinite;
}

@keyframes searchBarSpin {
  to {
    transform: rotate(360deg);
  }
}

.searchBarSrOnly {
  position: absolute;
  width: 1px;
  height: 1px;
  padding: 0;
  margin: -1px;
  overflow: hidden;
  clip: rect(0, 0, 0, 0);
  border: 0;
}

/* Search Button */

.searchButton {
  --bs-btn-active-color: var(--searchButton-bg);
  --bs-btn-active-bg: var(--searchButton-bg);
  --bs-btn-active-border-color: var(--searchButton-border);
  margin-bottom: 10px;
  background-color: var(--searchButton-bg) !important;
  border-color: var(--searchButton-border) !important;
  color: var(--searchButton-color);
  position: absolute;
  z-index: 10;
  bottom: 0;
  right: 30px;
  display: flex;
  justify-content: center;
  align-items: center;
  transition:
    box-shadow 0.2s ease,
    transform 0.2s ease;
}

.searchButton:hover {
  background-color: var(--searchButton-bg-hover);
  border-color: var(--searchButton-border-hover);
  box-shadow: var(--hover-shadow);
  color: var(--searchButton-color-hover) !important;
}

.searchButton:active {
  transform: scale(0.95);
  background-color: var(--searchButton-bg-active) !important;
  border-color: transparent !important;
}

/* Override for header placement: make search button inline within header controls */
.btnsContainerSearchBar .searchButton {
  position: static;
  bottom: auto;
  right: auto;
  margin: 0;
  padding: 0.45rem;
  display: inline-flex;
  align-items: center;
  justify-content: center;
  height: 40px;
}

/* Modal Header*/

.modalHeader {
  border: none;
  background-color: var(--modalHeader-bg) !important;
  padding: 1rem;
  color: var(--modalHeader-color);
}

/* Make sure the modal title is dark grey */
.modalHeader div,
.modalHeader .modal-title {
  color: var(--modalTitle-color) !important;
  font-weight: 600;
  font-size: 20px;
}

/* Close button styling */
.modalHeader button.close,
.modalHeader .btn-close {
  color: var(--modalClose-button-color) !important;
  opacity: 1;
}

/* Form Labels */
.inputField label,
form label,
.form-label {
  color: var(--formLabel-color) !important;
  font-weight: normal;
  padding-bottom: 0;
  font-size: 1rem;
  margin-top: 10px;
}

/* Input Fields - Update the existing inputField class */
.inputField {
  margin-top: 10px;
  margin-bottom: 10px;
  background-color: var(--eventManagement-button-bg);
  border: 1px solid var(--input-shadow);
  box-shadow: 0 4px 8px rgba(0, 0, 0, 0.1);
}

/* Placeholder styling */
.inputField::placeholder {
  color: var(--inputField-placeholder-color) !important;
  opacity: 1;
}

.inputField:focus {
  border: 0.1px solid var(--inputField-border-focus) !important;
  background-color: var(--inputField-bg-focus) !important;
  box-shadow: var(--drop-shadow);
  outline: none;
  transition: box-shadow 0.2s ease;
}

/* Switch */

.switch input {
  --bs-form-switch-bg: transparent;
}

.switch input:checked {
  background-color: var(--switch-bg-checked);
  border-color: var(--switch-border-checked);
  box-shadow: 0 0 0.1rem 0.2rem var(--switch-box-shadow-checked);
}

.switch input:focus {
  outline: none;
  box-shadow: none;
  border-color: var(--switch-border-focus);
}

/* Edit Button */

.editButton {
  background-color: var(--editButton-bg);
  color: var(--editButton-font);
  border-color: var(--editButton-border);
  --bs-btn-active-bg: var(--editButton-bg-active);
  --bs-btn-active-border-color: var(--editButton-border-active);
}

.editButton:is(:hover, :active) {
  background-color: var(--editButton-bg-hover);
  border-color: var(--editButton-border-hover);
  box-shadow: none;
}

/* Regular Button */

.regularBtn {
  background-color: var(--regularBtn-bg);
  border-color: var(--regularBtn-border);
}

.regularBtn:is(:hover, :active) {
  background-color: var(--regularBtn-bg-hover) !important;
  color: var(--regularBtn-font-hover);
  border-color: var(--regularBtn-border-hover) !important;
}

.searchButtonOrgList {
  background-color: var(--light-blue);
  position: absolute;
  z-index: 10;
  bottom: 0;
  inset-inline-end: 0px;
  height: 100%;
  display: flex;
  justify-content: center;
  align-items: center;
}

.btnsContainer {
  display: flex;
  margin: 2.5rem 0;
  align-items: center;
}

.searchBarContainer {
  display: flex;
  margin: 2.5rem 0;
  align-items: center;
  max-width: 600px;
}

.searchBarContainer {
  display: flex;
  margin: 2.5rem 0;
  align-items: stretch;
  gap: 0.75rem;
}

.searchBarContainer > :first-child {
  flex: 1 1 320px;
  min-width: 240px;
  max-width: 100%;
}

/* Table Header */

.tableHeader {
  background-color: red;
}

.tableHeaders {
  background-color: var(--bs-primary-text-emphasis);
  color: var(--bs-white);
  font-size: 1rem;
}

.tableHeader {
  font-weight: bold;
}

/* btnsBlock & btnsContainer */

.btnsContainer,
.calendar__controls {
  display: flex;
  align-items: center;
  gap: 12px;
  /* Space between the Sort, Create, and Bell icons */
  flex-shrink: 0;
  /* Prevents buttons from getting squished */
  white-space: nowrap;
}

.btnsContainer > :first-child {
  flex: 1 1 320px;
  min-width: 240px;
  max-width: 100%;
}

.searchBarWrapper {
  flex-grow: 1;
  max-width: 600px;
}

.btnsContainer .btnsBlock {
  display: flex;
  align-items: center;
  gap: 0.75rem;
  flex-wrap: wrap;
}

@media (max-width: 520px) {
  .btnsContainer {
    margin-bottom: 0;
  }

  .btn {
    flex-direction: column;
    justify-content: center;
  }

  .btnsContainer .btnsBlock {
    display: block;
    margin-top: 1rem;
    margin-right: 0;
  }

  .btnsContainer .btnsBlock div {
    flex: 1;
  }

  .btnsContainer .btnsBlock div[title='Sort organizations'] {
    margin-right: 0.5rem;
  }

  .btnsContainer .btnsBlock button {
    margin-bottom: 1rem;
    margin-right: 0;
    width: 100%;
  }
}

@media (max-width: 1020px) {
  .btnsContainer {
    flex-direction: column;
    margin: 1.5rem 0;
  }

  .btn {
    flex-direction: column;
    justify-content: center;
  }

  .btnsContainer > div {
    width: 100% !important;
    max-width: 100% !important;
    box-sizing: border-box;
  }

  .btnsContainer .btnsBlock {
    display: block;
    margin: 1.5rem 0 0 0;
    justify-content: space-between;
  }

  .btnsContainer .btnsBlock button {
    margin-bottom: 1rem;
    margin-right: 0;
    width: 100%;
    max-width: 800px;
  }

  .btnsContainer .btnsBlock div button {
    margin-right: 1.5rem;
  }
}

.btnsContainer .btnsBlock button {
  display: flex;
  justify-content: center;
  align-items: center;
  margin-top: 0;
}

@media (max-width: 1020px) {
  .btnsContainer {
    flex-direction: column;
    margin: 1.5rem 0;
  }

  .btnsContainer .input {
    width: 100%;
  }

  .btnsContainer .btnsBlock {
    margin: 1.5rem 0 0 0;
    justify-content: space-between;
  }

  .btnsContainer .btnsBlock button {
    margin: 0;
  }

  .btnsContainer .btnsBlock div button {
    margin-right: 1.5rem;
  }

  .btnsContainer .btnsBlock button {
    margin-left: 0;
  }
}

@media (max-width: 520px) {
  .btnsContainer {
    margin-bottom: 0;
  }

  .btnsContainer .btnsBlock {
    display: block;
    margin-top: 1rem;
    margin-right: 0;
  }

  .largeBtnsWrapper {
    flex-direction: column;
  }

  .btnsContainer .btnsBlock div {
    flex: 1;
  }

  .btnsContainer .btnsBlock button {
    margin-bottom: 1rem;
    margin-right: 0;
    width: 100%;
  }
}

.inputField {
  margin-top: 10px;
  margin-bottom: 10px;
  background-color: var(--eventManagement-button-bg);
  border: 1px solid var(--input-shadow);
  box-shadow: 0 4px 8px rgba(0, 0, 0, 0.1);
}

.removeMemberCancel {
  background-color: var(--removeMemberCancel-bg);
  color: '#C8102E';
  border: 1px solid var(--removeMemberCancel-border);
}

/* Dropdown */

.dropdown {
  background-color: var(--dropdown-bg) !important;
  min-width: 150px;
  border: 1px solid var(--dropdown-border);
  color: var(--dropdown-font-color) !important;
  position: relative;
  display: inline-block;
}

.customDropdown {
  width: auto;
}

.dropdown:is(
  :hover,
  :focus,
  :active,
  :focus-visible,
  .show,
  :disabled,
  :checked
) {
  box-shadow: var(--hover-shadow);
  border: 1px solid var(--dropdown-border) !important;
  color: var(--dropdown-font-color) !important;
}

.dropdown:is(:focus, :focus-visible) {
  outline: 2px solid var(--highlight-color, var(--search-button-bg));
  border: 1px solid var(--dropdown-border);
}

.createorgdropdown {
  background-color: var(--createorgdropdown-button-bg) !important;
  border: 1px solid var(--dropdown-border) !important;
  height: 3rem;
  margin-top: 0.7rem;
  color: var(--dropdown-button-fill);
}

.createorgdropdown:active,
.createorgdropdown:hover {
  background-color: var(--createorgdropdown-button-bg) !important;
  border-color: var(--createorgdropdown-button-border) !important;
  color: var(--dropdown-button-fill) !important;
  box-shadow: var(--hover-shadow);
}

/* Error */

.errorContainer {
  min-height: 100vh;
}

.errorMessage {
  margin-top: 25%;
  display: flex;
  justify-content: center;
  align-items: center;
  flex-direction: column;
}

.errorIcon {
  transform: scale(1.5);
  color: var(--bs-danger, var(--errorIcon-color));
  margin-bottom: 1rem;
  font-size: 1.5rem;

  /* Add error icon for non-color indication */
  &::before {
    content: '⚠️';
    margin-right: 0.5rem;
  }
}

/* Not Found */
/**
*Pages still using .notFound class are - screens/UserPortal/Campaigns, screens/BlockUser
*/
.notFound {
  flex: 1;
  display: flex;
  justify-content: center;
  align-items: center;
  flex-direction: column;
}

/* Row Background */

.rowBackground {
  background-color: var(--rowBackground-bg);
  color: var(--rowBackground-color);
  max-height: 120px;
  overflow-y: auto;
}

/* No outline */

.noOutline input {
  outline: none;
}

.noOutline input:disabled {
  -webkit-text-fill-color: var(--noOutline-input-disables) !important;
}

.noOutline textarea:disabled {
  color: var(--noOutline-textarea-disables) !important;
  opacity: 1;
}

.noOutline:is(:hover, :focus, :active, :focus-visible, .show) {
  outline: none !important;
}

/* Input */

.input {
  flex: 1;
  position: relative;
  padding-right: 30px;
  padding-inline-end: 30px;
  width: 425px;
}

.input:active {
  box-shadow: var(--dorpdownItem-hover-shadow) !important;
  background-color: var(--create-button-bg-color);
  border-color: var(--input-shadow) !important;
  color: var(--input-text-color);
}

.input:focus {
  box-shadow: var(--dorpdownItem-hover-shadow) !important;
  border-color: var(--input-shadow) !important;
}

.btnsContainer .input button {
  width: 52px;
}

.btnsContainer .input {
  flex: 1;
  position: relative;
  max-width: 60%;
  justify-content: space-between;
}

.btncon .btnsContainer .input {
  flex: 1;
  min-width: 18rem;
  position: relative;
}

.btncon .btnsContainer input {
  outline: 1px solid var(--btncon-input);
}

.btncon .btnsContainer .input button {
  width: 52px;
}

/* Input Field */

.inputField {
  margin-top: 10px;
  margin-bottom: 10px;
  background-color: var(--inputField-bg);
  border: 1px solid var(--inputField-border);
}

.inputField:focus {
  border: 0.1px solid var(--inputField-border-focus) !important;
  background-color: var(--inputField-bg) !important;
  box-shadow: var(--drop-shadow);
  outline: none;
  transition: box-shadow 0.2s ease;
}

.inputFieldModal {
  margin-bottom: 10px;
  background-color: var(--inputFieldModal-bg);
  box-shadow: 0 1px 1px var(--input-shadow-color);
}

.inputField > button {
  padding-top: 10px;
  padding-bottom: 10px;
}

/* Create Button*/

.createButton {
  background-color: var(--createButton-bg) !important;
  color: var(--createButton-color) !important;
  border: 1px solid var(--createButton-border) !important;
  margin: 5px 10px;
  width: 10rem;
  height: 3rem;
}

.createFundButton {
  background-color: var(--createButton-bg) !important;
  color: var(--createButton-color) !important;
  border: 1px solid var(--createButton-border) !important;
  margin: 5px 5px;
  width: 10rem;
  height: 3rem;
}

.createButton:hover {
  box-shadow: var(--createButton-box-shadow-hover);
  background-color: var(--createButton-bg-hover) !important;
  color: var(--createButton-color-hover) !important;
  border: 1px solid var(--createButton-border-hover) !important;
}

.createButton:active {
  color: var(--createButton-color-active) !important;
  background-color: var(--createButton-bg-active) !important;
  border: 1px solid var(--createButton-border-active) !important;
}

/* Add more Global CSS Classes above this */

/* ----------------------------------------------------- */

/* Css Class Related to a particular Component */

/* -- AddOnEntry.tsx -- */

/* -- AddOnRegister.tsx -- */

.modalbtn {
  margin-top: 1rem;
  display: flex !important;
  margin-left: auto;
  align-items: center;
}

/* -- AddOnStore.tsx -- */

.containerAddOnStore {
  display: flex;
  flex-direction: column;
  background: var(--containerAddOnStore-bg);
  margin: 2px;
  padding: 10px;
  border-radius: 20px;
}

.colAddOnStore {
  display: flex;
  align-items: center;
  justify-content: space-between;
}

.inputAddOnStore {
  display: flex;
  position: relative;
  width: 560px;
}

.cardGridItem {
  width: 38vw;
}

.justifyspAddOnStore {
  display: grid;
  width: 100%;
  justify-content: space-between;
  align-items: baseline;
  grid-template-rows: auto;
  grid-template-columns: repeat(2, 1fr);
  grid-gap: 0.8rem 0.4rem;
}

@media screen and (max-width: 600px) {
  .cardGridItem {
    width: 100%;
  }

  .justifyspAddOnStore {
    grid-template-columns: 1fr;
    justify-content: center;
    align-items: start;
  }
}

/* -- Action.tsx -- */

/* -- MainContent.tsx -- */

.maincontainer {
  width: 70vw;
  margin-right: 2rem;
}

/* -- SidePanel.tsx -- */

.sidebarcontainer {
  width: 30vw;
  justify-content: center;
  display: flex;
  flex-direction: column;
  padding: 2rem;
  height: fit-content;
}

.sidebarcollapsed {
  display: none;
}

/* -- AddOn.tsx -- */

/* -- AddPeopleToTag.tsx -- */

.scrollContainer {
  height: 100px;
  overflow-y: auto;
  margin-bottom: 1rem;
}

.memberBadge {
  display: flex;
  align-items: center;
  padding: 5px 10px;
  border-radius: 12px;
  box-shadow: 0 1px 3px var(--memberBadge-box-shadow);
  max-width: calc(100% - 2rem);
}

.removeFilterIcon {
  cursor: pointer;
}

.loadingDiv {
  min-height: 300px;
  display: flex;
  justify-content: center;
  align-items: center;
}

/* -- AdvertisementEntry.tsx -- */

.cardOtherSettings {
  height: 350px;
}

.dropdownContainer {
  position: relative;
  display: inline-block;
}

.dropdownContainer:hover .dropdownmenu {
  display: block;
}

.dropdownContainer:focus-within .dropdownmenu {
  display: block;
}

.addCard > div:not(.dropdownContainer) {
  flex: 0 0 200px;
}

.dropdownmenu {
  display: none;
  position: absolute;
  z-index: 1;
  background-color: var(--dropdownmenu-bg);
  width: 120px;
  box-shadow: 0px 8px 16px 0px var(--dropdownmenu-box-shadow);
  padding: 5px 0;
  margin: 0;
  list-style-type: none;
  right: 0;
  top: 100%;
}

.dropdownmenu li {
  cursor: pointer;
  padding: 8px 16px;
  text-decoration: none;
  display: block;
  color: var(--dropdownmenu-color);
}

.dropdownmenu li:hover {
  background-color: var(--dropdownmenu-li-hover);
}

.dropdownButton {
  background-color: transparent;
  color: var(--dropdownButton-color);
  border: none;
  cursor: pointer;
  display: flex;
  width: 100%;
  justify-content: flex-end;
  padding: 8px 10px;
}

.admedia {
  object-fit: cover;
  height: 16rem;
}

.buttons {
  display: flex;
  justify-content: flex-end;
}

.entryaction {
  margin-left: auto;
  display: flex !important;
  align-items: center;
  background-color: transparent;
  color: var(--entryaction-color);
}

.entryaction .spinner-grow {
  height: 1rem;
  width: 1rem;
  margin-right: 8px;
}

.entryaction {
  display: flex !important;
}

.entryaction i {
  margin-right: 8px;
  margin-top: 4px;
}

.entryaction .spinner-grow {
  height: 1rem;
  width: 1rem;
  margin-right: 8px;
}

/* -- AdvertisementRegister.tsx -- */

.previewAdvertisementRegister {
  display: flex;
  position: relative;
  width: 100%;
  margin-top: 10px;
  overflow: hidden;
  justify-content: center;
  border: 1px solid var(--previewAdvertisementRegister-border);
}

.previewAdvertisementRegister img {
  width: 400px;
  height: auto;
  object-fit: cover;
}

.previewAdvertisementRegister video {
  width: 400px;
  height: auto;
}

.closeButtonAdvertisementRegister {
  top: 0px;
  right: 0px;
  width: 32px;
  height: 32px;
  background: transparent;
  transform: scale(1.2);
  cursor: pointer;
  border-radius: 50%;
  border: none;
  color: var(--closeButtonAdvertisementRegister-color);
  font-weight: 600;
  font-size: 16px;
  transition:
    background-color 0.3s,
    transform 0.3s;
}

.closeButtonAdvertisementRegister:hover {
  transform: scale(1.1);
  box-shadow: 0 4px 6px var(--closeButtonAdvertisementRegister-box-shadow-hover);
}

/* -- Advertisement.tsx -- */

.containerAdvertisements {
  background-color: var(--containerAdvertisemens-bg);
  border-radius: 20px;
  width: auto;
  margin-inline-start: 12px;
}

.pMessageAdvertisement {
  width: 100%;
  display: flex;
  justify-content: center;
  align-items: center;
  font-size: 1.5rem;
  font-weight: 500;
  line-height: 1.2;
  padding-bottom: 24px;
}

.justifyspAdvertisements {
  display: grid;
  width: 100%;
  margin-top: 30px;
  grid-template-rows: auto;
  grid-template-columns: repeat(6, 1fr);
  grid-gap: 0.8rem 0.4rem;
}

@media (max-width: 1024px) {
  .justifyspAdvertisements {
    grid-template-columns: repeat(3, 1fr);
  }
}

.rowAdvertisements {
  margin-top: 20px;
  display: grid;
  width: 100%;
  grid-template-rows: auto;
  /* grid-template-columns: repeat(2, 1fr); */
  grid-gap: 0.8rem 0.4rem;
  overflow: hidden;
}

.colAdvertisements {
  display: flex;
  align-items: center;
  justify-content: space-between;
  padding: 10px;
}

.inputAdvertisements {
  display: flex;
  position: relative;
  width: 560px;
}

.listBoxAdvertisements {
  display: grid;
  width: 100%;
  grid-template-rows: auto;
  grid-template-columns: repeat(6, 1fr);
  grid-gap: 0.8rem 0.4rem;
}

.orgCard .innerContainer {
  display: flex;
  height: 100%;
}

.orgCard {
  background-color: var(--orgCard-bg);
  margin: 0.5rem;
  height: calc(170px + 2rem);
  padding: 1rem;
  border-radius: 8px;
  outline: 1px solid var(--orgCard-outline);
  position: relative;
  margin-right: 2rem;
}

.orgCard .innerContainer .orgImgContainer {
  display: flex;
  justify-content: center;
  align-items: center;
  position: relative;
  overflow: hidden;
  border-radius: 4px;
  width: 125px;
  height: 120px;
  object-fit: contain;
  background-color: var(--orgImgContainer-bg);
}

.orgCard .innerContainer .content {
  display: flex;
  flex-direction: column;
  flex: 1;
  margin-left: 1rem;
  width: 70%;
  margin-top: 0.7rem;
}

@media (max-width: 550px) {
  .orgCard {
    width: 100%;
  }

  .orgCard {
    height: unset;
    margin: 0.5rem 0;
    padding: 1.25rem 1.5rem;
  }

  .orgCard .innerContainer .orgImgContainer {
    margin-bottom: 0.8rem;
  }

  .orgCard .innerContainer {
    flex-direction: column;
  }

  .orgCard .innerContainer .orgImgContainer img {
    height: auto;
    width: 100%;
  }

  .orgCard .innerContainer .content {
    margin-left: 0;
  }

  .orgCard button {
    bottom: 0;
    right: 0;
    position: relative;
    margin-left: auto;
    display: block;
  }

  .joinBtn,
  .joinedBtn,
  .withdrawBtn {
    display: flex;
    justify-content: space-around;
    width: 100%;
  }
}

.itemCardOrgList .loadingWrapper .innerContainer {
  display: flex;
}

.itemCardOrgList .loadingWrapper .innerContainer .orgImgContainer {
  width: 120px;
  height: 120px;
  border-radius: 4px;
}

.itemCardOrgList .loadingWrapper .innerContainer .content {
  flex: 1;
  display: flex;
  flex-direction: column;
  margin-left: 1rem;
}

.itemCardOrgList .loadingWrapper .innerContainer .content h5 {
  height: 24px;
  width: 60%;
  margin-bottom: 0.8rem;
}

.itemCardOrgList .loadingWrapper .innerContainer .content h6[title='Location'] {
  display: block;
  width: 45%;
  height: 18px;
}

.itemCardOrgList .loadingWrapper .innerContainer .content h6 {
  display: block;
  width: 30%;
  height: 16px;
  margin-bottom: 0.8rem;
}

@media (max-width: 450px) {
  .itemCardOrgList .loadingWrapper {
    height: unset;
    margin: 0.5rem 0;
    padding: 1.25rem 1.5rem;
  }

  .itemCardOrgList .loadingWrapper .innerContainer {
    flex-direction: column;
  }

  .itemCardOrgList .loadingWrapper .innerContainer .orgImgContainer {
    height: 200px;
    width: 100%;
    margin-bottom: 0.8rem;
  }

  .itemCardOrgList .loadingWrapper .innerContainer .content {
    margin-left: 0;
  }

  .itemCardOrgList .loadingWrapper .button {
    bottom: 0;
    right: 0;
    border-radius: 0.5rem;
    position: relative;
    margin-left: auto;
    display: block;
  }
}

@media (max-width: 550px) {
  .orgCard {
    width: 100%;
  }

  .orgCard {
    height: unset;
    margin: 0.5rem 0;
    padding: 1.25rem 1.5rem;
  }

  .orgCard .innerContainer {
    flex-direction: column;
  }

  .orgCard button {
    bottom: 0;
    right: 0;
    position: relative;
    margin-left: auto;
    display: block;
  }

  .joinBtn,
  .joinedBtn,
  .withdrawBtn {
    display: flex;
    justify-content: space-around;
    width: 100%;
  }
}

.orgCard .innerContainer {
  display: flex;
  gap: 10px;
}

.orgCard .innerContainer .orgImgContainer {
  display: flex;
  justify-content: center;
  align-items: center;
  position: relative;
  overflow: hidden;
  border-radius: 4px;
  width: 125px;
  height: 120px;
  object-fit: contain;
  margin-bottom: 0.8rem;
  background-color: var(--orgCard-Image-bg);
}

.orgCard .innerContainer .content {
  flex: 1;
  margin-left: 1rem;
  width: 70%;
  margin-top: 0.7rem;
  margin-left: 0;
}

@media (max-width: 580px) {
  .orgCard {
    height: unset;
    margin: 0.5rem 0;
    padding: 1.25rem 1.5rem;
  }

  .orgCard .innerContainer {
    flex-direction: column;
  }

  .orgCard .innerContainer .orgImgContainer img {
    height: auto;
    width: 100%;
  }

  .orgCard button {
    bottom: 0;
    right: 0;
    position: relative;
    margin-left: auto;
    display: block;
  }

  .flaskIcon {
    margin-bottom: 6px;
  }

  .manageBtn {
    display: flex;
    justify-content: space-around;
    width: 100%;
  }
}

.modalbtn i,
.button i {
  height: min-content;
  margin-right: 4px;
}

/* -- AgendaCategoryContainer.tsx -- */

/* -- AgendaItemsCreateModal.tsx -- */

.campaignModal {
  max-width: 80vw;
  margin-top: 2vh;
  margin-left: 13vw;
}

.titlemodalOrganizationEvents {
  color: var(--titlemodal-org-event-color);
  font-weight: 600;
  font-size: 20px;
  margin-bottom: 20px;
  padding-bottom: 5px;
  border-bottom: 3px solid var(--titlemodal-org-event-border);
  width: 65%;
}

.regBtn {
  margin-top: 1rem;
  border: 1px solid var(--regBtn-border);
  box-shadow: 0 2px 2px var(--regBtn-box-shadow);
  padding: 10px 10px;
  border-radius: 5px;
  background-color: var(--regBtn-bg);
  width: 100%;
  font-size: 16px;
  color: var(--regBtn-color);
  outline: none;
  font-weight: 600;
  cursor: pointer;
  transition:
    transform 0.2s,
    box-shadow 0.2s;
  width: 100%;
}

/* -- AgendaItemsDeleteModal.tsx -- */

.agendaItemModal {
  max-width: 80vw;
  margin-top: 2vh;
  margin-left: 13vw;
}

@media (max-width: 768px) {
  .agendaItemModal {
    margin: 10vh auto;
    max-width: 90%;
  }

  .titlemodalAgendaItems {
    width: 90%;
  }

  .greenregbtnAgendaItems {
    width: 90%;
  }
}

@media (max-width: 576px) {
  .agendaItemModal {
    margin: 5vh auto;
    max-width: 95%;
  }

  .titlemodalAgendaItems {
    width: 100%;
  }

  .greenregbtnAgendaItems {
    width: 100%;
  }
}

/* -- AgendaItemsPreviewModal.tsx -- */

.previewFile {
  display: flex;
  flex-direction: column;
  align-items: center;
  width: 100%;
  margin-top: 10px;
}

.previewFile img,
.previewFile video {
  width: 100%;
  max-width: 400px;
  height: auto;
  margin-bottom: 10px;
}

.urlListItem {
  display: flex;
  align-items: center;
  justify-content: space-between;
  padding: 5px 0;
}

.urlListItem a {
  text-decoration: none;
  color: inherit;
}

.urlListItem a:hover {
  text-decoration: underline;
}

.urlIcon {
  margin-right: 10px;
}

.titlemodalAgendaItems {
  color: var(--titlemodalAgendaItems-color);
  font-weight: 600;
  font-size: 20px;
  margin-bottom: 20px;
  padding-bottom: 5px;
  border-bottom: 3px solid var(--titlemodalAgendaItems-border);
  width: 65%;
}

.preview {
  display: flex;
  flex-direction: row;
  font-weight: 900;
  font-size: 16px;
  color: var(--preview-color);
}

.view {
  margin-left: 2%;
  font-weight: 600;
  font-size: 16px;
  color: var(--view-color);
}

.iconContainer {
  display: flex;
  justify-content: flex-end;
}

/* -- AgendaItemsUpdateModal.tsx -- */

.deleteButtonAgendaItems {
  margin-left: auto;
  padding: 2px 5px;
}

.attachmentPreview {
  position: relative;
  width: 100%;
}

.closeButtonFile {
  position: absolute;
  top: 10px;
  right: 10px;
  background: transparent;
  transform: scale(1.2);
  cursor: pointer;
  border: none;
  color: var(--closeButtonFile-color);
  font-weight: 600;
  font-size: 16px;
  cursor: pointer;
}

.greenregbtnAgendaItems {
  margin: 1rem 0 0;
  margin-top: 15px;
  border: 1px solid var(--regBtnAgendaItems-border);
  box-shadow: 0 2px 2px var(--regBtnAgendaItems-box-shadow);
  padding: 10px 10px;
  border-radius: 5px;
  background-color: var(--regBtnAgendaItems-bg);
  width: 100%;
  font-size: 16px;
  color: var(--regBtnAgendaItems-color);
  outline: none;
  font-weight: 600;
  cursor: pointer;
  transition:
    transform 0.2s,
    box-shadow 0.2s;
  width: 100%;
}

/* -- AgendaItemsContainer.tsx -- */

.tableHeadAgendaItems {
  background-color: var(--tableHeadAgendaItems-bg) !important;
  color: var(--tableHeadAgendaItems-color);
  border-radius: 20px 20px 0px 0px !important;
  padding: 20px;
}

.agendaItemRow {
  border: 1px solid var(--agendaItemRow-border);
  border-radius: 4px;
  transition: box-shadow 0.2s ease;
  background-color: var(--agendaItemRow-bg);
}

.agendaItemRow:hover {
  background-color: var(--agendaItemRow-bg-hover);
}

.dragging {
  box-shadow: 0 4px 8px var(--dragging-box-shadow);
  z-index: 1000;
  background-color: var(--dragging-bg);
}

.categoryContainer {
  display: flex;
  flex-wrap: wrap;
  gap: 10px;
  justify-content: center;
}

.categoryChip {
  display: inline-flex;
  align-items: center;
  background-color: var(--categoryChip-bg);
  border-radius: 16px;
  padding: 0 12px;
  font-size: 14px;
  height: 32px;
  margin: 5px;
}

.agendaItemsOptionsButton {
  width: 24px;
  height: 24px;
}

/* -- Avatar.tsx -- */

/* -- ChangeLanguageDropDown.tsx -- */
.langBtn {
  border-width: 2px;
  border-color: var(--reset-border-color);
  color: var(--reset-btn-colour) !important;
  padding: 0.5rem 1rem;
  border-radius: 0.5rem;
  display: flex;
  background-color: var(--reset-backgroundcolor-color);
  align-items: center;
  gap: 0.5rem;
  height: 49px;
  width: 160px;
  font-size: 0.8rem;
}

.langBtn:hover,
.langBtn:focus {
  border-width: 2px;
  border-color: var(--reset-border-color);
  color: var(--reset-btn-colour) !important;
  padding: 0.5rem 1rem;
  border-radius: 0.5rem;
  display: flex;
  background-color: var(--reset-backgroundcolor-color);
  align-items: center;
  gap: 0.5rem;
  height: 49px;
  width: 160px;
  font-size: 0.8rem;
}

.langBtn:active {
  background-color: var(--reset-backgroundcolor-color) !important;
  border-color: var(--reset-border-color) !important;
}

/* -- TableRow.tsx -- */

/* -- CheckInWrapper.tsx -- */

/* -- CollapsibleDropdown.tsx -- */

.collapsibleDropdownIconWrapper {
  width: 36px;
}

.collapsibleDropdownCollapseBtn {
  height: 48px;
}

.collapsibleDropdownIconWrapperSm {
  width: 36px;
  display: flex;
  justify-content: center;
  align-items: center;
}

/* -- ContriStats.tsx -- */

.fonts {
  color: var(--fonts-color);
}

.fonts > span {
  font-weight: 600;
}

/* -- CurrentHourIndicator.tsx -- */

.currentHourIndicator_container {
  position: relative;
  display: flex;
  flex-direction: row;
  top: -8px;
  left: -9px;
}

.currentHourIndicator_round {
  background-color: var(--current-hour-indicator-color);
  border-radius: 100%;
  width: 15px;
  height: 15px;
}

.currentHourIndicator_line {
  width: 100%;
  height: 1px;
  background-color: var(--current-hour-indicator-color);
  margin: auto;
}

/* -- DynamicDropDown.tsx -- */

.dropwdownToggle {
  background-color: var(--dropwdownToggle-bg);
  color: var(--dropwdownToggle-color);
  width: 100%;
  border: none;
  padding: 0.5rem;
  text-align: left;
  display: flex;
  align-items: center;
  justify-content: space-between;
  min-width: 8rem;
  outline: 1px solid var(--dropwdownToggle-outline);
}

/* -- EditCustomFieldDropDown.tsx -- */

/* -- EventHeader.tsx -- */

.calendarEventHeader {
  width: 100%;
  margin-bottom: 20px;
  border-radius: 10px;
  padding: 5px;
}

.flex_grow {
  flex-grow: 0.5;
}

.space {
  display: flex;
  align-items: center;
  gap: 10px;
  margin: 0 1rem;
}

.createButtonEventHeader {
  background-color: var(--createButtonEventHeader-bg);
  color: var(--createButtonEventHeader-color);
  width: 110px;
  border: 1px solid var(--createButtonEventHeader-border);
  box-shadow: 2.5px 2.5px 2.5px var(--createButtonEventHeader-boxshadow);
}

.createButtonEventHeader:hover {
  background-color: var(--createButtonEventHeader-bg-hover);
  color: var(--createButtonEventHeader-color-hover);
  border: 1px solid var(--createButtonEventHeader-border-hover);
  box-shadow: 2.5px 2.5px 2.5px var(--createButtonEventHeader-boxshadow-hover);
}

.selectTypeEventHeader {
  border-radius: 10px;
  margin: 8px;
}

<<<<<<< HEAD
.calendar__header {
  display: flex;
  align-items: center;
  justify-content: flex-start;
  gap: 0.75rem;
  flex-wrap: wrap;
  margin-right: 0;
}

=======
>>>>>>> 089c5fc3
.calendar__search {
  flex: 1 1 360px;
  min-width: 260px;
  max-width: 100%;
}

.calendar__controls {
  display: flex;
  gap: 0.75rem;
  align-items: center;
  flex-wrap: wrap;
}

@media (max-width: 520px) {
  .space {
    display: block !important;
    text-align: center;
  }

  .space > * {
    width: 100%;
    margin-bottom: 10px;
  }
}

/* -- EventCalender.tsx -- */

.calendar_hour_block {
  display: flex;
  flex-direction: row;
  border-bottom: 1px solid var(--calenderHourBlock-border);
  position: relative;
  height: 50px;
  border-bottom-right-radius: 5px;
}

.calendar_hour_text_container {
  display: flex;
  flex-direction: row;
  align-items: flex-end;
  border-right: 1px solid var(--calenderHourTextContainer-border);
  width: 40px;
}

.calendar_timezone_text {
  top: -10px;
  left: -11px;
  position: relative;
  color: var(--calenderTimezoneText-color);
  font-size: 9px;
}

.dummyWidth {
  width: 1px;
}

.event_list_parent_current {
  background-color: var(--eventListParentCurrent-bg);
  position: relative;
  width: 100%;
}

.event_list_parent {
  position: relative;
  width: 100%;
}

.expand_list_container {
  width: 200px;
  max-height: 250px;
  z-index: 10;
  position: absolute;
  left: auto;
  right: auto;
  overflow: auto;
  padding: 10px 4px 0px 4px;
  background-color: var(--expandListContainer-bg);
  border: 1px solid var(--expandListContainer-border);
  border-radius: 5px;
  margin: 5px;
}

@media only screen and (max-width: var(--breakpoint-tablet)) {
  .event_list {
    display: none;
  }

  .expand_list_container {
    width: 150px;
    padding: 4px 4px 0px 4px;
  }
}

@media only screen and (max-width: var(--breakpoint-tablet)) {
  .holidayIndicator,
  .organizationIndicator {
    width: 16px;
    height: 10px;
  }

  .expand_list_container {
    width: 150px;
    padding: 4px 4px 0px 4px;
  }
}

.list_container {
  padding: 5px;
  width: fit-content;
  display: flex;
  align-items: center;
  gap: 8px;
}

.expand_event_list {
  display: block;
}

.event_list_hour {
  display: flex;
  flex-direction: row;
}

.btn__more {
  border: 0px;
  font-size: 14px;
  background-color: initial;
  color: var(--btnMore-color);
  font-weight: 600;
  transition: all 200ms;
  position: relative;
  display: block;
  margin: 2px;
}

.btn__more:hover {
  color: var(--btnMore-color-hover);
}

@media only screen and (max-width: var(--breakpoint-mobile)) {
  .btn__more {
    font-size: 12px;
  }
}

.calendar_infocards {
  display: flex;
  flex-direction: row;
  justify-content: space-between;
  align-items: flex-start;
  gap: 20px;
  padding: 20px 0px 20px 0px;
}

.holidays_card,
.events_card {
  flex: 1;
  padding: 20px;
  border-radius: 10px;
  box-shadow: 0 2px 4px var(--eventsCard-box-shadow);
}

.holidays_card {
  background-color: var(--holidaysCard-bg);
}

.card_title {
  font-size: 20px;
  margin-bottom: 10px;
  font-weight: bold;
  color: var(--cardTitle-color);
}

.card_list {
  list-style: none;
  padding: 0;
  margin: 0;
}

.card_list_item {
  display: flex;
  align-items: center;
  margin-bottom: 10px;
  font-size: 14px;
  color: var(--cardListItem-color);
}

.card_list_item:hover {
  background-color: var(--cardListItem-bg-hover);
  transition: background-color 0.2s ease;
  padding: 0.5px 8px 0.5px 8px;
  border-radius: 4px;
}

.card_list_item:focus-visible {
  background-color: var(--cardListItem-focus-bg);
  transition: background-color 0.2s ease;
}

.holiday_date {
  font-weight: 600;
  margin-right: 40px;
  font-size: 18px;
  color: var(--holidays-card-date-color);
}

.holiday_name {
  font-size: 16px;
  font-weight: 200;
  color: var(--holidayName-color);
}

.events_card {
  background-color: var(--eventsCard-bg);
}

.legend {
  display: flex;
  flex-direction: column;
  gap: 12px;
}

.eventsLegend {
  display: flex;
  align-items: center;
  gap: 8px;
}

.holidayIndicator,
.organizationIndicator {
  width: 35px;
  height: 12px;
  border-radius: 4px;
}

.organizationIndicator {
  background-color: var(--organizationIndicator-bg);
}

.legendText {
  margin-left: 15px;
  font-size: 18px;
  color: var(--legendText-color);
}

.list_container_holidays {
  width: fit-content;
  display: flex;
  align-items: center;
  gap: 8px;
}

.holidayIndicator {
  background-color: var(--holidayIndicator-bg);
  opacity: 15%;
}

.holidayText {
  margin-left: 15px;
  font-size: 18px;
  color: var(--holidayText-color);
}

.day_weekends {
  background-color: var(--dayWeekends-bg);
}

.day__today {
  background-color: var(--dayToday-bg);
  font-weight: 700;
  text-decoration: underline;
  color: var(--dayToday-color);
}

.day__outside {
  background-color: var(--dayOutside-bg);
  color: var(--dayOutside-color);
}

.day__selected {
  background-color: var(--daySelected-bg);
  color: var(--daySelected-color);
}

.day {
  background-color: var(--day-bg);
  padding-left: 0.3rem;
  padding-right: 0.3rem;
  border-radius: 10px;
  margin: 5px;
  border: 1px solid var(--day-border);
  color: var(--day-color);
  font-weight: 600;
  height: 9rem;
  position: relative;
}

.day__events {
  background-color: var(--dayEvents-bg);
}

.calendar {
  font-family: sans-serif;
  font-size: 1.2rem;
  margin-bottom: 10px;
  background: var(--calendar-bg);
  border-radius: 10px;
  padding-left: 70px;
  padding-right: 70px;
  padding-top: 5px;
}

.calender_month {
  display: flex;
  align-items: center;
}

.navigation_buttons {
  display: flex;
  gap: 6px;
  align-items: center;
}

.buttonEventCalendar {
  border-radius: 100px;
  color: var(--buttonEventCalendar-color);
  /* background-color: var(--black-shadow-color); */
  /* font-weight: bold; */
  border: 0px;
  font-size: 40px;
}

.calendar__header_month {
  margin: 0.5rem;
  color: var(--calendarHeaderMonth-color);
  font-weight: 800;
  font-size: 45px;
  display: flex;
  gap: 23px;
  flex-direction: row;
}

.calendar__header_month div {
  font-weight: 400;
  color: var(--calendarHeaderMonthDiv-color);
  font-family: Outfit, sans-serif;
}

.buttonEventCalendar {
  border-radius: 100px;
  color: var(--buttonEventCalendar-color);
  /* background-color: var(--black-shadow-color); */
  /* font-weight: bold; */
  border: 0px;
  font-size: 40px;
}

.calendar__weekdays {
  display: grid;
  grid-template-columns: repeat(7, 1fr);
  background-color: var(--calendarWeekdays-bg);
  font-family: Outfit, sans-serif;
  height: 25px;
}

.weekday {
  display: flex;
  justify-content: center;
  align-items: center;
  background-color: var(--weekday-bg);
  color: var(--weekday-color);
  font-size: medium;
  font-weight: 600;
}

.calendar__days {
  display: grid;
  grid-template-columns: repeat(7, minmax(0, 1fr));
  grid-template-rows: repeat(5, 1fr);
  margin-bottom: 30px;
}

/* -- YearlyEventCalender.tsx -- */

.closebtnYearlyEventCalender {
  padding: 10px;
}

.columnYearlyEventCalender {
  float: left;
  width: 25%;
  padding: 10px;
}

@media only screen and (max-width: var(--breakpoint-mobile)) {
  .btn__more {
    font-size: 12px;
  }

  .columnYearlyEventCalender {
    float: left;
    width: 100%;
    padding: 10px;
  }
}

.cardYearlyEventCalender {
  padding: 16px;
  text-align: center;
  height: 21rem;
}

.cardHeaderYearlyEventCalender {
  text-align: left;
}

.weekday__yearly {
  display: flex;
  justify-content: center;
  align-items: center;
  background-color: var(--weekdayYearly-bg);
  font-weight: 600;
}

.yearlyCalendarHeader {
  display: flex;
  flex-direction: row;
}

.yearlyCalendarHeader > div {
  font-weight: 600;
  font-size: 2rem;
  padding: 0 10px;
  color: var(--yearlyCalendarHeader-color);
}

.rowYearlyEventCalender {
  margin: 1px -5px;
}

.rowYearlyEventCalender:after {
  content: '';
  display: table;
  clear: both;
  margin: 0 -5px;
  content: '';
  display: table;
  clear: both;
}

.calendar {
  font-family: sans-serif;
  font-size: 1.2rem;
  margin-bottom: 10px;
  background: var(--calendar-bg);
  border-radius: 10px;
  padding-left: 70px;
  padding-right: 70px;
  padding-top: 5px;
}

.yearlyCalender {
  background-color: var(--yearlyCalender-bg);
  box-sizing: border-box;
}

/* -- EventDashboardSreen.tsx -- */

.containerHeightEventDash {
  height: calc(100vh - 66px);
}

.colorLight {
  background-color: var(--input-area-color);
}

.mainContainerEventDashboard {
  width: 50%;
  flex-grow: 3;
  padding: 20px;
  max-height: 100%;
  overflow: auto;
}

.gap {
  gap: var(--spacing-lg, 1.25rem);
}

/* -- EventListCardDeleteModal.tsx -- */

/* -- EventListCardPreviewModal.tsx -- */

.previewEventListCardModals {
  display: flex;
  flex-direction: row;
  font-weight: 700;
  font-size: 16px;
  color: var(--previewEventListCardModals-color);
  margin: 0;
}

.datebox {
  width: 90%;
  border-radius: 7px;
  outline: none;
  box-shadow: none;
  padding-top: 2px;
  padding-bottom: 2px;
  padding-right: 5px;
  padding-left: 5px;
  margin-right: 5px;
  margin-left: 5px;
}

.checkboxContainer {
  display: flex;
  justify-content: space-between;
}

.checkboxdivEventListCardModals > div label {
  margin-right: 50px;
}

.checkboxdivEventListCardModals > label > input {
  margin-left: 10px;
}

.checkboxdivEventListCardModals {
  display: flex;
  flex-direction: column;
}

.dispflexEventListCardModals {
  display: flex;
  cursor: pointer;
  justify-content: space-between;
  margin: 10px 5px 5px 0px;
}

.dispflexEventListCardModals > input {
  width: 20%;
  border: none;
  box-shadow: none;
  margin-top: 5px;
}

/* -- EventListCardUpdateModal.tsx -- */

/* -- EventListCardModals.tsx -- */

/* -- EventListCard.tsx -- */

.cardsEventListCard {
  width: 100%;
  background: var(--cardsEventListCard-bg) !important;
  padding: 2px 3px;
  border-radius: 5px;
  border: 1px solid var(--cardsEventListCard-border);
  box-shadow: 0 3px 2px var(--cardsEventListCard-box-shadow);
  color: var(--cardsEventsListCard-color);
  box-sizing: border-box;
  position: relative;
  overflow: hidden;
  transition: all 0.3s;
  margin-bottom: 5px;
}

.cardsEventListCard h2 {
  font-size: 15px;
  color: var(--cardsEventListCard-h2-color);
  font-weight: 500;
}

.cardsEventListCard > h3 {
  font-size: 17px;
}

.cardsEventListCard > p {
  font-size: 14px;
  margin-top: 0px;
  margin-bottom: 7px;
}

.cardsEventListCard a {
  color: var(--cardsEventListCard-a-color);
  font-weight: 600;
}

.cardsEventListCard a:hover {
  color: var(--cardsEventListCard-a-color-hover);
}

.cardsEventListCard:last-child:nth-last-child(odd) {
  grid-column: auto / span 2;
}

.cardsEventListCard:first-child:nth-last-child(even),
.cardsEventListCard:first-child:nth-last-child(even) ~ .box {
  grid-column: auto / span 1;
}

.dispflexEventListCard {
  display: flex;
  cursor: pointer;
  justify-content: space-between;
  margin: 10px 5px 5px 0px;
}

.dispflexEventListCard > input {
  width: 20%;
  border: none;
  box-shadow: none;
  margin-top: 5px;
}

.eventtitle {
  margin-bottom: 0px;
  text-overflow: ellipsis;
  overflow: hidden;
  white-space: nowrap;
}

/* -- EventDashboard.tsx -- */

.ctacards {
  padding: 20px;
  width: 100%;
  display: flex;
  background-color: var(--ctacards-bg);
  margin: 0 4px;
  justify-content: space-between;
  align-items: center;
  border: 1px solid var(--ctacards-border);
  border-radius: 8px;
}

.ctacards span {
  color: var(--ctacards-span-color);
  font-size: small;
}

.eventContainer {
  display: flex;
  align-items: start;
}

.eventDetailsBox {
  position: relative;
  box-sizing: border-box;
  background: var(--eventDetailsBox-bg);
  width: 66%;
  padding: 0.3rem;
  border: 1px solid var(--eventDetailsBox-border);
  border-radius: 8px;
  margin-bottom: 0;
  margin-top: 20px;
}

.titlename {
  font-weight: 600;
  font-size: 25px;
  padding: 15px;
  padding-bottom: 0px;
  width: 50%;
  overflow: hidden;
  text-overflow: ellipsis;
  white-space: nowrap;
}

.description {
  color: var(--description-color);
  font-weight: 300;
  font-size: 14px;
  word-wrap: break-word;
  padding: 15px;
  padding-bottom: 0px;
}

.toporgloc {
  font-size: 16px;
  padding: 0.5rem;
}

.toporgloc span {
  color: var(--toporgloc-color);
}

.time {
  display: flex;
  justify-content: space-between;
  align-items: center;
  padding: 12px;
  width: fit-content;
  border: 1px solid var(--time-border);
  box-sizing: border-box;
  background: var(--time-bg);
  box-shadow: 0 3px 8px var(--time-box-shadow);
  border-radius: 8px;
}

@supports (-webkit-line-clamp: 1) {
  .cardItem .title,
  .cardItem .location,
  .cardItem .time {
    display: -webkit-box;
    -webkit-line-clamp: 1;
    line-clamp: 1;
    -webkit-box-orient: vertical;
    white-space: initial;
  }
}

.startTime,
.endTime {
  display: flex;
  font-size: 20px;
}

.startDate,
.endDate {
  color: var(--endDate-color);
  font-size: 14px;
}

.to {
  padding-right: 10px;
}

/* -- EventAgendaItems.tsx -- */

.eventAgendaItemContainer h2 {
  margin: 0.6rem 0;
}

@media (max-width: 768px) {
  .btnsContainer {
    margin-bottom: 0;
    display: flex;
    flex-direction: column;
  }

  .createAgendaItemButton {
    position: absolute;
    top: 1rem;
    right: 2rem;
  }
}

/* -- EventAttendance.tsx -- */

.noBorderRow td {
  border: none !important;
}

.membername:hover {
  color: var(--membername-color-hover);
  text-decoration: underline;
}

/* -- AttendedEventList.tsx -- */

/* -- EventStatistics.tsx -- */

.attendance-modal .positionedTopRight {
  top: 10px;
  right: 15px;
  z-index: 1;
}

.attendance-modal .borderRightGreen {
  border-right: 1px solid var(--attendanceModal-border);
}

.attendance-modal .paddingBottom30 {
  padding-bottom: 30px;
}

.attendance-modal .topRightCorner {
  position: absolute;
  right: 0;
  top: 0;
  border-bottom-left-radius: 8px;
}

.attendance-modal .paddingBottom2Rem {
  padding-bottom: 2rem;
}

.attendance-modal .largeBoldText {
  font-size: 80px;
  font-weight: 400;
}

.attendance-modal .bottomRightCorner {
  position: absolute;
  right: 0;
  bottom: 0;
  border-top-left-radius: 12px;
}

.attendance-modal .topLeftCorner {
  position: absolute;
  left: 0;
  top: 0;
  border-bottom-right-radius: 8px;
}

/* -- EventRegistrants.tsx -- */

/* -- AddOnSpotAttendee.tsx -- */

/* -- EventRegistrantsModal.tsx -- */

/* -- EventRegistrantsWrapper.tsx -- */

/* -- AverageRating.tsx -- */

.cardContainer {
  width: 300px;
}

.ratingFilled {
  color: var(--rating-star-filled);
}

.ratingHover {
  color: var(--rating-star-hover);
}

/* -- Feedback.tsx -- */

/* -- Review.tsx -- */

/* -- EventStats.tsx -- */

.loader,
.loader:after {
  border-radius: 50%;
  width: var(--loader-size);
  height: var(--loader-size);
}

.loader {
  margin: 60px auto;
  margin-top: 35vh !important;
  font-size: 10px;
  position: relative;
  text-indent: -9999em;
  border-top: 1.1em solid var(--loader-border);
  border-right: 1.1em solid var(--loader-border);
  border-bottom: 1.1em solid var(--loader-border);
  border-left: 1.1em solid var(--loader-border-left);
  -webkit-transform: translateZ(0);
  -ms-transform: translateZ(0);
  transform: translateZ(0);
  -webkit-animation: load8 1.1s infinite linear;
  animation: load8 1.1s infinite linear;
}

/* -- EventStatsWrapper.tsx -- */

/* -- GroupChatDetails.tsx -- */

.groupInfo {
  display: flex;
  flex-direction: column;
  justify-content: center;
  align-items: center;
}

.memberList {
  max-height: 300px;
  overflow: scroll;
}

.memberList::-webkit-scrollbar {
  display: none;
}

.listItem {
  display: flex;
  align-items: center;
  gap: 10px;
}

.groupMembersList {
  display: flex;
  align-items: center;
  justify-content: space-between;
}

.groupMembersList p {
  margin: 0;
  color: var(--groupMemberList-p-color);
}

.membersImage {
  width: 40px !important;
}

.groupImage {
  margin-bottom: 10px;
}

.editImgBtn {
  padding: 2px 6px 6px 8px;
  border-radius: 100%;
  background-color: var(--editImgBtn-bg);
  border: 1px solid var(--editImgBtn-border);
  color: var(--editImgBtn-color);
  outline: none;
  position: relative;
  top: -40px;
  left: 40px;
}

.chatImage {
  height: 120px;
  border-radius: 100%;
  width: 120px;
}

.editChatNameContainer {
  display: flex;
  gap: 15px;
  align-items: center;
  font-size: 20px;
  margin-bottom: 10px;
}

.editChatNameContainer input {
  border: none;
  border-bottom: 1px solid var(--editChatNameContainer-border);
  outline: none;
  padding: 0px 5px;
}

.editChatNameContainer h3 {
  margin: 0;
}

.cancelIcon {
  color: var(--icon-cancel);
  cursor: pointer;
  font-size: 16px;
}

.checkIcon {
  color: var(--icon-check);
  cursor: pointer;
}

.chatUserDetails {
  display: flex;
  gap: 10px;
  align-items: center;
}

/* -- HolidayCard.tsx -- */

.holidayCard {
  color: var(--holidayCard-color);
  background-color: var(--holidayCard-bg);
  font-size: 10px;
  font-weight: 400;
  display: flex;
  padding: 8px 4px;
  border-radius: 5px;
  margin-bottom: 4px;
  text-overflow: ellipsis;
  overflow: hidden;
  white-space: nowrap;
}

/* -- IconComponent.tsx -- */

/* -- InfiniteScrollLoader.tsx -- */

.simpleLoader {
  display: flex;
  justify-content: center;
  align-items: center;
  width: 100%;
  height: 100%;
}

.spinner {
  width: 2rem;
  height: 2rem;
  margin: 1rem 0;
  border: 4px solid transparent;
  border-top-color: var(--spinner-border);
  border-radius: 50%;
  animation: spin 0.6s linear infinite;
}

@keyframes spin {
  to {
    transform: rotate(360deg);
  }
}

/* -- LeftDrawer.tsx -- */
/* -- LeftDrawerOrg.tsx -- */

/* -- Loader.tsx -- */

.spinner_wrapper {
  height: 100vh;
  width: 100%;
  display: flex;
  justify-content: center;
  align-items: center;
}

.spinnerXl {
  width: 6rem;
  height: 6rem;
  border-width: 0.5rem;
}

.spinnerLg {
  height: 4rem;
  width: 4rem;
  border-width: 0.3rem;
}

.spinnerSm {
  height: 2rem;
  width: 2rem;
  border-width: 0.2rem;
}

/* -- LoginPortalToggle.tsx -- */

.navLinkClass {
  display: inline-block;
  padding: 0.375rem 0.75rem;
  font-size: 1rem;
  line-height: 1.4;
  text-align: center;
  vertical-align: middle;
  cursor: pointer;
  color: var(--LoginToggle-button-color);
  border-radius: 0.3rem;
  width: 100%;
  box-sizing: border-box;
  border: 1px solid var(--LoginToggle-button-border);
  font-weight: 500;
  transition: all 0.25s ease;
  background-color: var(--LoginToggle-button-bg);
}

.navLinkClass:hover {
  box-shadow: var(--hover-shadow);
  background-color: var(--LoginToggle-button-bg-hover);
  border-color: var(--LoginToggle-button-border-hover);
}

.activeLink {
  color: var(--LoginToggle-button-color-active);
  border: 1px solid var(--LoginToggle-button-border-active);
  background-color: var(--LoginToggle-button-bg-active);
}

.activeLink:hover {
  box-shadow: var(--hover-shadow);
  color: var(--LoginToggle-button-color-active-hover);
  border: 1px solid var(--LoginToggle-button-border-active-hover);
  background-color: var(--LoginToggle-button-bg-active-hover);
}

/* -- Sidebar options -- */

.sidebarBtn {
  background-color: transparent;
  color: var(--sidebar-option-text-inactive);
  font-weight: normal;
  cursor: pointer;
}

.sidebarBtn:hover {
  background-color: var(--sidebar-option-bg-hover);
  color: var(--sidebar-option-text-active);
}

.sidebarBtnActive {
  background-color: var(--sidebar-option-bg);
  color: var(--sidebar-option-text-active);
  font-weight: bold;
}

/* -- customTableCell.tsx -- */

/* -- EventsAttendedByMember.tsx -- */

/* -- EventsAttendedCardItem.tsx -- */

/* -- EventsAttendedMemberModal.tsx -- */

/* -- MemberRequestCard.tsx -- */

.memberlist {
  margin-top: -1px;
}

.memberimg {
  width: 12.5rem;
  height: 6.25rem;
  border-radius: 7px;
  margin-left: 20px;
}

.singledetails {
  display: flex;
  flex-direction: row;
  justify-content: space-between;
}

.singledetails p {
  margin-bottom: -5px;
}

.singledetails_data_left {
  margin-top: 10px;
  margin-left: 10px;
  color: var(--singledetails_dl-color);
}

.memberfont {
  margin-top: 3px;
}

.memberfont > span {
  width: 80%;
}

.memberfontcreated {
  margin-top: 18px;
}

@media only screen and (max-width: var(--breakpoint-mobile)) {
  .singledetails {
    margin-left: 20px;
  }

  .memberimg {
    margin: auto;
  }

  .singledetails_data_right {
    margin-right: -52px;
  }

  .singledetails_data_left {
    margin-left: 0px;
  }
}

.memberfontcreatedbtn {
  border-radius: 7px;
  border-color: var(--memberfontbtn-border);
  background-color: var(--memberfont-bg);
  color: var(--memberfont-color);
  box-shadow: none;
  height: 2.5rem;
  width: max-content;
  display: flex;
  justify-content: center;
  align-items: center;
}

/* -- NotFound.tsx -- */

.section {
  flex: 1;
  display: flex;
  justify-content: center;
  align-items: center;
  flex-direction: column;
}

.error {
  font-size: 1.2rem;
  font-weight: 500;
}

@media (min-width: 440px) and (max-width: 570px) {
  .section {
    margin-left: 50px;
  }

  .error {
    font-size: 1.1rem;
    font-style: oblique;
  }
}

/* -- OrgAdminListCard.tsx -- */

/* -- OrganizationCard.tsx -- */

.orgName {
  text-overflow: ellipsis;
  white-space: nowrap;
  overflow: hidden;
  font-size: 1rem;
}

.orgdesc {
  font-size: 0.9rem;
  color: var(--orgdesc-color);
  overflow: hidden;
  display: -webkit-box;
  -webkit-line-clamp: 1;
  line-clamp: 1;
  -webkit-box-orient: vertical;
  max-width: 20rem;
}

.address {
  overflow: hidden;
  display: -webkit-box;
  -webkit-line-clamp: 1;
  line-clamp: 1;
  -webkit-box-orient: vertical;
  align-items: center;
}

.address h6 {
  font-size: 0.9rem;
  color: var(--address-h6-color);
}

.orgadmin {
  font-size: 0.9rem;
}

.orgadmin {
  font-size: 0.9rem;
  display: flex;
  align-items: start;
  flex-direction: column;
}

.joinedBtn {
  display: flex;
  justify-content: space-around;
}

.joinedBtn {
  display: flex;
  justify-content: space-around;
  width: 8rem;
  color: var(--joined-button-color);
  font-weight: bold;
  background-color: var(--joined-button-bg) !important;
  border-color: var(--joined-button-border) !important;
}

.joinedBtn:hover {
  background-color: var(--joined-button-bg-hover) !important;
  border-color: var(--joined-button-border-hover) !important;
  color: var(--joined-button-color-hover) !important;
  box-shadow: var(--hover-shadow);
}

.withdrawBtn {
  display: flex;
  justify-content: space-around;
  width: 8rem;
}

.joinBtn {
  display: flex;
  justify-content: space-around;
  width: 8rem;
  border-width: medium;
}

/* -- OrganizationCardStart.tsx -- */

.alignimg {
  border-radius: 50%;
  background-blend-mode: darken;
  height: 65px;
  width: 65px;
}

.box {
  color: var(--box-color);
}

.box :hover {
  color: var(--box-color-hover);
}

.first_box {
  display: flex;
  flex-direction: row;
  padding-bottom: 10px;
  padding-top: 10px;
}

.second_box {
  padding-left: 20px;
  padding-top: 10px;
}

.second_box > h4 {
  font-size: 10;
  font-weight: bold;
  text-decoration: none;
  color: var(--secondBox-h4-color);
}

.second_box > h5 {
  text-decoration: none;
  font-size: 10;
  font-weight: 100;
  color: var(--secondBox-h5-color);
}

.deco {
  border: 1px solid var(--deco-bg);
  width: 65vw;
  height: 0px !important;
}

/* -- CardItem.tsx -- */

.cardItem {
  display: flex;
  flex-direction: row;
  align-items: center;
  /* Vertically centers the items */
  justify-content: flex-start;
  height: 6rem;
  padding: 0.75rem;
  gap: 1.5rem;
  background-color: #f7f8fa;
  border: 1px solid var(--cardItem-border);
  border-radius: 8px;
  margin-top: 20px;
}

.CardItemImage {
  background-color: #eaebef;
  height: 5rem;
  width: 5rem;
  min-width: 5rem;
  /* border: 3.25rem solid transparent; */
  border-radius: 8px;
}

.CardItemImage img {
  width: 100%;
  height: 100%;
  object-fit: cover;
  border-radius: inherit;
}

.cardItemtitle {
  font-size: 15px;
  font-weight: bold;
}

.CardItemDate {
  color: gray;
  font-size: 12px;
}

.cardItem .iconWrapper {
  position: relative;
  height: 40px;
  width: 40px;
  display: flex;
  justify-content: center;
  align-items: center;
}

.cardItem .iconWrapper .themeOverlay {
  background: var(--cardItem-iconWrapper-bg);
  position: absolute;
  top: 0;
  right: 0;
  bottom: 0;
  left: 0;
  opacity: 0.12;
  border-radius: 50%;
}

.cardItem .title {
  font-size: 1rem;
  flex: 1;
  overflow: hidden;
  text-overflow: ellipsis;
  white-space: nowrap;
  margin-left: 3px;
}

@supports (-webkit-line-clamp: 1) {
  .cardItem .title,
  .cardItem .location,
  .cardItem .time {
    display: -webkit-box;
    -webkit-line-clamp: 1;
    line-clamp: 1;
    -webkit-box-orient: vertical;
    white-space: initial;
  }
}

.cardItem .location {
  font-size: 0.9rem;
  color: var(--cardItem-location-color);
  overflow: hidden;
  display: -webkit-box;
  -webkit-line-clamp: 1;
  line-clamp: 1;
  -webkit-box-orient: vertical;
}

.cardItem .time {
  font-size: 0.75rem;
  display: flex;
  align-items: center;
  color: var(--cardItem-time-color);
}

.cardItem .creator {
  font-size: 1rem;
  color: var(--cardItem-creator-color);
}

.iconWrapper {
  display: flex;
  align-items: center;
  margin-inline-end: 8px;
  margin-inline-start: 0;

  &[aria-label]:not([aria-label='']) {
    position: relative;

    &::after {
      content: attr(aria-label);
      position: absolute;
      inset-inline-start: 100%;
      background: var(--iconWrapper-bg);
      color: var(--iconWrapper-color);
      padding: 0.25rem 0.5rem;
      border-radius: 4px;
      font-size: 0.875rem;
      opacity: 0;
      visibility: hidden;
      transform: translateX(var(--transform-direction, 8px));
      transition: all 0.2s ease;
    }

    &:hover::after {
      opacity: 1;
      visibility: visible;
      transform: translateX(0);
    }
  }
}

.rightCard {
  display: flex;
  width: fit-content;
  gap: 7px;
  justify-content: center;
  flex-direction: column;
  margin-left: 10px;
  overflow-x: hidden;
  /* min-width: 240px; */
}

.creator {
  display: flex;
  width: 100%;
  padding-inline: 1rem;
  padding-block: 0;
  flex-direction: row;
  gap: 0.5rem;
  align-items: center;
}

.creator p {
  margin-bottom: 0;
  font-weight: 500;
}

.creator svg {
  width: 1.5rem;
  height: 1.5rem;
}

.cardItem .title {
  font-size: 1rem;
  flex: 1;
  overflow: hidden;
  text-overflow: ellipsis;
  white-space: nowrap;
  margin-left: 3px;
}

@supports (-webkit-line-clamp: 1) {
  .cardItem .title,
  .cardItem .location,
  .cardItem .time {
    display: -webkit-box;
    -webkit-line-clamp: 1;
    line-clamp: 1;
    -webkit-box-orient: vertical;
    white-space: initial;
  }
}

/* -- CardItemLoading.tsx -- */

/* -- DashboardCard.tsx -- */

/* -- DashboardCardLoading.tsx -- */

/* -- OrganizationScreen.tsx -- */

/* -- SuperAdminScreen.tsx -- */

.navContainer {
  display: flex;
  width: 100%;
  justify-content: space-between;
  align-items: center;
  padding: 25px;
  padding-left: 35px;
  padding-right: 35px;
}

/* -- OrgContriCards.tsx -- */

.cards > h2 {
  font-size: 19px;
}

.cards > h3 {
  font-size: 17px;
}

.cards > p {
  font-size: 14px;
  margin-top: -5px;
  margin-bottom: 7px;
}

.cards:hover {
  filter: brightness(0.8);
}

.cards:hover::before {
  opacity: 0.5;
}

.cards:hover::after {
  opacity: 1;
  mix-blend-mode: normal;
}

.cards:last-child:nth-last-child(odd) {
  grid-column: auto / span 2;
}

/* -- OrgDelete.tsx -- */

/* -- OrgListCard.tsx -- */

.manageBtn {
  margin: 0 0 0;
  margin-top: 0px;
  border: 1px solid var(--manageBtn-border);
  box-shadow: 0 2px 2px var(--manageBtn-box-shadow);
  padding: 10px 10px;
  border-radius: 5px;
  font-size: 16px;
  color: var(--manageBtn-color);
  outline: none;
  font-weight: 600;
  cursor: pointer;
  width: 45%;
  transition:
    transform 0.2s,
    box-shadow 0.2s;
}

.manageBtn {
  display: flex;
  justify-content: space-around;
  width: 8rem;
  border-color: var(--manageBtn1-border) !important;
  background-color: var(--manageBtn1-bg) !important;
  color: var(--manageBtn1-color) #555555 !important;
  position: absolute;
  right: 10px;
  bottom: 10px;
}

.manageBtn:hover {
  color: var(--manageBtn-color-hover) !important;
  box-shadow: var(--hover-shadow);
}

/* -- TruncatedText.tsx -- */

/* -- useDebounce.tsx -- */

/* -- orgPeopleListCard.tsx -- */

/* -- DeletePostModal.tsx -- */

/* -- OrgPostCard.tsx -- */

.cardsOrgPostCard h2 {
  font-size: 20px;
}

.cardsOrgPostCard > h3 {
  font-size: 17px;
}

.cardsOrgPostCard:hover {
  filter: brightness(0.8);
}

.cardsOrgPostCard:hover::before {
  opacity: 0.5;
}

.cardsOrgPostCard:hover::after {
  opacity: 1;
  mix-blend-mode: normal;
}

.cardsOrgPostCard > p {
  font-size: 14px;
  margin-top: 0px;
  margin-bottom: 7px;
}

.cardsOrgPostCard a {
  color: var(--cardsOrgPostCard-color);
  font-weight: 600;
}

.cardsOrgPostCard a:hover {
  color: var(--cardsOrgPostCard-color-hover);
}

.cardsOrgPostCard:last-child:nth-last-child(odd) {
  grid-column: auto / span 2;
}

.cardsOrgPostCard:first-child:nth-last-child(even),
.cardsOrgPostCard:first-child:nth-last-child(even) ~ .box {
  grid-column: auto / span 1;
}

.postimageOrgPostCard {
  border-radius: 0px;
  width: 100%;
  height: 27rem;
  max-width: 100%;
  max-height: 27rem;
  object-fit: cover;
  position: relative;
  color: var(--postimageOrgPostCard-color);
}

.titleOrgPostCard {
  font-size: 16px;
  color: var(--titleOrgPostCard-color);
  font-weight: 600;
}

.expandButton {
  background: none;
  border: none;
  color: #007bff;
  cursor: pointer;
  font-size: 0.875rem;
  font-weight: 500;
  padding: 4px 0;
  text-decoration: none;
  display: inline-block;
  transition: color 0.2s ease;
}

.cardBodyAdminPosts {
  min-height: 120px;
  transition: all 0.4s ease;
}

.titleOrgPostCardDiv {
  line-height: 1.6em;
  white-space: pre-wrap;
  word-break: break-word;
  margin-bottom: 8px;
}

.textOrgPostCard {
  font-size: 13px;
  color: var(--textOrgPostCard-color);
  font-weight: 300;
}

.cardOrgPostCard {
  width: 100%;
  margin-bottom: 2rem;
  border-radius: 12px;
  overflow: hidden;
  box-shadow: 0 2px 8px rgba(0, 0, 0, 0.1);
  transition: all 0.3s ease;
}

.nopostimage {
  border-radius: 0px;
  width: 100%;
  height: 25rem;
  max-height: 25rem;
  object-fit: cover;
  position: relative;
}

.author {
  color: var(--author-color);
  font-weight: 100;
  font-size: 13px;
}

.modalOrgPostCard {
  position: fixed;
  top: 0;
  left: 0;
  width: 100%;
  height: 100%;
  display: flex;
  align-items: center;
  justify-content: center;
  background-color: var(--modalOrgPostCard-bg);
  z-index: 100;
}

.modalContentOrgPostCard {
  display: flex;
  align-items: center;
  justify-content: center;
  background-color: var(--modalContentOrgPostCard-bg);
  padding: 20px;
  max-width: 800px;
  max-height: 600px;
  overflow: auto;
}

.modalImage {
  flex: 1;
  margin-right: 20px;
  width: 25rem;
  height: 15rem;
}

.modalImage img,
.modalImage video {
  border-radius: 0px;
  width: 100%;
  height: 25rem;
  max-width: 25rem;
  max-height: 15rem;
  object-fit: cover;
  position: relative;
}

.modalInfo {
  flex: 1;
}

.infodiv {
  margin-bottom: 7px;
  width: 15rem;
  text-align: justify;
  word-wrap: break-word;
}

.infodiv > p {
  margin: 0;
}

.toggleClickBtn {
  color: var(--toggleClickBtn-color);
  cursor: pointer;
  border: none;
  font-size: 12px;
  background-color: var(--toggleClickBtn-bg);
}

.toggleClickBtnNone {
  display: none;
}

.moreOptionsButton {
  position: relative;
  bottom: 5rem;
  right: 10px;
  padding: 2px;
  background-color: transparent;
  color: var(--moreOptionsButton-color);
  border: none;
  cursor: pointer;
}

.closeButtonOrgPostCard {
  position: relative;
  bottom: 5rem;
  right: 10px;
  padding: 4px;
  background-color: var(--closeButtonOrgPostCard-bg);
  color: var(--closeButtonOrgPost-color);
  border: none;
  cursor: pointer;
}

.menuModal {
  position: fixed;
  top: 0;
  left: 0;
  width: 100%;
  height: 100%;
  display: flex;
  align-items: center;
  justify-content: center;
  background-color: var(--menuModal-bg);
  z-index: 100;
}

.menuContent {
  display: flex;
  align-items: center;
  justify-content: center;
  background-color: var(--menuContent-bg);
  padding-top: 20px;
  max-width: 700px;
  max-height: 500px;
  overflow: hidden;
  position: relative;
}

.menuOptions {
  list-style-type: none;
  padding: 0;
  margin: 0;
}

.menuOptions li {
  padding: 10px;
  border-bottom: 1px solid var(--menuOptions-border);
  padding-left: 100px;
  padding-right: 100px;
  cursor: pointer;
}

.list {
  color: var(--list-color);
  cursor: pointer;
}

.previewOrgPostCard {
  display: flex;
  position: relative;
  width: 100%;
  margin-top: 10px;
  justify-content: center;
}

.previewOrgPostCard img {
  width: 400px;
  height: auto;
}

.previewOrgPostCard video {
  width: 400px;
  height: auto;
}

.closeButtonP {
  position: absolute;
  top: 0px;
  right: 0px;
  width: 32px;
  height: 32px;
  background: transparent;
  transform: scale(1.2);
  cursor: pointer;
  border-radius: 50%;
  border: none;
  color: var(--closeButtonP-color);
  font-weight: 600;
  font-size: 16px;
  transition:
    background-color 0.3s,
    transform 0.3s;
}

.closeButtonP:hover {
  transform: scale(1.1);
  box-shadow: 0 4px 6px var(--closeButtonP-box-shadow-hover);
}

.closeButtonP {
  position: absolute;
  top: 0px;
  right: 0px;
  background: transparent;
  transform: scale(1.2);
  cursor: pointer;
  border: none;
  color: var(--closeButtonP-color);
  font-weight: 600;
  font-size: 16px;
  cursor: pointer;
}

/* -- CategoryModal.tsx -- */

.createModal {
  margin-top: 20vh;
  margin-left: 13vw;
  max-width: 80vw;
}

/* -- OrgActionItemCategories.tsx -- */

.iconOrgActionItemCategories {
  transform: scale(1.5);
  color: var(--iconOrgActionItemCategories-color);
  margin-bottom: 1rem;
}

.btnsContainerOrgActionItemCategories {
  display: flex;
  margin: 0.5rem 0 1.5rem 0;
  align-items: stretch;
  gap: 0.75rem;
  flex-wrap: wrap;
}

.btnsContainerOrgActionItemCategories .input {
  flex: 1;
  min-width: 18rem;
  position: relative;
}

.btnsContainerOrgActionItemCategories input {
  outline: 1px solid var(--btnsContainerOrgActionItemCategories-outline);
}

.btnsContainerOrgActionItemCategories .input button {
  width: 52px;
}

/* -- AgendaCategoryCreateModal.tsx -- */

/* -- AgendaCategoryDeleteModal.tsx -- */

/* -- AgendaCategoryPreviewModal.tsx -- */

/* -- AgendaCategoryUpdateModal.tsx -- */

/* -- OrganizationAgendaCategory.tsx -- */

/* -- GeneralSettings.tsx -- */

.userupdatediv {
  padding: 25px 16px;
  background: var(--white-color);
}

.textFields {
  background-color: var(--inputColor-bg);
  color: var(--text-fields-color);
  margin-bottom: 1rem;
  width: auto;
}

.descriptionTextField {
  background-color: var(--inputColor-bg);
  color: var(--text-fields-color);
  margin-bottom: 1rem;
  width: auto;
  resize: none;
  height: 100px;
}

/* Userprofile.tsx */

.cardHeader {
  padding: 1.25rem 1rem 1rem 1rem;
  border-bottom: 1px solid var(--bs-gray-200);
  display: flex;
  justify-content: space-between;
  align-items: center;
}

.cardHeader .cardTitle {
  font-size: 1.2rem;
  font-weight: 600;
}

.cardLabel {
  font-weight: bold;
  padding-bottom: 1px;
  font-size: 14px;
  color: #707070;
  margin-bottom: 10px;
}

.cardControl {
  margin-bottom: 20px;
}

.imgContianer {
  margin: 0 2rem 0 0;
}

.imgContianer img {
  height: 120px;
  width: 120px;
  border-radius: 50%;
}

.profileDetails {
  display: flex;
  flex-direction: column;
  align-items: center;
  justify-content: space-evenly;
  margin-left: 10%;
}

@media screen and (max-width: 1280px) and (min-width: 992px) {
  .imgContianer {
    margin: 1rem auto;
  }

  .profileContainer {
    flex-direction: column;
  }
}

@media screen and (max-width: 992px) {
  .profileContainer {
    align-items: center;
    justify-content: center;
  }
}

@media screen and (max-width: 420px) {
  .imgContianer {
    margin: 1rem auto;
  }

  .profileContainer {
    flex-direction: column;
  }
}

/* Settings.tsx */

.resetChangesBtn {
  border-width: 2px;
  border-color: var(--reset-border-color);
  color: var(--reset-btn-colour) !important;
  padding: 0.5rem 1rem;
  border-radius: 0.5rem;
  display: flex;
  background-color: var(--reset-backgroundcolor-color);
  align-items: center;
  gap: 0.5rem;
  height: 49px;
  width: 160px;
  font-size: 0.8rem;
}

.resetChangesBtn:hover,
.resetChangesBtn:focus,
.resetChangesBtn:active {
  border-width: 2px;
  border-color: var(--reset-border-color);
  color: var(--reset-btn-colour) !important;
  padding: 0.5rem 1rem;
  border-radius: 0.5rem;
  display: flex;
  background-color: var(--reset-backgroundcolor-color);
  align-items: center;
  gap: 0.5rem;
  height: 49px;
  width: 160px;
  font-size: 0.8rem;
  box-shadow: 2.5px 2.5px 2.5px var(--hover-shadow);
}

.syncIconStyle,
.syncIconStyle:focus {
  transform: rotate(135deg) scale(1.2);
  width: 10px;
  height: 10px;
  stroke: var(--cardBackground-color);
  stroke-width: 1;
  fill: var(--cardBackground-color);
}

.saveChangesBtn {
  color: white;
  border: 0px;
  height: 49px;
  width: 160px;
  font-size: 0.8rem;
  background-color: var(--card-background-color) !important;
}

.saveChangesBtn:hover {
  background-color: var(--card-background-color) !important;
  box-shadow: 2.5px 2.5px 2.5px var(--hover-shadow);
}

.mainContainer {
  flex-grow: 3;
  max-height: 100%;
  overflow: auto;
}

.expand {
  margin-left: 100px;
  padding-left: 4rem;
  animation: moveLeft 0.9s ease-in-out;
}

.contract {
  padding-left: calc(300px + 2rem + 1.5rem);
  animation: moveRight 0.5s ease-in-out;
}

.cardHeader .cardTitle {
  font-size: 1.2rem;
  font-weight: 600;
}

.scrollableCardBody {
  max-height: min(220px, 50vh);
  overflow-y: auto;
  scroll-behavior: smooth;
}

.cardHeader {
  padding: 1.25rem 1rem 1rem 1rem;
  border-bottom: 1px solid var(--bs-gray-200);
  display: flex;
  justify-content: space-between;
  align-items: center;
}

.otherSettingsCardBody {
  padding: 1.25rem 1rem 1.5rem 1rem;
  display: flex;
  height: 100%;
  flex-direction: column;
  overflow-y: scroll;
}

.userCardBody {
  display: flex;
  flex-direction: column !important;
  overflow-y: scroll;
}

.cardLabel {
  font-weight: bold;
  padding-bottom: 1px;
  font-size: 14px;
  color: #707070;
  margin-bottom: 10px;
}

.cardControl {
  margin-bottom: 20px;
}

.cardButton {
  width: fit-content;
}

.imgContianer {
  margin: 0 2rem 0 0;
}

.imgContianer img {
  height: 120px;
  width: 120px;
  border-radius: 50%;
}

.SettingsprofileDetails {
  display: flex;
  flex-direction: column;
  align-items: center;
  justify-content: space-evenly;
}

.collapseSidebarButton {
  position: fixed;
  height: 40px;
  bottom: 0;
  z-index: 9999;
  width: calc(300px + 2rem);
  background-color: rgba(245, 245, 245, 0.7);
  color: black;
  border: none;
  border-radius: 0px;
}

.collapseSidebarButton:hover,
.opendrawer:hover {
  opacity: 1;
  color: black !important;
}

.opendrawer {
  position: fixed;
  display: flex;
  align-items: center;
  justify-content: center;
  top: 0;
  left: 0;
  width: 40px;
  height: 100vh;
  z-index: 9999;
  background-color: rgba(245, 245, 245);
  border: none;
  border-radius: 0px;
  margin-right: 20px;
  color: black;
}

.opendrawer:hover {
  transition: background-color 0.5s ease;
  background-color: var(--bs-primary);
}

.collapseSidebarButton:hover {
  transition: background-color 0.5s ease;
  background-color: var(--bs-primary);
}

@media (max-width: 1120px) {
  .collapseSidebarButton {
    width: calc(250px);
  }
}

@media (max-height: 650px) {
  .collapseSidebarButton {
    width: 250px;
    height: 20px;
  }

  .opendrawer {
    width: 30px;
  }
}

/* For tablets */
@media (max-width: 820px) {
  .containerHeight {
    height: 100vh;
    padding: 2rem;
  }

  .scrollableCardBody {
    max-height: 40vh;
  }

  .contract,
  .expand {
    animation: none;
  }

  .opendrawer {
    width: 25px;
  }

  .collapseSidebarButton {
    width: 100%;
    left: 0;
    right: 0;
  }
}

@media screen and (max-width: 1280px) and (min-width: 992px) {
  .imgContianer {
    margin: 1rem auto;
  }

  .profileContainer {
    flex-direction: row;
  }
}

@media screen and (max-width: 992px) {
  .profileContainer {
    align-items: center;
    justify-content: center;
  }
}

@media screen and (max-width: 420px) {
  .imgContianer {
    margin: 1rem auto;
  }

  .profileContainer {
    flex-direction: column;
  }
}

/* -- DeleteOrg.tsx -- */

.DeleteOrgCard {
  border-radius: 0.5rem;
  box-shadow: 0 0.125rem 0.25rem rgba(0, 0, 0, 0.075);
  border: none;
  height: 280px !important;
  width: 98% !important;
}

.settingsBody {
  margin: 2.5rem 0;
  padding: 0;
}

.deleteCardHeader {
  background-color: var(--activeTab-bg);
  border-top-left-radius: 1rem !important;
  border-top-right-radius: 1rem !important;
  padding-top: 1rem;
  padding-bottom: 1rem;
}

.btnDelete {
  background-color: var(--activeTab-bg);
  border: 1px solid var(--active-item-color) !important;
  color: var(--active-item-color);
}

.btnDelete:hover {
  background-color: var(--activeTab-bg);
  color: var(--active-item-color) !important;
}

.btnDelete:active {
  background-color: var(--activeTab-bg) !important;
  color: var(--active-item-color) !important;
}

.deleteButton {
  background-color: var(--removeButton-bg);
  color: var(--removeButton-color);
  border: 1px solid var(--removeButton-color);
  padding: 8px 16px;
  cursor: pointer;
  display: block;
  margin: 10px auto;
  border-radius: 4px;
  height: 42px;
  text-align: center;
  padding-left: 3rem;
  padding-right: 3rem;
}

.deleteButton:hover,
.deleteButton:active,
.deleteButton:focus {
  background-color: var(--removeButton-bg) !important;
  color: var(--removeButton-color);
  box-shadow: 2.5px 2.5px 2.5px var(--hover-shadow);
  outline: none;
}

/* Utility: add hover shadow without changing colors */
.hoverShadowOnly:hover,
.hoverShadowOnly:focus,
.hoverShadowOnly:active {
  box-shadow: var(--hover-shadow);
}

/* Keep base colors on hover by pairing with .hoverShadowOnly helper */

/* -- RequestsTableItem.tsx -- */

.requestsTableItemIndex {
  vertical-align: middle;
}

.requestsTableItemName {
  padding-inline-start: 1.5rem;
  vertical-align: middle;
}

.requestsTableItemEmail {
  padding-inline-start: 1.5rem;
  vertical-align: middle;
}

.requestsAcceptButton {
  background-color: var(--actionsButton-bg);
  color: var(--actionsButton-color);
  border-color: var(--actionsButton-border);
  width: 120px;
  height: 46px;
  margin-inline-start: -1rem;
}

.requestsRejectButton {
  background-color: var(--removeButton-bg);
  color: var(--removeButton-color);
  border-color: var(--removeButton-border);
  width: 120px;
  height: 46px;
  margin-inline-start: -1rem;
}

.requestsAcceptButton:focus-visible {
  background-color: var(--actionsButton-bg) !important;
  color: var(--actionsButton-color);
  box-shadow: 2.5px 2.5px 2.5px var(--hover-shadow);
  outline: none;
}

.requestsRejectButton:focus-visible {
  background-color: var(--removeButton-bg) !important;
  color: var(--removeButton-color);
  box-shadow: 2.5px 2.5px 2.5px var(--hover-shadow);
  outline: none;
}

.requestsAcceptButton:disabled,
.requestsAcceptButton.disabled {
  background-color: var(--disabled-btn) !important;
  color: var(--outlineBtn-color-disabled) !important;
  border-color: var(--outlineBtn-border-disabled) !important;
  cursor: not-allowed;
  opacity: 0.6;
  pointer-events: none;
}

.requestsRejectButton:disabled,
.requestsRejectButton.disabled {
  background-color: var(--disabled-btn) !important;
  color: var(--outlineBtn-color-disabled) !important;
  border-color: var(--outlineBtn-border-disabled) !important;
  cursor: not-allowed;
  opacity: 0.6;
  pointer-events: none;
}

@media (max-width: 1020px) {
  .requestsTableItemIndex {
    padding-inline-start: 2rem;
  }

  .requestsTableItemName,
  .requestsTableItemEmail {
    padding-inline-start: 1rem;
  }

  .requestsAcceptButton,
  .requestsRejectButton {
    margin-inline-start: -0.25rem;
  }
}

@media (max-width: 520px) {
  .requestsTableItemIndex,
  .requestsTableItemName,
  .requestsTableItemEmail {
    padding-inline-start: 1rem;
  }

  .requestsAcceptButton,
  .requestsRejectButton {
    margin-inline-start: 0;
    width: 100%;
  }
}

.btnConfirmDelete {
  background-color: var(--removeButton-bg);
  color: var(--removeButton-color);
  border: 0px;
}

.customFileInput,
.customFileInput:hover {
  background-color: var(--inputColor-bg);
}

.customFileInput::file-selector-button {
  background-color: var(--card-background-color) !important;
  color: white;
}

.customFileInput::file-selector-button:hover {
  color: var(--card-background-color);
  box-shadow: 2.5px 2.5px 2.5px var(--hover-shadow);
}

.btnConfirmDelete:hover {
  background-color: var(--removeButton-bg);
  color: var(--removeButton-color) !important;
}

.btnConfirmDelete:active {
  background-color: var(--removeButton-bg) !important;
  color: var(--removeButton-color);
  border: 0px;
}

.btnConfirmDelete:focus {
  background-color: var(--removeButton-bg) !important;
  color: var(--removeButton-color);
  border: 0px;
}

.icon {
  margin-right: 8px;
}

.modelHeaderDelete {
  background-color: var(--card-header-background-color);
}

/* -- OrgProfileFieldSettings.tsx -- */

.customDataTable {
  width: 100%;
  border-collapse: collapse;
}

.customDataTable th,
.customDataTable td {
  padding: 8px;
  text-align: left;
}

.customDataTable th {
  background-color: var(--customDataTable-bg);
}

form {
  display: flex;
  flex-direction: column;
  gap: 10px;
}

.saveButton {
  width: 10em;
  align-self: self-end;
}

/* -- OrgUpdate.tsx -- */

.orgCardSettings {
  width: 95% !important;
}

.resetChangesBtn {
  border-width: 2px;
  border-color: var(--resetbtn-border);
  color: var(--resetbtn-color);
  padding: 0.5rem 1rem;
  border-radius: 0.5rem;
  display: flex;
  align-items: center;
  gap: 0.5rem;
  height: 49px;
  width: 160px;
  font-size: 0.8rem;
}

.resetChangesBtn:hover,
.resetChangesBtn:focus,
.resetChangesBtn:active {
  border-width: 2px;
  border-color: var(--resetbtn-border) !important;
  color: var(--resetbtn-color) !important;
  box-shadow: 2.5px 2.5px 2.5px var(--hover-shadow) !important;
}

.syncIconStyle,
.syncIconStyle:focus {
  transform: rotate(135deg) scale(1.2);
  width: 10px;
  height: 10px;
  stroke: var(--card-background-color);
  stroke-width: 1;
  fill: var(--card-background-color);
}

.saveChangesBtn {
  color: white;
  border: 0px;
  height: 49px;
  width: 160px;
  font-size: 0.8rem;
  background-color: var(--card-background-color) !important;
}

.saveChangesBtn:hover {
  background-color: var(--card-background-color) !important;
  box-shadow: 2.5px 2.5px 2.5px var(--hover-shadow);
}

.orgUpdateFormLables {
  font-weight: normal !important;
  color: var(--delete-button-border);
}

.btnStyle {
  border-width: 2px !important;
  border-color: var(--card-background-color);
  padding: 0.5rem 1rem;
  border-radius: 0.5rem;
  display: flex;
  align-items: center;
  gap: 0.5rem;
  height: 49px;
  width: 160px;
  background-color: var(--card-background-color) !important;
  font-size: 0.8rem;
}

/* -- OrganizationCard.tsx -- */

/* -- OrganizationCardStart.tsx -- */

/* -- CardItem.tsx -- */

/* -- CardItemLoading.tsx -- */

/* -- DashboardCard.tsx -- */

/* -- DashboardCardLoading.tsx -- */

/* -- OrganizationScreen.tsx -- */

/* -- Pagination.tsx -- */

/* -- PaginationList.tsx -- */

/* -- ProfileCard.tsx -- */

.profileContainer {
  border: none;
  padding: 2.1rem 0.5rem;
  height: 52px;
  width: 100%;
  border-radius: 16px 0px 0px 16px;
  display: flex;
  align-items: center;
  background-color: var(--profile-container-bg) !important;
}

.profileContainer:focus {
  outline: none;
  background-color: var(--profile-container-bg-focus);
}

.imageContainer {
  width: 56px;
  height: 56px;
  border-radius: 100%;
  margin-right: 10px;
  margin-top: 10px;
}

.imageContainer img {
  width: 100%;
  height: 100%;
  object-fit: cover;
  border-radius: 100%;
}

.avatarStyle {
  border-radius: 100%;
}

.ArrowIcon {
  font-size: 24px;
}

.dropdownToggle {
  margin-bottom: 0;
  display: flex;
  background-image: url(/public/images/svg/angleDown.svg);
  background-repeat: no-repeat;
  background-position: center;
  background-color: var(--tablerow-bg-color) !important;
  border: none;
  border-top-right-radius: 16px;
  border-bottom-right-radius: 16px;
  color: var(--eventManagement-button-text);
}

/* .dropdownToggle:hover {
  border: 1px solid var(--create-button-border);
  border-left: none;
} */

.dropdownToggle::after {
  border-top: none !important;
  border-bottom: none !important;
}

.profileText {
  display: flex;
  flex-direction: column;
}

.ProfileRightConatiner {
  display: flex;
  align-items: center;
  justify-content: center;
  gap: 15px;
}

.profileContainer .profileTextUserSidebarOrg {
  flex: 1;
  text-align: start;
  overflow: hidden;
  margin-right: 4px;
}

.profileContainer .profileTextUserSidebarOrg .primaryText {
  font-size: 0.75rem;
  font-weight: 600;
  overflow: hidden;
  display: -webkit-box;
  -webkit-line-clamp: 2;
  line-clamp: 2;
  -webkit-box-orient: vertical;
  word-wrap: break-word;
  white-space: normal;
}

.profileContainer .profileTextUserSidebarOrg .secondaryText {
  font-size: 0.8rem;
  font-weight: 400;
  color: var(--profileText-color);
  display: block;
  text-transform: capitalize;
}

.profileCardContainer {
  margin-top: 80px !important;
}

.chevronRightbtn {
  border: 0px;
  background-color: var(--chevronRightbtn-bg);
}

.chevronIcon {
  color: var(--chevronIcon-color);
  background: var(--chevronIcon-bg);
  font-size: 60px;
  stroke-width: 1;
  margin-left: 50px;
}

.primaryText {
  font-weight: bold;
  color: var(--bs-emphasis-color, var(--primaryText-color));
}

.secondaryText {
  font-size: 0.9rem;
  font-size: 0.9rem;
  color: var(--secondText-color);
}

/* -- ProfileDropdown.tsx -- */

/* -- CustomRecurrenceModal.tsx -- */

.titlemodalCustomRecurrenceModal {
  color: var(--titlemodalCustomRecurrenceModal-color);
  font-weight: 600;
  font-size: 20px;
  margin-bottom: 20px;
  padding-bottom: 5px;
  border-bottom: 3px solid var(--titlemodalCustomRecurrenceModal-border);
  width: 65%;
}

.recurrenceRuleNumberInput {
  width: 70px;
}

.recurrenceDayButton {
  width: 33px;
  height: 33px;
  border: 1px solid var(--recurrenceDayButton-border);
  cursor: pointer;
  transition: background-color 0.3s;
  display: inline-flex;
  justify-content: center;
  align-items: center;
  margin-right: 0.5rem;
  border-radius: 50%;
  position: relative;
  outline: none;
}

.recurrenceDayButton:focus-visible {
  outline: 2px solid var(--recurrenceDayButton-outline-focus);
  outline-offset: 2px;
}

.recurrenceDayButton:hover {
  background-color: var(--recurrenceDayButton-bg-hover);
}

.recurrenceDayButton.selected {
  background-color: var(--recurrenceDayButton-bg-selected);
  border-color: var(--recurrenceDayButton-border-selected);
  color: var(--recurrenceDayButton-color-selected);
}

.recurrenceDayButton span {
  color: var(--recurrenceDayButton-color);
  padding: 0.25rem;
  text-align: center;
}

.recurrenceDayButton:hover span {
  color: var(--recurrenceDayButton-color-hover);
}

.recurrenceDayButton.selected span {
  color: var(--recurrenceDayButton-color-selected);
}

.recurrenceRuleDateBox {
  width: 70%;
}

.recurrenceRuleSubmitBtn {
  display: block;
  margin-left: auto;
  padding: 7px 15px;
  transition: all 0.2s ease;
  border-radius: 4px;
}

.recurrenceRuleSubmitBtn:hover {
  transform: translateY(-1px);
  box-shadow: 0 2px 4px var(--recurrenceRuleSubmitBtn-box-shadow-hover);
}

.recurrenceRuleSubmitBtn:focus-visible {
  outline: 2px solid var(--recurrenceRuleSubmitBtn-outline-focus);
  outline-offset: 2px;
}

/* -- RecurrenceOptions.tsx -- */
/* -- RequestsTableItem.tsx -- */
/* -- SecuredRoute.tsx -- */
/* -- SecuredRoute.tsx -- */

/* -- SignOut.tsx -- */

.signOutContainer {
  display: flex;
  align-items: center;
  width: 100%;
  text-align: start;
  margin-bottom: 0.8rem;
  border-radius: 8px;
  font-size: 16px;
  padding: 0.8rem;
  padding-left: 0.8rem;
  outline: none;
  border: none;
  background-color: var(--signOut-container-bg);
  margin-top: 1rem;
  cursor: pointer;
}

.signOutButton {
  background-color: var(--signOutBtn-bg) !important;
  border: none !important;
  border-radius: 5px !important;
  margin-left: 10px;
}

/* SortingButton.tsx */

.dropdownItem {
  background-color: var(--dropdownItem-bg) !important;
  color: var(--dropdownItem-color) !important;
  border: none !important;
  box-shadow: var(--dropdownItem-box-shadow);
}

.dropdownItem:focus,
.dropdownItem:hover {
  outline: 2px solid var(--highlight-color, var(--dropdownItem-outline-bg));
}

.dropdownItem:hover,
.dropdownItem:focus,
.dropdownItem:active {
  background-color: var(
    --dropdownItem-hover-bg,
    #eff1f7 var(--dropdownItem-hover-bg) #e8e5e5
  ) !important;
  color: var(--dropdownItem-color) !important;
  outline: none !important;
}

/* -- TableLoader.tsx -- */

/* -- TagActions.tsx -- */

.tagBadge {
  display: flex;
  align-items: center;
  padding: 5px 10px;
  border-radius: 12px;
  box-shadow: 0 1px 3px var(--tagBadge-box-shadow);
  max-width: calc(100% - 2rem);
}

/* -- TagNode.tsx -- */

/* -- UpdateSession.tsx -- */

.slider .MuiSlider-track {
  background-color: var(--slider-bg) !important;
  border: none;
}

.slider .MuiSlider-thumb {
  background-color: var(--slider-bg) !important;
}

.slider .MuiSlider-rail {
  background-color: var(--slider-rail-bg) !important;
}

.updateTimeoutCard {
  width: 700px;
  background: var(--updateTimeoutCard-bg);
  border: none;
  border-radius: 16px;
  filter: drop-shadow(0px 4px 15.3px rgba(0, 0, 0, 0.08));
  padding: 20px;
}

.updateTimeoutCardHeader {
  background: none;
  padding: 16px;
  border-bottom: none;
}

.updateTimeoutCardTitle {
  font-family: 'Lato', sans-serif;
  font-weight: 600;
  font-size: 24px;
  color: var(--updateTimeoutCardTitle-color);
}

.updateTimeoutCardBody {
  padding: 20px;
}

.updateTimeoutCurrent {
  font-family: 'Lato', sans-serif;
  font-weight: 400;
  font-size: 16px;
  color: var(--updateTimeoutCurrent-color);
  margin-bottom: 20px;
}

.updateTimeoutLabel {
  font-family: 'Lato', sans-serif;
  font-weight: 400;
  font-size: 16px;
  color: var(--updateTimeoutLabel-color);
  margin-bottom: 10px;
}

.updateTimeoutLabelsContainer {
  display: flex;
  flex-direction: column;
  align-items: start;
}

.updateTimeoutValue {
  color: var(--updateTimeoutValue-color);
  font-weight: bold;
}

.updateTimeoutSliderLabels {
  display: flex;
  justify-content: space-between;
  font-size: 0.9rem;
  color: var(--updateTimeoutSliderLabels);
}

.updateTimeoutButtonContainer {
  display: flex;
  justify-content: right;
  margin-top: 20px;
}

.updateTimeoutButton {
  width: 112px;
  height: 36px;
  background: var(--updateTimeoutButton-bg);
  border-radius: 6px;
  font-family: 'Lato', sans-serif;
  font-weight: 500;
  font-size: 16px;
  color: var(--updateTimeoutButton-color);
  display: flex;
  align-items: center;
  justify-content: center;
  border: none;
  box-shadow: none;
}

.updateTimeoutButton:hover {
  background-color: var(--updateTimeoutButton-bg-hover);
  border-color: var(--updateTimeoutButton-border-hover);
  box-shadow: none;
}

.updateTimeoutButton:active {
  transform: scale(0.98);
}

/* -- UserListCard.tsx -- */

.memberfontcreatedbtnUserListCard {
  margin-top: 33px;
  border-radius: 7px;
  border-color: var(--memberfontcreatedbtnUserListCard-border);
  background-color: var(--memberfontcreatedbtnUserListCard-bg);
  color: var(--memberfontcreatedbtnUserListCard-color);
  padding-right: 10px;
  padding-left: 10px;
  justify-content: flex-end;
  float: right;
  text-align: right;
  box-shadow: none;
}

/* -- UserPasswordUpdate.tsx -- */

.dispflexUserPasswordUpdate {
  display: flex;
  justify-content: flex-start;
  margin: 0 auto;
}

.dispflexUserPasswordUpdate > div {
  width: 50%;
  margin-right: 50px;
}

.dispbtnflex {
  width: 90%;
  display: flex;
  margin: 20px 30% 0 30%;
}

.whitebtn {
  margin: 1rem 0 0;
  margin-top: 10px;
  border: 1px solid var(--whitebtn-border);
  box-shadow: 0 2px 2px var(--whitebtn-box-shadow);
  padding: 10px 20px;
  border-radius: 5px;
  background: none;
  width: 20%;
  font-size: 16px;
  color: var(--whitebtn-color);
  outline: none;
  font-weight: 600;
  cursor: pointer;
  float: left;
  transition:
    transform 0.2s,
    box-shadow 0.2s;
}

/* -- ChatRoom.tsx -- */
/* -- CommentCard.tsx -- */
/* -- ContactCard.tsx -- */

/* -- CreateDirectChat.tsx -- */

.modalContent {
  width: 530px;
}

.inputContainer {
  position: relative;
  flex: 1;
  margin: 0;
}

.inputFieldModal {
  padding-right: 40px;
  width: 100%;
  border-radius: 4px;
  border: 1px solid var(--inputFieldModal);
}

.submitBtn {
  position: absolute;
  z-index: 10;
  bottom: 10px;
  right: 0px;
  display: flex;
  justify-content: center;
  align-items: center;
}

.tableContainer {
  height: 400px;
  overflow-y: scroll;
  overflow-x: hidden;
}

/* -- CreateGroupChat.tsx -- */

/* -- DonationCard.tsx -- */

.mainContainerDonateCard {
  width: 49%;
  height: 8rem;
  min-width: max-content;
  display: flex;
  justify-content: space-between;
  gap: 1rem;
  padding: 1rem;
  background-color: var(--mainContainerDonateCard-bg);
  border: 1px solid var(--mainContainerDonateCard-border);
  border-radius: 10px;
  overflow: hidden;
}

.img {
  height: 100%;
  aspect-ratio: 1 / 1;
  background-color: var(--mainContainerDonateCard-bg);
}

.personDetails {
  display: flex;
  flex-direction: column;
  justify-content: center;
}

.btnDonate {
  display: flex;
  align-items: flex-end;
}

.btnDonate button {
  padding-inline: 2rem !important;
  border-radius: 5px;
}

/* -- EventCard.tsx -- */
/* -- OrganizationCard.tsx -- */
/* -- OrganizationNavbar.tsx -- */

/* -- PeopleCard.tsx -- */

.personImage_peoplecard {
  border-radius: 50%;
  margin-right: 25px;
  max-width: 70px;
}

.userAvatar {
  border-radius: 50%;
  margin-right: 25px;
  width: 53px;
  height: 53px;
}

.people_card_container {
  display: flex;
}

.display_flex {
  display: flex;
}

.align_center {
  align-self: center;
}

.people_role {
  width: 75%;
  border: 1px solid var(--peopleRole-border);
  padding-top: 0.5rem;
  padding-bottom: 0.5rem;
  padding-left: 1rem;
  padding-right: 1rem;
  border-radius: 0.25rem;
}

/* -- PostCard.tsx -- */

.cardStyles {
  width: 100%;
  max-width: 20rem;
  background-color: var(--cardStyles-bg);
  padding: 0;
  border: none !important;
  outline: none !important;
}

.cardHeaderPostCard {
  display: flex;
  width: 100%;
  padding-inline: 0;
  padding-block: 0;
  flex-direction: row;
  gap: 0.5rem;
  align-items: center;
  background-color: var(--cardHeaderPostCard-bg);
  border-bottom: 1px solid var(--cardHeaderPostCard-border);
}

.creator {
  display: flex;
  width: 100%;
  padding-inline: 1rem;
  padding-block: 0;
  flex-direction: row;
  gap: 0.5rem;
  align-items: center;
}

.creator p {
  margin-bottom: 0;
  font-weight: 500;
}

.creator svg {
  width: 1.5rem;
  height: 1.5rem;
}

.customToggle {
  padding: 0;
  background: none;
  border: none;
  margin-right: 1rem;
  --bs-btn-active-bg: transparent;
  --bs-btn-focus-box-shadow: none;
}

.customToggle svg {
  color: var(--customToggle-color);
}

.customToggle::after {
  content: none;
}

.customToggle:hover,
.customToggle:focus,
.customToggle:active {
  background: none;
  border: none;
}

.cardBodyPostCard div {
  padding: 0.5rem;
}

.imageContainerPostCard {
  max-width: 100%;
}

.cardTitlePostCard {
  --max-lines: 1;
  display: -webkit-box;
  overflow: hidden;
  -webkit-box-orient: vertical;
  -webkit-line-clamp: var(--max-lines);
  line-clamp: var(--max-lines);
  font-size: 1.3rem !important;
  font-weight: 600;
  line-clamp: var(--max-lines);
}

.date {
  font-weight: 600;
}

.cardText {
  --max-lines: 2;
  display: -webkit-box;
  overflow: hidden;
  -webkit-box-orient: vertical;
  -webkit-line-clamp: var(--max-lines);
  line-clamp: var(--max-lines);
  padding-top: 0;
  font-weight: 300;
  margin-top: 0.7rem !important;
  text-align: left;
}

.viewBtn {
  display: flex;
  justify-content: flex-end;
  margin: 0.5rem;
}

.viewBtn Button {
  padding-inline: 1rem;
}

.cardActions {
  display: flex;
  flex-direction: row;
  align-items: center;
  gap: 1px;
  justify-content: flex-end;
}

.cardActionBtn {
  background-color: var(--cardActionBtn-bg);
  padding: 0;
  border: none;
  color: var(--cardActionBtn-color);
  transition: all 0.2s ease-in-out;
  border-radius: 4px;
}

.cardActionBtn:hover,
.cardActionBtn:focus-visible {
  background-color: var(--cardActionBtn-hover-bg);
  border: none;
  color: var(--cardActionBtn-color) !important;
  outline: 2px solid var(--cardActionBtn-outline-focus);
  outline-offset: 2px;
}

.cardActionBtn:active {
  transform: scale(0.95);
  background-color: var(--cardActionBtn-active-bg);
}

.creatorNameModal {
  display: flex;
  flex-direction: row;
  gap: 5px;
  align-items: center;
  margin-bottom: 10px;
}

.modalActions {
  display: flex;
  flex-direction: row;
  align-items: center;
  gap: 1rem;
  margin: 5px 0px;
}

.textModal {
  margin-top: 10px;
}

.colorPrimary {
  background: var(--colorPrimary-bg);
  color: var(--colorPrimary-color);
  cursor: pointer;
}

.commentContainer {
  overflow: auto;
  max-height: 18rem;
  padding-bottom: 1rem;
}

.modalFooter {
  background-color: var(--modalFooter-bg);
  width: 100%;
  padding-block: 0.5rem;
  display: flex;
  flex-direction: column;
  border-top: 1px solid var(--modalFooter-border);
}

.inputArea {
  border: none;
  outline: none;
  background-color: var(--inputArea-bg);
}

.postImage {
  width: 100%;
  aspect-ratio: 16 / 9;
  object-fit: cover;
}

.postInput {
  resize: none;
  border: none;
  outline: none;
  box-shadow: none;
  background-color: var(--postInput-bg);
  margin-bottom: 10px;
}

.postInput:focus {
  box-shadow: none;
}

/* -- PromotedPost.tsx -- */

.cardHeaderPromotedPost {
  display: flex;
  flex-direction: row;
  gap: 10px;
  align-items: center;
  color: var(--cardHeaderPromotedPost-color);
}

.imageContainerPromotedPost {
  max-width: 100%;
}

/* -- Register.tsx -- */
/* -- SecuredRouteForUser.tsx -- */
/* -- StartPostModal.tsx -- */

.userImageUserPost {
  display: flex;
  width: 50px;
  height: 50px;
  margin-left: 1rem;
  align-items: center;
  justify-content: center;
  overflow: hidden;
  border-radius: 50%;
  position: relative;
  border: 2px solid var(--userImageUserPost-border);
}

.userImageUserPost img {
  position: absolute;
  top: 0;
  left: 0;
  width: 100%;
  transform: scale(1.5);
}

.userImageUserComment {
  display: flex;
  width: 32px;
  height: 32px;
  margin-left: 1rem;
  align-items: center;
  justify-content: center;
  overflow: hidden;
  border-radius: 50%;
  position: relative;
  border: 2px solid var(--userImageUserPost-border);
}

.userImageUserComment img {
  position: absolute;
  top: 0;
  left: 0;
  width: 100%;
  transform: scale(1.5);
}

.previewImage {
  overflow: hidden;
  display: flex;
  justify-content: center;
  align-items: center;
  margin-bottom: 1rem;
}

.previewImage img {
  border-radius: 8px;
}

/* -- UserNavbar.tsx -- */
/* -- EventsAttendedByUser.tsx -- */
/* -- UserAddressFields.tsx -- */

/* -- UserSidebar.tsx -- */

.hideElemByDefault {
  display: none;
}

.inactiveDrawer {
  transform: translateX(-100%);
}

.activeDrawer {
  transform: translateX(0);

  /* Removed empty ruleset for [data-hidden='false'] */
}

.leftbarcompheight {
  display: flex;
  justify-content: space-between;
  height: 100vh;
}

/* -- UserSidebarOrg.tsx -- */

.leftDrawer {
  width: calc(300px + 2rem);
  min-height: 100%;
  position: fixed;
  top: 0;
  bottom: 0;
  z-index: 100;
  display: flex;
  flex-direction: column;
  padding: 0.8rem 1rem 0 1rem;
  background-color: var(--leftDrawer-fixedModule-bg) !important;
  transition: 0.5s;
  font-family: var(--bs-leftDrawer-font-family);
  overflow-x: hidden !important;
}

.activeDrawer {
  width: calc(300px + 2rem);
  position: fixed;
  top: 0;
  left: 0;
  bottom: 0;
  animation: comeToRightBigScreen 0.5s ease-in-out;
}

.inactiveDrawer {
  position: fixed;
  top: 0;
  left: calc(-300px - 2rem);
  bottom: 0;
  animation: goToLeftBigScreen 0.5s ease-in-out;
}

.leftDrawer .sidebarcompheight {
  flex-grow: 1;
  overflow-x: hidden !important;
}

.leftDrawer .brandingContainer {
  display: flex;
  justify-content: flex-start;
  align-items: center;
}

.leftDrawer .organizationContainer button {
  position: relative;
  margin: 0.7rem 0;
  padding: 2.5rem 0.1rem;
  border-radius: 16px;
}

.leftDrawer .talawaLogo {
  width: 65px;
  height: 60px;
}

.leftDrawer .talawaLogoContainer {
  display: flex;
  flex-direction: column;
  align-items: center;
}

.leftDrawer .talawaText {
  font-size: 20px;
  font-weight: 500;
}

.leftDrawer .titleHeader {
  font-size: 23px;
  line-height: normal;
  font-weight: bolder;
  padding: 10px;
  /* padding-top: 20px;
  padding-bottom: 10px;
  padding-left: 5px; */
}

.leftDrawer .optionList {
  /* height: 75%; */
  overflow-y: hidden;
  overflow-x: hidden !important;
  scrollbar-width: thin;
  scrollbar-color: var(--leftDrawer-scrollbar-color) transparent;
  transition: overflow 0.3s ease-in-out;
}

.leftDrawer .optionList:hover {
  overflow-y: auto;
}

.leftDrawer .optionList::-webkit-scrollbar {
  width: 1px;
}

.leftDrawer .optionList::-webkit-scrollbar-track {
  background: transparent;
}

.leftDrawer .optionList::-webkit-scrollbar-thumb {
  background-color: transparent;
  border-radius: 30px;
}

.leftDrawer .optionList::-webkit-scrollbar-thumb:hover {
  background-color: var(--leftDrawer-optionList-bg);
}

.leftDrawer .optionList button,
.leftDrawer .optionList a {
  display: flex;
  align-items: center;
  width: 100%;
  max-width: 100%;
  text-align: start;
  text-decoration: none;
  margin-bottom: 0.8rem;
  border-radius: 12px;
  font-size: 16px;
  padding: 0.6rem;
  padding-left: 0.8rem;
  outline: none;
  border: none;
  overflow: hidden;
}

.leftDrawer button .iconWrapper,
.leftDrawer a .iconWrapper {
  width: 36px;
  min-width: 36px;
  display: flex;
  justify-content: center;
  align-items: center;
}

.leftDrawer .optionList .collapseBtn {
  height: 48px;
  border: none;
}

.leftDrawer button .iconWrapperSm {
  width: 36px;
  display: flex;
  justify-content: center;
  align-items: center;
}

.leftDrawer .organizationContainer .profileContainer {
  background-color: var(--LeftDrawer-org-profileContainer-bg) !important;
  padding-right: 10px;
  padding-left: 10px;
}

.leftDrawer .profileContainer {
  border: none;
  width: 100%;
  height: 52px;
  border-radius: 16px;
  display: flex;
  align-items: center;
  background-color: var(--leftDrawer-profileContainer-bg);
}

.leftDrawer .profileContainer:focus {
  outline: none;
}

.leftDrawer .imageContainer {
  width: 68px;
  margin-right: 8px;
  margin-bottom: 10px;
}

.leftDrawer .profileContainer img {
  height: 52px;
  width: 52px;
  border-radius: 50%;
}

.leftDrawer .profileContainer .profileTextUserSidebarOrg {
  flex: 1;
  text-align: start;
  overflow: hidden;
}

.leftDrawer .profileContainer .profileTextUserSidebarOrg .primaryText {
  font-size: 1.1rem;
  font-weight: 600;
  overflow: hidden;
  display: -webkit-box;
  -webkit-line-clamp: 2;
  line-clamp: 2;
  -webkit-box-orient: vertical;
  word-wrap: break-word;
  white-space: normal;
}

.leftDrawer .profileContainer .profileTextUserSidebarOrg .secondaryText {
  font-size: 0.8rem;
  font-weight: 400;
  color: var(--leftDrawer-secondaryText-color);
  display: block;
  text-transform: capitalize;
}

.leftDrawerActiveButton,
.leftDrawerInactiveButton {
  position: relative;
  transition: all 0.2s ease;

  &:active {
    transform: scale(0.98);
  }
}

.leftDrawerActiveButton {
  background-color: var(--leftDrawer-active-button-bg);
  color: black;
  font-weight: bold;
}

.leftDrawerActiveButton:hover .arrow-indicator {
  transform: translateY(-50%) scale(1.1);
  opacity: 1;
}

.leftDrawerInactiveButton {
  background-color: var(--leftDrawer-inactive-button-bg);
  color: black;

  &:hover {
    background-color: var(--leftDrawer-inactive-button-hover-bg);
  }
}

.leftDrawerCollapseActiveButton {
  background-color: var(--leftDrawer-collapse-active-button-bg);
  color: black;
}

.userSidebarOrgFooter {
  margin-top: 60px !important;
}

@media (max-width: 1120px) {
  .leftDrawer {
    width: calc(250px + 2rem);
    padding: 1rem 1rem 0 1rem;
  }
}

/* For tablets */
@media (max-height: 900px) {
  .leftDrawer {
    width: calc(300px + 1rem);
  }

  .leftDrawer .talawaLogo {
    width: 38px;
    height: 38px;
    margin-right: 0.4rem;
  }

  .leftDrawer .talawaText {
    font-size: 1rem;
  }

  .leftDrawer .organizationContainer button {
    margin: 0.6rem 0;
    padding: 2.2rem 0.1rem;
  }

  .leftDrawer .optionList button {
    margin-bottom: 0.05rem;
    font-size: 16px;
    padding-left: 0.8rem;
  }

  .leftDrawer .profileContainer .profileTextUserSidebarOrg .primaryText {
    font-size: 1rem;
  }

  .leftDrawer .profileContainer .profileTextUserSidebarOrg .secondaryText {
    font-size: 0.8rem;
  }
}

@media (max-height: 650px) {
  .leftDrawer {
    padding: 0.5rem 0.8rem 0 0.8rem;
    width: calc(250px);
  }

  .leftDrawer .talawaText {
    font-size: 0.8rem;
  }

  .leftDrawer .organizationContainer button {
    margin: 0.2rem 0;
    padding: 1.6rem 0rem;
  }

  .leftDrawer .titleHeader {
    font-size: 16px;
  }

  .leftDrawer .optionList button {
    margin-bottom: 0.05rem;
    font-size: 14px;
    padding: 0.4rem;
    padding-left: 0.8rem;
  }

  .leftDrawer .profileContainer .profileTextUserSidebarOrg .primaryText {
    font-size: 0.8rem;
  }

  .leftDrawer .profileContainer .profileTextUserSidebarOrg .secondaryText {
    font-size: 0.6rem;
  }

  .leftDrawer .imageContainer {
    width: 40px;
    margin-left: 5px;
    margin-right: 10px;
  }

  .leftDrawer .imageContainer img {
    width: 40px;
    height: 100%;
  }
}

@media (max-width: 820px) {
  .hideElemByDefault {
    display: none;
  }

  .leftDrawer {
    width: 100%;
    left: 0;
    right: 0;
  }

  .inactiveDrawer {
    opacity: 0;
    left: 0;
    z-index: -1;
    animation: closeDrawer 0.2s ease-in-out;
  }

  .activeDrawer {
    display: flex;
    z-index: 100;
    animation: openDrawer 0.4s ease-in-out;
  }

  .logout {
    margin-bottom: 2.5rem;
  }
}

@keyframes goToLeftBigScreen {
  from {
    left: 0;
  }

  to {
    opacity: 0.1;
    left: calc(-300px - 2rem);
  }
}

/* Webkit prefix for older browser compatibility */
@-webkit-keyframes goToLeftBigScreen {
  from {
    left: 0;
  }

  to {
    opacity: 0.1;
    left: calc(-300px - 2rem);
  }
}

@keyframes comeToRightBigScreen {
  from {
    opacity: 0.4;
    left: calc(-300px - 2rem);
  }

  to {
    opacity: 1;
    left: 0;
  }
}

/* Webkit prefix for older browser compatibility */
@-webkit-keyframes comeToRightBigScreen {
  from {
    opacity: 0.4;
    left: calc(-300px - 2rem);
  }

  to {
    opacity: 1;
    left: 0;
  }
}

@keyframes closeDrawer {
  from {
    left: 0;
    opacity: 1;
  }

  to {
    left: -1000px;
    opacity: 0;
  }
}

/* Webkit prefix for older browser compatibility */
@-webkit-keyframes closeDrawer {
  from {
    left: 0;
    opacity: 1;
  }

  to {
    left: -1000px;
    opacity: 0;
  }
}

@keyframes openDrawer {
  from {
    opacity: 0;
    left: -1000px;
  }

  to {
    left: 0;
    opacity: 1;
  }
}

/* Webkit prefix for older browser compatibility */
@-webkit-keyframes openDrawer {
  from {
    opacity: 0;
    left: -1000px;
  }

  to {
    left: 0;
    opacity: 1;
  }
}

/* -- DeleteUser.tsx -- */
/* -- OtherSettings.tsx -- */
/* -- UserProfile.tsx -- */

/* -- UsersTableItem.tsx -- */

.notJoined {
  height: 300px;
  display: flex;
  justify-content: center;
  align-items: center;
}

/* -- VenueCard.tsx -- */

.capacityLabel {
  background-color: var(--capacityLabel-bg);
  color: var(--capacityLabel-color);
  height: 22.19px;
  font-size: 12px;
  font-weight: bolder;
  padding: 0.1rem 0.3rem;
  border-radius: 0.5rem;
  position: relative;
  overflow: hidden;
}

.capacityLabel svg {
  margin-bottom: 3px;
}

.text-start {
  text-align: start;
}

.text-white {
  color: var(--textWhite-color);
}

/* -- VenueModal.tsx -- */

.previewVenueModal {
  display: flex;
  position: relative;
  width: 100%;
  overflow: hidden;
  /* Ensures content doesn't overflow the card */
  justify-content: center;
  border: 1px solid var(--previewVenueModal-border);
}

.previewVenueModal img {
  width: 400px;
  height: auto;
  object-fit: cover;
  /* Ensures the image stays within the boundaries */
}

/* Add more Class Related to a particular Component above this */

/* ----------------------------------------------------- */

/* Css Class Related to a particular Screen */

/* -- BlockUser.tsx -- */

/* -- CommunityProfile.tsx -- */

.card {
  width: fit-content;
}

.cardHeader {
  padding: 1.25rem 1rem 1rem 1rem;
  border-bottom: 3px solid var(--cardHeader-border);
  display: flex;
  justify-content: space-between;
  align-items: center;
}

.cardHeader .cardTitle {
  font-size: 1.5rem;
}

.formLabel {
  font-weight: normal;
  padding-bottom: 0;
  font-size: 1rem;
  color: var(--formLabel-color);
}

.profileDropdown .dropdown-toggle .btn .btn-normal {
  display: none !important;
  background-color: transparent !important;
}

/* -- EventManagement.tsx -- */

.eventManagementSelectedBtn {
  color: var(--eventManagementSelectedBtn-color);
  background-color: var(--eventManagementSelectedBtn-bg) !important;
  border: 1px solid var(--eventManagementSelectedBtn-border) !important;
}

.eventManagementSelectedBtn:hover {
  color: var(--eventManagementSelectedBtn-color-hover) !important;
  border: 1px solid var(--eventManagementSelectedBtn-border-hover);
}

.eventManagementBtn {
  color: var(--eventManagementBtn-color);
  background-color: var(--eventManagementBtn-bg) !important;
  border-color: var(--eventManagementBtn-border) !important;
}

.eventManagementBtn:hover {
  color: var(--eventManagementBtn-color-hover) !important;
  border-color: var(--eventManagementBtn-border-hover);
}

/* -- VolunteerContainer.tsx -- */

/* -- Requests.tsx -- */

/* -- VolunteerGroupDeleteModal.tsx -- */

/* -- VolunteerGroupModal.tsx -- */

/* -- VolunteerGroupViewModal.tsx -- */

.TableImages {
  object-fit: cover;
  width: var(--image-width, 100%);
  height: var(--image-height, auto);
  border-radius: 0;
  margin-right: var(--image-spacing, 8px);
}

/* -- VolunteerGroups.tsx -- */

.actionsButton {
  background-color: var(--actionsButton-bg);
  color: var(--actionsButton-color);
  border: 1px solid var(--actionsButton-border) !important;
}

.actionsButton:hover {
  box-shadow: 2.5px 2.5px 2.5px var(--actionsButton-box-shadow-hover);
  background-color: var(--actionsButton-bg-color) !important;
  color: var(--actionsButton-bg) !important;
  border: 1px solid var(--actionsButton-border-hover) !important;
}

/* -- VolunteerCreateModal.tsx -- */

/* -- VolunteerDeleteModal.tsx -- */

/* -- VolunteerViewModal.tsx -- */

.modalTitle {
  margin: 0;
}

.modalForm {
  padding: 1rem;
}

.formGroup {
  margin-bottom: 1rem;
}

.tableImage {
  width: 40px;
  height: 40px;
  border-radius: 50%;
  margin-right: 8px;
}

.statusGroup {
  display: flex;
  gap: 1rem;
  margin: 0 auto;
  margin-bottom: 0.5rem;
}

.statusIcon {
  margin-right: 0.5rem;
}

.acceptedStatus {
  color: var(--acceptedStatus-color);
  -webkit-text-fill-color: var(--acceptedStatus-fill);
  outline: 1px solid currentColor;
  border-radius: 4px;
  padding: 2px 4px;
}

.pendingStatus {
  color: var(--pendingStatus-color);
  -webkit-text-fill-color: var(--pendingStatus-fill);
  outline: 1px solid currentColor;
  border-radius: 4px;
  padding: 2px 4px;
}

.hoursField {
  width: 100%;
}

.groupsLabel {
  font-weight: lighter;
  margin-left: 0.5rem;
  margin-bottom: 0;
  font-size: 0.8rem;
  color: var(--groupsLabel-color);
}

.modalTable {
  max-height: 220px;
  overflow-y: auto;
}

.modalTable img[alt='creator'] {
  height: 24px;
  width: 24px;
  object-fit: contain;
  border-radius: 12px;
  margin-right: 0.4rem;
}

.modalTable img[alt='orgImage'] {
  height: 28px;
  width: 28px;
  object-fit: contain;
  border-radius: 4px;
  margin-right: 0.4rem;
}

.tableHeader {
  background-color: var(--tableHeader-bg);
  color: var(--tableHeader-color);
  font-size: var(--font-size-header);
  font-weight: bold;
}

.tableRow:last-child td,
.tableRow:last-child th {
  border: 0;
}

/* -- Volunteers.tsx -- */

/* -- ForgotPassword.tsx -- */

.pageWrapper {
  display: flex;
  flex-direction: column;
  align-items: center;
  justify-content: center;
  height: 100vh;
}

.cardTemplate {
  padding: 2rem;
  background-color: var(--cardTemplate-bg);
  border-radius: 0.8rem;
  border: 1px solid var(--cardTemple-border);
}

.keyWrapper {
  height: 72px;
  width: 72px;
  transform: rotate(180deg);
  transform-origin: center;
  position: relative;
  overflow: hidden;
  display: flex;
  justify-content: center;
  align-items: center;
  border-radius: 50%;
  margin: 1rem auto;
}

.keyWrapper .themeOverlay {
  position: absolute;
  background-color: var(--keyWrapper-bg);
  height: 100%;
  width: 100%;
  opacity: var(--theme-overlay-opacity, 0.15);
}

.keyWrapper .keyLogo {
  height: 42px;
  width: 42px;
  -webkit-animation: zoomIn 0.3s ease-in-out;
  animation: zoomIn 0.3s ease-in-out;
}

/* -- FundCampaignPledge.tsx -- */

.TableImagePledge {
  object-fit: cover;
  width: calc(var(--table-image-size) / 2) !important;
  height: calc(var(--table-image-size) / 2) !important;
  border-radius: 100% !important;
}

.imageContainerPledge {
  display: flex;
  align-items: center;
  justify-content: center;
}

.moreContainer {
  display: flex;
  align-items: center;
}

.moreContainer:hover {
  text-decoration: underline;
  cursor: pointer;
}

.overviewContainer {
  display: flex;
  gap: 7rem;
  width: 100%;
  justify-content: space-between;
  margin: 1.5rem 0 0 0;
  padding: 1.25rem 2rem;
  background-color: var(--overviewContainer-bg);

  box-shadow: var(--overviewContainer-box-shadow) 0px 1px 4px;
  border-radius: 0.5rem;
}

.titleContainer {
  display: flex;
  flex-direction: column;
  gap: 0.6rem;
}

.titleContainer h3 {
  font-size: 1.75rem;
  font-weight: 750;
  color: var(--titleContainer-color);
  margin-top: 0.2rem;
}

.titleContainer span {
  font-size: 0.9rem;
  margin-left: 0.5rem;
  font-weight: lighter;
  color: var(--titleContainer-color);
}

.progressContainer {
  display: flex;
  flex-direction: column;
  gap: 0.5rem;
  flex-grow: 1;
}

.toggleBtnPledge {
  padding: 0rem;
  height: 30px;
  display: flex;
  justify-content: center;
  align-items: center;
  border-color: var(--toggleBtnPledge-border);
}

.toggleBtnPledge:is(:focus, :active, :checked) + label {
  color: var(--toggleBtnPledge-color-hover) !important;
  border-color: var(--toggleBtnPledge-border-hover) !important;
}

.toggleBtnPledge:not(:checked) + label {
  color: var(--toggleBtnPledge-color-notChecked) !important;
}

.toggleBtnPledge:is(:hover) + label {
  color: var(--toggleBtnPledge-color-hover) !important;
}

.progress {
  margin-top: 0.2rem;
  display: flex;
  flex-direction: column;
  gap: 0.3rem;
}

.endpoints {
  display: flex;
  position: relative;
  font-size: 0.85rem;
}

.start {
  position: absolute;
  top: 0px;
}

.end {
  position: absolute;
  top: 0px;
  right: 0px;
}

.btnsContainerPledge {
  display: flex;
  gap: 0.8rem;
  margin: 2.2rem 0 0.8rem 0;
  align-items: stretch;
  flex-wrap: wrap;
}

.btnsContainerPledge .inputPledge {
  flex: 1;
  min-width: 18rem;
  position: relative;
}

.btnsContainerPledge input {
  outline: 1px solid var(--btnsContainerPledge-outline);
}

.btnsContainerPledge .inputPledge button {
  width: 52px;
}

.rowBackgroundPledge {
  background-color: var(--rowBackgroundPledge-bg);
  max-height: 120px;
}

/* -- PledgeDeleteModal.tsx -- */

/* -- PledgeModal.tsx -- */

.pledgeModal {
  max-width: 80vw;
  margin-top: 2vh;
  margin-left: 13vw;
}

/* -- Leaderboard.tsx -- */

.rankings {
  aspect-ratio: 1;
  border-radius: 50%;
  width: 50px;
}

.TableImageSmall {
  object-fit: cover;
  width: var(--table-image-small-size);
  height: var(--table-image-small-size);
  border-radius: 100%;
}

/* -- LoginPage.tsx -- */

.active_tab {
  -webkit-animation: fadeIn 0.3s ease-in-out;
  animation: fadeIn 0.3s ease-in-out;
}

.communityLogo {
  object-fit: contain;
}

.email_button {
  --bs-btn-active-bg: var(--email-button-bg);
  --bs-btn-active-border-color: var(--email-button-border);
  --bs-btn-hover-bg: var(--email-button-bg-hover);
  --bs-btn-hover-border-color: var(--email-button-border-hover);
  position: absolute;
  z-index: 10;
  bottom: 0;
  right: 0;
  height: 100%;
  display: flex;
  background-color: var(--email-button-bg);
  border-color: var(--email-button-border);
  justify-content: center;
  align-items: center;
  color: var(--email-button-fill);
}

.email_button:hover {
  color: var(--email-button-fill) !important;
  box-shadow: var(--hover-shadow);
}

.socialIcons {
  display: flex;
  gap: 16px;
  justify-content: center;
}

.login_background {
  min-height: 100vh;
}

.login_btn {
  font-weight: bold;
  color: var(--login-button-color);
  --bs-btn-bg: var(--login-button-bg);
  --bs-btn-border-color: var(--login-button-border);
  --bs-btn-hover-bg: var(--login-button-bg-hover);
  --bs-btn-hover-border-color: var(--login-button-border-hover);
  --bs-btn-active-color: var(--login-button-color-active);
  --bs-btn-active-bg: var(--login-button-bg-active);
  --bs-btn-active-border-color: var(--login-button-border-active);
  --bs-btn-disabled-bg: var(--login-button-bg-disabled);
  --bs-btn-disabled-border-color: var(--login-button-border-disabled);
  margin-top: 1rem;
  margin-bottom: 1rem;
  width: 100%;
  transition: background-color 0.2s ease;
  cursor: pointer;
}

.login_btn:hover {
  color: var(--login-button-color-hover) !important;
  box-shadow: var(--hover-shadow);
}

.langChangeBtnStyle {
  --bs-btn-active-bg: var(--langChange-button-bg-active);
  --bs-btn-active-border-color: var(--langChange-button-border-active);
  --bs-btn-active-color: var(--langChange-button-color-active);
  width: 7.5rem;
  height: 2.2rem;
  padding: 0;
  color: var(--langChange-button-color);
  border-color: var(--langChange-button-border);
  background-color: transparent;
}

.langChangeBtnStyle:hover {
  background-color: var(--langChange-button-bg-hover) !important;
  border-color: var(--langChange-button-border-hover) !important;
}

.talawa_logo {
  height: clamp(3rem, 8vw, 5rem);
  width: auto;
  aspect-ratio: 1;
  display: block;
  margin: 1.5rem auto 1rem;

  @media (prefers-reduced-motion: no-preference) {
    -webkit-animation: zoomIn 0.3s ease-in-out;
    animation: zoomIn 0.3s ease-in-out;
  }
}

.password_checks {
  display: flex;
  justify-content: space-between;
  align-items: flex-start;
  flex-direction: column;
  gap: var(--spacing-md, 1rem);
}

.password_check_element {
  padding: var(--spacing-sm, 0.5rem) 0;
}

.password_check_element_top {
  margin-top: var(--spacing-lg, 1.125rem);
}

.password_check_element_bottom {
  margin-bottom: var(--spacing-lg, 1.25rem);
}

.reg_btn {
  font-weight: bold;
  background-color: var(--register-button-bg);
  border-color: var(--register-button-border);
  --bs-btn-hover-bg: var(--register-button-border);
  --bs-btn-hover-border-color: var(--register-button-border-hover);
  --bs-btn-active-color: var(--register-button-color-active);
  --bs-btn-active-bg: var(--register-button-bg-active);
  --bs-btn-active-border-color: var(--register-button-border-active);
  margin-top: 1rem;
  color: var(--register-button-color);
  margin-bottom: 1rem;
  width: 100%;
  transition: background-color 0.2s ease;
  cursor: pointer;
}

.reg_btn:hover {
  color: var(--register-button-color-hover) !important;
  box-shadow: var(--hover-shadow);
}

.row .left_portion {
  display: flex;
  justify-content: center;
  align-items: center;
  flex-direction: column;
  height: 100vh;
}

.row .left_portion .inner .palisadoes_logo {
  width: 600px;
  height: auto;
}

.row .right_portion {
  min-height: 100vh;
  position: relative;
  overflow-y: scroll;
  display: flex;
  flex-direction: column;
  justify-content: center;
  padding: 1rem 2.5rem;
  background: var(--row-bg);
}

.row .right_portion::-webkit-scrollbar {
  width: 8px;
}

.row .right_portion::-webkit-scrollbar-track {
  background: transparent;
}

.row .right_portion::-webkit-scrollbar-thumb {
  background-color: var(--row-bg-scroll);
  border-radius: 4px;
}

.row .right_portion .langChangeBtn {
  margin: 0;
  position: absolute;
  top: 1rem;
  left: 1rem;
}

.orText {
  display: block;
  position: absolute;
  top: -0.2rem;
  left: calc(50% - 2.6rem);
  margin: 0 auto;
  padding: 0.5rem 2rem;
  z-index: 100;
  background: var(--orText-bg);
  color: var(--orText-color);
}

.row .orText {
  display: block;
  position: absolute;
  top: -0.5rem;
  left: calc(50% - 2.6rem);
  margin: 0 auto;
  padding: 0.35rem 2rem;
  z-index: 100;
  background: var(--row-bg);
  color: var(--row-color);
}

@media (max-width: 992px) {
  .row .left_portion {
    padding: 0 2rem;
  }

  .row .left_portion .inner .palisadoes_logo {
    width: 100%;
  }
}

@media (max-width: 769px) {
  .row {
    flex-direction: column-reverse;
  }

  .row .right_portion,
  .row .left_portion {
    height: unset;
  }

  .row .right_portion {
    min-height: 100vh;
    overflow-y: unset;
  }

  .row .left_portion .inner {
    display: flex;
    justify-content: center;
  }

  .row .left_portion .inner .palisadoes_logo {
    height: 70px;
    width: unset;
    position: absolute;
    margin: 0.5rem;
    top: 0;
    right: 0;
    z-index: 100;
  }

  .row .left_portion .inner p {
    margin-bottom: 0;
    padding: 1rem;
  }

  .socialIcons {
    margin-bottom: 1rem;
  }
}

@media (max-width: 577px) {
  .row .right_portion {
    padding: 1rem 1rem 0 1rem;
  }

  .row .right_portion .langChangeBtn {
    position: absolute;
    margin: 1rem;
    left: 0;
    top: 0;
  }

  .marginTopForReg {
    margin-top: 4rem !important;
  }

  .row .right_portion .talawa_logo {
    height: 120px;
    margin: 0 auto 2rem auto;
  }

  .socialIcons {
    margin-bottom: 1rem;
  }
}

@media (prefers-reduced-motion: reduce) {
  .talawa_logo {
    animation: none;
  }

  .active_tab {
    animation: none;
  }
}

/* -- EditUserTagModal.tsx -- */

/* -- ManageTag.tsx -- */

.manageTagScrollableDiv {
  scrollbar-width: thin;
  scrollbar-color: var(--manageTagScrollableDiv-color);
  max-height: calc(100vh - 18rem);
  overflow: auto;
  margin-top: 20px !important;
}

/* -- RemoveUserTagModal.tsx -- */

/* -- UnassignUserTagModal.tsx -- */

/* -- MemberDetail.tsx -- */

.allRound {
  border-radius: 16px;
}

.topRadius {
  border-top-left-radius: 24px;
  border-top-right-radius: 24px;
}

.inputColor {
  background: var(--inputColor-bg);
}

.dateboxMemberDetail {
  border-radius: 7px;
  border-color: var(--dateboxMemberDetail-border);
  outline: none;
  box-shadow: none;
  padding-top: 2px;
  padding-bottom: 2px;
  padding-right: 5px;
  padding-left: 5px;
  margin-right: 5px;
  margin-left: 5px;
}

.contact {
  width: 100%;
}

.cardBody {
  padding: 1rem 0rem;
  display: flex;
  width: 100% !important;
  justify-content: center;
}

.cardHeading {
  padding-left: 0.3rem !important;
}

.cardBodymain {
  display: flex;
  flex-direction: row;
  align-items: center;
  width: 100%;
}

.cardbodyIcon {
  font-size: 2rem;
  height: 3rem;
  color: #555555;
  background-color: #eaebef;
  width: 3rem;
  display: flex;
  align-items: center;
  justify-content: center;
  border-radius: 50%;
}

.iconCol {
  padding-right: 0.75rem;
}

.contentCol {
  display: flex;
  flex-direction: column;
}

.cardBodyNumber {
  color: black;
  font-size: 1.25rem;
  font-weight: 600;
  line-height: 1.2;
}

.cardBodySecondaryText {
  font-size: 0.75rem;
  color: gray;
}

.cardBodyMainDiv {
  border-radius: 1.5rem;
  box-shadow: 0 2px 6px rgba(0, 0, 0, 0.05);
  border: none;
  height: auto;
  width: 100%;
}

.cardBody .textBox {
  margin: 0 0 3rem 0;
  padding-bottom: 10px;
  color: var(--cardBody-color);
}

.textBox {
  padding-top: 20px;
  padding-bottom: 20px;
}

.changeLanguageBtn {
  border-width: 2px;
  background-color: var(--changelangauge-btn-bg);
  color: var(--changelangauge-btn-color);
  padding: 0.5rem 1rem;
  border-radius: 0.5rem;
  border-color: var(--changelangauge-btn-border);
  display: flex;
  align-items: center;
  gap: 0.5rem;
  height: 49px;
  width: 160px;
  font-size: 0.8rem;
}

.changeLanguageBtn:hover,
.changeLanguageBtn:active,
.changeLanguageBtn:focus {
  border-width: 2px;
  background-color: #ffff !important;
  color: var(--changelangauge-btn-color) !important;
  padding: 0.5rem 1rem;
  border-radius: 0.5rem;
  border-color: var(--changelangauge-btn-border) !important;
  display: flex;
  align-items: center;
  gap: 0.5rem;
  height: 49px;
  width: 160px;
  font-size: 0.8rem;
  box-shadow: 1.5px 1.5px 1.5px var(--actionsButton-box-shadow-hover);
}

@media (max-width: 600px) {
  .cardBody {
    min-height: 120px;
  }

  .cardBody .iconWrapper {
    position: absolute;
    top: 1rem;
    left: 1rem;
  }

  .cardBody .textWrapper {
    margin-top: calc(0.5rem + 36px);
    text-align: right;
  }

  .cardBody .textWrapper .primaryText {
    font-size: 1.5rem;
  }

  .cardBody .textWrapper .secondaryText {
    font-size: 1rem;
  }
}

.cardbodyIcon {
  font-size: 2rem;
  height: 50px;
  color: #555555;
  height: 3rem;
  background-color: #eaebef;
  width: 3rem;
  display: flex;
  align-items: center;
  justify-content: center;
  border-radius: 50%;
}

/* -- OrgContribution.tsx -- */

.sidebar {
  z-index: 0;
  padding-top: 5px;
  margin: 0;
  height: 100%;
}

.sidebar:after {
  background-color: var(--sidebar-bg);
  position: absolute;
  width: 2px;
  height: 600px;
  top: 10px;
  left: 94%;
  display: block;
}

@media only screen and (max-width: 600px) {
  .sidebar {
    position: relative;
    bottom: 18px;
  }

  .invitebtn {
    width: 135px;
    position: relative;
    right: 10px;
  }

  .form_wrapper {
    width: 90%;
  }

  .searchtitleMemberDetail {
    margin-top: 30px;
  }
}

.sidebarsticky {
  padding-left: 45px;
  margin-top: 7px;
}

.sidebarsticky > p {
  margin-top: -10px;
}

.sidebarsticky > input {
  text-decoration: none;
  margin-bottom: 50px;
  border-color: var(--sidebarsticky-border);
  width: 80%;
  border-radius: 7px;
  padding-top: 5px;
  padding-bottom: 5px;
  padding-right: 10px;
  padding-left: 10px;
  box-shadow: none;
}

.searchtitle {
  color: var(--searchtitle-color);
  font-weight: 600;
  font-size: 18px;
  margin-bottom: 20px;
  padding-bottom: 5px;
  border-bottom: 3px solid var(--searchtitle-border);
  width: 60%;
}

.justifysp {
  display: flex;
  justify-content: space-between;
}

@media screen and (max-width: 575.5px) {
  .justifysp {
    padding-left: 55px;
    display: flex;
    justify-content: space-between;
    width: 100%;
  }
}

.logintitle {
  color: var(--logintitle-color);
  font-weight: 600;
  font-size: 20px;
  margin-bottom: 30px;
  padding-bottom: 5px;
  border-bottom: 3px solid var(--logintitle-border);
  width: 15%;
}

/* -- OrgList.tsx -- */

.btnsContainerSearchBar {
  display: flex;
  width: 100%;
  justify-content: space-between;
  margin: 1.8rem 0 1.8rem 0;
  align-items: stretch;
  gap: 0.75rem;
  flex-wrap: wrap;
}

.btnsContainerSearchBar > :first-child {
  flex: 1 1 360px;
  min-width: 260px;
  max-width: 100%;
}

.btnsContainerSearchBar .btnsBlockSearchBar {
  display: flex;
  justify-content: center;
  align-items: center;
}

.btnsContainerSearchBar .btnsBlock {
  display: flex;
  justify-content: center;
  align-items: center;
  margin-left: 12px;
  /* bring controls closer together */
  gap: 12px;
}

.btnsContainerSearchBar .btnsBlockSearchBar button {
  margin-left: 1rem;
  display: flex;
  justify-content: center;
  align-items: center;
}

.btnsContainerSearchBar .inputOrgList {
  flex: 1 1 640px;
  /* make input wider and flexible */
  max-width: 760px;
  position: relative;
  display: flex;
  align-items: center;
  margin-left: 18px;
  /* gap from left */
}

.btnsContainerSearchBar input {
  outline: 1px solid var(--bs-gray-400);
}

.btnsContainerSearchBar .inputOrgList button {
  width: 44px;
  /* slightly smaller square button */
  height: 38px;
  margin-left: 8px;
  flex: 0 0 44px;
}

/* When search button is placed in the header controls (btnsBlock), make it visually consistent */
.btnsContainerSearchBar .btnsBlock .searchButton {
  width: 44px;
  height: 40px;
  display: flex;
  justify-content: center;
  align-items: center;
  border-radius: 6px;
  box-shadow: var(--hover-shadow);
}

@media (max-width: 1020px) {
  .btnsContainerSearchBar {
    flex-direction: column;
    margin: 1.5rem 0;
  }

  .btnsContainerSearchBar .btnsBlockSearchBar {
    justify-content: space-between;
  }

  .btnsContainerSearchBar .btnsBlockSearchBar button {
    margin: 0;
  }

  .btnsContainerSearchBar .btnsBlockSearchBar div button {
    margin-right: 1.5rem;
  }
}

@media (max-width: 520px) {
  .btnsContainerSearchBar {
    margin-bottom: 0;
  }

  .btnsContainerSearchBar .btnsBlockSearchBar {
    display: block;
    margin-top: 1rem;
    margin-right: 0;
  }

  .btnsContainerSearchBar .btnsBlockSearchBar div {
    flex: 1;
  }

  .btnsContainerSearchBar .btnsBlockSearchBar div[title='Sort organizations'] {
    margin-right: 0.5rem;
  }

  .btnsContainerSearchBar .btnsBlockSearchBar button {
    margin-bottom: 1rem;
    margin-right: 0;
    width: 100%;
  }
}

.toolbarRow {
  display: flex;
  align-items: center;
}

.listBoxOrgList {
  display: flex;
  flex-wrap: wrap;
  overflow: unset !important;
}

.listBoxOrgList .itemCardOrgList {
  width: 50%;
}

@media (max-width: 1440px) {
  .contractOrgList {
    padding-left: calc(250px + 2rem + 1.5rem);
  }

  .listBoxOrgList .itemCardOrgList {
    width: 100%;
  }
}

.itemCardOrgList .loadingWrapper {
  background-color: var(--bs-white);
  margin: 0.5rem;
  height: calc(120px + 2rem);
  padding: 1rem;
  border-radius: 8px;
  outline: 1px solid var(--bs-gray-200, var(--bs-gray-300));
  position: relative;
}

.itemCardOrgList .loadingWrapper .button {
  position: absolute;
  height: 48px;
  width: 92px;
  bottom: 1rem;
  right: 1rem;
  z-index: 1;
}

/* -- OrganizationModal.tsx -- */

.sampleOrgSection {
  display: grid;
  grid-template-columns: repeat(1, 1fr);
  row-gap: 1em;
  width: 100%;
}

/* orgsettings */

.modalHeader {
  border: none;
  background-color: var(--primary-bg-color) !important;
  padding: 1rem;
  color: #000000;
}

.inputFields {
  background-color: var(--eventManagement-button-bg);
  border: 1px solid var(--create-button-border);
  color: var(--eventManagement-button-bg);
  box-shadow: 0 1px 1px var(--brand-primary);
  width: 375px;
  padding-right: 40px;
  border-radius: 8px;
}

.headerBtn {
  background: var(--settings-header-button-bg);
  border: 1px solid var(--settings-header-button-border);
  border-radius: 8px;
  height: auto;
  padding: 1rem;
  padding-left: 2rem;
  padding-right: 2rem;
  color: var(--settings-header-button-color) !important;
}

.headerBtn:active {
  background: var(--settings-header-button-bg) !important;
  border: 1px solid var(--settings-header-button-border) !important;
  border-radius: 8px;
  height: auto;
  width: auto;
  padding-left: 2rem;
  padding-right: 2rem;
  color: var(--settings-header-button-color) !important;
}

.activeTabBtn {
  background: var(--settings-active-button-bg);
  border: 1px solid var(--settings-active-button-border);
  border-radius: 8px;
  color: var(--settings-active-button-color) !important;
}

.activeTabBtn:active {
  background: var(--settings-active-button-bg) !important;
  border: 1px solid var(--settings-active-button-border) !important;
  color: var(--settings-active-button-color) !important;
}

.settingsTabs {
  display: flex;
  gap: 0.75rem;
  background-color: var(--bg-header) !important;
  padding: 20px 14.9px;
  border-radius: 1rem;
}

.headerBtn:hover {
  border: 1px solid var(--settings-header-button-border);
  background: var(--settings-header-button-bg);
  border-radius: 8px;
  box-shadow: 1.5px 1.5px 1.5px var(--actionsButton-box-shadow-hover);
  color: var(--settings-header-button-color) !important;
}

.activeTabBtn:hover {
  box-shadow: 1.5px 1.5px 1.5px var(--actionsButton-box-shadow-hover);
  background: var(--settings-active-button-bg);
  border: 1px solid var(--settings-active-button-border);
  color: var(--settings-active-button-color) !important;
}

/* -- OrgPost.tsx -- */

.mainpagerightOrgPost > hr {
  margin-top: 20px;
  width: 100%;
  margin-left: -15px;
  margin-right: -15px;
  margin-bottom: 20px;
}

@media screen and (max-width: 575.5px) {
  .mainpagerightOrgPost {
    width: 98%;
  }
}

.btnsContainerOrgPost {
  display: flex;
  margin: 2.5rem 0 2.5rem 0;
  align-items: stretch;
  gap: 0.75rem;
  flex-wrap: wrap;
}

.btnsContainerOrgPost .btnsBlockOrgPost {
  display: flex;
  align-items: center;
}

.btnsContainerOrgPost .btnsBlockOrgPost button {
  margin-left: 1rem;
  display: flex;
  justify-content: center;
  align-items: center;
}

.btnsContainerOrgPost .inputOrgPost {
  flex: 1;
  position: relative;
}

.btnsContainerOrgPost input {
  outline: 1px solid var(--btnsContainerOrgPost-outline);
}

.btnsContainerOrgPost .inputOrgPost button {
  width: 52px;
}

@media (max-width: 1020px) {
  .btnsContainerOrgPost {
    flex-direction: column;
    margin: 1.5rem 0;
  }

  .btnsContainerOrgPost .btnsBlockOrgPost {
    margin: 1.5rem 0 0 0;
    justify-content: space-between;
  }

  .btnsContainerOrgPost .btnsBlockOrgPost button {
    margin: 0;
  }

  .btnsContainerOrgPost .btnsBlockOrgPost div button {
    margin-right: 1.5rem;
  }
}

@media (max-width: 520px) {
  .btnsContainerOrgPost {
    margin-bottom: 0;
  }

  .btnsContainerOrgPost .btnsBlockOrgPost {
    display: block;
    margin-top: 1rem;
    margin-right: 0;
  }

  .btnsContainerOrgPost .btnsBlockOrgPost div {
    flex: 1;
  }

  .btnsContainerOrgPost .btnsBlockOrgPost div[title='Sort organizations'] {
    margin-right: 0.5rem;
  }

  .btnsContainerOrgPost .btnsBlockOrgPost button {
    margin-bottom: 1rem;
    margin-right: 0;
    width: 100%;
  }
}

.list_box {
  height: auto;
  overflow-y: auto;
  width: 100%;
}

.list_box {
  overflow-y: auto;
  width: auto;
}

.previewOrgPost {
  display: flex;
  position: relative;
  width: 100%;
  margin-top: 10px;
  justify-content: center;
}

.previewOrgPost img {
  width: 400px;
  height: auto;
}

.previewOrgPost video {
  width: 400px;
  height: auto;
}

.closeButtonOrgPost {
  position: absolute;
  top: 0px;
  right: 0px;
  background: transparent;
  transform: scale(1.2);
  cursor: pointer;
  border: none;
  color: var(--closeButtonOrgPost-color);
  font-weight: 600;
  font-size: 16px;
}

/* -- ItemDeleteModal.tsx -- */

.itemModal {
  max-width: 80vw;
  margin-top: 2vh;
  margin-left: 13vw;
}

.titlemodal {
  color: var(--titlemodal-color);
  font-weight: 600;
  font-size: 32px;
  width: 65%;
  margin-bottom: 0px;
}

.closeButton {
  color: var(--closeButton-color);
  border: none;
  background-color: var(--closeButton-bg);
}

/* -- ItemModal.tsx -- */

.toggleGroup {
  width: 50%;
  min-width: 20rem;
  margin: 0.5rem 0rem;
}

.toggleBtn {
  padding: 0rem;
  height: 2rem;
  display: flex;
  justify-content: center;
  align-items: center;
  background-color: var(--toggleBtn-bg) !important;
  color: var(--toggleBtn-color) !important;
  border: 1px solid var(--toggleBtn-border) !important;
}

#individualRadio,
#requestsRadio,
#groupsRadio,
.toggleBtn:hover {
  color: var(--brand-primary) !important;
}

.toggleBtn:hover {
  color: var(--toggleBtn-color-hover) !important;
  border: 1px solid var(--toggleBtn-border-hover) !important;
}

/* -- ItemUpdateStatusModal.tsx -- */

/* -- ItemViewModal.tsx -- */

.TableImage {
  object-fit: cover;
  margin-right: 5px;
  width: var(--table-image-size) !important;
  height: var(--table-image-size) !important;
  border-radius: 100% !important;
}

.tableImageWrapper {
  display: flex;
  justify-content: center;
  align-items: center;
  flex-shrink: 0;
  margin-right: 8px;
}

/* -- OrganizationActionItems.tsx -- */

.infoButton {
  background-color: var(--infoButton-bg) !important;
  border-color: var(--infoButton-border);
  color: var(--infoButton-color);
  margin-right: 0.5rem;
  border-radius: 0.25rem;
}

.infoButton:hover {
  background-color: var(--infoButton-bg-hover);
  border-color: var(--infoButton-border-hover);
  color: var(--infoButton-color) !important;
  box-shadow: var(--drop-shadow);
}

.actionItemDeleteButton {
  background-color: var(--actionItemDeleteButton-bg) !important;
  color: var(--actionItemDeleteButton-color) !important;
}

.actionItemDeleteButton:hover {
  box-shadow: var(--drop-shadow);
}

.checkboxButton input:checked {
  background-color: var(--checkboxButton-checked-bg);
  border-color: var(--checkboxButton-checked-color);
}

.checkboxButton input:hover {
  box-shadow: var(--drop-shadow);
}

.checkboxButton input:focus {
  border-color: var(--checkbox-focus-border);
  outline: none;
  box-shadow: none;
}

/* -- OrganizationDashboard.tsx -- */

/* -- OrganizationEvents.tsx -- */

.closeButtonOrganizationEvents {
  color: var(--closeButtonOrganizationEvents-color);
  margin-right: 5px;
  background-color: var(--closeButtonOrganizationEvents-bg);
  border: var(--closeButtonOrganizationEvents-border);
}

.closeButtonOrganizationEvents:hover {
  color: var(--closeButtonOrganizationEvents-color-hover) !important;
  background-color: var(--closeButtonOrganizationEvents-bg-hover) !important;
  border: var(--closeButtonOrganizationEvents-border-hover);
}

.datedivOrganizationEvents {
  display: flex;
  flex-direction: row;
  margin-bottom: 15px;
}

.dateboxOrganizationEvents {
  width: 90%;
  border-radius: 7px;
  border-color: var(--dateboxOrganizationEvents-border);
  outline: none;
  box-shadow: none;
  padding: 2px 5px;
  margin-right: 5px;
  margin-left: 5px;
}

/* Additional left offset required to visually align Bootstrap switches
   with their labels in the Create Event modal.
   Verified against Bootstrap 5.3.x + react-bootstrap Form.Switch rendering. */
.switch :global(.form-check-input) {
  margin-inline-start: -1.7em;
}

.checkboxdiv {
  display: flex;
  margin-bottom: 5px;
}

.checkboxdiv > div {
  width: 50%;
}

.checkboxdiv > label {
  margin-right: 50px;
}

.checkboxdiv > label > input {
  margin-left: 10px;
}

.dispflexOrganizationEvents {
  display: flex;
  align-items: center;
  justify-content: space-between;
}

.dispflexOrganizationEvents > input {
  border: none;
  box-shadow: none;
  margin-top: 5px;
}

.dispflex {
  display: flex;
}

.dispflex > input {
  width: 20%;
  border: none;
  box-shadow: none;
  margin-top: 5px;
}

/* -- CampaignModal.tsx -- */

/* -- OrganizationFundCampaigns.tsx -- */

.organizationFundCampaignContainer {
  margin: 0.5rem 0;
}

.rowBackgroundOrganizationFundCampaign {
  background-color: var(--rowBackgroundOrganizationFundCampaign-bg);
  max-height: 120px;
}

/* -- FundModal.tsx -- */

.fundModal {
  max-width: 80vw;
  margin-top: 2vh;
  margin-left: 13vw;
}

/* -- OrganizationFunds.tsx -- */

.container {
  min-height: 100vh;
}

.titleMargin {
  margin-top: 0.75rem;
}

.message {
  margin-top: 25%;
  display: flex;
  justify-content: center;
  align-items: center;
  flex-direction: column;
}

.hyperlinkText {
  color: var(--hyperlink-text-color);
  text-decoration: none;
  cursor: pointer;
}

.hyperlinkText:hover {
  color: var(--hyperlink-text-color-hover);
}

.rowBackgrounds {
  background-color: var(--rowBackgrounds-bg);
  max-height: 120px;
  overflow-y: auto;
  /* Handle content overflow */
}

/* -- AddMember.tsx -- */

.searchIcon {
  color: var(--searchIcon-color);
}

.modalContent {
  width: var(--modal-width);
  max-width: var(--modal-max-width);
}

.eventsAttended,
.membername {
  color: var(--eventsAttended-membername-color);
}

.membername {
  font-size: 16px;
  font-weight: bold;
  color: var(--membername-color);
  text-decoration: none;
}

.membername:hover {
  color: var(--membername-color-hover);
  text-decoration: underline;
}

.borderNone {
  border: none;
}

.colorPrimary {
  background: var(--colorPrimary-bg);
  color: var(--colorPrimary-color) !important;
  --bs-btn-active-bg: var(--colorPrimary-bg-active);
  cursor: pointer;
}

.colorPrimary:hover,
.colorPrimary:focus,
.colorPrimary:active {
  background-color: var(--colorPrimary-bg-active) !important;
  box-shadow: var(--hover-shadow);
  color: var(--colorPrimary-color-active) !important;
}

.colorWhite {
  color: var(--colorWhite);
}

/* -- OrganizationPeople.tsx -- */

/* -- OrganizationTags.tsx -- */

.tagsBreadCrumbs:hover {
  color: var(--tagsBreadCrumbs-color-hover);
  font-weight: 600;
  text-decoration: underline;
}

.tagsBreadCrumbs {
  color: var(--tagsBreadCrumbs-color);
  cursor: pointer;

  /* Prevent layout shift */
  &::after {
    display: block;
    content: attr(data-text);
    font-weight: 600;
    height: 0;
    overflow: hidden;
    visibility: hidden;
  }
}

.tagsBreadCrumbs:hover,
.tagsBreadCrumbs:focus {
  color: var(--tagsBreadCrumbs-color-hover);
  font-weight: 600;
  text-decoration: underline;
}

.subTagsLink i {
  visibility: hidden;
}

.subTagsLink:hover,
.subTagsLink:focus {
  color: var(--subTagsLink-color-hover);
  font-weight: 600;
  text-decoration: underline;
}

.subTagsLink:hover i,
.subTagsLink:focus i {
  visibility: visible;
}

.subTagsLink {
  color: var(--subTagsLink-color);
  font-weight: 500;
  cursor: pointer;

  /* Prevent layout shift */
  &::after {
    display: block;
    content: attr(data-text);
    font-weight: 600;
    height: 0;
    overflow: hidden;
    visibility: hidden;
  }
}

.orgUserTagsScrollableDiv {
  scrollbar-width: auto;
  scrollbar-color: var(--orgUserTagsScrollableDiv-color);
  max-height: calc(100vh - 18rem);
  overflow: auto;
  position: sticky;
}

/* -- OrganizationVenues.tsx -- */

.mainpageright > hr {
  margin-top: 20px;
  width: 100%;
  margin-left: -15px;
  margin-right: -15px;
  margin-bottom: 20px;
}

@media screen and (max-width: 575.5px) {
  .mainpageright {
    width: 98%;
  }
}

@media screen and (max-width: 1200px) {
  .justifyspMemberDetail {
    padding-left: 55px;
    display: flex;
    justify-content: space-evenly;
  }

  .mainpageright {
    width: 100%;
  }

  .invitebtn {
    position: relative;
    right: 15px;
  }
}

/* -- PageNotFound.tsx  -- */

.pageNotFound {
  position: relative;
  bottom: 20px;
}

.pageNotFound h3 {
  font-family: 'Roboto', sans-serif;
  font-weight: normal;
  letter-spacing: 1px;
}

.pageNotFound .brand span {
  margin-top: 50px;
  font-size: 40px;
}

.pageNotFound .brand h3 {
  font-weight: 300;
  margin: 10px 0 0 0;
}

.pageNotFound h1.head {
  font-size: 250px;
  font-weight: 900;
  color: var(--pageNotFound-color);
  letter-spacing: 25px;
  margin: 10px 0 0 0;
}

.pageNotFound h1.head span {
  position: relative;
  display: inline-block;
}

.pageNotFound h1.head span:before,
.pageNotFound h1.head span:after {
  position: absolute;
  top: 50%;
  width: 50%;
  height: 1px;
  background: var(--pageNotFound-bg);
  content: '';
}

.pageNotFound h1.head span:before {
  left: -55%;
}

.pageNotFound h1.head span:after {
  right: -55%;
}

@media (max-width: 1024px) {
  .pageNotFound h1.head {
    font-size: 200px;
    letter-spacing: 25px;
  }
}

@media (max-width: 768px) {
  .pageNotFound h1.head {
    font-size: 150px;
    letter-spacing: 25px;
  }
}

@media (max-width: 640px) {
  .pageNotFound h1.head {
    font-size: 150px;
    letter-spacing: 0;
  }
}

@media (max-width: 480px) {
  .pageNotFound .brand h3 {
    font-size: 20px;
  }

  .pageNotFound h1.head {
    font-size: 130px;
    letter-spacing: 0;
  }

  .pageNotFound h1.head span:before,
  .pageNotFound h1.head span:after {
    width: 40%;
  }

  .pageNotFound h1.head span:before {
    left: -45%;
  }

  .pageNotFound h1.head span:after {
    right: -45%;
  }

  .pageNotFound p {
    font-size: 18px;
  }
}

@media (max-width: 320px) {
  .pageNotFound .brand h3 {
    font-size: 16px;
  }

  .pageNotFound h1.head {
    font-size: 100px;
    letter-spacing: 0;
  }

  .pageNotFound h1.head span:before,
  .pageNotFound h1.head span:after {
    width: 25%;
  }

  .pageNotFound h1.head span:before {
    left: -30%;
  }

  .pageNotFound h1.head span:after {
    right: -30%;
  }
}

/* -- Requests.tsx --  */

@media (max-width: 1120px) {
  .contract {
    padding-left: calc(250px + 2rem + 1.5rem);
  }

  .listBox .itemCard {
    width: 100%;
  }

  .collapseSidebarButton {
    width: calc(250px + 2rem);
  }
}

.listBox {
  width: 100%;
  flex: 1;
}

.customcell {
  background-color: var(--customcell-bg) !important;
  color: var(--customcell-color) !important;
  font-size: medium !important;
  font-weight: 500 !important;
  padding-top: 15px !important;
  padding-bottom: 15px !important;
}

/* -- SubTags.tsx -- */

.subTagsScrollableDiv {
  scrollbar-width: auto;
  scrollbar-color: var(--subTagsScrollableDiv-color);
  max-height: calc(100vh - 18rem);
  overflow: auto;
}

/* -- Campaigns.tsx -- */

.outlineBtn {
  background-color: var(--outlineBtn-bg);
  color: var(--outlineBtn-color);
  border-color: var(--outlineBtn-border);
}

.outlineBtn:is(:hover, :active) {
  background-color: var(--outlineBtn-hover-bg) !important;
  color: var(--outlineBtn-bg) !important;
  border-color: var(--outlineBtn-hover-bg);
}

.outlineBtn:disabled {
  background-color: var(--outlineBtn-bg);
  color: var(--outlineBtn-disabled);
  border-color: var(--outlineBtn-disabled);
}

.progressAccordion {
  display: flex;
  width: 45rem;
}

.progressBarAccordion {
  margin: 0rem 0.75rem;
  width: 100%;
  font-size: 0.9rem;
  height: 1.25rem;
}

/* -- PledgeModal.tsx --  */

.pledgeModal {
  max-width: 80vw;
  margin-top: 2vh;
  margin-left: 13vw;
}

.noOutlinePledge input {
  outline: none;
}

/* -- Chat.tsx -- */

.customToggle {
  padding: 0;
  background: none;
  border: none;
  margin-right: 1rem;
  --bs-btn-active-bg: transparent;
  --bs-btn-focus-box-shadow: none;
}

.customToggle svg {
  color: var(--customToggle-color);
}

.customToggle::after {
  content: none;
}

.customToggle:hover,
.customToggle:focus,
.customToggle:active {
  background: none;
  border: none;
}

.contactContainer {
  flex-grow: 1;
  display: flex;
  flex-direction: column;
  width: 25%;
  overflow-y: scroll;
}

.addChatContainer {
  margin: 0 20px;
  padding: 20px 0px 10px 0px;
  border-bottom: 2px solid var(--addChatContainer-border);
}

.filters {
  padding: 20px 0px 0px 20px;
  display: flex;
  gap: 8px;
}

.filterButton {
  border-radius: 14px;
  padding: 5px 10px;
  background-color: var(--filterButton-bg);
  color: var(--filterButton-color);
  border: none;
  border: 1px solid var(--filterButton-border);
}

.selectedBtn,
.filterButton:hover {
  border: 1px solid var(--filterButton-border-hover);
  background-color: var(--filterButton-bg-hover);
  color: var(--filterButton-color-hover);
}

.contactCardContainer {
  padding: 10px 15px;
  display: flex;
  flex-direction: column;
  gap: 5px;
}

.chatContainer {
  flex-grow: 6;
  display: flex;
  flex-direction: column;
  margin: 20px;
  border: 1px solid var(--chatContainer-border);
  border-radius: 24px;
  overflow-y: scroll;
  margin-left: 0px;
}

.chatContainer::-webkit-scrollbar {
  display: none;
}

/* -- Donate.tsx -- */

.mainContainer50 {
  width: 50%;
  flex-grow: 3;
  padding: 1rem;
  max-height: 100%;
  overflow-y: auto;
  overflow-x: hidden;
  background-color: var(--mainContainer50-bg);
}

.inputContainer {
  position: relative;
  flex: 1;
  margin: 0;
}

.btnsContainer .inputContainer button {
  width: 52px;
}

.box:hover {
  box-shadow: var(--hover-shadow);
  transition: box-shadow 0.2s ease;
}

.cards:first-child:nth-last-child(even),
.cards:first-child:nth-last-child(even) ~ .box {
  grid-column: auto / span 1;
}

.box {
  width: auto;
  background-color: var(--box-bg);
  margin-top: 1rem;
  padding: 20px;
  border: 1px solid var(--box-border);
  border-radius: 10px;
}

.cardsEventListCard:first-child:nth-last-child(even),
.cardsEventListCard:first-child:nth-last-child(even) ~ .box {
  grid-column: auto / span 1;
}

.heading {
  font-size: 1.1rem;
}

.donationInputContainer {
  display: flex;
  flex-direction: row;
  margin-top: 20px;
}

.width100 {
  width: 100%;
}

.donateBtn {
  padding-inline: 1rem !important;
}

/* Shared section styles */
.sectionContainer {
  padding-top: 4rem;
  flex-grow: 1;
  display: flex;
  flex-direction: column;
}

.sectionContent {
  padding-top: 10px;
  flex-grow: 1;
}

.cardsContainer {
  display: flex;
  flex-wrap: wrap;
  gap: 1rem;
  --bs-gutter-x: 0;
}

/* Donate specific styles */
.donationsContainer {
  padding-top: 4rem;
  flex-grow: 1;
  display: flex;
  flex-direction: column;
}

.contentDonate {
  padding-top: 10px;
  flex-grow: 1;
}

.donationCardsContainer {
  display: flex;
  flex-wrap: wrap;
  gap: 1rem;
  --bs-gutter-x: 0;
}

/* Transactions specific styles */
.transactionsContainer {
  padding-top: 4rem;
  flex-grow: 1;
  display: flex;
  flex-direction: column;
}

.contentTransactions {
  padding-top: 10px;
  flex-grow: 1;
}

.transactionCardsContainer {
  display: flex;
  flex-wrap: wrap;
  gap: 1rem;
  --bs-gutter-x: 0;
}

/* -- Events.tsx -- */

.justifyspOrganizationEvents {
  justify-content: space-between;
  margin-top: 20px;
}

.datedivEvents {
  display: flex;
  flex-direction: row;
  margin-bottom: 15px;
}

.dateboxEvents {
  width: 90%;
  border-radius: 7px;
  border-color: var(--dateboxEvents-border);
  outline: none;
  box-shadow: none;
  padding-top: 2px;
  padding-bottom: 2px;
  padding-right: 5px;
  padding-left: 5px;
  margin-right: 5px;
  margin-left: 5px;
}

.datediv {
  display: flex;
  flex-direction: column;
  gap: 16px;
  margin-bottom: 15px;
}

.datediv > div {
  flex: 1;
}

@media only screen and (max-width: 600px) {
  .checkboxContainer {
    flex-direction: column;
  }

  .datediv {
    flex-direction: column;
  }

  .datediv > div {
    width: 100%;
    margin-left: 0;
    margin-bottom: 10px;
  }

  .datediv > div p {
    margin-bottom: 5px;
  }
}

.checkboxdivEvents > label {
  margin-right: 50px;
}

.checkboxdivEvents > label > input {
  margin-left: 10px;
}

.checkboxdivEvents {
  display: flex;
}

.checkboxdivEvents > div {
  width: 50%;
}

.dispflexEvents {
  display: flex;
  align-items: center;
}

.dispflexEvents > input {
  border: none;
  box-shadow: none;
  margin-top: 5px;
}

/* -- LeaveOrganization.tsx -- */
/* -- Organizations.tsx -- */

.mainContainerOrganization {
  max-height: 100%;
  width: 100%;
  overflow: auto;
}

.maxWidth {
  max-width: 800px;
}

.content {
  width: 100%;
  display: flex;
  flex-direction: column;
}

.orgCard .innerContainer .content {
  margin-left: 0;
}

@media screen and (max-width: 850px) {
  .mainContainerOrganization {
    width: 100%;
  }
}

.gap {
  gap: 20px;
}

.paddingY {
  padding: var(--spacing-xl, 1.875rem) 0;
  margin-bottom: 4rem;
}

/* -- People.tsx -- */

.mainContainer_people {
  margin-top: 2rem;
  width: 100%;
  flex-grow: 3;
  max-height: 90vh;
  overflow: auto;
  padding: 0 1rem;
}

.people__header {
  display: flex;
  align-items: center;
  justify-content: space-between;
  margin-right: 50px;
}

.people_content {
  display: flex;
  flex-direction: column;
  height: fit-content;
  min-height: calc(100% - 40px);
}

.people_card_header {
  background-color: var(--people-card-header-bg);
  display: flex;
  border: 1px solid var(--people-card-header-border);
  padding: 1rem 1.5rem;
  margin-top: 1.5rem;
  border-top-left-radius: 16px;
  border-top-right-radius: 16px;
}

.people_card_main_container {
  display: flex;
  flex-direction: column;
  border: 1px solid var(--people-card-container-border);
  padding: 1rem;
  padding-left: 1.5rem;
  padding-right: 1.5rem;
  margin-top: 0;
  gap: var(--spacing-lg, 1.25rem);
  border-bottom-left-radius: 24px;
  border-bottom-right-radius: 24px;
  background-color: var(--people-card-container-bg);
}

.custom_row_center {
  display: flex;
  flex-direction: row;
  justify-content: center;
}

/* -- Pledges.tsx -- */

.pledgerContainer {
  display: flex;
  align-items: center;
  justify-content: center;
  margin: 0.1rem 0.25rem;
  gap: 0.25rem;
  padding: 0.25rem 0.45rem;
  border-radius: 0.35rem;
  background-color: var(--pledgeContainer-bg);
  height: 2.2rem;
  margin-top: 0.75rem;
}

.avatarContainer {
  width: 28px;
  height: 26px;
}

.moreContainer {
  display: flex;
  align-items: center;
}

.moreContainer:hover {
  text-decoration: underline;
  cursor: pointer;
}

.progressBar {
  margin: 0rem 0.75rem;
  width: 100%;
  font-size: 0.9rem;
  height: 1.25rem;
}

.popup {
  z-index: 50;
  border-radius: 0.5rem;
  font-family: sans-serif;
  font-weight: 500;
  font-size: 0.875rem;
  margin-top: 0.5rem;
  padding: 0.75rem;
  border: 1px solid var(--popup-border);
  background-color: var(--popup-bg);
  color: var(--popup-color);
  box-shadow: 0 0.5rem 1rem var(--popup-box-shadow);
  display: flex;
  flex-direction: column;
  gap: 0.5rem;
}

.popupExtra {
  max-height: 15rem;
  overflow-y: auto;
}

/* -- Posts.tsx -- */

.containerHeightUserPost {
  height: 100vh;
  padding: 2rem;
}

.colorLight {
  background-color: var(--colorlight-bg);
}

.heading {
  font-size: 1.1rem;
}

.postInputContainer {
  margin-top: 0.5rem;
  margin-bottom: 1rem;
}

.maxWidthUserPost {
  width: 100%;
}

/* -- Settings.tsx -- */

.containerHeight {
  background-color: var(--containerHeight-bg) !important;
  min-height: 100vh;
  padding: 1rem 1.5rem 0 calc(300px + 1.5rem);
}

.expand {
  padding-left: 4rem;
  animation: moveLeft 0.9s ease-in-out;
}

.contract {
  padding-left: calc(300px + 2rem + 1.5rem);
  animation: moveRight 0.5s ease-in-out;
}

.contract,
.expand {
  animation: none;
}

.contract {
  padding-left: calc(300px + 2rem + 1.5rem);
  animation: moveRight 0.5s ease-in-out;
}

.contract,
.expand {
  animation: none;
}

.mainContainer {
  margin-top: 2rem;
  width: 100%;
  flex-grow: 3;
  max-height: 90vh;
  overflow: auto;
  padding: 0 1rem;
}

@media screen and (max-width: 850px) {
  .mainContainer {
    width: 100%;
  }
}

@media (max-width: 1120px) {
  .collapseSidebarButton {
    width: calc(250px + 2rem);
  }
}

@media (max-width: 820px) {
  .containerHeight {
    height: 100vh;
    padding: 2rem;
  }

  .opendrawer {
    width: 25px;
  }

  .contractOrg,
  .expandOrg {
    animation: none;
  }

  .collapseSidebarButton {
    width: 100%;
    left: 0;
    right: 0;
  }
}

/* -- UserScreen.tsx -- */

.collapseSidebarButton:hover,
.opendrawer:hover {
  opacity: 1;
  background-color: var(--collapseSidebarButton-od-bg-hover);
  box-shadow: var(--hover-shadow);
  color: var(--collapseSidebarButton-od-color-hover) !important;
}

.opendrawer {
  --bs-btn-active-color: var(--opendrawer-color-active);
  --bs-btn-active-bg: var(--opendrawer-bg-active);
  --bs-btn-active-border-color: var(--opendrawer-border-active);
  position: fixed;
  display: flex;
  align-items: center;
  justify-content: center;
  top: 0;
  left: 0;
  width: 40px;
  height: 100vh;
  z-index: 9999;
  background-color: var(--opendrawer-bg);
  border: none;
  border-radius: 0px;
  margin-right: 20px;
  color: var(--opendrawer-color);
}

.opendrawer:hover {
  transition: background-color 0.5s ease;
  background-color: var(--opendrawer-bg-hover);
}

@media (max-height: 650px) {
  .collapseSidebarButton {
    width: 250px;
    height: 20px;
  }

  .opendrawer {
    width: 30px;
  }
}

.opendrawer {
  width: 25px;
}

@media (max-width: 820px) {
  .pageContainer {
    padding-left: 2.5rem;
  }

  .opendrawer {
    width: 25px;
  }

  .contract,
  .expand {
    animation: none;
  }

  .collapseSidebarButton {
    width: 100%;
    left: 0;
    right: 0;
  }
}

.collapseSidebarButton:active,
.opendrawer:active {
  background-color: var(--collapseSidebarButton-od-bg-active) !important;
}

@media (max-height: 650px) {
  .collapseSidebarButton {
    width: 250px;
    height: 20px;
  }

  .opendrawer {
    width: 30px;
  }
}

@media (max-width: 820px) {
  .containerHeight {
    height: 100vh;
    padding: 2rem;
  }

  .opendrawer {
    width: 25px;
  }

  .contractOrg,
  .expandOrg {
    animation: none;
  }

  .collapseSidebarButton {
    width: 100%;
    left: 0;
    right: 0;
  }
}

.collapseSidebarButton {
  position: fixed;
  height: 40px;
  bottom: 0;
  z-index: 9999;
  width: calc(300px);
  background-color: var(--collapseSidebarButton-bg);
  color: black;
  border: none;
  border-radius: 0px;
}

.collapseSidebarButton:hover,
.opendrawer:hover {
  opacity: 1;
  color: var(--csb-od-color-hover) !important;
}

.collapseSidebarButton:hover {
  transition: background-color 0.5s ease;
  background-color: var(--csb-od-bg-hover);
}

@media (max-height: 650px) {
  .collapseSidebarButton {
    width: 250px;
    height: 20px;
  }

  .opendrawer {
    width: 30px;
  }
}

@media (max-width: 820px) {
  .hideElemByDefault {
    display: none;
  }

  .leftDrawer {
    width: 100%;
    left: 0;
    right: 0;
  }

  .inactiveDrawer {
    opacity: 0;
    left: 0;
    z-index: -1;
    animation: closeDrawer 0.4s ease-in-out;
  }

  .activeDrawer {
    display: flex;
    z-index: 100;
    animation: openDrawer 0.6s ease-in-out;
  }

  .logout {
    margin-bottom: 2.5rem !important;
  }

  .containerHeightUserPost {
    height: 100vh;
    padding: 2rem;
  }

  .opendrawer {
    width: 25px;
  }

  .contract,
  .expand {
    animation: none;
  }

  .collapseSidebarButton {
    width: 100%;
    left: 0;
    right: 0;
  }
}

.collapseSidebarButton {
  --bs-btn-active-color: var(--collapseSidebarButton-color-active);
  --bs-btn-active-bg: var(--collapseSidebarButton-bg-active);
  --bs-btn-active-border-color: var(--collapseSidebarButton-border-active);
  position: fixed;
  height: 40px;
  bottom: 0;
  z-index: 9999;
  width: calc(250px + 2rem);
  background-color: var(--collapseSidebarButton-bg);
  color: var(--collapse-Sidebar-Button-fill);
  border: none;
  border-radius: 0px;
}

.collapseSidebarButton:hover,
.opendrawer:hover {
  opacity: 1;
  background-color: var(--collapseBtn-op-bg-hover);
  box-shadow: var(--hover-shadow);
  color: black !important;
}

@media (max-width: 1120px) {
  .collapseSidebarButton {
    width: calc(250px + 2rem);
  }
}

@media (max-height: 900px) {
  .collapseSidebarButton {
    height: 30px;
    width: calc(300px + 1rem);
  }
}

@media (max-height: 650px) {
  .pageContainer {
    padding: 1rem 1.5rem 0 calc(270px);
  }

  .collapseSidebarButton {
    width: 250px;
    height: 20px;
  }

  .opendrawer {
    width: 30px;
  }
}

@media (max-width: 820px) {
  .pageContainer {
    padding-left: 2.5rem;
  }

  .opendrawer {
    width: 25px;
  }

  .contract,
  .expand {
    animation: none;
  }

  .collapseSidebarButton {
    width: 100%;
    left: 0;
    right: 0;
  }
}

@media (max-width: 1120px) {
  .collapseSidebarButton {
    width: calc(250px + 2rem);
  }
}

@media (max-height: 650px) {
  .collapseSidebarButton {
    width: 250px;
    height: 20px;
  }

  .opendrawer {
    width: 30px;
  }
}

/* -- VolunteerManagement.tsx -- */

/* -- Actions.tsx -- */

.icon {
  margin: 1px;
}

.chipIcon {
  height: 0.9rem !important;
}

.chip {
  height: 1.5rem !important;
  margin: 0.15rem 0 0 1.25rem;
}

.active {
  background-color: var(--active-bg) !important;
  color: var(--active-color) !important;
  border-color: var(--active-border-color) !important;
}

.pending {
  background-color: var(--status-pending-bg) !important;
  color: var(--pending-color) !important;
  border-color: var(--pending-border-color) !important;
}

/* -- GroupModal.tsx -- */

.modalCloseBtn {
  width: 40px;
  height: 40px;
  padding: 1rem;
  display: flex;
  justify-content: center;
  align-items: center;
}

.toggleBtn {
  padding: 0rem;
  height: 2rem;
  display: flex;
  justify-content: center;
  align-items: center;
  background-color: var(--toggleBtn-bg) !important;
  color: var(--toggleBtn-color) !important;
  border: 1px solid var(--toggleBtn-border) !important;
}

#individualRadio,
#requestsRadio,
#groupsRadio,
.toggleBtn:hover {
  color: var(--brand-primary) !important;
}

.toggleBtn:hover {
  color: var(--toggleBtn-color-hover) !important;
  border: 1px solid var(--toggleBtn-border-hover) !important;
}

/* -- Groups.tsx -- */

/* -- Invitations.tsx -- */

/* -- UpcomingEvents.tsx -- */

.accordionSummary {
  width: 100% !important;
  padding-right: 0.75rem;
  display: flex;
  justify-content: space-between !important;
  align-items: center;
}

.accordionSummary button {
  height: 2.25rem;
  padding-top: 0.35rem;
}

.titleContainerVolunteer {
  display: flex;
  flex-direction: column;
  gap: 0.1rem;
}

.titleContainerVolunteer h3 {
  font-size: 1.25rem;
  font-weight: 750;
  color: var(--titleContainerVolunteer-color);
  margin-top: 0.2rem;
}

.subContainer span {
  font-size: 0.9rem;
  margin-left: 0.5rem;
  font-weight: lighter;
  color: var(--subContainer-color);
}

.outlineBtn {
  /* SAME layout as manageBtn */
  display: flex;
  justify-content: space-around;
  width: 8rem;

  border-radius: 5px;
  font-size: 16px;
  font-weight: 600;
  cursor: pointer;

  box-shadow: 0 2px 2px var(--manageBtn-box-shadow);
  background-color: var(--outlineBtn-bg);
  color: var(--outlineBtn-color);
  border: 1px solid var(--outlineBtn-border);
}

.outlineBtnPositioned {
  position: absolute;
  right: 10px;
  bottom: 10px;
}

.outlineBtn:is(:hover, :active) {
  background-color: var(--outlineBtn-hover-bg) !important;
  color: var(--outlineBtn-bg) !important;
  border-color: var(--outlineBtn-hover-bg);
  box-shadow: var(--hover-shadow);
}

.outlineBtn:disabled {
  background-color: var(--outlineBtn-bg);
  color: var(--outlineBtn-disabled);
  border-color: var(--outlineBtn-disabled);
}

.modalTable {
  max-height: 220px;
  overflow-y: auto;
}

.modalTable img[alt='creator'] {
  height: 24px;
  width: 24px;
  object-fit: contain;
  border-radius: 12px;
  margin-right: 0.4rem;
}

.modalTable img[alt='orgImage'] {
  height: 28px;
  width: 28px;
  object-fit: contain;
  border-radius: 4px;
  margin-right: 0.4rem;
}

/* -- Users.tsx -- */

/* Add more Class Related to a particular Screen above this */

.mediaContainer {
  position: relative;
  width: 100%;
  height: var(--advertisement-media-height);
  overflow: hidden;
}

.cardImage {
  width: 100%;
  height: 100%;
  object-fit: cover;
  object-position: center;
}

.carouselContainer {
  height: 100%;
}

.noMediaPlaceholder {
  display: flex;
  align-items: center;
  justify-content: center;
  color: #6c757d;
  font-style: italic;
  background-color: var(--dropdownmenu-li-hover);
}

.carouselContainer :global(.carousel-control-prev),
.carouselContainer :global(.carousel-control-next) {
  z-index: 5;
}

.addCard {
  height: 100%;
  display: flex;
  flex-direction: column;
  width: 28rem;
}

.imageWrapper {
  width: 100%;
  height: var(--advertisement-media-height);
  display: flex;
  align-items: center;
  justify-content: center;
  background-color: #f8f9fa;
}

@media (max-width: 768px) {
  .addCard {
    width: 100%;
  }

  .mediaContainer {
    height: 10rem;
  }

  .imageWrapper {
    height: 10rem;
  }
}

.dropdownButton {
  background: none;
  border: none;
  cursor: pointer;
  padding: 5px;
}

.dropdownmenu {
  position: absolute;
  right: 0;
  top: 100%;
  z-index: 1000;
  min-width: 120px;
  padding: 0.5rem 0;
  margin: 0;
  list-style: none;
  background-color: var(--orText-bg);
  border: var(--advertisement-dropdown-border);
  border-radius: 0.25rem;
  box-shadow: var(--advertisement-dropdown-box-shadow);
}

.dropdownmenu li {
  padding: 0.5rem 1rem;
  cursor: pointer;
}

.dropdownmenu li:hover {
  background-color: #f8f9fa;
}

:global(.form-control:focus) {
  box-shadow: var(--form-control-focus-shadow);
}

.hamburgerIcon {
  cursor: pointer;
  color: var(--primaryText-color);
  transition: transform 0.3s ease;
}

.collapsedDrawer {
  width: var(--sidebar-collapsed-width);
  overflow-x: hidden !important;
}

.sidebarText {
  white-space: nowrap;
  overflow: hidden;
  text-overflow: ellipsis;
  color: var(--primaryText-color);
}

.expandedDrawer {
  width: var(--sidebar-expanded-width);
  overflow-x: hidden !important;
}

.venueimage {
  width: 100%;
  aspect-ratio: 3/2;
  object-fit: cover;
  display: block;
}

.CardItemMainDiv {
  width: 100%;
}

.CardItemMainDivEvent {
  display: flex;
  justify-content: space-between;
  align-items: center;
}

.upcomingEventsTitle {
  text-overflow: ellipsis;
  overflow: hidden;
  white-space: nowrap;
}

/* Events Attended Card Item Styles */
.eventsAttendedCard {
  transition: all 0.3s ease;
  background: linear-gradient(135deg, #f8f9ff 0%, #ffffff 100%);
  border: 1px solid #e3f2fd;
}

.eventsAttendedCard:hover {
  transform: translateY(-2px);
  box-shadow: 0 8px 25px rgba(0, 0, 0, 0.1);
}

.eventsAttendedCardDate {
  background: linear-gradient(135deg, #a8c7fa 0%, #a8c7fa 100%);
  color: #555;
  min-width: 60px;
}

.eventsAttendedCardDateMonth {
  font-size: 0.75rem;
}

.eventsAttendedCardTitle {
  font-size: 1rem;
}

.eventsAttendedCardLocation {
  font-size: 0.85rem;
}

.eventsAttendedCardDateNA {
  font-size: 0.75rem;
}

.eventsAttendedCardChevron {
  width: 32px;
  height: 32px;
  background-color: #e3f2fd;
  transition: all 0.2s ease;
}

.eventsAttendedCardChevronIcon {
  transition: color 0.2s ease;
}

.eventsAttendedCardAccent {
  position: absolute;
  top: 0;
  left: 0;
  width: 4px;
  height: 100%;
  background: linear-gradient(135deg, #a8c7fa 0%, #a8c7fa 100%);
}

.buttonContainer {
  margin-top: auto;
  display: flex;
  justify-content: flex-end;
  padding-bottom: 10px;
}

.manageBtn,
.withdrawBtn,
.outlineBtn {
  min-width: 8rem;
  height: 2.4rem;
  display: inline-flex;
  align-items: center;
  justify-content: center;
  white-space: nowrap;
}

.statusChip {
  display: inline-block;
  margin-top: 0.25rem;
  padding: 0.2rem 0.6rem;
  font-size: 0.75rem;
  font-weight: 600;
  border-radius: 999px;
  width: fit-content;
}

.member {
  background-color: #e6f4ea;
  color: #137333;
}

.pendingMembership {
  background-color: #fff4e5;
  color: #b26a00;
}

.notMember {
  background-color: #f1f3f4;
  color: #5f6368;
}

.btnsBlock {
  display: flex;
  flex-direction: row;
  align-items: center;
  justify-content: flex-end;
  gap: 12px;
  width: auto;
  flex-shrink: 0;
  height: 48px;
  margin: 0;
}

/* 2. Ensure the header stays in one line and doesn't wrap on Desktop */
.calendar__header {
  display: flex !important;
  flex-direction: row !important;
  align-items: center !important;
  justify-content: space-between !important;
  flex-wrap: nowrap !important;
  width: 100%;
  gap: 1rem;
  margin-bottom: 2rem;
  margin-top: 1rem;
}

/* 3. Mobile responsiveness: Only allow wrapping on actual small screens */
@media (max-width: 768px) {
  .calendar__header {
    flex-wrap: wrap !important;
  }

  .btnsBlock {
    width: 100%;
    justify-content: flex-end;
    margin-top: 10px;
  }
}

.btnsBlock > * {
  margin: 0 !important;
  height: 100% !important;
  display: flex !important;
  align-items: center !important;
  min-height: auto !important;
}

/* ----------------------------------------------------- */

.whiteContainer {
  background-color: #ffffff;
  border-radius: 1rem;
  margin-top: 1rem;
  margin-bottom: 1rem;
}

/* -- Common Layout Classes -- */

/* Flex container for title area in screens */
.flexContainerColumn {
  flex: 1;
}

/* Breadcrumbs margin spacing */
.breadcrumbsMargin {
  margin-top: 0.5rem;
}

/* Search container row layout for fund campaign/funds screens */
.searchContainerRow {
  display: flex;
  align-items: center;
  margin-bottom: 1rem;
  margin-top: 1rem;
  gap: 1rem;
}

/* Search container row layout without top margin */
.searchContainerRowNoTopMargin {
  display: flex;
  align-items: center;
  gap: 16px;
  margin-bottom: 1rem;
}

/* Search bar margin reset with flex grow */
.searchBarMarginReset {
  margin: 0;
}

/* Button style to prevent text wrapping */
.buttonNoWrap {
  white-space: nowrap;
}

/* Button margin reset for flex containers with gap */
.buttonMarginReset {
  margin: 0;
}

/* Search container for Campaigns screen with min/max width */
.searchContainerCampaigns {
  max-width: 700px;
  min-width: 400px;
  margin: 0;
}

/* UserScreen main content margin when expanded */
.userScreenExpandedMargin {
  margin-left: 100px;
}

/* -- Progress Indicator Styles for Campaign Tables -- */

/* Progress indicator container */
.progressIndicatorContainer {
  display: flex;
  align-items: center;
  justify-content: center;
  gap: 8px;
  height: 100%;
}

/* Progress indicator wrapper (relative positioning) */
.progressIndicatorWrapper {
  position: relative;
  display: inline-flex;
}

/* Progress indicator base track color */
.progressIndicatorBase {
  color: var(--progress-track-color, #e0e0e0);
}

/* Progress indicator overlay (absolute positioning) */
.progressIndicatorAbsolute {
  position: absolute;
  left: 0;
  top: 0;
}

/* Progress indicator color states */
.progressComplete {
  color: var(--progress-complete-color, #4caf50);
}

.progressHalf {
  color: var(--progress-half-color, #ff9800);
}

.progressLow {
  color: var(--progress-low-color, #2196f3);
}

/* Progress percentage text */
.progressTypography {
  font-weight: bold;
}

/* -- DataGrid Row Hover Styles -- */

/* DataGrid row hover background */
.dataGridRowHover:hover {
  background-color: var(--row-hover-bg, #f0f0f0);
}

/* Error icon large size */
.errorIconLarge {
  font-size: 2rem;
}

/* Progress cell container */
.progressCellContainer {
  display: flex;
  align-items: center;
  justify-content: center;
  gap: 8px;
  height: 100%;
}

/* Button width 8rem - for visit and join buttons */
.buttonWidth8rem {
  width: 8rem;
}

/* Video full width - for video elements */
.videoFullWidth {
  width: 100%;
}

/* Margin left auto - for positioning elements to the right */
.marginLeftAuto {
  margin-left: auto;
}

/* Background paper - matches MUI background.paper */
.backgroundPaper {
  background-color: var(--popup-bg, #fff);
}

.addIconStyle {
  font-size: 25px;
  margin-bottom: 2px;
  margin-right: 2px;
}<|MERGE_RESOLUTION|>--- conflicted
+++ resolved
@@ -1012,11 +1012,7 @@
   /* Stop forcing 100% width */
   min-width: 450px;
   max-width: 100%;
-<<<<<<< HEAD
-  height: fit-content;
-=======
   height: 48px;
->>>>>>> 089c5fc3
 }
 
 .searchBarContainerWithButton {
@@ -2795,18 +2791,6 @@
   margin: 8px;
 }
 
-<<<<<<< HEAD
-.calendar__header {
-  display: flex;
-  align-items: center;
-  justify-content: flex-start;
-  gap: 0.75rem;
-  flex-wrap: wrap;
-  margin-right: 0;
-}
-
-=======
->>>>>>> 089c5fc3
 .calendar__search {
   flex: 1 1 360px;
   min-width: 260px;
