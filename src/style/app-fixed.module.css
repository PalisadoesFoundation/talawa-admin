/**
 * CSS Methodology for Common Styles:
 *
 * This project aims to reduce CSS duplication by merging similar styles across components
 * into reusable global classes. This ensures consistency and simplifies maintenance.
 *
 * Steps for contributors:
 * 1. Identify duplicate or similar styles in different components (e.g., buttons, modals).
 * 2. Create a global class with a clear, descriptive name (e.g., .addButton, .removeButton).
 * 3. Use the new global class in all components requiring that style.
 *
 * Naming Convention:
 * - Use lowercase, descriptive names for global classes (e.g., .addButton, .removeButton).
 * - Keep names generic enough for reuse but clear in their purpose.
 *
 * Example:
 * Instead of component-specific classes like:
 *   `.greenregbtnOrganizationFundCampaign`, `.greenregbtnPledge` (used in two different components for same functionality)
 * Use:
 *   `.addButton` (a single reusable class in the global CSS file that is used for functionalities that add/create tasks)
 *
 * Global Classes:
 *   `.inputField` (for form input fields)
 *   `.searchButton` (for form input field search button)
 *   `.addButton` (for buttons that add/create task)
 *   `.removeButton` (for buttons that remove/delete task)
 *   `.modalHeader` (for header section of any modal)
 *   `.editButton` (for buttons inside table)
 *   `.switch` (for form toggles)
 *   `.regularBtn` (for a simple blue button)
 *   `.tableHeader` (for header section of any table component)
 *   `.subtleBlueGrey` (for blue Text)
 *   `.activeTab` (for tabs which are active)
 *   `.inActiveTab` (for tabs which are not selected)
 *
 */

:root {
  --primary-theme-color: #1778f2;

  --addButton-font: #555555;
  --addButton-border: #eaebef;
  --addButton-bg: #a8c7fa;
  --addButton-bg-hover: #1778f2;
  --addButton-border-hover: #555555;
  --disabled-btn: #e7f0fe;

  --sidebar-option-text-inactive: #000000;
  --sidebar-option-bg-hover: #eaebef;
  --sidebar-option-bg: #d2d3d7;
  --sidebar-option-text-active: #000000;

  /* Sidebar widths */
  --sidebar-collapsed-width: 80px;
  --sidebar-expanded-width: 345px;

  --unblockButton-font: #555555;
  --unblockButton-border: #eaebef;
  --unblockButton-bg: #a8c7fa;
  --unblockButton-bg-hover: #1778f2;
  --unblockButton-border-hover: #1778f2;

  --removeButton-bg: #f8d6dc;
  --removeButton-color: #c8102e;
  --removeButton-bg-hover: #ff4d4f;
  --removeButton-border-hover: #ff4d4f;
  --removeButton-border: #f8d6dc;
  --removeButton-color-hover: #ffffff;

  --activeTab-bg: #eaebef;
  --activeTab-color: #808080;
  --activeTab-bg-hover: #707070;
  --activeTab-color-hover: #ffffff;
  --activeTab-border: #808080;
  --activeTab-outline-focus: #808080;
  --activeTab-border-hover: #707070;

  --inactiveTab-bg: #ffffff97;
  --inactiveTab-color: #808080;
  --inactiveTab-border: #808080;
  --inActiveTab-outline-focus: #808080;
  --inactiveTab-bg-hover: #eaebef;
  --inactiveTab-color-hover: #808080;
  --inactiveTab-border-hover: #707070;

  --searchButton-bg: #a8c7fa;
  --searchButton-color: #555555;
  --searchButton-border: #a8c7fa;
  --searchButton-border-hover: #a8c7fa;
  --searchButton-color-hover: #555555;
  --searchButton-border-focus: #a8c7fa;
  --searchButton-bg-hover: #a8c7fa;
  --searchButton-bg-active: #a8c7fa;
  --hover-shadow:
    0 1px 3px 0 rgba(168, 199, 250, 1), 0 4px 8px 3px rgba(60, 64, 67, 0.15);

  --modalHeader-color: #000000;
  --modalHeader-bg: #ffffff;

  --modalTitle-color: #4b5563;

  --switch-bg-checked: #1778f2;
  --switch-border-checked: #1778f2;
  --switch-box-shadow-checked: #a8c7fa;
  --switch-border-focus: #d1d5db;

  --editButton-bg: #a8c7fa;
  --editButton-font: #555555;
  --editButton-border: #eaebef;
  --editButton-bg-active: #1778f2;
  --editButton-border-active: #eaebef;
  --editButton-bg-hover: #1778f2;
  --editButton-border-hover: #555555;

  --regularBtn-bg: #a8c7fa;
  --regularBtn-border: #555555;
  --regularBtn-bg-hover: #286fe0;
  --regularBtn-font-hover: #555555;
  --regularBtn-border-hover: #555555;

  --font-size-header: 16px;
  --font-size-table-body: 14px;

  --tableHeader-bg: #eaebef;
  --tableHeader-color: #000000;

  --LoginToggle-button-color: #555555;
  --LoginToggle-button-bg: #eaebef;
  --LoginToggle-button-border: #eaebef;
  --LoginToggle-button-bg-hover: #eaebef;
  --LoginToggle-button-border-hover: #eaebef;
  --LoginToggle-button-bg-active: #a8c7fa;
  --LoginToggle-button-border-active: #a8c7fa;
  --LoginToggle-button-color-active: #555555;
  --LoginToggle-button-color-active-hover: #555555;
  --LoginToggle-button-border-active-hover: #a8c7fa;
  --LoginToggle-button-bg-active-hover: #a8c7fa;

  --email-button-bg: #a8c7fa;
  --email-button-bg: #a8c7fa;
  --email-button-bg-hover: #a8c7fa;
  --email-button-border-hover: #a8c7fa;
  --email-button-bg: #a8c7fa;
  --email-button-border: #a8c7fa;
  --email-button-fill: #555555;

  --login-button-color: #555555;
  --login-button-bg: #a8c7fa;
  --login-button-border: #a8c7fa;
  --login-button-bg-hover: #a8c7fa;
  --login-button-border-hover: #a8c7fa;
  --login-button-color-active: #a8c7fa;
  --login-button-bg-active: #a8c7fa;
  --login-button-border-active: #a8c7fa;
  --login-button-bg-disabled: #a8c7fa;
  --login-button-border-disabled: #a8c7fa;
  --login-button-color-hover: #555555;

  --langChange-button-bg-active: #a8c7fa;
  --langChange-button-border-active: #a8c7fa;
  --langChange-button-color-active: #1778f2;
  --langChange-button-color: #1778f2;
  --langChange-button-border: #a8c7fa;
  --langChange-button-bg-hover: #a8c7fa;
  --langChange-button-border-hover: #a8c7fa;

  --langChange-button-bg-hover: #a8c7fa;
  --langChange-button-border-hover: #a8c7fa;

  --orText-bg: #fff;
  --orText-color: #6c757d;

  --register-button-bg: #eaebef;
  --register-button-border: #eaebef;
  --register-button-border: #eaebef;
  --register-button-border-hover: #eaebef;
  --register-button-color-active: #eaebef;
  --register-button-bg-active: #eaebef;
  --register-button-border-active: #eaebef;
  --register-button-color: #555555;
  --register-button-color-hover: #555555;

  --row-bg: #fff;
  --row-bg-scroll: #00000029;
  --row-color: #6c757d;

  --regBtn-border: #d1d5db;
  --regBtn-box-shadow: #d1d5db;
  --regBtn-bg: #0056b3;
  --regBtn-color: #fff;

  --titlemodal-org-event-color: #707070;
  --titlemodal-org-event-border: #eaebef;

  --inputFieldModal: #d1d5db;

  --slider-bg: #1778f2;
  --slider-rail-bg: #e6e6e6;

  --updateTimeoutCard-bg: #ffffff;
  --updateTimeoutCardTitle-color: #000000;
  --updateTimeoutCurrent-color: #000000;
  --updateTimeoutLabel-color: #000000;
  --updateTimeoutValue-color: #1778f2;
  --updateTimeoutSliderLabels: #707070;
  --updateTimeoutButton-bg: #a8c7fa;
  --updateTimeoutButton-color: #ffffff;
  --updateTimeoutButton-bg-hover: #a8c7fa;
  --updateTimeoutButton-border-hover: #a8c7fa;

  --signOut-container-bg: #d3e3fd;
  --signOutBtn-bg: #d3e3fd;

  --profile-container-bg: #ffffff;
  --profile-container-bg-focus: #f8f9fa;
  --profileText-color: #6c757d;

  --chevronRightbtn-bg: #ffffff;
  --chevronIcon-color: #808080;
  --chevronIcon-bg: #ffffff;

  --primaryText-color: #000000;
  --secondText-color: #555555;

  --leftDrawer-bg: #ffffff;
  --leftDrawer-fixedModule-bg: #ffffff;
  --leftDrawer-scrollbar-color: #eaebef;
  --leftDrawer-optionList-bg: #ffffff;
  --LeftDrawer-org-profileContainer-bg: #e0e9ff;
  --leftDrawer-profileContainer-bg: #ffffff;
  --leftDrawer-secondaryText-color: #6c757d;
  --leftDrawer-inactive-button-hover-bg: #eaebef;
  --leftDrawer-collapse-active-button-bg: #e0e5ec;
  --leftDrawer-inactive-button-bg: transparent;
  --leftDrawer-active-button-bg: #eaebef;

  --activeItem-bg: #eaebef;
  --active-item-color: #000000;
  --active-item-color-hover: #000000;

  --user-sidebar-org-item-bg: #eaebef;

  --inputField-bg: #ffffff;
  --inputField-border: #dddddd;
  --inputField-border-focus: #b5b5b5;
  --inputField-bg: #fff;

  --inputFieldModal-bg: #fff;
  --input-shadow-color: #dddddd;

  --drop-shadow: 0px 4px 4px rgba(0, 0, 0, 0.25);

  --people-card-header-bg: #eaebef;
  --people-card-header-border: #e8e5e5;
  --people-card-container-border: #eaebef;
  --people-card-container-bg: #fff;

  --pageNotFound-color: #a8c7fa;
  --pageNotFound-bg: #ffffff;

  --createButton-bg: #fcfcfc;
  --createButton-color: #555555;
  --createButton-border: #555555;
  --createButton-box-shadow-hover: 2.5px 2.5px 2.5px rgba(0, 0, 0, 0.3);
  --createButton-bg-hover: #fcfcfc;
  --createButton-color-hover: #555555;
  --createButton-border-hover: #555555;
  --createButton-color-active: #808080;
  --createButton-bg-active: #eaebef;
  --createButton-border-active: #808080;

  --btnsContainerOrgPost-outline: #9ca3af;
  --closeButtonOrgPost-color: #707070;

  --titlemodal-color: #707070;
  --closeButton-color: #c8102e;
  --closeButton-bg: #ffffff;

  --toggleBtn-bg: #fcfcfc;
  --toggleBtn-color: #808080;
  --toggleBtn-border: #dddddd;
  --toggleBtn-color-hover: #555555;
  --toggleBtn-border-hover: #dddddd;

  --searchIcon-color: #555555;

  --modal-width: 670px;
  --modal-max-width: 680px;

  --eventsAttended-membername-color: #0000ff;

  --membername-color: #7c9beb;
  --membername-color-hover: #5f7e91;

  --colorPrimary-bg: #7c9beb;
  --colorPrimary-color: #fff;
  --colorPrimary-bg: #a8c7fa;
  --colorPrimary-color: #555555;
  --colorPrimary-bg-active: #a8c7fa;
  --colorPrimary-bg-active: #a8c7fa;

  --hover-shadow:
    0 1px 3px 0 rgba(168, 199, 250, 1), 0 4px 8px 3px rgba(60, 64, 67, 0.15);

  --colorPrimary-color-active: #555555;
  --colorWhite: #555555;

  --errorIcon-color: #ff4d4f;

  --tagsBreadCrumbs-color-hover: #0000ff;
  --tagsBreadCrumbs-color: #808080;

  --subTagsLink-color-hover: #5f7e91;
  --subTagsLink-color: #0000ff;

  --orgUserTagsScrollableDiv-color: #9ca3af;

  --rowBackground-bg: #ffffff;
  --rowBackground-color: #000000;

  --hyperlink-text-color: #1778f2;
  --hyperlink-text-color-hover: #5f7e91;
  --rowBackgrounds-bg: #fff;

  --manageTagScrollableDiv-color: #9ca3af;

  --inputColor-bg: #f1f3f6;
  --dateboxMemberDetail-border: #e8e5e5;
  --cardBody-color: #495057;
  --themeOverlay-bg: #0056b3;
  --cardBody-tw-st-color: #9ca3af;
  --cardBody-st-color: #0056b3;

  --sidebar-bg: #e8e5e5;
  --sidebarsticky-border: #e8e5e5;
  --searchtitle-color: #707070;
  --searchtitle-border: #a8c7fa;
  --logintitle-color: #707070;
  --logintitle-border: #a8c7fa;

  --subTagsScrollableDiv-color: #9ca3af;

  --customcell-bg: #eaebef;
  --customcell-color: #000000;

  --singledetails_dl-color: #707070;
  --memberfontbtn-border: #e8e5e5;
  --memberfont-bg: #eaebef;
  --memberfont-color: #fff;
  --removeMemberCancel-bg: #f8d6dc --loader-size: 10em;
  --loader-border: #ffffff33;
  --loader-border-left: #febc59;

  --pledgeContainer-bg: #31bb6b33;
  --popup-border: #e2e8f0;
  --popup-bg: #fff;
  --popup-color: #000000;
  --popup-box-shadow: #00000026;

  --colorlight-bg: #f5f5f5;

  --containerHeight-bg: #f6f8fc;
  --cardHeader-border: #e9ecef;

  --collapseSidebarButton-od-bg-hover: #f6f8fc;
  --collapseSidebarButton-od-color-hover: #000000;
  --opendrawer-color-active: #f6f8fc;
  --opendrawer-bg-active: #f6f8fc;
  --opendrawer-border-active: #f6f8fc;
  --opendrawer-bg: #f6f8fc;
  --collapseSidebarButton-od-bg-active: #f6f8fc;
  --collapseSidebarButton-bg: #f5f5f5;
  --csb-od-bg-hover: #0056b3;
  --collapseSidebarButton-color-active: #f6f8fc;
  --collapseSidebarButton-bg-active: #f6f8fc;
  --collapseSidebarButton-border-active: #f6f8fc;
  --collapseSidebarButton-bg: #f5f5f5;
  --collapse-Sidebar-Button-fill: #000000;
  --collapseBtn-op-bg-hover: #f6f8fc;

  --active-color: #a8c7fa;
  --active-border-color: #a8c7fa;
  --pending-color: #ffc21a;
  --pending-border-color: #ffc21a;

  --toggleBtn-bg: #fcfcfc;
  --toggleBtn-color: #808080;
  --toggleBtn-border: #dddddd;
  --toggleBtn-color-hover: #555555;
  --toggleBtn-border-hover: #dddddd;

  --titleContainerVolunteer-color: #5e5e5e;
  --subContainer-color: #707070;
  --outlineBtn-bg: #ffffff;
  --outlineBtn-color: #a8c7fa;
  --outlineBtn-border: #a8c7fa;
  --outlineBtn-hover-bg: #1778f2;
  --outlineBtn-color-hover: #ffffff;
  --outlineBtn-hover-border: #1778f2;
  --outlineBtn-bg-disabled: #ffffff;
  --outlineBtn-color-disabled: #9e9e9e;
  --outlineBtn-border-disabled: #9e9e9e;

  --outlineBtn-bg: #ffffff;
  --outlineBtn-color: #a8c7fa;
  --outlineBtn-border: #a8c7fa;
  --outlineBtn-hover-bg: #1778f2;
  --outlineBtn-bg-disabled: #ffffff;
  --outlineBtn-disabled: #9e9e9e;
  --outlineBtn-disabled: #9e9e9e;

  --customToggle-color: #000000;
  --addChatContainer-border: #000000;
  --filterButton-bg: #000000;
  --filterButton-color: #a5a5a5;
  --filterButton-border: #a5a5a5;
  --filterButton-border-hover: #a8c7fa;
  --filterButton-bg-hover: #a8c7fa;
  --filterButton-color-hover: #ffffff;
  --chatContainer-border: #dcdcdc;

  --mainContainer50-bg: #f2f7ff;
  --box-bg: #ffffff;
  --box-border: #dddddd;

  --dateboxEvents-border: #e8e5e5;

  --cardHeader-border: #f6f6f6;
  --formLabel-color: #000000;

  --eventManagementSelectedBtn-color: #555555;
  --eventManagementSelectedBtn-bg: #eaebef;
  --eventManagementSelectedBtn-border: #808080;
  --eventManagementSelectedBtn-color-hover: #555555;
  --eventManagementSelectedBtn-border-hover: #808080;
  --eventManagementBtn-color: #808080;
  --eventManagementBtn-bg: #ffffff;
  --eventManagementBtn-border: #dddddd;
  --eventManagementBtn-color-hover: #808080;
  --eventManagementBtn-border-hover: #dddddd;

  --actionsButton-bg: #a8c7fa;
  --actionsButton-color: #555555;
  --actionsButton-border: #a8c7fa;
  --actionsButton-box-shadow-hover: #0000004d;
  --actionsButton-bg-color: #a8c7fa;
  --actionsButton-border-hover: #a8c7fa;

  --acceptedStatus-color: #0056b3;
  --acceptedStatus-fill: #0056b3;
  --pendingStatus-color: #ffc107;
  --pendingStatus-fill: #ffc107;
  --groupsLabel-color: #495057;
  --tableHeader-bg: #eaebef;
  --tableHeader-color: #000000;
  --font-size-header: 16px;

  --cardTemplate-bg: #ffffff;
  --cardTemple-border: #d1d5db;
  --keyWrapper-bg: #0056b3;

  --table-image-size: 50px;
  --overviewContainer-bg: #ffffff97;
  --overviewContainer-box-shadow: #00000029;
  --titleContainer-color: #555555;
  --titleContainer-color: #707070;
  --toggleBtnPledge-border: #e8e5e5;
  --toggleBtnPledge-color-notChecked: #5f7e91;
  --toggleBtnPledge-color-hover: #a8c7fa;
  --btnsContainerPledge-outline: #9ca3af;
  --rowBackgroundPledge-bg: #fff;

  --table-image-small-size: 25px;

  --banIcon-color: #c8102e;
  --banIcon-color-hover: #ffffff;
  --unbanIcon-color: #555555;
  --unbanIcon-color-hover: #ffffff;
  --containerAdvertisemens-bg: #ffffff;
  --orgCard-bg: #fff;
  --orgCard-bg: #fff;
  --orgCard-outline: #e9ecef;
  --orgImgContainer-bg: #e9ecef;
  --orgCard-Image-bg: #e9ecef;

  --previewAdvertisementRegister-border: #ccc;
  --closeButtonAdvertisementRegister-color: #707070;
  --closeButtonAdvertisementRegister-box-shadow-hover: #00000033;

  --dropdownmenu-bg: #fff;
  --dropdownmenu-box-shadow: #00000033;
  --dropdownmenu-color: #333;
  --dropdownmenu-li-hover: #f1f1f1;
  --dropdownButton-color: #000;
  --entryaction-color: #a8c7fa;

  --memberBadge-box-shadow: #9ca3af;

  --containerAddOnStore-bg: #ffffff;
  --titlemodalAgendaItems-color: #4b5563;
  --titlemodalAgendaItems-border: #0056b3;
  --preview-color: #555555;
  --view-color: #6c757d;

  --closeButtonFile-color: #707070;
  --regBtnAgendaItems-border: #d1d5db;
  --regBtnAgendaItems-box-shadow: #d1d5db;
  --regBtnAgendaItems-bg: #0056b3;
  --regBtnAgendaItems-color: #fff;

  --tableHeadAgendaItems-bg: #a8c7fa;
  --tableHeadAgendaItems-color: #fff;
  --agendaItemRow-border: #e8e5e5;
  --agendaItemRow-bg: #ffffff;
  --agendaItemRow-bg-hover: #ffffff;
  --dragging-box-shadow: #e8e5e5;
  --dragging-bg: #eaebef;
  --categoryChip-bg: #eaebef;

  --orgdesc-color: #4b5563;
  --address-h6-color: #4b5563;
  --joined-button-color: #555555;
  --joined-button-bg: #a8c7fa;
  --joined-button-border: #a8c7fa;
  --joined-button-bg-hover: #a8c7fa;
  --joined-button-border-hover: #a8c7fa;
  --joined-button-color-hover: #555555;

  --box-color: #ffbd59;
  --box-color-hover: #ffbd59;
  --secondBox-h4-color: #000000;
  --secondBox-h5-color: #969696;
  --deco-bg: #dfdfdf;

  --cardItem-border: #e9ecef;
  --cardItem-iconWrapper-bg: #0056b3;
  --cardItem-location-color: #0056b3;
  --cardItem-time-color: #495057;
  --cardItem-creator-color: #a8c7fa;
  --iconWrapper-bg: #332d2d;
  --iconWrapper-color: #fff;

  --manageBtn-border: #e8e5e5;
  --manageBtn-box-shadow: #e8e5e5;
  --manageBtn-color: #fff;
  --manageBtn1-border: #a8c7fa;
  --manageBtn1-bg: #a8c7fa;
  --manageBtn1-color: #555555;
  --manageBtn-color-hover: #555555;

  --cardsOrgPostCard-color: #707070;
  --cardsOrgPostCard-color-hover: #000000;
  --postimageOrgPostCard-color: #000000;
  --titleOrgPostCard-color: #000000;
  --textOrgPostCard-color: #000000;
  --author-color: #707070;
  --modalOrgPostCard-bg: #000000b3;
  --modalContentOrgPostCard-bg: #ffffff;
  --toggleClickBtn-color: #a8c7fa;
  --toggleClickBtn-bg: #ffffff;
  --moreOptionsButton-color: #000000;
  --closeButtonOrgPostCard-bg: #f8d6dc;
  --closeButtonOrgPost-color: #ffffff;
  --menuModal-bg: #00000029;
  --menuContent-bg: #ffffff;
  --menuOptions-border: #e8e5e5;
  --list-color: #ff4d4f;
  --closeButtonP-color: #707070;
  --closeButtonP-box-shadow-hover: #00000033;
  --closeButtonP-color: #707070;

  --iconOrgActionItemCategories-color: #ff4d4f;
  --btnsContainerOrgActionItemCategories-outline: #9ca3af;

  --delete-button-bg: #f8d6dc;
  --delete-button-color: #ff4d4f;
  --delete-button-color-hover: #ff4d4f;
  --delete-button-border: #000;
  --delete-button-color-hover: #ff4d4f;

  --customDataTable-bg: #f2f2f2;

  --userupdatediv-border: #e8e5e5;
  --userupdatediv-box-shadow: #e8e5e5;
  --userupdatediv-bg: #ffffff;

  --current-hour-indicator-color: #ff0000;

  --fonts-color: #707070;

  --dropwdownToggle-bg: #f1f3f6;
  --dropwdownToggle-color: #000000;
  --dropwdownToggle-outline: #9ca3af;

  --createButtonEventHeader-bg: #eaebef;
  --createButtonEventHeader-color: #555555;
  --createButtonEventHeader-border: #555555;
  --createButtonEventHeader-boxshadow: #0000004d;
  --createButtonEventHeader-bg-hover: #eaebef;
  --createButtonEventHeader-color-hover: #000000;
  --createButtonEventHeader-border-hover: #555555;
  --createButtonEventHeader-boxshadow-hover: #0000004d;

  --breakpoint-mobile: 576px;
  --breakpoint-tablet: 768px;
  --breakpoint-desktop: 1024px;

  --calenderHourBlock-border: #e8e5e5;
  --calenderHourTextContainer-border: #e8e5e5;
  --calenderTimezoneText-color: #707070;
  --eventListParentCurrent-bg: #eaebef;
  --expandListContainer-bg: #eaebef;
  --expandListContainer-border: #e8e5e5;

  --btnMore-color: #000000;
  --btnMore-color-hover: #707070;
  --eventsCard-box-shadow: #0000001a;
  --holidaysCard-bg: #e0e9ff;
  --cardTitle-color: #000000;

  --cardListItem-color: #707070;
  --cardListItem-bg-hover: #7c9beb;
  --cardListItem-focus-bg: #707070;
  --holidays-card-date-color: #3771c8;
  --holidayName-color: #000000;
  --eventsCard-bg: #eaebef;
  --organizationIndicator-bg: #a8c7fa;
  --legendText-color: #000000;
  --holidayIndicator-bg: #000000;
  --holidayText-color: #000000;

  --dayWeekends-bg: #eaebef;
  --dayToday-bg: #eaebef;
  --dayToday-color: #7c9beb;
  --dayOutside-bg: #ffffff;
  --dayOutside-color: #eaebef;

  --daySelected-bg: #0056b3;
  --daySelected-color: #707070;
  --day-bg: #ffffff;
  --day-border: #e8e5e5;
  --day-color: #707070;
  --dayEvents-bg: #ffffff;
  --calendar-bg: #ffffff;
  --buttonEventCalendar-color: #808080;
  --calendarHeaderMonth-color: #707070;
  --calendarHeaderMonthDiv-color: #000000;
  --buttonEventCalendar-color: #808080;
  --calendarWeekdays-bg: #000000;
  --weekday-color: #808080;
  --weekday-bg: #ffffff;

  --weekdayYearly-bg: #ffffff;
  --yearlyCalendarHeader-color: #707070;
  --calendar-bg: #ffffff;
  --yearlyCalender-bg: #ffffff;

  --input-area-color: #f1f3f6;

  --previewEventListCardModals-color: #000000;

  --cardsEventListCard-bg: #7c9beb;
  --cardsEventListCard-border: #e8e5e5;
  --cardsEventListCard-box-shadow: #e8e5e5;
  --cardsEventsListCard-color: #707070;
  --cardsEventListCard-h2-color: #707070;
  --cardsEventListCard-a-color: #ffffff;
  --cardsEventListCard-a-color-hover: #000000;

  --ctacards-bg: #ffffff;
  --ctacards-border: #dddddd;
  --ctacards-span-color: #b5b5b5;
  --eventDetailsBox-bg: #ffffff;
  --eventDetailsBox-border: #dddddd;
  --description-color: #808080;
  --toporgloc-color: #808080;
  --time-border: #dddddd;
  --time-bg: #ffffff;
  --time-box-shadow: #0000001a;
  --time-bg: #ffffff;
  --cardItem-color: #495057;
  --endDate-color: #808080;

  --attendanceModal-border: #286fe0;

  --rating-star-filled: #ff6d75;
  --rating-star-hover: #ff6d75;

  --groupMemberList-p-color: #959595;
  --editImgBtn-bg: #ffffff;
  --editImgBtn-border: #959595;
  --editImgBtn-color: #959595;
  --editChatNameContainer-border: #ababab;
  --icon-cancel: #c52a2a;
  --icon-check: #2ac52a;

  --holidayCard-color: #000000;
  --holidayCard-bg: #00000026;

  --spinner-border: #9ca3af;
  --card-background-color: #1778f2;
  --card-header-background-color: #1778f2;
  --text-fields-color: #737373;

  --settings-header-button-bg: #ffffff;
  --settings-header-button-border: #808080;
  --settings-header-button-color: #808080;

  --settings-active-button-bg: #eaebef;
  --settings-active-button-border: #555555;
  --settings-active-button-color: #555555;

  --bg-header: #ffffff;

  --changelangauge-btn-bg: #ffffff;
  --changelangauge-btn-color: #1778f2;
  --changelangauge-btn-border: #1778f2;

  --resetbtn-border: #1778f2;
  --resetbtn-bg: #ffffff;
  --resetbtn-color: #1778f2;

  --modalClose-button-color: #c8102e;
  --formLabel-color: #000000;
  --inputField-text-color: #555555;
  --inputField-placeholder-color: #707070;
  --inputField-bg-focus: #f1f3f6;

  --card-background-color: #1778f2;
  --card-header-background-color: #1778f2;
  --reset-border-color: #1778f2;
  --reset-backgroundcolor-color: #ffffff;
  --reset-btn-colour: #1778f2;

  --form-control-focus-shadow: 0 4px 4px rgba(0, 0, 0, 0.15);
  --primary-theme-color: #1778f2;
  --advertisement-dropdown-border: 1px solid rgba(0, 0, 0, 0.15);
  --advertisement-dropdown-box-shadow: 0 0.5rem 1rem rgba(0, 0, 0, 0.175);
  --advertisement-media-height: 12.5rem --pledgeModal-bg: #ffffff;
  --pledgeModal-header-text: #000000;
  --pledgeModal-title-text: #4b5563;
  --pledgeModal-close-button-bg: #f8d6dc;
  --pledgeModal-close-button-text: #c8102e;
  --pledgeModal-close-button-hover-bg: #ff4d4f;
  --pledgeModal-close-button-hover-text: #ffffff;

  --pledgeModal-input-bg: #ffffff;
  --pledgeModal-input-border: #eaebef;
  --pledgeModal-input-text: #555555;
  --pledgeModal-input-placeholder: #737373;
  --pledgeModal-input-focus-border: #b5b5b5;
  --pledgeModal-input-focus-shadow: #dddddd;

  --dropdownItem-bg: #fff;
  --dropdownItem-color: #000000;
  --dropdownItem-box-shadow: 2.5px 2.5px 2.5px rgba(0, 0, 0, 0.3);
  --dropdownItem-outline-bg: #a8c7fa;
  --dropdownItem-color: #555555;

  --tagBadge-box-shadow: #9ca3af;

  --titlemodalCustomRecurrenceModal-color: #707070;
  --titlemodalCustomRecurrenceModal-border: #7c9beb;

  --memberfontcreatedbtnUserListCard-border: #286fe0;
  --memberfontcreatedbtnUserListCard-bg: #286fe0;
  --memberfontcreatedbtnUserListCard-color: #ffffff;

  --recurrenceDayButton-border: #808080;
  --recurrenceDayButton-outline-focus: #0056b3;
  --recurrenceDayButton-bg-hover: #808080;
  --recurrenceDayButton-bg-selected: #0056b3;
  --recurrenceDayButton-border-selected: #0056b3;
  --recurrenceDayButton-color-selected: #fff;
  --recurrenceDayButton-color: #808080;
  --recurrenceDayButton-color-hover: #fff;
  --recurrenceDayButton-color-selected: #fff;
  --recurrenceRuleSubmitBtn-box-shadow-hover: #00000029;
  --recurrenceRuleSubmitBtn-outline-focus: #0056b3;

  --whitebtn-box-shadow: #e8e5e5;
  --whitebtn-border: #e8e5e5;
  --whitebtn-color: #286fe0;

  --mainContainerDonateCard-bg: #ffffff;
  --mainContainerDonateCard-border: #dddddd;

  --mainContainerDonateCard-bg: #31bb6b;
  --peopleRole-border: #dee2e6;
  --cardStyles-bg: #ffffff;
  --cardHeaderPostCard-bg: #ffffff;
  --cardHeaderPostCard-border: #dddddd;
  --customToggle-color: #000000;
  --cardActionBtn-bg: #00000000;
  --cardActionBtn-color: #000000;
  --cardActionBtn-hover-bg: #eff1f7;
  --cardActionBtn-color: #000000;
  --cardActionBtn-outline-focus: #7c9beb;
  --cardActionBtn-active-bg: #eaebef;

  --colorPrimary-bg: #7c9beb;
  --colorPrimary-color: #ffffff;

  --modalFooter-bg: #ffffff;
  --modalFooter-border: #dddddd;

  --inputArea-bg: #f1f3f6;

  --postInput-bg: #ffffff;

  --cardHeaderPromotedPost-color: #a8c7fa;

  --userImageUserPost-border: #286fe0;

  --capacityLabel-bg: #0056b3;
  --capacityLabel-color: #ffffff;
  --textWhite-color: #ffffff;
  --previewVenueModal-border: #ccc;

  --closeButtonOrganizationEvents-color: #ff4d4f;
  --closeButtonOrganizationEvents-bg: #f8d6dc;
  --closeButtonOrganizationEvents-border: #ffffff;
  --closeButtonOrganizationEvents-color-hover: #f8d6dc;
  --closeButtonOrganizationEvents-bg-hover: #ff4d4f;
  --closeButtonOrganizationEvents-border-hover: #ffffff;
  --dateboxOrganizationEvents-border: #e8e5e5;

  --infoButton-bg: #a8c7fa;
  --infoButton-border: #555555;
  --infoButton-color: #555555;
  --infoButton-bg-hover: #286fe0;
  --infoButton-border-hover: #555555;
  --infoButton-color: #555555;
  --actionItemDeleteButton-bg: #f8d6dc;
  --actionItemDeleteButton-color: #ff4d4f;
  --checkboxButton-checked-bg: #1778f2;
  --checkboxButton-checked-color: #1778f2;
  --checkbox-focus-border: #d1d5db;

  --rowBackgroundOrganizationFundCampaign-bg: #fff;

  --createorgdropdown-button-bg: #eaebef;

  --dropdown-border: #555555;
  --dropdown-bg: #fcfcfc;
  --dropdown-font-color: #555555;

  --input-bg: #f2f7ff;
}

/* Global Classes (Add CSS classes as Global Classes that are used at multiple place)*/

/* Add Button */

.addButton {
  margin-bottom: 10px;
  color: var(--addButton-font);
  background-color: var(--light-blue);
  border-color: var(--addButton-bg);
  --bs-btn-focus-box-shadow: none;
}

.addButton:is(:hover, :active, :focus) {
  background-color: var(--addButton-bg-hover) !important;
  border-color: var(--addButton-border-hover);
}

.addButton:disabled {
  margin-bottom: 10px;
  background-color: var(--disabled-btn);
  border-color: var(--addButton-bg);
}

/* Unblock Button */

.unblockButton {
  margin-bottom: 10px;
  color: var(--unblockButton-font) !important;
  background-color: var(--unblockButton-bg) !important;
  border-color: var(--unblockButton-border);
  --bs-btn-focus-box-shadow: none;
}

.unblockButton:is(:hover, :active, :focus) {
  background-color: var(--unblockButton-bg-hover) !important;
  border-color: var(--unblockButton-border-hover);
}

/* Unban Icon */

.unbanIcon {
  color: var(--unbanIcon-color);
  font-size: 12px;
  font-weight: bold;
  margin-bottom: 0.5px;
  margin-right: 4px;
}

.unblockButton:hover .unbanIcon {
  color: var(--unbanIcon-color-hover) !important;
}

/* Ban Icon*/

.banIcon {
  color: var(--banIcon-color);
  font-size: 12px;
  font-weight: bold;
  margin-bottom: 0.5px;
  margin-right: 4px;
}

.removeButton:hover .banIcon {
  color: var(--banIcon-color-hover) !important;
}

/* Remove Button */

.removeButton {
  margin-bottom: 10px;
  background-color: var(--removeButton-bg);
  color: var(--removeButton-color);
  margin-right: 10px;
  --bs-btn-border-color: var(--removeButton-border);
}

.removeButton:is(:hover, :active, :focus) {
  background-color: var(--removeButton-bg-hover) !important;
  border-color: var(--removeButton-border-hover);
  color: var(--removeButton-color-hover);
}

/* Active Tab */

.activeTab {
  background-color: var(--activeTab-bg);
  color: var(--activeTab-color);
  border-color: var(--activeTab-border);
  align-items: center;
  position: relative;
  outline: none;
}

.activeTab:focus-visible {
  outline: 2px solid var(--activeTab-outline-focus);
  outline-offset: 2px;
}

.activeTab:is(:hover, :focus, :active) {
  background-color: var(--activeTab-bg-hover) !important;
  color: var(--activeTab-color-hover);
  border-color: var(--activeTab-border-hover) !important;
  align-items: center;
}

/* Inactive Tab */

.inActiveTab {
  background-color: var(--inActiveTab-bg);
  color: var(--inActiveTab-color);
  border-color: var(--inActiveTab-border);
  align-items: center;
  position: relative;
  outline: none;
}

.inActiveTab:focus-visible {
  outline: 2px solid var(--inActiveTab-outline-focus);
  outline-offset: 2px;
}

.inActiveTab:is(:hover, :focus, :active) {
  background-color: var(--inActiveTab-bg-hover) !important;
  color: var(--inActiveTab-color-hover);
  border-color: var(--inActiveTab-border-hover) !important;
  align-items: center;
}

/* Search Button */

.searchButton {
  --bs-btn-active-color: var(--searchButton-bg);
  --bs-btn-active-bg: var(--searchButton-bg);
  --bs-btn-active-border-color: var(--searchButton-border);
  margin-bottom: 10px;
  background-color: var(--searchButton-bg) !important;
  border-color: var(--searchButton-border) !important;
  color: var(--searchButton-color);
  position: absolute;
  z-index: 10;
  bottom: 0;
  right: 0;
  display: flex;
  justify-content: center;
  align-items: center;
  transition:
    box-shadow 0.2s ease,
    transform 0.2s ease;
}

.searchButton:hover {
  background-color: var(--searchButton-bg-hover);
  border-color: var(--searchButton-border-hover);
  box-shadow: var(--hover-shadow);
  color: var(--searchButton-color-hover) !important;
}

.searchButton:active {
  transform: scale(0.95);
  background-color: var(--searchButton-bg-active) !important;
  border-color: transparent !important;
}

/* Modal Header*/

.modalHeader {
  border: none;
  background-color: var(--modalHeader-bg) !important;
  padding: 1rem;
  color: var(--modalHeader-color);
}

/* Make sure the modal title is dark grey */
.modalHeader div,
.modalHeader .modal-title {
  color: var(--modalTitle-color) !important;
  font-weight: 600;
  font-size: 20px;
}

/* Close button styling */
.modalHeader button.close,
.modalHeader .btn-close {
  color: var(--modalClose-button-color) !important;
  opacity: 1;
}

/* Form Labels */
.inputField label,
form label,
.form-label {
  color: var(--formLabel-color) !important;
  font-weight: normal;
  padding-bottom: 0;
  font-size: 1rem;
  margin-top: 10px;
}

/* Input Fields - Update the existing inputField class */
.inputField {
  margin-top: 10px;
  margin-bottom: 10px;
  background-color: var(--eventManagement-button-bg);
  border: 1px solid var(--input-shadow);
  box-shadow: 0 4px 8px rgba(0, 0, 0, 0.1);
}

/* Placeholder styling */
.inputField::placeholder {
  color: var(--inputField-placeholder-color) !important;
  opacity: 1;
}

.inputField:focus {
  border: 0.1px solid var(--inputField-border-focus) !important;
  background-color: var(--inputField-bg-focus) !important;
  box-shadow: var(--drop-shadow);
  outline: none;
  transition: box-shadow 0.2s ease;
}

/* Switch */

.switch input {
  --bs-form-switch-bg: transparent;
}

.switch input:checked {
  background-color: var(--switch-bg-checked);
  border-color: var(--switch-border-checked);
  box-shadow: 0 0 0.1rem 0.2rem var(--switch-box-shadow-checked);
}

.switch input:focus {
  outline: none;
  box-shadow: none;
  border-color: var(--switch-border-focus);
}

/* Edit Button */

.editButton {
  background-color: var(--editButton-bg);
  color: var(--editButton-font);
  border-color: var(--editButton-border);
  --bs-btn-active-bg: var(--editButton-bg-active);
  --bs-btn-active-border-color: var(--editButton-border-active);
}

.editButton:is(:hover, :active) {
  background-color: var(--editButton-bg-hover);
  border-color: var(--editButton-border-hover);
  box-shadow: none;
}

/* Regular Button */

.regularBtn {
  background-color: var(--regularBtn-bg);
  border-color: var(--regularBtn-border);
}

.regularBtn:is(:hover, :active) {
  background-color: var(--regularBtn-bg-hover) !important;
  color: var(--regularBtn-font-hover);
  border-color: var(--regularBtn-border-hover) !important;
}

.searchButtonOrgList {
  background-color: var(--light-blue);
  position: absolute;
  z-index: 10;
  bottom: 0;
  inset-inline-end: 0px;
  height: 100%;
  display: flex;
  justify-content: center;
  align-items: center;
}

.btnsContainer {
  display: flex;
  margin: 2.5rem 0;
  align-items: center;
  gap: 10px;
}

/* Table Header */

.tableHeader {
  background-color: red;
}

.tableHeaders {
  background-color: var(--bs-primary-text-emphasis);
  color: var(--bs-white);
  font-size: 1rem;
}

.tableHeader {
  font-weight: bold;
}

/* btnsBlock & btnsContainer */

.btnsContainer {
  display: flex;
  margin: 2.5rem 0;
  align-items: center;
  gap: 10px;
}

.btnsContainer .btnsBlock {
  display: flex;
  width: max-content;
}

@media (max-width: 520px) {
  .btnsContainer {
    margin-bottom: 0;
  }

  .btn {
    flex-direction: column;
    justify-content: center;
  }

  .btnsContainer .btnsBlock {
    display: block;
    margin-top: 1rem;
    margin-right: 0;
  }

  .btnsContainer .btnsBlock div {
    flex: 1;
  }

  .btnsContainer .btnsBlock div[title='Sort organizations'] {
    margin-right: 0.5rem;
  }

  .btnsContainer .btnsBlock button {
    margin-bottom: 1rem;
    margin-right: 0;
    width: 100%;
  }
}

@media (max-width: 1020px) {
  .btnsContainer {
    flex-direction: column;
    margin: 1.5rem 0;
  }

  .btn {
    flex-direction: column;
    justify-content: center;
  }

  .btnsContainer > div {
    width: 100% !important;
    max-width: 100% !important;
    box-sizing: border-box;
  }

  .btnsContainer .btnsBlock {
    display: block;
    margin: 1.5rem 0 0 0;
    justify-content: space-between;
  }

  .btnsContainer .btnsBlock button {
    margin-bottom: 1rem;
    margin-right: 0;
    width: 100%;
  }

  .btnsContainer .btnsBlock div button {
    margin-right: 1.5rem;
  }
}

.btnsContainer .btnsBlock button {
  margin-left: 1rem;
  display: flex;
  justify-content: center;
  align-items: center;
}

@media (max-width: 1020px) {
  .btnsContainer {
    flex-direction: column;
    margin: 1.5rem 0;
  }

  .btnsContainer .input {
    width: 100%;
  }

  .btnsContainer .btnsBlock {
    margin: 1.5rem 0 0 0;
    justify-content: space-between;
  }

  .btnsContainer .btnsBlock button {
    margin: 0;
  }

  .btnsContainer .btnsBlock div button {
    margin-right: 1.5rem;
  }

  .btnsContainer .btnsBlock button {
    margin-left: 0;
  }
}

@media (max-width: 520px) {
  .btnsContainer {
    margin-bottom: 0;
  }

  .btnsContainer .btnsBlock {
    display: block;
    margin-top: 1rem;
    margin-right: 0;
  }

  .largeBtnsWrapper {
    flex-direction: column;
  }

  .btnsContainer .btnsBlock div {
    flex: 1;
  }

  .btnsContainer .btnsBlock button {
    margin-bottom: 1rem;
    margin-right: 0;
    width: 100%;
  }
}

.inputField {
  margin-top: 10px;
  margin-bottom: 10px;
  background-color: var(--eventManagement-button-bg);
  border: 1px solid var(--input-shadow);
  box-shadow: 0 4px 8px rgba(0, 0, 0, 0.1);
}

.removeMemberCancel {
  background-color: var(--removeMemberCancel-bg);
  color: '#C8102E';
  border: 1px solid var(--removeMemberCancel-border);
}

/* Dropdown */

.dropdown {
  background-color: var(--dropdown-bg) !important;
  min-width: 150px;
  border: 1px solid var(--dropdown-border);
  color: var(--dropdown-font-color) !important;
  position: relative;
  display: inline-block;
}

.customDropdown {
  width: auto;
}

.dropdown:is(
    :hover,
    :focus,
    :active,
    :focus-visible,
    .show,
    :disabled,
    :checked
  ) {
  box-shadow: var(--hover-shadow);
  border: 1px solid var(--dropdown-border) !important;
  color: var(--dropdown-font-color) !important;
}

.dropdown:is(:focus, :focus-visible) {
  outline: 2px solid var(--highlight-color, var(--search-button-bg));
  border: 1px solid var(--dropdown-border);
}

.createorgdropdown {
  background-color: var(--createorgdropdown-button-bg) !important;
  border: 1px solid var(--dropdown-border) !important;
  height: 3rem;
  margin-top: 0.7rem;
  color: var(--dropdown-button-fill);
}

.createorgdropdown:active,
.createorgdropdown:hover {
  background-color: var(--createorgdropdown-button-bg) !important;
  border-color: var(--createorgdropdown-button-border) !important;
  color: var(--dropdown-button-fill) !important;
  box-shadow: var(--hover-shadow);
}

/* Error */

.errorContainer {
  min-height: 100vh;
}

.errorMessage {
  margin-top: 25%;
  display: flex;
  justify-content: center;
  align-items: center;
  flex-direction: column;
}

.errorIcon {
  transform: scale(1.5);
  color: var(--bs-danger, var(--errorIcon-color));
  margin-bottom: 1rem;

  /* Add error icon for non-color indication */
  &::before {
    content: '⚠️';
    margin-right: 0.5rem;
  }
}

/* Not Found */

.notFound {
  flex: 1;
  display: flex;
  justify-content: center;
  align-items: center;
  flex-direction: column;
}

/* Row Background */

.rowBackground {
  background-color: var(--rowBackground-bg);
  color: var(--rowBackground-color);
  max-height: 120px;
  overflow-y: auto;
}

/* No outline */

.noOutline input {
  outline: none;
}

.noOutline input:disabled {
  -webkit-text-fill-color: var(--noOutline-input-disables) !important;
}

.noOutline textarea:disabled {
  color: var(--noOutline-textarea-disables) !important;
  opacity: 1;
}

.noOutline:is(:hover, :focus, :active, :focus-visible, .show) {
  outline: none !important;
}

/* Input */

.input {
  flex: 1;
  position: relative;
  margin-left: 8px;
  background-color: var(--input-bg);
  margin-right: 180px;
  width: 425px;
}

.input:active {
  box-shadow: var(--dorpdownItem-hover-shadow) !important;
  background-color: var(--create-button-bg-color);
  border-color: var(--input-shadow) !important;
  color: var(--input-text-color);
}

.input:focus {
  box-shadow: var(--dorpdownItem-hover-shadow) !important;
  border-color: var(--input-shadow) !important;
}

.btnsContainer .input button {
  width: 52px;
}

.btnsContainer .input {
  flex: 1;
  position: relative;
  max-width: 60%;
  justify-content: space-between;
}

.btncon .btnsContainer .input {
  flex: 1;
  min-width: 18rem;
  position: relative;
}

.btncon .btnsContainer input {
  outline: 1px solid var(--btncon-input);
}

.btncon .btnsContainer .input button {
  width: 52px;
}

/* Input Field */

.inputField {
  margin-top: 10px;
  margin-bottom: 10px;
  background-color: var(--inputField-bg);
  border: 1px solid var(--inputField-border);
}

.inputField:focus {
  border: 0.1px solid var(--inputField-border-focus) !important;
  background-color: var(--inputField-bg) !important;
  box-shadow: var(--drop-shadow);
  outline: none;
  transition: box-shadow 0.2s ease;
}

.inputFieldModal {
  margin-bottom: 10px;
  background-color: var(--inputFieldModal-bg);
  box-shadow: 0 1px 1px var(--input-shadow-color);
}

.inputField > button {
  padding-top: 10px;
  padding-bottom: 10px;
}

/* Create Button*/

.createButton {
  background-color: var(--createButton-bg) !important;
  color: var(--createButton-color) !important;
  border: 1px solid var(--createButton-border) !important;
}

.createButton:hover {
  box-shadow: var(--createButton-box-shadow-hover);
  background-color: var(--createButton-bg-hover) !important;
  color: var(--createButton-color-hover) !important;
  border: 1px solid var(--createButton-border-hover) !important;
}

.createButton:active {
  color: var(--createButton-color-active) !important;
  background-color: var(--createButton-bg-active) !important;
  border: 1px solid var(--createButton-border-active) !important;
}

/* Add more Global CSS Classes above this */

/* ----------------------------------------------------- */

/* Css Class Related to a particular Component */

/* -- AddOnEntry.tsx -- */

/* -- AddOnRegister.tsx -- */

.modalbtn {
  margin-top: 1rem;
  display: flex !important;
  margin-left: auto;
  align-items: center;
}

/* -- AddOnStore.tsx -- */

.containerAddOnStore {
  display: flex;
  flex-direction: column;
  background: var(--containerAddOnStore-bg);
  margin: 2px;
  padding: 10px;
  border-radius: 20px;
}

.colAddOnStore {
  display: flex;
  align-items: center;
  justify-content: space-between;
}

.inputAddOnStore {
  display: flex;
  position: relative;
  width: 560px;
}

.cardGridItem {
  width: 38vw;
}

.justifyspAddOnStore {
  display: grid;
  width: 100%;
  justify-content: space-between;
  align-items: baseline;
  grid-template-rows: auto;
  grid-template-columns: repeat(2, 1fr);
  grid-gap: 0.8rem 0.4rem;
}

@media screen and (max-width: 600px) {
  .cardGridItem {
    width: 100%;
  }

  .justifyspAddOnStore {
    grid-template-columns: 1fr;
    justify-content: center;
    align-items: start;
  }
}

/* -- Action.tsx -- */

/* -- MainContent.tsx -- */

.maincontainer {
  width: 70vw;
  margin-right: 2rem;
}

/* -- SidePanel.tsx -- */

.sidebarcontainer {
  width: 30vw;
  justify-content: center;
  display: flex;
  flex-direction: column;
  padding: 2rem;
  height: fit-content;
}

.sidebarcollapsed {
  display: none;
}

/* -- AddOn.tsx -- */

/* -- AddPeopleToTag.tsx -- */

.scrollContainer {
  height: 100px;
  overflow-y: auto;
  margin-bottom: 1rem;
}

.memberBadge {
  display: flex;
  align-items: center;
  padding: 5px 10px;
  border-radius: 12px;
  box-shadow: 0 1px 3px var(--memberBadge-box-shadow);
  max-width: calc(100% - 2rem);
}

.removeFilterIcon {
  cursor: pointer;
}

.loadingDiv {
  min-height: 300px;
  display: flex;
  justify-content: center;
  align-items: center;
}

/* -- AdvertisementEntry.tsx -- */

.cardOtherSettings {
  height: 350px;
}

.dropdownContainer {
  position: relative;
  display: inline-block;
}

.dropdownContainer:hover .dropdownmenu {
  display: block;
}

.dropdownContainer:focus-within .dropdownmenu {
  display: block;
}

.addCard > div:not(.dropdownContainer) {
  flex: 0 0 200px;
}

.dropdownmenu {
  display: none;
  position: absolute;
  z-index: 1;
  background-color: var(--dropdownmenu-bg);
  width: 120px;
  box-shadow: 0px 8px 16px 0px var(--dropdownmenu-box-shadow);
  padding: 5px 0;
  margin: 0;
  list-style-type: none;
  right: 0;
  top: 100%;
}

.dropdownmenu li {
  cursor: pointer;
  padding: 8px 16px;
  text-decoration: none;
  display: block;
  color: var(--dropdownmenu-color);
}

.dropdownmenu li:hover {
  background-color: var(--dropdownmenu-li-hover);
}

.dropdownButton {
  background-color: transparent;
  color: var(--dropdownButton-color);
  border: none;
  cursor: pointer;
  display: flex;
  width: 100%;
  justify-content: flex-end;
  padding: 8px 10px;
}

.admedia {
  object-fit: cover;
  height: 16rem;
}

.buttons {
  display: flex;
  justify-content: flex-end;
}

.entryaction {
  margin-left: auto;
  display: flex !important;
  align-items: center;
  background-color: transparent;
  color: var(--entryaction-color);
}

.entryaction .spinner-grow {
  height: 1rem;
  width: 1rem;
  margin-right: 8px;
}

.entryaction {
  display: flex !important;
}

.entryaction i {
  margin-right: 8px;
  margin-top: 4px;
}

.entryaction .spinner-grow {
  height: 1rem;
  width: 1rem;
  margin-right: 8px;
}

/* -- AdvertisementRegister.tsx -- */

.previewAdvertisementRegister {
  display: flex;
  position: relative;
  width: 100%;
  margin-top: 10px;
  overflow: hidden;
  justify-content: center;
  border: 1px solid var(--previewAdvertisementRegister-border);
}

.previewAdvertisementRegister img {
  width: 400px;
  height: auto;
  object-fit: cover;
}

.previewAdvertisementRegister video {
  width: 400px;
  height: auto;
}

.closeButtonAdvertisementRegister {
  top: 0px;
  right: 0px;
  width: 32px;
  height: 32px;
  background: transparent;
  transform: scale(1.2);
  cursor: pointer;
  border-radius: 50%;
  border: none;
  color: var(--closeButtonAdvertisementRegister-color);
  font-weight: 600;
  font-size: 16px;
  transition:
    background-color 0.3s,
    transform 0.3s;
}

.closeButtonAdvertisementRegister:hover {
  transform: scale(1.1);
  box-shadow: 0 4px 6px var(--closeButtonAdvertisementRegister-box-shadow-hover);
}

/* -- Advertisement.tsx -- */

.containerAdvertisements {
  background-color: var(--containerAdvertisemens-bg);
  border-radius: 20px;
  width: auto;
}

.justifyspAdvertisements {
  display: grid;
  width: 100%;
  margin-top: 30px;
  grid-template-rows: auto;
  grid-template-columns: repeat(6, 1fr);
  grid-gap: 0.8rem 0.4rem;
}

@media (max-width: 1024px) {
  .justifyspAdvertisements {
    grid-template-columns: repeat(3, 1fr);
  }
}

.rowAdvertisements {
  margin-top: 20px;
  display: grid;
  width: 100%;
  grid-template-rows: auto;
  grid-template-columns: repeat(2, 1fr);
  grid-gap: 0.8rem 0.4rem;
  overflow: hidden;
}

.colAdvertisements {
  display: flex;
  align-items: center;
  justify-content: space-between;
  padding: 10px;
}

.inputAdvertisements {
  display: flex;
  position: relative;
  width: 560px;
}

.listBoxAdvertisements {
  display: grid;
  width: 100%;
  grid-template-rows: auto;
  grid-template-columns: repeat(6, 1fr);
  grid-gap: 0.8rem 0.4rem;
}

.orgCard .innerContainer {
  display: flex;
}

.orgCard {
  background-color: var(--orgCard-bg);
  margin: 0.5rem;
  height: calc(170px + 2rem);
  padding: 1rem;
  border-radius: 8px;
  outline: 1px solid var(--orgCard-outline);
  position: relative;
  margin-right: 2rem;
}

.orgCard .innerContainer .orgImgContainer {
  display: flex;
  justify-content: center;
  align-items: center;
  position: relative;
  overflow: hidden;
  border-radius: 4px;
  width: 125px;
  height: 120px;
  object-fit: contain;
  background-color: var(--orgImgContainer-bg);
}

.orgCard .innerContainer .content {
  flex: 1;
  margin-left: 1rem;
  width: 70%;
  margin-top: 0.7rem;
}

@media (max-width: 550px) {
  .orgCard {
    width: 100%;
  }

  .orgCard {
    height: unset;
    margin: 0.5rem 0;
    padding: 1.25rem 1.5rem;
  }

  .orgCard .innerContainer .orgImgContainer {
    margin-bottom: 0.8rem;
  }

  .orgCard .innerContainer {
    flex-direction: column;
  }

  .orgCard .innerContainer .orgImgContainer img {
    height: auto;
    width: 100%;
  }

  .orgCard .innerContainer .content {
    margin-left: 0;
  }

  .orgCard button {
    bottom: 0;
    right: 0;
    position: relative;
    margin-left: auto;
    display: block;
  }

  .joinBtn,
  .joinedBtn,
  .withdrawBtn {
    display: flex;
    justify-content: space-around;
    width: 100%;
  }
}

.itemCardOrgList .loadingWrapper .innerContainer {
  display: flex;
}

.itemCardOrgList .loadingWrapper .innerContainer .orgImgContainer {
  width: 120px;
  height: 120px;
  border-radius: 4px;
}

.itemCardOrgList .loadingWrapper .innerContainer .content {
  flex: 1;
  display: flex;
  flex-direction: column;
  margin-left: 1rem;
}

.itemCardOrgList .loadingWrapper .innerContainer .content h5 {
  height: 24px;
  width: 60%;
  margin-bottom: 0.8rem;
}

.itemCardOrgList .loadingWrapper .innerContainer .content h6[title='Location'] {
  display: block;
  width: 45%;
  height: 18px;
}

.itemCardOrgList .loadingWrapper .innerContainer .content h6 {
  display: block;
  width: 30%;
  height: 16px;
  margin-bottom: 0.8rem;
}

@media (max-width: 450px) {
  .itemCardOrgList .loadingWrapper {
    height: unset;
    margin: 0.5rem 0;
    padding: 1.25rem 1.5rem;
  }

  .itemCardOrgList .loadingWrapper .innerContainer {
    flex-direction: column;
  }

  .itemCardOrgList .loadingWrapper .innerContainer .orgImgContainer {
    height: 200px;
    width: 100%;
    margin-bottom: 0.8rem;
  }

  .itemCardOrgList .loadingWrapper .innerContainer .content {
    margin-left: 0;
  }

  .itemCardOrgList .loadingWrapper .button {
    bottom: 0;
    right: 0;
    border-radius: 0.5rem;
    position: relative;
    margin-left: auto;
    display: block;
  }
}

@media (max-width: 550px) {
  .orgCard {
    width: 100%;
  }

  .orgCard {
    height: unset;
    margin: 0.5rem 0;
    padding: 1.25rem 1.5rem;
  }

  .orgCard .innerContainer {
    flex-direction: column;
  }

  .orgCard button {
    bottom: 0;
    right: 0;
    position: relative;
    margin-left: auto;
    display: block;
  }

  .joinBtn,
  .joinedBtn,
  .withdrawBtn {
    display: flex;
    justify-content: space-around;
    width: 100%;
  }
}

.orgCard .innerContainer {
  display: flex;
  gap: 10px;
}

.orgCard .innerContainer .orgImgContainer {
  display: flex;
  justify-content: center;
  align-items: center;
  position: relative;
  overflow: hidden;
  border-radius: 4px;
  width: 125px;
  height: 120px;
  object-fit: contain;
  margin-bottom: 0.8rem;
  background-color: var(--orgCard-Image-bg);
}

.orgCard .innerContainer .content {
  flex: 1;
  margin-left: 1rem;
  width: 70%;
  margin-top: 0.7rem;
  margin-left: 0;
}

@media (max-width: 580px) {
  .orgCard {
    height: unset;
    margin: 0.5rem 0;
    padding: 1.25rem 1.5rem;
  }

  .orgCard .innerContainer {
    flex-direction: column;
  }

  .orgCard .innerContainer .orgImgContainer img {
    height: auto;
    width: 100%;
  }

  .orgCard button {
    bottom: 0;
    right: 0;
    position: relative;
    margin-left: auto;
    display: block;
  }

  .flaskIcon {
    margin-bottom: 6px;
  }

  .manageBtn {
    display: flex;
    justify-content: space-around;
    width: 100%;
  }
}

.modalbtn i,
.button i {
  height: min-content;
  margin-right: 4px;
}

/* -- AgendaCategoryContainer.tsx -- */

/* -- AgendaItemsCreateModal.tsx -- */

.campaignModal {
  max-width: 80vw;
  margin-top: 2vh;
  margin-left: 13vw;
}

.titlemodalOrganizationEvents {
  color: var(--titlemodal-org-event-color);
  font-weight: 600;
  font-size: 20px;
  margin-bottom: 20px;
  padding-bottom: 5px;
  border-bottom: 3px solid var(--titlemodal-org-event-border);
  width: 65%;
}

.regBtn {
  margin-top: 1rem;
  border: 1px solid var(--regBtn-border);
  box-shadow: 0 2px 2px var(--regBtn-box-shadow);
  padding: 10px 10px;
  border-radius: 5px;
  background-color: var(--regBtn-bg);
  width: 100%;
  font-size: 16px;
  color: var(--regBtn-color);
  outline: none;
  font-weight: 600;
  cursor: pointer;
  transition:
    transform 0.2s,
    box-shadow 0.2s;
  width: 100%;
}

/* -- AgendaItemsDeleteModal.tsx -- */

.agendaItemModal {
  max-width: 80vw;
  margin-top: 2vh;
  margin-left: 13vw;
}

@media (max-width: 768px) {
  .agendaItemModal {
    margin: 10vh auto;
    max-width: 90%;
  }

  .titlemodalAgendaItems {
    width: 90%;
  }

  .greenregbtnAgendaItems {
    width: 90%;
  }
}

@media (max-width: 576px) {
  .agendaItemModal {
    margin: 5vh auto;
    max-width: 95%;
  }

  .titlemodalAgendaItems {
    width: 100%;
  }

  .greenregbtnAgendaItems {
    width: 100%;
  }
}

/* -- AgendaItemsPreviewModal.tsx -- */

.previewFile {
  display: flex;
  flex-direction: column;
  align-items: center;
  width: 100%;
  margin-top: 10px;
}

.previewFile img,
.previewFile video {
  width: 100%;
  max-width: 400px;
  height: auto;
  margin-bottom: 10px;
}

.urlListItem {
  display: flex;
  align-items: center;
  justify-content: space-between;
  padding: 5px 0;
}

.urlListItem a {
  text-decoration: none;
  color: inherit;
}

.urlListItem a:hover {
  text-decoration: underline;
}

.urlIcon {
  margin-right: 10px;
}

.titlemodalAgendaItems {
  color: var(--titlemodalAgendaItems-color);
  font-weight: 600;
  font-size: 20px;
  margin-bottom: 20px;
  padding-bottom: 5px;
  border-bottom: 3px solid var(--titlemodalAgendaItems-border);
  width: 65%;
}

.preview {
  display: flex;
  flex-direction: row;
  font-weight: 900;
  font-size: 16px;
  color: var(--preview-color);
}

.view {
  margin-left: 2%;
  font-weight: 600;
  font-size: 16px;
  color: var(--view-color);
}

.iconContainer {
  display: flex;
  justify-content: flex-end;
}

/* -- AgendaItemsUpdateModal.tsx -- */

.deleteButtonAgendaItems {
  margin-left: auto;
  padding: 2px 5px;
}

.attachmentPreview {
  position: relative;
  width: 100%;
}

.closeButtonFile {
  position: absolute;
  top: 10px;
  right: 10px;
  background: transparent;
  transform: scale(1.2);
  cursor: pointer;
  border: none;
  color: var(--closeButtonFile-color);
  font-weight: 600;
  font-size: 16px;
  cursor: pointer;
}

.greenregbtnAgendaItems {
  margin: 1rem 0 0;
  margin-top: 15px;
  border: 1px solid var(--regBtnAgendaItems-border);
  box-shadow: 0 2px 2px var(--regBtnAgendaItems-box-shadow);
  padding: 10px 10px;
  border-radius: 5px;
  background-color: var(--regBtnAgendaItems-bg);
  width: 100%;
  font-size: 16px;
  color: var(--regBtnAgendaItems-color);
  outline: none;
  font-weight: 600;
  cursor: pointer;
  transition:
    transform 0.2s,
    box-shadow 0.2s;
  width: 100%;
}

/* -- AgendaItemsContainer.tsx -- */

.tableHeadAgendaItems {
  background-color: var(--tableHeadAgendaItems-bg) !important;
  color: var(--tableHeadAgendaItems-color);
  border-radius: 20px 20px 0px 0px !important;
  padding: 20px;
}

.agendaItemRow {
  border: 1px solid var(--agendaItemRow-border);
  border-radius: 4px;
  transition: box-shadow 0.2s ease;
  background-color: var(--agendaItemRow-bg);
}

.agendaItemRow:hover {
  background-color: var(--agendaItemRow-bg-hover);
}

.dragging {
  box-shadow: 0 4px 8px var(--dragging-box-shadow);
  z-index: 1000;
  background-color: var(--dragging-bg);
}

.categoryContainer {
  display: flex;
  flex-wrap: wrap;
  gap: 10px;
  justify-content: center;
}

.categoryChip {
  display: inline-flex;
  align-items: center;
  background-color: var(--categoryChip-bg);
  border-radius: 16px;
  padding: 0 12px;
  font-size: 14px;
  height: 32px;
  margin: 5px;
}

.agendaItemsOptionsButton {
  width: 24px;
  height: 24px;
}

/* -- Avatar.tsx -- */

/* -- ChangeLanguageDropDown.tsx -- */
.langBtn {
  border-width: 2px;
  border-color: var(--reset-border-color);
  color: var(--reset-btn-colour) !important;
  padding: 0.5rem 1rem;
  border-radius: 0.5rem;
  display: flex;
  background-color: var(--reset-backgroundcolor-color);
  align-items: center;
  gap: 0.5rem;
  height: 49px;
  width: 160px;
  font-size: 0.8rem;
}

.langBtn:hover,
.langBtn:focus {
  border-width: 2px;
  border-color: var(--reset-border-color);
  color: var(--reset-btn-colour) !important;
  padding: 0.5rem 1rem;
  border-radius: 0.5rem;
  display: flex;
  background-color: var(--reset-backgroundcolor-color);
  align-items: center;
  gap: 0.5rem;
  height: 49px;
  width: 160px;
  font-size: 0.8rem;
}

.langBtn:active {
  background-color: var(--reset-backgroundcolor-color) !important;
  border-color: var(--reset-border-color) !important;
}

/* -- TableRow.tsx -- */

/* -- CheckInWrapper.tsx -- */

/* -- CollapsibleDropdown.tsx -- */

.collapsibleDropdownIconWrapper {
  width: 36px;
}

.collapsibleDropdownCollapseBtn {
  height: 48px;
}

.collapsibleDropdownIconWrapperSm {
  width: 36px;
  display: flex;
  justify-content: center;
  align-items: center;
}

/* -- ContriStats.tsx -- */

.fonts {
  color: var(--fonts-color);
}

.fonts > span {
  font-weight: 600;
}

/* -- CurrentHourIndicator.tsx -- */

.currentHourIndicator_container {
  position: relative;
  display: flex;
  flex-direction: row;
  top: -8px;
  left: -9px;
}

.currentHourIndicator_round {
  background-color: var(--current-hour-indicator-color);
  border-radius: 100%;
  width: 15px;
  height: 15px;
}

.currentHourIndicator_line {
  width: 100%;
  height: 1px;
  background-color: var(--current-hour-indicator-color);
  margin: auto;
}

/* -- DynamicDropDown.tsx -- */

.dropwdownToggle {
  background-color: var(--dropwdownToggle-bg);
  color: var(--dropwdownToggle-color);
  width: 100%;
  border: none;
  padding: 0.5rem;
  text-align: left;
  display: flex;
  align-items: center;
  justify-content: space-between;
  min-width: 8rem;
  outline: 1px solid var(--dropwdownToggle-outline);
}

/* -- EditCustomFieldDropDown.tsx -- */

/* -- EventHeader.tsx -- */

.calendarEventHeader {
  width: 100%;
  margin-bottom: 20px;
  border-radius: 10px;
  padding: 5px;
}

.flex_grow {
  flex-grow: 0.5;
}

.space {
  flex: 1;
  display: flex;
  align-items: center;
  gap: 10px;
}

.createButtonEventHeader {
  background-color: var(--createButtonEventHeader-bg);
  color: var(--createButtonEventHeader-color);
  width: 110px;
  border: 1px solid var(--createButtonEventHeader-border);
  box-shadow: 2.5px 2.5px 2.5px var(--createButtonEventHeader-boxshadow);
}

.createButtonEventHeader:hover {
  background-color: var(--createButtonEventHeader-bg-hover);
  color: var(--createButtonEventHeader-color-hover);
  border: 1px solid var(--createButtonEventHeader-border-hover);
  box-shadow: 2.5px 2.5px 2.5px var(--createButtonEventHeader-boxshadow-hover);
}

.selectTypeEventHeader {
  border-radius: 10px;
  margin: 8px;
}

.calendar__header {
  display: flex;
  align-items: center;
  justify-content: space-between;
  margin-right: 50px;
}

@media (max-width: 520px) {
  .calendar__header {
    display: flex;
    flex-direction: column;
    align-items: stretch;
    gap: 10px;
  }

  .space {
    display: block !important;
    text-align: center;
  }

  .space > * {
    width: 100%;
    margin-bottom: 10px;
  }
}

/* -- EventCalender.tsx -- */

.calendar_hour_block {
  display: flex;
  flex-direction: row;
  border-bottom: 1px solid var(--calenderHourBlock-border);
  position: relative;
  height: 50px;
  border-bottom-right-radius: 5px;
}

.calendar_hour_text_container {
  display: flex;
  flex-direction: row;
  align-items: flex-end;
  border-right: 1px solid var(--calenderHourTextContainer-border);
  width: 40px;
}

.calendar_timezone_text {
  top: -10px;
  left: -11px;
  position: relative;
  color: var(--calenderTimezoneText-color);
  font-size: 9px;
}

.dummyWidth {
  width: 1px;
}

.event_list_parent_current {
  background-color: var(--eventListParentCurrent-bg);
  position: relative;
  width: 100%;
}

.event_list_parent {
  position: relative;
  width: 100%;
}

.expand_list_container {
  width: 200px;
  max-height: 250px;
  z-index: 10;
  position: absolute;
  left: auto;
  right: auto;
  overflow: auto;
  padding: 10px 4px 0px 4px;
  background-color: var(--expandListContainer-bg);
  border: 1px solid var(--expandListContainer-border);
  border-radius: 5px;
  margin: 5px;
}

@media only screen and (max-width: var(--breakpoint-tablet)) {
  .event_list {
    display: none;
  }

  .expand_list_container {
    width: 150px;
    padding: 4px 4px 0px 4px;
  }
}

@media only screen and (max-width: var(--breakpoint-tablet)) {
  .holidayIndicator,
  .organizationIndicator {
    width: 16px;
    height: 10px;
  }

  .expand_list_container {
    width: 150px;
    padding: 4px 4px 0px 4px;
  }
}

.list_container {
  padding: 5px;
  width: fit-content;
  display: flex;
  align-items: center;
  gap: 8px;
}

.expand_event_list {
  display: block;
}

.event_list_hour {
  display: flex;
  flex-direction: row;
}

.btn__more {
  border: 0px;
  font-size: 14px;
  background-color: initial;
  color: var(--btnMore-color);
  font-weight: 600;
  transition: all 200ms;
  position: relative;
  display: block;
  margin: 2px;
}

.btn__more:hover {
  color: var(--btnMore-color-hover);
}

@media only screen and (max-width: var(--breakpoint-mobile)) {
  .btn__more {
    font-size: 12px;
  }
}

.calendar_infocards {
  display: flex;
  flex-direction: row;
  justify-content: space-between;
  align-items: flex-start;
  gap: 20px;
  padding: 20px 0px 20px 0px;
}

.holidays_card,
.events_card {
  flex: 1;
  padding: 20px;
  border-radius: 10px;
  box-shadow: 0 2px 4px var(--eventsCard-box-shadow);
}

.holidays_card {
  background-color: var(--holidaysCard-bg);
}

.card_title {
  font-size: 20px;
  margin-bottom: 10px;
  font-weight: bold;
  color: var(--cardTitle-color);
}

.card_list {
  list-style: none;
  padding: 0;
  margin: 0;
}

.card_list_item {
  display: flex;
  align-items: center;
  margin-bottom: 10px;
  font-size: 14px;
  color: var(--cardListItem-color);
}

.card_list_item:hover {
  background-color: var(--cardListItem-bg-hover);
  transition: background-color 0.2s ease;
  padding: 0.5px 8px 0.5px 8px;
  border-radius: 4px;
}

.card_list_item:focus-visible {
  background-color: var(--cardListItem-focus-bg);
  transition: background-color 0.2s ease;
}

.holiday_date {
  font-weight: 600;
  margin-right: 40px;
  font-size: 18px;
  color: var(--holidays-card-date-color);
}

.holiday_name {
  font-size: 16px;
  font-weight: 200;
  color: var(--holidayName-color);
}

.events_card {
  background-color: var(--eventsCard-bg);
}

.legend {
  display: flex;
  flex-direction: column;
  gap: 12px;
}

.eventsLegend {
  display: flex;
  align-items: center;
  gap: 8px;
}

.holidayIndicator,
.organizationIndicator {
  width: 35px;
  height: 12px;
  border-radius: 4px;
}

.organizationIndicator {
  background-color: var(--organizationIndicator-bg);
}

.legendText {
  margin-left: 15px;
  font-size: 18px;
  color: var(--legendText-color);
}

.list_container_holidays {
  width: fit-content;
  display: flex;
  align-items: center;
  gap: 8px;
}

.holidayIndicator {
  background-color: var(--holidayIndicator-bg);
  opacity: 15%;
}

.holidayText {
  margin-left: 15px;
  font-size: 18px;
  color: var(--holidayText-color);
}

.day_weekends {
  background-color: var(--dayWeekends-bg);
}

.day__today {
  background-color: var(--dayToday-bg);
  font-weight: 700;
  text-decoration: underline;
  color: var(--dayToday-color);
}

.day__outside {
  background-color: var(--dayOutside-bg);
  color: var(--dayOutside-color);
}

.day__selected {
  background-color: var(--daySelected-bg);
  color: var(--daySelected-color);
}

.day {
  background-color: var(--day-bg);
  padding-left: 0.3rem;
  padding-right: 0.3rem;
  border-radius: 10px;
  margin: 5px;
  border: 1px solid var(--day-border);
  color: var(--day-color);
  font-weight: 600;
  height: 9rem;
  position: relative;
}

.day__events {
  background-color: var(--dayEvents-bg);
}

.calendar {
  font-family: sans-serif;
  font-size: 1.2rem;
  margin-bottom: 10px;
  background: var(--calendar-bg);
  border-radius: 10px;
  padding-left: 70px;
  padding-right: 70px;
  padding-top: 5px;
}

.calender_month {
  display: flex;
  align-items: center;
}

.buttonEventCalendar {
  border-radius: 100px;
  color: var(--buttonEventCalendar-color);
  /* background-color: var(--black-shadow-color); */
  /* font-weight: bold; */
  border: 0px;
  font-size: 40px;
}

.calendar__header_month {
  margin: 0.5rem;
  color: var(--calendarHeaderMonth-color);
  font-weight: 800;
  font-size: 45px;
  display: flex;
  gap: 23px;
  flex-direction: row;
}

.calendar__header_month div {
  font-weight: 400;
  color: var(--calendarHeaderMonthDiv-color);
  font-family: Outfit, sans-serif;
}

.buttonEventCalendar {
  border-radius: 100px;
  color: var(--buttonEventCalendar-color);
  /* background-color: var(--black-shadow-color); */
  /* font-weight: bold; */
  border: 0px;
  font-size: 40px;
}

.calendar__weekdays {
  display: grid;
  grid-template-columns: repeat(7, 1fr);
  background-color: var(--calendarWeekdays-bg);
  font-family: Outfit, sans-serif;
  height: 25px;
}

.weekday {
  display: flex;
  justify-content: center;
  align-items: center;
  background-color: var(--weekday-bg);
  color: var(--weekday-color);
  font-size: medium;
  font-weight: 600;
}

.calendar__days {
  display: grid;
  grid-template-columns: repeat(7, minmax(0, 1fr));
  grid-template-rows: repeat(5, 1fr);
  margin-bottom: 30px;
}

/* -- YearlyEventCalender.tsx -- */

.closebtnYearlyEventCalender {
  padding: 10px;
}

.columnYearlyEventCalender {
  float: left;
  width: 25%;
  padding: 10px;
}

@media only screen and (max-width: var(--breakpoint-mobile)) {
  .btn__more {
    font-size: 12px;
  }

  .columnYearlyEventCalender {
    float: left;
    width: 100%;
    padding: 10px;
  }
}

.cardYearlyEventCalender {
  padding: 16px;
  text-align: center;
  height: 21rem;
}

.cardHeaderYearlyEventCalender {
  text-align: left;
}

.weekday__yearly {
  display: flex;
  justify-content: center;
  align-items: center;
  background-color: var(--weekdayYearly-bg);
  font-weight: 600;
}

.yearlyCalendarHeader {
  display: flex;
  flex-direction: row;
}

.yearlyCalendarHeader > div {
  font-weight: 600;
  font-size: 2rem;
  padding: 0 10px;
  color: var(--yearlyCalendarHeader-color);
}

.rowYearlyEventCalender {
  margin: 1px -5px;
}

.rowYearlyEventCalender:after {
  content: '';
  display: table;
  clear: both;
  margin: 0 -5px;
  content: '';
  display: table;
  clear: both;
}

.calendar {
  font-family: sans-serif;
  font-size: 1.2rem;
  margin-bottom: 10px;
  background: var(--calendar-bg);
  border-radius: 10px;
  padding-left: 70px;
  padding-right: 70px;
  padding-top: 5px;
}

.yearlyCalender {
  background-color: var(--yearlyCalender-bg);
  box-sizing: border-box;
}

/* -- EventDashboardSreen.tsx -- */

.containerHeightEventDash {
  height: calc(100vh - 66px);
}

.colorLight {
  background-color: var(--input-area-color);
}

.mainContainerEventDashboard {
  width: 50%;
  flex-grow: 3;
  padding: 20px;
  max-height: 100%;
  overflow: auto;
}

.gap {
  gap: var(--spacing-lg, 1.25rem);
}

/* -- EventListCardDeleteModal.tsx -- */

/* -- EventListCardPreviewModal.tsx -- */

.previewEventListCardModals {
  display: flex;
  flex-direction: row;
  font-weight: 700;
  font-size: 16px;
  color: var(--previewEventListCardModals-color);
  margin: 0;
}

.datebox {
  width: 90%;
  border-radius: 7px;
  outline: none;
  box-shadow: none;
  padding-top: 2px;
  padding-bottom: 2px;
  padding-right: 5px;
  padding-left: 5px;
  margin-right: 5px;
  margin-left: 5px;
}

.checkboxContainer {
  display: flex;
  justify-content: space-between;
}

.checkboxdivEventListCardModals > div label {
  margin-right: 50px;
}

.checkboxdivEventListCardModals > label > input {
  margin-left: 10px;
}

.checkboxdivEventListCardModals {
  display: flex;
  flex-direction: column;
}

.dispflexEventListCardModals {
  display: flex;
  cursor: pointer;
  justify-content: space-between;
  margin: 10px 5px 5px 0px;
}

.dispflexEventListCardModals > input {
  width: 20%;
  border: none;
  box-shadow: none;
  margin-top: 5px;
}

/* -- EventListCardUpdateModal.tsx -- */

/* -- EventListCardModals.tsx -- */

/* -- EventListCard.tsx -- */

.cardsEventListCard {
  width: 100%;
  background: var(--cardsEventListCard-bg) !important;
  padding: 2px 3px;
  border-radius: 5px;
  border: 1px solid var(--cardsEventListCard-border);
  box-shadow: 0 3px 2px var(--cardsEventListCard-box-shadow);
  color: var(--cardsEventsListCard-color);
  box-sizing: border-box;
  position: relative;
  overflow: hidden;
  transition: all 0.3s;
  margin-bottom: 5px;
}

.cardsEventListCard h2 {
  font-size: 15px;
  color: var(--cardsEventListCard-h2-color);
  font-weight: 500;
}

.cardsEventListCard > h3 {
  font-size: 17px;
}

.cardsEventListCard > p {
  font-size: 14px;
  margin-top: 0px;
  margin-bottom: 7px;
}

.cardsEventListCard a {
  color: var(--cardsEventListCard-a-color);
  font-weight: 600;
}

.cardsEventListCard a:hover {
  color: var(--cardsEventListCard-a-color-hover);
}

.cardsEventListCard:last-child:nth-last-child(odd) {
  grid-column: auto / span 2;
}

.cardsEventListCard:first-child:nth-last-child(even),
.cardsEventListCard:first-child:nth-last-child(even) ~ .box {
  grid-column: auto / span 1;
}

.dispflexEventListCard {
  display: flex;
  cursor: pointer;
  justify-content: space-between;
  margin: 10px 5px 5px 0px;
}

.dispflexEventListCard > input {
  width: 20%;
  border: none;
  box-shadow: none;
  margin-top: 5px;
}

.eventtitle {
  margin-bottom: 0px;
  text-overflow: ellipsis;
  overflow: hidden;
  white-space: nowrap;
}

/* -- EventDashboard.tsx -- */

.ctacards {
  padding: 20px;
  width: 100%;
  display: flex;
  background-color: var(--ctacards-bg);
  margin: 0 4px;
  justify-content: space-between;
  align-items: center;
  border: 1px solid var(--ctacards-border);
  border-radius: 8px;
}

.ctacards span {
  color: var(--ctacards-span-color);
  font-size: small;
}

.eventContainer {
  display: flex;
  align-items: start;
}

.eventDetailsBox {
  position: relative;
  box-sizing: border-box;
  background: var(--eventDetailsBox-bg);
  width: 66%;
  padding: 0.3rem;
  border: 1px solid var(--eventDetailsBox-border);
  border-radius: 8px;
  margin-bottom: 0;
  margin-top: 20px;
}

.titlename {
  font-weight: 600;
  font-size: 25px;
  padding: 15px;
  padding-bottom: 0px;
  width: 50%;
  overflow: hidden;
  text-overflow: ellipsis;
  white-space: nowrap;
}

.description {
  color: var(--description-color);
  font-weight: 300;
  font-size: 14px;
  word-wrap: break-word;
  padding: 15px;
  padding-bottom: 0px;
}

.toporgloc {
  font-size: 16px;
  padding: 0.5rem;
}

.toporgloc span {
  color: var(--toporgloc-color);
}

.time {
  display: flex;
  justify-content: space-between;
  align-items: center;
  padding: 12px;
  width: fit-content;
  border: 1px solid var(--time-border);
  box-sizing: border-box;
  background: var(--time-bg);
  box-shadow: 0 3px 8px var(--time-box-shadow);
  border-radius: 8px;
}

@supports (-webkit-line-clamp: 1) {
  .cardItem .title,
  .cardItem .location,
  .cardItem .time {
    display: -webkit-box;
    -webkit-line-clamp: 1;
    -webkit-box-orient: vertical;
    white-space: initial;
  }
}

.startTime,
.endTime {
  display: flex;
  font-size: 20px;
}

.startDate,
.endDate {
  color: var(--endDate-color);
  font-size: 14px;
}

.to {
  padding-right: 10px;
}

/* -- EventAgendaItems.tsx -- */

.eventAgendaItemContainer h2 {
  margin: 0.6rem 0;
}

@media (max-width: 768px) {
  .btnsContainer {
    margin-bottom: 0;
    display: flex;
    flex-direction: column;
  }

  .createAgendaItemButton {
    position: absolute;
    top: 1rem;
    right: 2rem;
  }
}

/* -- EventAttendance.tsx -- */

.noBorderRow td {
  border: none !important;
}

.membername:hover {
  color: var(--membername-color-hover);
  text-decoration: underline;
}

/* -- AttendedEventList.tsx -- */

/* -- EventStatistics.tsx -- */

.attendance-modal .positionedTopRight {
  top: 10px;
  right: 15px;
  z-index: 1;
}

.attendance-modal .borderRightGreen {
  border-right: 1px solid var(--attendanceModal-border);
}

.attendance-modal .paddingBottom30 {
  padding-bottom: 30px;
}

.attendance-modal .topRightCorner {
  position: absolute;
  right: 0;
  top: 0;
  border-bottom-left-radius: 8px;
}

.attendance-modal .paddingBottom2Rem {
  padding-bottom: 2rem;
}

.attendance-modal .largeBoldText {
  font-size: 80px;
  font-weight: 400;
}

.attendance-modal .bottomRightCorner {
  position: absolute;
  right: 0;
  bottom: 0;
  border-top-left-radius: 12px;
}

.attendance-modal .topLeftCorner {
  position: absolute;
  left: 0;
  top: 0;
  border-bottom-right-radius: 8px;
}

/* -- EventRegistrants.tsx -- */

/* -- AddOnSpotAttendee.tsx -- */

/* -- EventRegistrantsModal.tsx -- */

/* -- EventRegistrantsWrapper.tsx -- */

/* -- AverageRating.tsx -- */

.cardContainer {
  width: 300px;
}

.ratingFilled {
  color: var(--rating-star-filled);
}

.ratingHover {
  color: var(--rating-star-hover);
}

/* -- Feedback.tsx -- */

/* -- Review.tsx -- */

/* -- EventStats.tsx -- */

.loader,
.loader:after {
  border-radius: 50%;
  width: var(--loader-size);
  height: var(--loader-size);
}

.loader {
  margin: 60px auto;
  margin-top: 35vh !important;
  font-size: 10px;
  position: relative;
  text-indent: -9999em;
  border-top: 1.1em solid var(--loader-border);
  border-right: 1.1em solid var(--loader-border);
  border-bottom: 1.1em solid var(--loader-border);
  border-left: 1.1em solid var(--loader-border-left);
  -webkit-transform: translateZ(0);
  -ms-transform: translateZ(0);
  transform: translateZ(0);
  -webkit-animation: load8 1.1s infinite linear;
  animation: load8 1.1s infinite linear;
}

/* -- EventStatsWrapper.tsx -- */

/* -- GroupChatDetails.tsx -- */

.groupInfo {
  display: flex;
  flex-direction: column;
  justify-content: center;
  align-items: center;
}

.memberList {
  max-height: 300px;
  overflow: scroll;
}

.memberList::-webkit-scrollbar {
  display: none;
}

.listItem {
  display: flex;
  align-items: center;
  gap: 10px;
}

.groupMembersList {
  display: flex;
  align-items: center;
  justify-content: space-between;
}

.groupMembersList p {
  margin: 0;
  color: var(--groupMemberList-p-color);
}

.membersImage {
  width: 40px !important;
}

.groupImage {
  margin-bottom: 10px;
}

.editImgBtn {
  padding: 2px 6px 6px 8px;
  border-radius: 100%;
  background-color: var(--editImgBtn-bg);
  border: 1px solid var(--editImgBtn-border);
  color: var(--editImgBtn-color);
  outline: none;
  position: relative;
  top: -40px;
  left: 40px;
}

.chatImage {
  height: 120px;
  border-radius: 100%;
  width: 120px;
}

.editChatNameContainer {
  display: flex;
  gap: 15px;
  align-items: center;
  font-size: 20px;
  margin-bottom: 10px;
}

.editChatNameContainer input {
  border: none;
  border-bottom: 1px solid var(--editChatNameContainer-border);
  outline: none;
  padding: 0px 5px;
}

.editChatNameContainer h3 {
  margin: 0;
}

.cancelIcon {
  color: var(--icon-cancel);
  cursor: pointer;
  font-size: 16px;
}

.checkIcon {
  color: var(--icon-check);
  cursor: pointer;
}

.chatUserDetails {
  display: flex;
  gap: 10px;
  align-items: center;
}

/* -- HolidayCard.tsx -- */

.holidayCard {
  color: var(--holidayCard-color);
  background-color: var(--holidayCard-bg);
  font-size: 10px;
  font-weight: 400;
  display: flex;
  padding: 8px 4px;
  border-radius: 5px;
  margin-bottom: 4px;
  text-overflow: ellipsis;
  overflow: hidden;
  white-space: nowrap;
}

/* -- IconComponent.tsx -- */

/* -- InfiniteScrollLoader.tsx -- */

.simpleLoader {
  display: flex;
  justify-content: center;
  align-items: center;
  width: 100%;
  height: 100%;
}

.spinner {
  width: 2rem;
  height: 2rem;
  margin: 1rem 0;
  border: 4px solid transparent;
  border-top-color: var(--spinner-border);
  border-radius: 50%;
  animation: spin 0.6s linear infinite;
}

@keyframes spin {
  to {
    transform: rotate(360deg);
  }
}

/* -- LeftDrawer.tsx -- */
/* -- LeftDrawerOrg.tsx -- */

/* -- Loader.tsx -- */

.spinner_wrapper {
  height: 100vh;
  width: 100%;
  display: flex;
  justify-content: center;
  align-items: center;
}

.spinnerXl {
  width: 6rem;
  height: 6rem;
  border-width: 0.5rem;
}

.spinnerLg {
  height: 4rem;
  width: 4rem;
  border-width: 0.3rem;
}

.spinnerSm {
  height: 2rem;
  width: 2rem;
  border-width: 0.2rem;
}

/* -- LoginPortalToggle.tsx -- */

.navLinkClass {
  display: inline-block;
  padding: 0.375rem 0.75rem;
  font-size: 1rem;
  line-height: 1.4;
  text-align: center;
  vertical-align: middle;
  cursor: pointer;
  color: var(--LoginToggle-button-color);
  border-radius: 0.3rem;
  width: 100%;
  box-sizing: border-box;
  border: 1px solid var(--LoginToggle-button-border);
  font-weight: 500;
  transition: all 0.25s ease;
  background-color: var(--LoginToggle-button-bg);
}

.navLinkClass:hover {
  box-shadow: var(--hover-shadow);
  background-color: var(--LoginToggle-button-bg-hover);
  border-color: var(--LoginToggle-button-border-hover);
}

.activeLink {
  color: var(--LoginToggle-button-color-active);
  border: 1px solid var(--LoginToggle-button-border-active);
  background-color: var(--LoginToggle-button-bg-active);
}

.activeLink:hover {
  box-shadow: var(--hover-shadow);
  color: var(--LoginToggle-button-color-active-hover);
  border: 1px solid var(--LoginToggle-button-border-active-hover);
  background-color: var(--LoginToggle-button-bg-active-hover);
}

/* -- Sidebar options -- */

.sidebarBtn {
  background-color: transparent;
  color: var(--sidebar-option-text-inactive);
  font-weight: normal;
  cursor: pointer;
}

.sidebarBtn:hover {
  background-color: var(--sidebar-option-bg-hover);
  color: var(--sidebar-option-text-active);
}

.sidebarBtnActive {
  background-color: var(--sidebar-option-bg);
  color: var(--sidebar-option-text-active);
  font-weight: bold;
}

/* -- customTableCell.tsx -- */

/* -- EventsAttendedByMember.tsx -- */

/* -- EventsAttendedCardItem.tsx -- */

/* -- EventsAttendedMemberModal.tsx -- */

/* -- MemberRequestCard.tsx -- */

.memberlist {
  margin-top: -1px;
}

.memberimg {
  width: 12.5rem;
  height: 6.25rem;
  border-radius: 7px;
  margin-left: 20px;
}

.singledetails {
  display: flex;
  flex-direction: row;
  justify-content: space-between;
}

.singledetails p {
  margin-bottom: -5px;
}

.singledetails_data_left {
  margin-top: 10px;
  margin-left: 10px;
  color: var(--singledetails_dl-color);
}

.memberfont {
  margin-top: 3px;
}

.memberfont > span {
  width: 80%;
}

.memberfontcreated {
  margin-top: 18px;
}

@media only screen and (max-width: var(--breakpoint-mobile)) {
  .singledetails {
    margin-left: 20px;
  }

  .memberimg {
    margin: auto;
  }

  .singledetails_data_right {
    margin-right: -52px;
  }

  .singledetails_data_left {
    margin-left: 0px;
  }
}

.memberfontcreatedbtn {
  border-radius: 7px;
  border-color: var(--memberfontbtn-border);
  background-color: var(--memberfont-bg);
  color: var(--memberfont-color);
  box-shadow: none;
  height: 2.5rem;
  width: max-content;
  display: flex;
  justify-content: center;
  align-items: center;
}

/* -- NotFound.tsx -- */

.section {
  flex: 1;
  display: flex;
  justify-content: center;
  align-items: center;
  flex-direction: column;
}

.error {
  font-size: 1.2rem;
  font-weight: 500;
}

@media (min-width: 440px) and (max-width: 570px) {
  .section {
    margin-left: 50px;
  }

  .error {
    font-size: 1.1rem;
    font-style: oblique;
  }
}

/* -- OrgAdminListCard.tsx -- */

/* -- OrganizationCard.tsx -- */

.orgName {
  text-overflow: ellipsis;
  white-space: nowrap;
  overflow: hidden;
  font-size: 1rem;
}

.orgdesc {
  font-size: 0.9rem;
  color: var(--orgdesc-color);
  overflow: hidden;
  display: -webkit-box;
  -webkit-line-clamp: 1;
  line-clamp: 1;
  -webkit-box-orient: vertical;
  max-width: 20rem;
}

.address {
  overflow: hidden;
  display: -webkit-box;
  -webkit-line-clamp: 1;
  line-clamp: 1;
  -webkit-box-orient: vertical;
  align-items: center;
}

.address h6 {
  font-size: 0.9rem;
  color: var(--address-h6-color);
}

.orgadmin {
  font-size: 0.9rem;
}

.orgadmin {
  font-size: 0.9rem;
  display: flex;
  align-items: start;
  flex-direction: column;
}

.joinedBtn {
  display: flex;
  justify-content: space-around;
  width: 8rem;
}

.joinedBtn {
  display: flex;
  justify-content: space-around;
  width: 8rem;
  color: var(--joined-button-color);
  font-weight: bold;
  background-color: var(--joined-button-bg) !important;
  border-color: var(--joined-button-border) !important;
}

.joinedBtn:hover {
  background-color: var(--joined-button-bg-hover) !important;
  border-color: var(--joined-button-border-hover) !important;
  color: var(--joined-button-color-hover) !important;
  box-shadow: var(--hover-shadow);
}

.withdrawBtn {
  display: flex;
  justify-content: space-around;
  width: 8rem;
}

.joinBtn {
  display: flex;
  justify-content: space-around;
  width: 8rem;
  border-width: medium;
}

/* -- OrganizationCardStart.tsx -- */

.alignimg {
  border-radius: 50%;
  background-blend-mode: darken;
  height: 65px;
  width: 65px;
}

.box {
  color: var(--box-color);
}

.box :hover {
  color: var(--box-color-hover);
}

.first_box {
  display: flex;
  flex-direction: row;
  padding-bottom: 10px;
  padding-top: 10px;
}

.second_box {
  padding-left: 20px;
  padding-top: 10px;
}

.second_box > h4 {
  font-size: 10;
  font-weight: bold;
  text-decoration: none;
  color: var(--secondBox-h4-color);
}

.second_box > h5 {
  text-decoration: none;
  font-size: 10;
  font-weight: 100;
  color: var(--secondBox-h5-color);
}

.deco {
  border: 1px solid var(--deco-bg);
  width: 65vw;
  height: 0px !important;
}

/* -- CardItem.tsx -- */

.cardItem {
  display: flex;
  flex-direction: row;
  align-items: center;
  /* Vertically centers the items */
  justify-content: flex-start;
  height: 6rem;
  padding: 0.75rem;
  gap: 1.5rem;
  background-color: #f7f8fa;
  border: 1px solid var(--cardItem-border);
  border-radius: 8px;
  margin-top: 20px;
}

.CardItemImage {
  background-color: #eaebef;
  height: 3.5rem;
  min-width: 3.5rem;
  border: 3.25rem solid transparent;
  border-radius: 8px;
}

.cardItemtitle {
  font-size: 15px;
  font-weight: bold;
}

.CardItemDate {
  color: gray;
  font-size: 12px;
}

.cardItem .iconWrapper {
  position: relative;
  height: 40px;
  width: 40px;
  display: flex;
  justify-content: center;
  align-items: center;
}

.cardItem .iconWrapper .themeOverlay {
  background: var(--cardItem-iconWrapper-bg);
  position: absolute;
  top: 0;
  right: 0;
  bottom: 0;
  left: 0;
  opacity: 0.12;
  border-radius: 50%;
}

.cardItem .title {
  font-size: 1rem;
  flex: 1;
  overflow: hidden;
  text-overflow: ellipsis;
  white-space: nowrap;
  margin-left: 3px;
}

@supports (-webkit-line-clamp: 1) {
  .cardItem .title,
  .cardItem .location,
  .cardItem .time {
    display: -webkit-box;
    -webkit-line-clamp: 1;
    -webkit-box-orient: vertical;
    white-space: initial;
  }
}

.cardItem .location {
  font-size: 0.9rem;
  color: var(--cardItem-location-color);
  overflow: hidden;
  display: -webkit-box;
  -webkit-line-clamp: 1;
  line-clamp: 1;
  -webkit-box-orient: vertical;
}

.cardItem .time {
  font-size: 0.75rem;
  display: flex;
  align-items: center;
  color: var(--cardItem-time-color);
}

.cardItem .creator {
  font-size: 1rem;
  color: var(--cardItem-creator-color);
}

.iconWrapper {
  display: flex;
  align-items: center;
  margin-inline-end: 8px;
  margin-inline-start: 0;

  &[aria-label]:not([aria-label='']) {
    position: relative;

    &::after {
      content: attr(aria-label);
      position: absolute;
      inset-inline-start: 100%;
      background: var(--iconWrapper-bg);
      color: var(--iconWrapper-color);
      padding: 0.25rem 0.5rem;
      border-radius: 4px;
      font-size: 0.875rem;
      opacity: 0;
      visibility: hidden;
      transform: translateX(var(--transform-direction, 8px));
      transition: all 0.2s ease;
    }

    &:hover::after {
      opacity: 1;
      visibility: visible;
      transform: translateX(0);
    }
  }
}

.rightCard {
  display: flex;
  width: fit-content;
  gap: 7px;
  justify-content: center;
  flex-direction: column;
  margin-left: 10px;
  overflow-x: hidden;
  /* min-width: 240px; */
}

.creator {
  display: flex;
  width: 100%;
  padding-inline: 1rem;
  padding-block: 0;
  flex-direction: row;
  gap: 0.5rem;
  align-items: center;
}

.creator p {
  margin-bottom: 0;
  font-weight: 500;
}

.creator svg {
  width: 1.5rem;
  height: 1.5rem;
}

.cardItem .title {
  font-size: 1rem;
  flex: 1;
  overflow: hidden;
  text-overflow: ellipsis;
  white-space: nowrap;
  margin-left: 3px;
}

@supports (-webkit-line-clamp: 1) {
  .cardItem .title,
  .cardItem .location,
  .cardItem .time {
    display: -webkit-box;
    -webkit-line-clamp: 1;
    -webkit-box-orient: vertical;
    white-space: initial;
  }
}

/* -- CardItemLoading.tsx -- */

/* -- DashboardCard.tsx -- */

/* -- DashboardCardLoading.tsx -- */

/* -- OrganizationScreen.tsx -- */

/* -- SuperAdminScreen.tsx -- */

.navContainer {
  display: flex;
  width: 100%;
  justify-content: space-between;
  align-items: center;
  padding: 25px;
  padding-left: 35px;
  padding-right: 35px;
}

/* -- OrgContriCards.tsx -- */

.cards > h2 {
  font-size: 19px;
}

.cards > h3 {
  font-size: 17px;
}

.cards > p {
  font-size: 14px;
  margin-top: -5px;
  margin-bottom: 7px;
}

.cards:hover {
  filter: brightness(0.8);
}

.cards:hover::before {
  opacity: 0.5;
}

.cards:hover::after {
  opacity: 1;
  mix-blend-mode: normal;
}

.cards:last-child:nth-last-child(odd) {
  grid-column: auto / span 2;
}

/* -- OrgDelete.tsx -- */

/* -- OrgListCard.tsx -- */

.manageBtn {
  margin: 0 0 0;
  margin-top: 0px;
  border: 1px solid var(--manageBtn-border);
  box-shadow: 0 2px 2px var(--manageBtn-box-shadow);
  padding: 10px 10px;
  border-radius: 5px;
  font-size: 16px;
  color: var(--manageBtn-color);
  outline: none;
  font-weight: 600;
  cursor: pointer;
  width: 45%;
  transition:
    transform 0.2s,
    box-shadow 0.2s;
}

.manageBtn {
  display: flex;
  justify-content: space-around;
  width: 8rem;
  border-color: var(--manageBtn1-border) !important;
  background-color: var(--manageBtn1-bg) !important;
  color: var(--manageBtn1-color) #555555 !important;
  position: absolute;
  right: 10px;
  bottom: 10px;
}

.manageBtn:hover {
  color: var(--manageBtn-color-hover) !important;
  box-shadow: var(--hover-shadow);
}

/* -- TruncatedText.tsx -- */

/* -- useDebounce.tsx -- */

/* -- orgPeopleListCard.tsx -- */

/* -- DeletePostModal.tsx -- */

/* -- OrgPostCard.tsx -- */

.cardsOrgPostCard h2 {
  font-size: 20px;
}

.cardsOrgPostCard > h3 {
  font-size: 17px;
}

.cardsOrgPostCard:hover {
  filter: brightness(0.8);
}

.cardsOrgPostCard:hover::before {
  opacity: 0.5;
}

.cardsOrgPostCard:hover::after {
  opacity: 1;
  mix-blend-mode: normal;
}

.cardsOrgPostCard > p {
  font-size: 14px;
  margin-top: 0px;
  margin-bottom: 7px;
}

.cardsOrgPostCard a {
  color: var(--cardsOrgPostCard-color);
  font-weight: 600;
}

.cardsOrgPostCard a:hover {
  color: var(--cardsOrgPostCard-color-hover);
}

.cardsOrgPostCard:last-child:nth-last-child(odd) {
  grid-column: auto / span 2;
}

.cardsOrgPostCard:first-child:nth-last-child(even),
.cardsOrgPostCard:first-child:nth-last-child(even) ~ .box {
  grid-column: auto / span 1;
}

.postimageOrgPostCard {
  border-radius: 0px;
  width: 100%;
  height: 12rem;
  max-width: 100%;
  max-height: 12rem;
  object-fit: cover;
  position: relative;
  color: var(--postimageOrgPostCard-color);
}

.titleOrgPostCard {
  font-size: 16px;
  color: var(--titleOrgPostCard-color);
  font-weight: 600;
}

.textOrgPostCard {
  font-size: 13px;
  color: var(--textOrgPostCard-color);
  font-weight: 300;
}

.cardOrgPostCard {
  width: 100%;
  height: 20rem;
  margin-bottom: 2rem;
}

.nopostimage {
  border-radius: 0px;
  width: 100%;
  height: 12rem;
  max-height: 12rem;
  object-fit: cover;
  position: relative;
}

.author {
  color: var(--author-color);
  font-weight: 100;
  font-size: 13px;
}

.modalOrgPostCard {
  position: fixed;
  top: 0;
  left: 0;
  width: 100%;
  height: 100%;
  display: flex;
  align-items: center;
  justify-content: center;
  background-color: var(--modalOrgPostCard-bg);
  z-index: 100;
}

.modalContentOrgPostCard {
  display: flex;
  align-items: center;
  justify-content: center;
  background-color: var(--modalContentOrgPostCard-bg);
  padding: 20px;
  max-width: 800px;
  max-height: 600px;
  overflow: auto;
}

.modalImage {
  flex: 1;
  margin-right: 20px;
  width: 25rem;
  height: 15rem;
}

.modalImage img,
.modalImage video {
  border-radius: 0px;
  width: 100%;
  height: 25rem;
  max-width: 25rem;
  max-height: 15rem;
  object-fit: cover;
  position: relative;
}

.modalInfo {
  flex: 1;
}

.infodiv {
  margin-bottom: 7px;
  width: 15rem;
  text-align: justify;
  word-wrap: break-word;
}

.infodiv > p {
  margin: 0;
}

.toggleClickBtn {
  color: var(--toggleClickBtn-color);
  cursor: pointer;
  border: none;
  font-size: 12px;
  background-color: var(--toggleClickBtn-bg);
}

.toggleClickBtnNone {
  display: none;
}

.moreOptionsButton {
  position: relative;
  bottom: 5rem;
  right: 10px;
  padding: 2px;
  background-color: transparent;
  color: var(--moreOptionsButton-color);
  border: none;
  cursor: pointer;
}

.closeButtonOrgPostCard {
  position: relative;
  bottom: 5rem;
  right: 10px;
  padding: 4px;
  background-color: var(--closeButtonOrgPostCard-bg);
  color: var(--closeButtonOrgPost-color);
  border: none;
  cursor: pointer;
}

.menuModal {
  position: fixed;
  top: 0;
  left: 0;
  width: 100%;
  height: 100%;
  display: flex;
  align-items: center;
  justify-content: center;
  background-color: var(--menuModal-bg);
  z-index: 100;
}

.menuContent {
  display: flex;
  align-items: center;
  justify-content: center;
  background-color: var(--menuContent-bg);
  padding-top: 20px;
  max-width: 700px;
  max-height: 500px;
  overflow: hidden;
  position: relative;
}

.menuOptions {
  list-style-type: none;
  padding: 0;
  margin: 0;
}

.menuOptions li {
  padding: 10px;
  border-bottom: 1px solid var(--menuOptions-border);
  padding-left: 100px;
  padding-right: 100px;
  cursor: pointer;
}

.list {
  color: var(--list-color);
  cursor: pointer;
}

.previewOrgPostCard {
  display: flex;
  position: relative;
  width: 100%;
  margin-top: 10px;
  justify-content: center;
}

.previewOrgPostCard img {
  width: 400px;
  height: auto;
}

.previewOrgPostCard video {
  width: 400px;
  height: auto;
}

.closeButtonP {
  position: absolute;
  top: 0px;
  right: 0px;
  width: 32px;
  height: 32px;
  background: transparent;
  transform: scale(1.2);
  cursor: pointer;
  border-radius: 50%;
  border: none;
  color: var(--closeButtonP-color);
  font-weight: 600;
  font-size: 16px;
  transition:
    background-color 0.3s,
    transform 0.3s;
}

.closeButtonP:hover {
  transform: scale(1.1);
  box-shadow: 0 4px 6px var(--closeButtonP-box-shadow-hover);
}

.closeButtonP {
  position: absolute;
  top: 0px;
  right: 0px;
  background: transparent;
  transform: scale(1.2);
  cursor: pointer;
  border: none;
  color: var(--closeButtonP-color);
  font-weight: 600;
  font-size: 16px;
  cursor: pointer;
}

/* -- CategoryModal.tsx -- */

.createModal {
  margin-top: 20vh;
  margin-left: 13vw;
  max-width: 80vw;
}

/* -- OrgActionItemCategories.tsx -- */

.iconOrgActionItemCategories {
  transform: scale(1.5);
  color: var(--iconOrgActionItemCategories-color);
  margin-bottom: 1rem;
}

.btnsContainerOrgActionItemCategories {
  display: flex;
  margin: 0.5rem 0 1.5rem 0;
}

.btnsContainerOrgActionItemCategories .input {
  flex: 1;
  min-width: 18rem;
  position: relative;
}

.btnsContainerOrgActionItemCategories input {
  outline: 1px solid var(--btnsContainerOrgActionItemCategories-outline);
}

.btnsContainerOrgActionItemCategories .input button {
  width: 52px;
}

/* -- AgendaCategoryCreateModal.tsx -- */

/* -- AgendaCategoryDeleteModal.tsx -- */

/* -- AgendaCategoryPreviewModal.tsx -- */

/* -- AgendaCategoryUpdateModal.tsx -- */

/* -- OrganizationAgendaCategory.tsx -- */

/* -- GeneralSettings.tsx -- */

.userupdatediv {
  padding: 25px 16px;
  background: var(--white-color);
}

.textFields {
  background-color: var(--inputColor-bg);
  color: var(--text-fields-color);
  margin-bottom: 1rem;
  width: auto;
}

.descriptionTextField {
  background-color: var(--inputColor-bg);
  color: var(--text-fields-color);
  margin-bottom: 1rem;
  width: auto;
  resize: none;
  height: 100px;
}

/* Userprofile.tsx */

.cardHeader {
  padding: 1.25rem 1rem 1rem 1rem;
  border-bottom: 1px solid var(--bs-gray-200);
  display: flex;
  justify-content: space-between;
  align-items: center;
}

.cardHeader .cardTitle {
  font-size: 1.2rem;
  font-weight: 600;
}

.cardBody {
  padding: 1.25rem 1rem 1.5rem 1rem;
  display: flex;
  flex-direction: column;
}

.cardLabel {
  font-weight: bold;
  padding-bottom: 1px;
  font-size: 14px;
  color: #707070;
  margin-bottom: 10px;
}

.cardControl {
  margin-bottom: 20px;
}

.imgContianer {
  margin: 0 2rem 0 0;
}

.imgContianer img {
  height: 120px;
  width: 120px;
  border-radius: 50%;
}

.profileDetails {
  display: flex;
  flex-direction: column;
  align-items: center;
  justify-content: space-evenly;
  margin-left: 10%;
}

@media screen and (max-width: 1280px) and (min-width: 992px) {
  .imgContianer {
    margin: 1rem auto;
  }

  .profileContainer {
    flex-direction: column;
  }
}

@media screen and (max-width: 992px) {
  .profileContainer {
    align-items: center;
    justify-content: center;
  }
}

@media screen and (max-width: 420px) {
  .imgContianer {
    margin: 1rem auto;
  }

  .profileContainer {
    flex-direction: column;
  }
}

/* Settings.tsx */

.resetChangesBtn {
  border-width: 2px;
  border-color: var(--reset-border-color);
  color: var(--reset-btn-colour) !important;
  padding: 0.5rem 1rem;
  border-radius: 0.5rem;
  display: flex;
  background-color: var(--reset-backgroundcolor-color);
  align-items: center;
  gap: 0.5rem;
  height: 49px;
  width: 160px;
  font-size: 0.8rem;
}

.resetChangesBtn:hover,
.resetChangesBtn:focus,
.resetChangesBtn:active {
  border-width: 2px;
  border-color: var(--reset-border-color);
  color: var(--reset-btn-colour) !important;
  padding: 0.5rem 1rem;
  border-radius: 0.5rem;
  display: flex;
  background-color: var(--reset-backgroundcolor-color);
  align-items: center;
  gap: 0.5rem;
  height: 49px;
  width: 160px;
  font-size: 0.8rem;
  box-shadow: 2.5px 2.5px 2.5px var(--hover-shadow);
}

.syncIconStyle,
.syncIconStyle:focus {
  transform: rotate(135deg) scale(1.2);
  width: 10px;
  height: 10px;
  stroke: var(--cardBackground-color);
  stroke-width: 1;
  fill: var(--cardBackground-color);
}

.saveChangesBtn {
  color: white;
  border: 0px;
  height: 49px;
  width: 160px;
  font-size: 0.8rem;
  background-color: var(--card-background-color) !important;
}

.saveChangesBtn:hover {
  background-color: var(--card-background-color) !important;
  box-shadow: 2.5px 2.5px 2.5px var(--hover-shadow);
}

.mainContainer {
  flex-grow: 3;
  max-height: 100%;
  overflow: auto;
}

.expand {
  margin-left: 100px;
  padding-left: 4rem;
  animation: moveLeft 0.9s ease-in-out;
}

.contract {
  padding-left: calc(300px + 2rem + 1.5rem);
  animation: moveRight 0.5s ease-in-out;
}

.cardHeader .cardTitle {
  font-size: 1.2rem;
  font-weight: 600;
}

.scrollableCardBody {
  max-height: min(220px, 50vh);
  overflow-y: auto;
  scroll-behavior: smooth;
}

.cardHeader {
  padding: 1.25rem 1rem 1rem 1rem;
  border-bottom: 1px solid var(--bs-gray-200);
  display: flex;
  justify-content: space-between;
  align-items: center;
}

.otherSettingsCardBody {
  padding: 1.25rem 1rem 1.5rem 1rem;
  display: flex;
  height: 100%;
  flex-direction: column;
  overflow-y: scroll;
}

.userCardBody {
  display: flex;
  flex-direction: column !important;
  overflow-y: scroll;
}

.cardLabel {
  font-weight: bold;
  padding-bottom: 1px;
  font-size: 14px;
  color: #707070;
  margin-bottom: 10px;
}

.cardControl {
  margin-bottom: 20px;
}

.cardButton {
  width: fit-content;
}

.imgContianer {
  margin: 0 2rem 0 0;
}

.imgContianer img {
  height: 120px;
  width: 120px;
  border-radius: 50%;
}

.SettingsprofileDetails {
  display: flex;
  flex-direction: column;
  align-items: center;
  justify-content: space-evenly;
}

.collapseSidebarButton {
  position: fixed;
  height: 40px;
  bottom: 0;
  z-index: 9999;
  width: calc(300px + 2rem);
  background-color: rgba(245, 245, 245, 0.7);
  color: black;
  border: none;
  border-radius: 0px;
}

.collapseSidebarButton:hover,
.opendrawer:hover {
  opacity: 1;
  color: black !important;
}

.opendrawer {
  position: fixed;
  display: flex;
  align-items: center;
  justify-content: center;
  top: 0;
  left: 0;
  width: 40px;
  height: 100vh;
  z-index: 9999;
  background-color: rgba(245, 245, 245);
  border: none;
  border-radius: 0px;
  margin-right: 20px;
  color: black;
}

.opendrawer:hover {
  transition: background-color 0.5s ease;
  background-color: var(--bs-primary);
}

.collapseSidebarButton:hover {
  transition: background-color 0.5s ease;
  background-color: var(--bs-primary);
}

@media (max-width: 1120px) {
  .collapseSidebarButton {
    width: calc(250px);
  }
}

@media (max-height: 650px) {
  .collapseSidebarButton {
    width: 250px;
    height: 20px;
  }

  .opendrawer {
    width: 30px;
  }
}

/* For tablets */
@media (max-width: 820px) {
  .containerHeight {
    height: 100vh;
    padding: 2rem;
  }

  .scrollableCardBody {
    max-height: 40vh;
  }

  .contract,
  .expand {
    animation: none;
  }

  .opendrawer {
    width: 25px;
  }

  .collapseSidebarButton {
    width: 100%;
    left: 0;
    right: 0;
  }
}

@media screen and (max-width: 1280px) and (min-width: 992px) {
  .imgContianer {
    margin: 1rem auto;
  }

  .profileContainer {
    flex-direction: column;
  }
}

@media screen and (max-width: 992px) {
  .profileContainer {
    align-items: center;
    justify-content: center;
  }
}

@media screen and (max-width: 420px) {
  .imgContianer {
    margin: 1rem auto;
  }

  .profileContainer {
    flex-direction: column;
  }
}

/* -- DeleteOrg.tsx -- */

.DeleteOrgCard {
  border-radius: 0.5rem;
  box-shadow: 0 0.125rem 0.25rem rgba(0, 0, 0, 0.075);
  border: none;
  height: 280px !important;
  width: 98% !important;
}

.settingsBody {
  margin: 2.5rem 0;
  padding: 0;
}

.deleteCardHeader {
  background-color: var(--activeTab-bg);
  border-top-left-radius: 1rem !important;
  border-top-right-radius: 1rem !important;
  padding-top: 1rem;
  padding-bottom: 1rem;
}

.btnDelete {
  background-color: var(--activeTab-bg);
  border: 1px solid var(--active-item-color) !important;
  color: var(--active-item-color);
}

.btnDelete:hover {
  background-color: var(--activeTab-bg);
  color: var(--active-item-color) !important;
}

.btnDelete:active {
  background-color: var(--activeTab-bg) !important;
  color: var(--active-item-color) !important;
}

.deleteButton {
  background-color: var(--removeButton-bg);
  color: var(--removeButton-color);
  border: 1px solid var(--removeButton-color);
  padding: 8px 16px;
  cursor: pointer;
  display: block;
  margin: 10px auto;
  border-radius: 4px;
  height: 42px;
  text-align: center;
  padding-left: 3rem;
  padding-right: 3rem;
}

.deleteButton:hover,
.deleteButton:active,
.deleteButton:focus {
  background-color: var(--removeButton-bg) !important;
  color: var(--removeButton-color);
  box-shadow: 2.5px 2.5px 2.5px var(--hover-shadow);
  outline: none;
}

.btnConfirmDelete {
  background-color: var(--removeButton-bg);
  color: var(--removeButton-color);
  border: 0px;
}

.customFileInput,
.customFileInput:hover {
  background-color: var(--inputColor-bg);
}

.customFileInput::file-selector-button {
  background-color: var(--card-background-color) !important;
  color: white;
}

.customFileInput::file-selector-button:hover {
  color: var(--card-background-color);
  box-shadow: 2.5px 2.5px 2.5px var(--hover-shadow);
}

.btnConfirmDelete:hover {
  background-color: var(--removeButton-bg);
  color: var(--removeButton-color) !important;
}

.btnConfirmDelete:active {
  background-color: var(--removeButton-bg) !important;
  color: var(--removeButton-color);
  border: 0px;
}

.btnConfirmDelete:focus {
  background-color: var(--removeButton-bg) !important;
  color: var(--removeButton-color);
  border: 0px;
}

.icon {
  margin-right: 8px;
}

.modelHeaderDelete {
  background-color: var(--card-header-background-color);
}

/* -- OrgProfileFieldSettings.tsx -- */

.customDataTable {
  width: 100%;
  border-collapse: collapse;
}

.customDataTable th,
.customDataTable td {
  padding: 8px;
  text-align: left;
}

.customDataTable th {
  background-color: var(--customDataTable-bg);
}

form {
  display: flex;
  flex-direction: column;
  gap: 10px;
}

.saveButton {
  width: 10em;
  align-self: self-end;
}

/* -- OrgUpdate.tsx -- */

.orgCardSettings {
  width: 95% !important;
}

.resetChangesBtn {
  border-width: 2px;
  border-color: var(--resetbtn-border);
  color: var(--resetbtn-color);
  padding: 0.5rem 1rem;
  border-radius: 0.5rem;
  display: flex;
  align-items: center;
  gap: 0.5rem;
  height: 49px;
  width: 160px;
  font-size: 0.8rem;
}

.resetChangesBtn:hover,
.resetChangesBtn:focus,
.resetChangesBtn:active {
  border-width: 2px;
  border-color: var(--resetbtn-border) !important;
  color: var(--resetbtn-color) !important;
  box-shadow: 2.5px 2.5px 2.5px var(--hover-shadow) !important;
}

.syncIconStyle,
.syncIconStyle:focus {
  transform: rotate(135deg) scale(1.2);
  width: 10px;
  height: 10px;
  stroke: var(--card-background-color);
  stroke-width: 1;
  fill: var(--card-background-color);
}

.saveChangesBtn {
  color: white;
  border: 0px;
  height: 49px;
  width: 160px;
  font-size: 0.8rem;
  background-color: var(--card-background-color) !important;
}

.saveChangesBtn:hover {
  background-color: var(--card-background-color) !important;
  box-shadow: 2.5px 2.5px 2.5px var(--hover-shadow);
}

.orgUpdateFormLables {
  font-weight: normal !important;
  color: var(--delete-button-border);
}

.btnStyle {
  border-width: 2px !important;
  border-color: var(--card-background-color);
  padding: 0.5rem 1rem;
  border-radius: 0.5rem;
  display: flex;
  align-items: center;
  gap: 0.5rem;
  height: 49px;
  width: 160px;
  background-color: var(--card-background-color) !important;
  font-size: 0.8rem;
}

/* -- OrganizationCard.tsx -- */

/* -- OrganizationCardStart.tsx -- */

/* -- CardItem.tsx -- */

/* -- CardItemLoading.tsx -- */

/* -- DashboardCard.tsx -- */

/* -- DashboardCardLoading.tsx -- */

/* -- OrganizationScreen.tsx -- */

/* -- Pagination.tsx -- */

/* -- PaginationList.tsx -- */

/* -- ProfileCard.tsx -- */

.profileContainer {
  border: none;
  padding: 2.1rem 0.5rem;
  height: 52px;
  width: 100%;
  border-radius: 16px 0px 0px 16px;
  display: flex;
  align-items: center;
  background-color: var(--profile-container-bg) !important;
}

.profileContainer:focus {
  outline: none;
  background-color: var(--profile-container-bg-focus);
}

.imageContainer {
  width: 56px;
  height: 56px;
  border-radius: 100%;
  margin-right: 10px;
  margin-top: 10px;
}

.imageContainer img {
  width: 100%;
  height: 100%;
  object-fit: cover;
  border-radius: 100%;
}

.avatarStyle {
  border-radius: 100%;
}

.ArrowIcon {
  font-size: 24px;
}

.dropdownToggle {
  margin-bottom: 0;
  display: flex;
  background-image: url(/public/images/svg/angleDown.svg);
  background-repeat: no-repeat;
  background-position: center;
  background-color: var(--tablerow-bg-color) !important;
  border: none;
  border-top-right-radius: 16px;
  border-bottom-right-radius: 16px;
  color: var(--eventManagement-button-text);
}

/* .dropdownToggle:hover {
  border: 1px solid var(--create-button-border);
  border-left: none;
} */

.dropdownToggle::after {
  border-top: none !important;
  border-bottom: none !important;
}

.profileText {
  display: flex;
  flex-direction: column;
}

.ProfileRightConatiner {
  display: flex;
  align-items: center;
  justify-content: center;
  gap: 15px;
}

.profileContainer .profileTextUserSidebarOrg {
  flex: 1;
  text-align: start;
  overflow: hidden;
  margin-right: 4px;
}

.profileContainer .profileTextUserSidebarOrg .primaryText {
  font-size: 0.75rem;
  font-weight: 600;
  overflow: hidden;
  display: -webkit-box;
  -webkit-line-clamp: 2;
  -webkit-box-orient: vertical;
  word-wrap: break-word;
  white-space: normal;
}

.profileContainer .profileTextUserSidebarOrg .secondaryText {
  font-size: 0.8rem;
  font-weight: 400;
  color: var(--profileText-color);
  display: block;
  text-transform: capitalize;
}

.profileCardContainer {
  margin-top: 80px !important;
}

.chevronRightbtn {
  border: 0px;
  background-color: var(--chevronRightbtn-bg);
}

.chevronIcon {
  color: var(--chevronIcon-color);
  background: var(--chevronIcon-bg);
  font-size: 60px;
  stroke-width: 1;
  margin-left: 50px;
}

.primaryText {
  font-weight: bold;
  color: var(--bs-emphasis-color, var(--primaryText-color));
  @extend .reusable-text-ellipsis;
}

.secondaryText {
  font-size: 0.9rem;
  color: var(--secondText-color);
  @extend .reusable-text-ellipsis;
}

/* -- ProfileDropdown.tsx -- */

/* -- CustomRecurrenceModal.tsx -- */

.titlemodalCustomRecurrenceModal {
  color: var(--titlemodalCustomRecurrenceModal-color);
  font-weight: 600;
  font-size: 20px;
  margin-bottom: 20px;
  padding-bottom: 5px;
  border-bottom: 3px solid var(--titlemodalCustomRecurrenceModal-border);
  width: 65%;
}

.recurrenceRuleNumberInput {
  width: 70px;
}

.recurrenceDayButton {
  width: 33px;
  height: 33px;
  border: 1px solid var(--recurrenceDayButton-border);
  cursor: pointer;
  transition: background-color 0.3s;
  display: inline-flex;
  justify-content: center;
  align-items: center;
  margin-right: 0.5rem;
  border-radius: 50%;
  position: relative;
  outline: none;
}

.recurrenceDayButton:focus-visible {
  outline: 2px solid var(--recurrenceDayButton-outline-focus);
  outline-offset: 2px;
}

.recurrenceDayButton:hover {
  background-color: var(--recurrenceDayButton-bg-hover);
}

.recurrenceDayButton.selected {
  background-color: var(--recurrenceDayButton-bg-selected);
  border-color: var(--recurrenceDayButton-border-selected);
  color: var(--recurrenceDayButton-color-selected);
}

.recurrenceDayButton span {
  color: var(--recurrenceDayButton-color);
  padding: 0.25rem;
  text-align: center;
}

.recurrenceDayButton:hover span {
  color: var(--recurrenceDayButton-color-hover);
}

.recurrenceDayButton.selected span {
  color: var(--recurrenceDayButton-color-selected);
}

.recurrenceRuleDateBox {
  width: 70%;
}

.recurrenceRuleSubmitBtn {
  display: block;
  margin-left: auto;
  padding: 7px 15px;
  transition: all 0.2s ease;
  border-radius: 4px;
}

.recurrenceRuleSubmitBtn:hover {
  transform: translateY(-1px);
  box-shadow: 0 2px 4px var(--recurrenceRuleSubmitBtn-box-shadow-hover);
}

.recurrenceRuleSubmitBtn:focus-visible {
  outline: 2px solid var(--recurrenceRuleSubmitBtn-outline-focus);
  outline-offset: 2px;
}

/* -- RecurrenceOptions.tsx -- */
/* -- RequestsTableItem.tsx -- */
/* -- SecuredRoute.tsx -- */
/* -- SecuredRoute.tsx -- */

/* -- SignOut.tsx -- */

.signOutContainer {
  display: flex;
  align-items: center;
  width: 100%;
  text-align: start;
  margin-bottom: 0.8rem;
  border-radius: 8px;
  font-size: 16px;
  padding: 0.8rem;
  padding-left: 0.8rem;
  outline: none;
  border: none;
  background-color: var(--signOut-container-bg);
  margin-top: 1rem;
  cursor: pointer;
}

.signOutButton {
  background-color: var(--signOutBtn-bg) !important;
  border: none !important;
  border-radius: 5px !important;
  margin-left: 10px;
}

/* SortingButton.tsx */

.dropdownItem {
  background-color: var(--dropdownItem-bg) !important;
  color: var(--dropdownItem-color) !important;
  border: none !important;
  box-shadow: var(--dropdownItem-box-shadow);
}

.dropdownItem:focus,
.dropdownItem:hover {
  outline: 2px solid var(--highlight-color, var(--dropdownItem-outline-bg));
}

.dropdownItem:hover,
.dropdownItem:focus,
.dropdownItem:active {
  background-color: var(
    --dropdownItem-hover-bg,
    #eff1f7 var(--dropdownItem-hover-bg) #e8e5e5
  ) !important;
  color: var(--dropdownItem-color) !important;
  outline: none !important;
}

/* -- TableLoader.tsx -- */

/* -- TagActions.tsx -- */

.tagBadge {
  display: flex;
  align-items: center;
  padding: 5px 10px;
  border-radius: 12px;
  box-shadow: 0 1px 3px var(--tagBadge-box-shadow);
  max-width: calc(100% - 2rem);
}

/* -- TagNode.tsx -- */

/* -- UpdateSession.tsx -- */

.slider .MuiSlider-track {
  background-color: var(--slider-bg) !important;
  border: none;
}

.slider .MuiSlider-thumb {
  background-color: var(--slider-bg) !important;
}

.slider .MuiSlider-rail {
  background-color: var(--slider-rail-bg) !important;
}

.updateTimeoutCard {
  width: 700px;
  background: var(--updateTimeoutCard-bg);
  border: none;
  border-radius: 16px;
  filter: drop-shadow(0px 4px 15.3px rgba(0, 0, 0, 0.08));
  padding: 20px;
}

.updateTimeoutCardHeader {
  background: none;
  padding: 16px;
  border-bottom: none;
}

.updateTimeoutCardTitle {
  font-family: 'Lato', sans-serif;
  font-weight: 600;
  font-size: 24px;
  color: var(--updateTimeoutCardTitle-color);
}

.updateTimeoutCardBody {
  padding: 20px;
}

.updateTimeoutCurrent {
  font-family: 'Lato', sans-serif;
  font-weight: 400;
  font-size: 16px;
  color: var(--updateTimeoutCurrent-color);
  margin-bottom: 20px;
}

.updateTimeoutLabel {
  font-family: 'Lato', sans-serif;
  font-weight: 400;
  font-size: 16px;
  color: var(--updateTimeoutLabel-color);
  margin-bottom: 10px;
}

.updateTimeoutLabelsContainer {
  display: flex;
  flex-direction: column;
  align-items: start;
}

.updateTimeoutValue {
  color: var(--updateTimeoutValue-color);
  font-weight: bold;
}

.updateTimeoutSliderLabels {
  display: flex;
  justify-content: space-between;
  font-size: 0.9rem;
  color: var(--updateTimeoutSliderLabels);
}

.updateTimeoutButtonContainer {
  display: flex;
  justify-content: right;
  margin-top: 20px;
}

.updateTimeoutButton {
  width: 112px;
  height: 36px;
  background: var(--updateTimeoutButton-bg);
  border-radius: 6px;
  font-family: 'Lato', sans-serif;
  font-weight: 500;
  font-size: 16px;
  color: var(--updateTimeoutButton-color);
  display: flex;
  align-items: center;
  justify-content: center;
  border: none;
  box-shadow: none;
}

.updateTimeoutButton:hover {
  background-color: var(--updateTimeoutButton-bg-hover);
  border-color: var(--updateTimeoutButton-border-hover);
  box-shadow: none;
}

.updateTimeoutButton:active {
  transform: scale(0.98);
}

/* -- UserListCard.tsx -- */

.memberfontcreatedbtnUserListCard {
  margin-top: 33px;
  border-radius: 7px;
  border-color: var(--memberfontcreatedbtnUserListCard-border);
  background-color: var(--memberfontcreatedbtnUserListCard-bg);
  color: var(--memberfontcreatedbtnUserListCard-color);
  padding-right: 10px;
  padding-left: 10px;
  justify-content: flex-end;
  float: right;
  text-align: right;
  box-shadow: none;
}

/* -- UserPasswordUpdate.tsx -- */

.dispflexUserPasswordUpdate {
  display: flex;
  justify-content: flex-start;
  margin: 0 auto;
}

.dispflexUserPasswordUpdate > div {
  width: 50%;
  margin-right: 50px;
}

.dispbtnflex {
  width: 90%;
  display: flex;
  margin: 20px 30% 0 30%;
}

.whitebtn {
  margin: 1rem 0 0;
  margin-top: 10px;
  border: 1px solid var(--whitebtn-border);
  box-shadow: 0 2px 2px var(--whitebtn-box-shadow);
  padding: 10px 20px;
  border-radius: 5px;
  background: none;
  width: 20%;
  font-size: 16px;
  color: var(--whitebtn-color);
  outline: none;
  font-weight: 600;
  cursor: pointer;
  float: left;
  transition:
    transform 0.2s,
    box-shadow 0.2s;
}

/* -- ChatRoom.tsx -- */
/* -- CommentCard.tsx -- */
/* -- ContactCard.tsx -- */

/* -- CreateDirectChat.tsx -- */

.modalContent {
  width: 530px;
}

.inputContainer {
  position: relative;
  flex: 1;
  margin: 0;
}

.inputFieldModal {
  padding-right: 40px;
  width: 100%;
  border-radius: 4px;
  border: 1px solid var(--inputFieldModal);
}

.submitBtn {
  position: absolute;
  z-index: 10;
  bottom: 10px;
  right: 0px;
  display: flex;
  justify-content: center;
  align-items: center;
}

.tableContainer {
  height: 400px;
  overflow-y: scroll;
  overflow-x: hidden;
}

/* -- CreateGroupChat.tsx -- */

/* -- DonationCard.tsx -- */

.mainContainerDonateCard {
  width: 49%;
  height: 8rem;
  min-width: max-content;
  display: flex;
  justify-content: space-between;
  gap: 1rem;
  padding: 1rem;
  background-color: var(--mainContainerDonateCard-bg);
  border: 1px solid var(--mainContainerDonateCard-border);
  border-radius: 10px;
  overflow: hidden;
}

.img {
  height: 100%;
  aspect-ratio: 1 / 1;
  background-color: var(--mainContainerDonateCard-bg);
}

.personDetails {
  display: flex;
  flex-direction: column;
  justify-content: center;
}

.btnDonate {
  display: flex;
  align-items: flex-end;
}

.btnDonate button {
  padding-inline: 2rem !important;
  border-radius: 5px;
}

/* -- EventCard.tsx -- */
/* -- OrganizationCard.tsx -- */
/* -- OrganizationNavbar.tsx -- */

/* -- PeopleCard.tsx -- */

.personImage_peoplecard {
  border-radius: 50%;
  margin-right: 25px;
  max-width: 70px;
}

.people_card_container {
  display: flex;
}

.display_flex {
  display: flex;
}

.align_center {
  align-self: center;
}

.people_role {
  width: 75%;
  border: 1px solid var(--peopleRole-border);
  padding-top: 0.5rem;
  padding-bottom: 0.5rem;
  padding-left: 1rem;
  padding-right: 1rem;
  border-radius: 0.25rem;
}

/* -- PostCard.tsx -- */

.cardStyles {
  width: 100%;
  max-width: 20rem;
  background-color: var(--cardStyles-bg);
  padding: 0;
  border: none !important;
  outline: none !important;
}

.cardHeaderPostCard {
  display: flex;
  width: 100%;
  padding-inline: 0;
  padding-block: 0;
  flex-direction: row;
  gap: 0.5rem;
  align-items: center;
  background-color: var(--cardHeaderPostCard-bg);
  border-bottom: 1px solid var(--cardHeaderPostCard-border);
}

.creator {
  display: flex;
  width: 100%;
  padding-inline: 1rem;
  padding-block: 0;
  flex-direction: row;
  gap: 0.5rem;
  align-items: center;
}

.creator p {
  margin-bottom: 0;
  font-weight: 500;
}

.creator svg {
  width: 1.5rem;
  height: 1.5rem;
}

.customToggle {
  padding: 0;
  background: none;
  border: none;
  margin-right: 1rem;
  --bs-btn-active-bg: transparent;
  --bs-btn-focus-box-shadow: none;
}

.customToggle svg {
  color: var(--customToggle-color);
}

.customToggle::after {
  content: none;
}

.customToggle:hover,
.customToggle:focus,
.customToggle:active {
  background: none;
  border: none;
}

.cardBodyPostCard div {
  padding: 0.5rem;
}

.imageContainerPostCard {
  max-width: 100%;
}

.cardTitlePostCard {
  --max-lines: 1;
  display: -webkit-box;
  overflow: hidden;
  -webkit-box-orient: vertical;
  -webkit-line-clamp: var(--max-lines);

  font-size: 1.3rem !important;
  font-weight: 600;
}

.date {
  font-weight: 600;
}

.cardText {
  --max-lines: 2;
  display: -webkit-box;
  overflow: hidden;
  -webkit-box-orient: vertical;
  -webkit-line-clamp: var(--max-lines);
  padding-top: 0;
  font-weight: 300;
  margin-top: 0.7rem !important;
  text-align: left;
}

.viewBtn {
  display: flex;
  justify-content: flex-end;
  margin: 0.5rem;
}

.viewBtn Button {
  padding-inline: 1rem;
}

.cardActions {
  display: flex;
  flex-direction: row;
  align-items: center;
  gap: 1px;
  justify-content: flex-end;
}

.cardActionBtn {
  background-color: var(--cardActionBtn-bg);
  padding: 0;
  border: none;
  color: var(--cardActionBtn-color);
  transition: all 0.2s ease-in-out;
  border-radius: 4px;
}

.cardActionBtn:hover,
.cardActionBtn:focus-visible {
  background-color: var(--cardActionBtn-hover-bg);
  border: none;
  color: var(--cardActionBtn-color) !important;
  outline: 2px solid var(--cardActionBtn-outline-focus);
  outline-offset: 2px;
}

.cardActionBtn:active {
  transform: scale(0.95);
  background-color: var(--cardActionBtn-active-bg);
}

.creatorNameModal {
  display: flex;
  flex-direction: row;
  gap: 5px;
  align-items: center;
  margin-bottom: 10px;
}

.modalActions {
  display: flex;
  flex-direction: row;
  align-items: center;
  gap: 1rem;
  margin: 5px 0px;
}

.textModal {
  margin-top: 10px;
}

.colorPrimary {
  background: var(--colorPrimary-bg);
  color: var(--colorPrimary-color);
  cursor: pointer;
}

.commentContainer {
  overflow: auto;
  max-height: 18rem;
  padding-bottom: 1rem;
}

.modalFooter {
  background-color: var(--modalFooter-bg);
  width: 100%;
  padding-block: 0.5rem;
  display: flex;
  flex-direction: column;
  border-top: 1px solid var(--modalFooter-border);
}

.inputArea {
  border: none;
  outline: none;
  background-color: var(--inputArea-bg);
}

.postImage {
  width: 100%;
  aspect-ratio: 16 / 9;
  object-fit: cover;
}

.postInput {
  resize: none;
  border: none;
  outline: none;
  box-shadow: none;
  background-color: var(--postInput-bg);
  margin-bottom: 10px;
}

.postInput:focus {
  box-shadow: none;
}

/* -- PromotedPost.tsx -- */

.cardHeaderPromotedPost {
  display: flex;
  flex-direction: row;
  gap: 10px;
  align-items: center;
  color: var(--cardHeaderPromotedPost-color);
}

.imageContainerPromotedPost {
  max-width: 100%;
}

/* -- Register.tsx -- */
/* -- SecuredRouteForUser.tsx -- */
/* -- StartPostModal.tsx -- */

.userImageUserPost {
  display: flex;
  width: 50px;
  height: 50px;
  margin-left: 1rem;
  align-items: center;
  justify-content: center;
  overflow: hidden;
  border-radius: 50%;
  position: relative;
  border: 2px solid var(--userImageUserPost-border);
}

.userImageUserPost img {
  position: absolute;
  top: 0;
  left: 0;
  width: 100%;
  scale: 1.5;
}

.previewImage {
  overflow: hidden;
  display: flex;
  justify-content: center;
  align-items: center;
  margin-bottom: 1rem;
}

.previewImage img {
  border-radius: 8px;
}

/* -- UserNavbar.tsx -- */
/* -- EventsAttendedByUser.tsx -- */
/* -- UserAddressFields.tsx -- */

/* -- UserSidebar.tsx -- */

.hideElemByDefault {
  display: none;
}

.inactiveDrawer {
  transform: translateX(-100%);

  &[data-hidden='true'] {
    /* Specific styles for inactive drawers if needed */
  }
}

.activeDrawer {
  transform: translateX(0);

  &[data-hidden='false'] {
    /* Specific styles for active drawers if needed */
  }
}

.leftbarcompheight {
  display: flex;
  justify-content: space-between;
  height: 100vh;
}

/* -- UserSidebarOrg.tsx -- */

.leftDrawer {
  width: calc(300px + 2rem);
  min-height: 100%;
  position: fixed;
  top: 0;
  bottom: 0;
  z-index: 100;
  display: flex;
  flex-direction: column;
  padding: 0.8rem 1rem 0 1rem;
  background-color: var(--leftDrawer-fixedModule-bg) !important;
  transition: 0.5s;
  font-family: var(--bs-leftDrawer-font-family);
}

.activeDrawer {
  width: calc(300px + 2rem);
  position: fixed;
  top: 0;
  left: 0;
  bottom: 0;
  animation: comeToRightBigScreen 0.5s ease-in-out;
}

.inactiveDrawer {
  position: fixed;
  top: 0;
  left: calc(-300px - 2rem);
  bottom: 0;
  animation: goToLeftBigScreen 0.5s ease-in-out;
}

.leftDrawer .sidebarcompheight {
  flex-grow: 1;
}

.leftDrawer .brandingContainer {
  display: flex;
  justify-content: flex-start;
  align-items: center;
}

.leftDrawer .organizationContainer button {
  position: relative;
  margin: 0.7rem 0;
  padding: 2.5rem 0.1rem;
  border-radius: 16px;
}

.leftDrawer .talawaLogo {
  width: 65px;
  height: 60px;
}

.leftDrawer .talawaLogoContainer {
  display: flex;
  flex-direction: column;
  align-items: center;
}

.leftDrawer .talawaText {
  font-size: 20px;
  font-weight: 500;
}

.leftDrawer .titleHeader {
  font-size: 23px;
  line-height: normal;
  font-weight: bolder;
  padding: 10px;
  /* padding-top: 20px;
  padding-bottom: 10px;
  padding-left: 5px; */
}

.leftDrawer .optionList {
  /* height: 75%; */
  overflow-y: hidden;
  scrollbar-width: thin;
  scrollbar-color: var(--leftDrawer-scrollbar-color) transparent;
  transition: overflow 0.3s ease-in-out;
}

.leftDrawer .optionList:hover {
  overflow-y: auto;
}

.leftDrawer .optionList::-webkit-scrollbar {
  width: 1px;
}

.leftDrawer .optionList::-webkit-scrollbar-track {
  background: transparent;
}

.leftDrawer .optionList::-webkit-scrollbar-thumb {
  background-color: transparent;
  border-radius: 30px;
}

.leftDrawer .optionList::-webkit-scrollbar-thumb:hover {
  background-color: var(--leftDrawer-optionList-bg);
}

.leftDrawer .optionList button {
  display: flex;
  align-items: center;
  width: 100%;
  text-align: start;
  margin-bottom: 0.8rem;
  border-radius: 12px;
  font-size: 16px;
  padding: 0.6rem;
  padding-left: 0.8rem;
  outline: none;
  border: none;
}

.leftDrawer button .iconWrapper {
  width: 36px;
}

.leftDrawer .optionList .collapseBtn {
  height: 48px;
  border: none;
}

.leftDrawer button .iconWrapperSm {
  width: 36px;
  display: flex;
  justify-content: center;
  align-items: center;
}

.leftDrawer .organizationContainer .profileContainer {
  background-color: var(--LeftDrawer-org-profileContainer-bg) !important;
  padding-right: 10px;
  padding-left: 10px;
}

.leftDrawer .profileContainer {
  border: none;
  width: 100%;
  height: 52px;
  border-radius: 16px;
  display: flex;
  align-items: center;
  background-color: var(--leftDrawer-profileContainer-bg);
}

.leftDrawer .profileContainer:focus {
  outline: none;
}

.leftDrawer .imageContainer {
  width: 68px;
  margin-right: 8px;
  margin-bottom: 10px;
}

.leftDrawer .profileContainer img {
  height: 52px;
  width: 52px;
  border-radius: 50%;
}

.leftDrawer .profileContainer .profileTextUserSidebarOrg {
  flex: 1;
  text-align: start;
  overflow: hidden;
}

.leftDrawer .profileContainer .profileTextUserSidebarOrg .primaryText {
  font-size: 1.1rem;
  font-weight: 600;
  overflow: hidden;
  display: -webkit-box;
  -webkit-line-clamp: 2;
  -webkit-box-orient: vertical;
  word-wrap: break-word;
  white-space: normal;
}

.leftDrawer .profileContainer .profileTextUserSidebarOrg .secondaryText {
  font-size: 0.8rem;
  font-weight: 400;
  color: var(--leftDrawer-secondaryText-color);
  display: block;
  text-transform: capitalize;
}

.leftDrawerActiveButton,
.leftDrawerInactiveButton {
  position: relative;
  transition: all 0.2s ease;

  &:active {
    transform: scale(0.98);
  }
}

.leftDrawerActiveButton {
  background-color: var(--leftDrawer-active-button-bg);
  color: black;
  font-weight: bold;
}

.leftDrawerActiveButton:hover .arrow-indicator {
  transform: translateY(-50%) scale(1.1);
  opacity: 1;
}

.leftDrawerInactiveButton {
  background-color: var(--leftDrawer-inactive-button-bg);
  color: black;

  &:hover {
    background-color: var(--leftDrawer-inactive-button-hover-bg);
  }
}

.leftDrawerCollapseActiveButton {
  background-color: var(--leftDrawer-collapse-active-button-bg);
  color: black;
}

.userSidebarOrgFooter {
  margin-top: 60px !important;
}

@media (max-width: 1120px) {
  .leftDrawer {
    width: calc(250px + 2rem);
    padding: 1rem 1rem 0 1rem;
  }
}

/* For tablets */
@media (max-height: 900px) {
  .leftDrawer {
    width: calc(300px + 1rem);
  }

  .leftDrawer .talawaLogo {
    width: 38px;
    height: 38px;
    margin-right: 0.4rem;
  }

  .leftDrawer .talawaText {
    font-size: 1rem;
  }

  .leftDrawer .organizationContainer button {
    margin: 0.6rem 0;
    padding: 2.2rem 0.1rem;
  }

  .leftDrawer .optionList button {
    margin-bottom: 0.05rem;
    font-size: 16px;
    padding-left: 0.8rem;
  }

  .leftDrawer .profileContainer .profileTextUserSidebarOrg .primaryText {
    font-size: 1rem;
  }

  .leftDrawer .profileContainer .profileTextUserSidebarOrg .secondaryText {
    font-size: 0.8rem;
  }
}

@media (max-height: 650px) {
  .leftDrawer {
    padding: 0.5rem 0.8rem 0 0.8rem;
    width: calc(250px);
  }

  .leftDrawer .talawaText {
    font-size: 0.8rem;
  }

  .leftDrawer .organizationContainer button {
    margin: 0.2rem 0;
    padding: 1.6rem 0rem;
  }

  .leftDrawer .titleHeader {
    font-size: 16px;
  }

  .leftDrawer .optionList button {
    margin-bottom: 0.05rem;
    font-size: 14px;
    padding: 0.4rem;
    padding-left: 0.8rem;
  }

  .leftDrawer .profileContainer .profileTextUserSidebarOrg .primaryText {
    font-size: 0.8rem;
  }

  .leftDrawer .profileContainer .profileTextUserSidebarOrg .secondaryText {
    font-size: 0.6rem;
  }

  .leftDrawer .imageContainer {
    width: 40px;
    margin-left: 5px;
    margin-right: 10px;
  }

  .leftDrawer .imageContainer img {
    width: 40px;
    height: 100%;
  }
}

@media (max-width: 820px) {
  .hideElemByDefault {
    display: none;
  }

  .leftDrawer {
    width: 100%;
    left: 0;
    right: 0;
  }

  .inactiveDrawer {
    opacity: 0;
    left: 0;
    z-index: -1;
    animation: closeDrawer 0.2s ease-in-out;
  }

  .activeDrawer {
    display: flex;
    z-index: 100;
    animation: openDrawer 0.4s ease-in-out;
  }

  .logout {
    margin-bottom: 2.5rem;
  }
}

@keyframes goToLeftBigScreen {
  from {
    left: 0;
  }

  to {
    opacity: 0.1;
    left: calc(-300px - 2rem);
  }
}

/* Webkit prefix for older browser compatibility */
@-webkit-keyframes goToLeftBigScreen {
  from {
    left: 0;
  }

  to {
    opacity: 0.1;
    left: calc(-300px - 2rem);
  }
}

@keyframes comeToRightBigScreen {
  from {
    opacity: 0.4;
    left: calc(-300px - 2rem);
  }

  to {
    opacity: 1;
    left: 0;
  }
}

/* Webkit prefix for older browser compatibility */
@-webkit-keyframes comeToRightBigScreen {
  from {
    opacity: 0.4;
    left: calc(-300px - 2rem);
  }

  to {
    opacity: 1;
    left: 0;
  }
}

@keyframes closeDrawer {
  from {
    left: 0;
    opacity: 1;
  }

  to {
    left: -1000px;
    opacity: 0;
  }
}

/* Webkit prefix for older browser compatibility */
@-webkit-keyframes closeDrawer {
  from {
    left: 0;
    opacity: 1;
  }

  to {
    left: -1000px;
    opacity: 0;
  }
}

@keyframes openDrawer {
  from {
    opacity: 0;
    left: -1000px;
  }

  to {
    left: 0;
    opacity: 1;
  }
}

/* Webkit prefix for older browser compatibility */
@-webkit-keyframes openDrawer {
  from {
    opacity: 0;
    left: -1000px;
  }

  to {
    left: 0;
    opacity: 1;
  }
}

/* -- DeleteUser.tsx -- */
/* -- OtherSettings.tsx -- */
/* -- UserProfile.tsx -- */

/* -- UsersTableItem.tsx -- */

.notJoined {
  height: 300px;
  display: flex;
  justify-content: center;
  align-items: center;
}

/* -- VenueCard.tsx -- */

.capacityLabel {
  background-color: var(--capacityLabel-bg);
  color: var(--capacityLabel-color);
  height: 22.19px;
  font-size: 12px;
  font-weight: bolder;
  padding: 0.1rem 0.3rem;
  border-radius: 0.5rem;
  position: relative;
  overflow: hidden;
}

.capacityLabel svg {
  margin-bottom: 3px;
}

.text-start {
  text-align: start;
}

.text-white {
  color: var(--textWhite-color);
}

/* -- VenueModal.tsx -- */

.previewVenueModal {
  display: flex;
  position: relative;
  width: 100%;
  overflow: hidden;
  /* Ensures content doesn't overflow the card */
  justify-content: center;
  border: 1px solid var(--previewVenueModal-border);
}

.previewVenueModal img {
  width: 400px;
  height: auto;
  object-fit: cover;
  /* Ensures the image stays within the boundaries */
}

/* Add more Class Related to a particular Component above this */

/* ----------------------------------------------------- */

/* Css Class Related to a particular Screen */

/* -- BlockUser.tsx -- */

/* -- CommunityProfile.tsx -- */

.card {
  width: fit-content;
}

.cardHeader {
  padding: 1.25rem 1rem 1rem 1rem;
  border-bottom: 3px solid var(--cardHeader-border);
  display: flex;
  justify-content: space-between;
  align-items: center;
}

.cardHeader .cardTitle {
  font-size: 1.5rem;
}

.formLabel {
  font-weight: normal;
  padding-bottom: 0;
  font-size: 1rem;
  color: var(--formLabel-color);
}

.profileDropdown .dropdown-toggle .btn .btn-normal {
  display: none !important;
  background-color: transparent !important;
}

/* -- EventManagement.tsx -- */

.eventManagementSelectedBtn {
  color: var(--eventManagementSelectedBtn-color);
  background-color: var(--eventManagementSelectedBtn-bg) !important;
  border: 1px solid var(--eventManagementSelectedBtn-border) !important;
}

.eventManagementSelectedBtn:hover {
  color: var(--eventManagementSelectedBtn-color-hover) !important;
  border: 1px solid var(--eventManagementSelectedBtn-border-hover);
}

.eventManagementBtn {
  color: var(--eventManagementBtn-color);
  background-color: var(--eventManagementBtn-bg) !important;
  border-color: var(--eventManagementBtn-border) !important;
}

.eventManagementBtn:hover {
  color: var(--eventManagementBtn-color-hover) !important;
  border-color: var(--eventManagementBtn-border-hover);
}

/* -- VolunteerContainer.tsx -- */

/* -- Requests.tsx -- */

/* -- VolunteerGroupDeleteModal.tsx -- */

/* -- VolunteerGroupModal.tsx -- */

/* -- VolunteerGroupViewModal.tsx -- */

.TableImages {
  object-fit: cover;
  width: var(--image-width, 100%);
  height: var(--image-height, auto);
  border-radius: 0;
  margin-right: var(--image-spacing, 8px);
}

/* -- VolunteerGroups.tsx -- */

.actionsButton {
  background-color: var(--actionsButton-bg);
  color: var(--actionsButton-color);
  border: 1px solid var(--actionsButton-border) !important;
}

.actionsButton:hover {
  box-shadow: 2.5px 2.5px 2.5px var(--actionsButton-box-shadow-hover);
  background-color: var(--actionsButton-bg-color) !important;
  color: var(--actionsButton-bg) !important;
  border: 1px solid var(--actionsButton-border-hover) !important;
}

/* -- VolunteerCreateModal.tsx -- */

/* -- VolunteerDeleteModal.tsx -- */

/* -- VolunteerViewModal.tsx -- */

.modalTitle {
  margin: 0;
}

.modalForm {
  padding: 1rem;
}

.formGroup {
  margin-bottom: 1rem;
}

.tableImage {
  width: 40px;
  height: 40px;
  border-radius: 50%;
  margin-right: 8px;
}

.statusGroup {
  display: flex;
  gap: 1rem;
  margin: 0 auto;
  margin-bottom: 0.5rem;
}

.statusIcon {
  margin-right: 0.5rem;
}

.acceptedStatus {
  color: var(--acceptedStatus-color);
  -webkit-text-fill-color: var(--acceptedStatus-fill);
  outline: 1px solid currentColor;
  border-radius: 4px;
  padding: 2px 4px;
}

.pendingStatus {
  color: var(--pendingStatus-color);
  -webkit-text-fill-color: var(--pendingStatus-fill);
  outline: 1px solid currentColor;
  border-radius: 4px;
  padding: 2px 4px;
}

.hoursField {
  width: 100%;
}

.groupsLabel {
  font-weight: lighter;
  margin-left: 0.5rem;
  margin-bottom: 0;
  font-size: 0.8rem;
  color: var(--groupsLabel-color);
}

.modalTable {
  max-height: 220px;
  overflow-y: auto;
}

.modalTable img[alt='creator'] {
  height: 24px;
  width: 24px;
  object-fit: contain;
  border-radius: 12px;
  margin-right: 0.4rem;
}

.modalTable img[alt='orgImage'] {
  height: 28px;
  width: 28px;
  object-fit: contain;
  border-radius: 4px;
  margin-right: 0.4rem;
}

.tableHeader {
  background-color: var(--tableHeader-bg);
  color: var(--tableHeader-color);
  font-size: var(--font-size-header);
  font-weight: bold;
}

.tableRow:last-child td,
.tableRow:last-child th {
  border: 0;
}

/* -- Volunteers.tsx -- */

/* -- ForgotPassword.tsx -- */

.pageWrapper {
  display: flex;
  flex-direction: column;
  align-items: center;
  justify-content: center;
  height: 100vh;
}

.cardTemplate {
  padding: 2rem;
  background-color: var(--cardTemplate-bg);
  border-radius: 0.8rem;
  border: 1px solid var(--cardTemple-border);
}

.keyWrapper {
  height: 72px;
  width: 72px;
  transform: rotate(180deg);
  transform-origin: center;
  position: relative;
  overflow: hidden;
  display: flex;
  justify-content: center;
  align-items: center;
  border-radius: 50%;
  margin: 1rem auto;
}

.keyWrapper .themeOverlay {
  position: absolute;
  background-color: var(--keyWrapper-bg);
  height: 100%;
  width: 100%;
  opacity: var(--theme-overlay-opacity, 0.15);
}

.keyWrapper .keyLogo {
  height: 42px;
  width: 42px;
  -webkit-animation: zoomIn 0.3s ease-in-out;
  animation: zoomIn 0.3s ease-in-out;
}

/* -- FundCampaignPledge.tsx -- */

.TableImagePledge {
  object-fit: cover;
  width: calc(var(--table-image-size) / 2) !important;
  height: calc(var(--table-image-size) / 2) !important;
  border-radius: 100% !important;
}

.imageContainerPledge {
  display: flex;
  align-items: center;
  justify-content: center;
}

.moreContainer {
  display: flex;
  align-items: center;
}

.moreContainer:hover {
  text-decoration: underline;
  cursor: pointer;
}

.overviewContainer {
  display: flex;
  gap: 7rem;
  width: 100%;
  justify-content: space-between;
  margin: 1.5rem 0 0 0;
  padding: 1.25rem 2rem;
  background-color: var(--overviewContainer-bg);

  box-shadow: var(--overviewContainer-box-shadow) 0px 1px 4px;
  border-radius: 0.5rem;
}

.titleContainer {
  display: flex;
  flex-direction: column;
  gap: 0.6rem;
}

.titleContainer h3 {
  font-size: 1.75rem;
  font-weight: 750;
  color: var(--titleContainer-color);
  margin-top: 0.2rem;
}

.titleContainer span {
  font-size: 0.9rem;
  margin-left: 0.5rem;
  font-weight: lighter;
  color: var(--titleContainer-color);
}

.progressContainer {
  display: flex;
  flex-direction: column;
  gap: 0.5rem;
  flex-grow: 1;
}

.toggleBtnPledge {
  padding: 0rem;
  height: 30px;
  display: flex;
  justify-content: center;
  align-items: center;
  border-color: var(--toggleBtnPledge-border);
}

.toggleBtnPledge:is(:focus, :active, :checked) + label {
  color: var(--toggleBtnPledge-color-hover) !important;
  border-color: var(--toggleBtnPledge-border-hover) !important;
}

.toggleBtnPledge:not(:checked) + label {
  color: var(--toggleBtnPledge-color-notChecked) !important;
}

.toggleBtnPledge:is(:hover) + label {
  color: var(--toggleBtnPledge-color-hover) !important;
}

.progress {
  margin-top: 0.2rem;
  display: flex;
  flex-direction: column;
  gap: 0.3rem;
}

.endpoints {
  display: flex;
  position: relative;
  font-size: 0.85rem;
}

.start {
  position: absolute;
  top: 0px;
}

.end {
  position: absolute;
  top: 0px;
  right: 0px;
}

.btnsContainerPledge {
  display: flex;
  gap: 0.8rem;
  margin: 2.2rem 0 0.8rem 0;
}

.btnsContainerPledge .inputPledge {
  flex: 1;
  min-width: 18rem;
  position: relative;
}

.btnsContainerPledge input {
  outline: 1px solid var(--btnsContainerPledge-outline);
}

.btnsContainerPledge .inputPledge button {
  width: 52px;
}

.rowBackgroundPledge {
  background-color: var(--rowBackgroundPledge-bg);
  max-height: 120px;
}

/* -- PledgeDeleteModal.tsx -- */

/* -- PledgeModal.tsx -- */

.pledgeModal {
  max-width: 80vw;
  margin-top: 2vh;
  margin-left: 13vw;
}

/* -- Leaderboard.tsx -- */

.rankings {
  aspect-ratio: 1;
  border-radius: 50%;
  width: 50px;
}

.TableImageSmall {
  object-fit: cover;
  width: var(--table-image-small-size);
  height: var(--table-image-small-size);
  border-radius: 100%;
}

/* -- LoginPage.tsx -- */

.active_tab {
  -webkit-animation: fadeIn 0.3s ease-in-out;
  animation: fadeIn 0.3s ease-in-out;
}

.communityLogo {
  object-fit: contain;
}

.email_button {
  --bs-btn-active-bg: var(--email-button-bg);
  --bs-btn-active-border-color: var(--email-button-border);
  --bs-btn-hover-bg: var(--email-button-bg-hover);
  --bs-btn-hover-border-color: var(--email-button-border-hover);
  position: absolute;
  z-index: 10;
  bottom: 0;
  right: 0;
  height: 100%;
  display: flex;
  background-color: var(--email-button-bg);
  border-color: var(--email-button-border);
  justify-content: center;
  align-items: center;
  color: var(--email-button-fill);
}

.email_button:hover {
  color: var(--email-button-fill) !important;
  box-shadow: var(--hover-shadow);
}

.socialIcons {
  display: flex;
  gap: 16px;
  justify-content: center;
}

.login_background {
  min-height: 100vh;
}

.login_btn {
  font-weight: bold;
  color: var(--login-button-color);
  --bs-btn-bg: var(--login-button-bg);
  --bs-btn-border-color: var(--login-button-border);
  --bs-btn-hover-bg: var(--login-button-bg-hover);
  --bs-btn-hover-border-color: var(--login-button-border-hover);
  --bs-btn-active-color: var(--login-button-color-active);
  --bs-btn-active-bg: var(--login-button-bg-active);
  --bs-btn-active-border-color: var(--login-button-border-active);
  --bs-btn-disabled-bg: var(--login-button-bg-disabled);
  --bs-btn-disabled-border-color: var(--login-button-border-disabled);
  margin-top: 1rem;
  margin-bottom: 1rem;
  width: 100%;
  transition: background-color 0.2s ease;
  cursor: pointer;
}

.login_btn:hover {
  color: var(--login-button-color-hover) !important;
  box-shadow: var(--hover-shadow);
}

.langChangeBtnStyle {
  --bs-btn-active-bg: var(--langChange-button-bg-active);
  --bs-btn-active-border-color: var(--langChange-button-border-active);
  --bs-btn-active-color: var(--langChange-button-color-active);
  width: 7.5rem;
  height: 2.2rem;
  padding: 0;
  color: var(--langChange-button-color);
  border-color: var(--langChange-button-border);
  background-color: transparent;
}

.langChangeBtnStyle:hover {
  background-color: var(--langChange-button-bg-hover) !important;
  border-color: var(--langChange-button-border-hover) !important;
}

.talawa_logo {
  height: clamp(3rem, 8vw, 5rem);
  width: auto;
  aspect-ratio: 1;
  display: block;
  margin: 1.5rem auto 1rem;

  @media (prefers-reduced-motion: no-preference) {
    -webkit-animation: zoomIn 0.3s ease-in-out;
    animation: zoomIn 0.3s ease-in-out;
  }
}

.password_checks {
  display: flex;
  justify-content: space-between;
  align-items: flex-start;
  flex-direction: column;
  gap: var(--spacing-md, 1rem);
}

.password_check_element {
  padding: var(--spacing-sm, 0.5rem) 0;
}

.password_check_element_top {
  margin-top: var(--spacing-lg, 1.125rem);
}

.password_check_element_bottom {
  margin-bottom: var(--spacing-lg, 1.25rem);
}

.reg_btn {
  font-weight: bold;
  background-color: var(--register-button-bg);
  border-color: var(--register-button-border);
  --bs-btn-hover-bg: var(--register-button-border);
  --bs-btn-hover-border-color: var(--register-button-border-hover);
  --bs-btn-active-color: var(--register-button-color-active);
  --bs-btn-active-bg: var(--register-button-bg-active);
  --bs-btn-active-border-color: var(--register-button-border-active);
  margin-top: 1rem;
  color: var(--register-button-color);
  margin-bottom: 1rem;
  width: 100%;
  transition: background-color 0.2s ease;
  cursor: pointer;
}

.reg_btn:hover {
  color: var(--register-button-color-hover) !important;
  box-shadow: var(--hover-shadow);
}

.row .left_portion {
  display: flex;
  justify-content: center;
  align-items: center;
  flex-direction: column;
  height: 100vh;
}

.row .left_portion .inner .palisadoes_logo {
  width: 600px;
  height: auto;
}

.row .right_portion {
  min-height: 100vh;
  position: relative;
  overflow-y: scroll;
  display: flex;
  flex-direction: column;
  justify-content: center;
  padding: 1rem 2.5rem;
  background: var(--row-bg);
}

.row .right_portion::-webkit-scrollbar {
  width: 8px;
}

.row .right_portion::-webkit-scrollbar-track {
  background: transparent;
}

.row .right_portion::-webkit-scrollbar-thumb {
  background-color: var(--row-bg-scroll);
  border-radius: 4px;
}

.row .right_portion .langChangeBtn {
  margin: 0;
  position: absolute;
  top: 1rem;
  left: 1rem;
}

.orText {
  display: block;
  position: absolute;
  top: -0.2rem;
  left: calc(50% - 2.6rem);
  margin: 0 auto;
  padding: 0.5rem 2rem;
  z-index: 100;
  background: var(--orText-bg);
  color: var(--orText-color);
}

.row .orText {
  display: block;
  position: absolute;
  top: -0.5rem;
  left: calc(50% - 2.6rem);
  margin: 0 auto;
  padding: 0.35rem 2rem;
  z-index: 100;
  background: var(--row-bg);
  color: var(--row-color);
}

@media (max-width: 992px) {
  .row .left_portion {
    padding: 0 2rem;
  }

  .row .left_portion .inner .palisadoes_logo {
    width: 100%;
  }
}

@media (max-width: 769px) {
  .row {
    flex-direction: column-reverse;
  }

  .row .right_portion,
  .row .left_portion {
    height: unset;
  }

  .row .right_portion {
    min-height: 100vh;
    overflow-y: unset;
  }

  .row .left_portion .inner {
    display: flex;
    justify-content: center;
  }

  .row .left_portion .inner .palisadoes_logo {
    height: 70px;
    width: unset;
    position: absolute;
    margin: 0.5rem;
    top: 0;
    right: 0;
    z-index: 100;
  }

  .row .left_portion .inner p {
    margin-bottom: 0;
    padding: 1rem;
  }

  .socialIcons {
    margin-bottom: 1rem;
  }
}

@media (max-width: 577px) {
  .row .right_portion {
    padding: 1rem 1rem 0 1rem;
  }

  .row .right_portion .langChangeBtn {
    position: absolute;
    margin: 1rem;
    left: 0;
    top: 0;
  }

  .marginTopForReg {
    margin-top: 4rem !important;
  }

  .row .right_portion .talawa_logo {
    height: 120px;
    margin: 0 auto 2rem auto;
  }

  .socialIcons {
    margin-bottom: 1rem;
  }
}

@media (prefers-reduced-motion: reduce) {
  .talawa_logo {
    animation: none;
  }

  .active_tab {
    animation: none;
  }
}

/* -- EditUserTagModal.tsx -- */

/* -- ManageTag.tsx -- */

.manageTagScrollableDiv {
  scrollbar-width: thin;
  scrollbar-color: var(--manageTagScrollableDiv-color);
  max-height: calc(100vh - 18rem);
  overflow: auto;
  margin-top: 20px !important;
}

/* -- RemoveUserTagModal.tsx -- */

/* -- UnassignUserTagModal.tsx -- */

/* -- MemberDetail.tsx -- */

.allRound {
  border-radius: 16px;
}

.topRadius {
  border-top-left-radius: 24px;
  border-top-right-radius: 24px;
}

.inputColor {
  background: var(--inputColor-bg);
}

.dateboxMemberDetail {
  border-radius: 7px;
  border-color: var(--dateboxMemberDetail-border);
  outline: none;
  box-shadow: none;
  padding-top: 2px;
  padding-bottom: 2px;
  padding-right: 5px;
  padding-left: 5px;
  margin-right: 5px;
  margin-left: 5px;
}

.contact {
  width: 100%;
}

.cardBody {
  padding: 1rem 0rem;
  display: flex;
  width: 100% !important;
  justify-content: center;
  align-items: center;
}

.cardHeading {
  padding-left: 0.3rem !important;
}

.cardBodymain {
  display: flex;
  flex-direction: row;
  align-items: center;
  width: 100%;
}

.cardbodyIcon {
  font-size: 2rem;
  height: 3rem;
  color: #555555;
  background-color: #eaebef;
  width: 3rem;
  display: flex;
  align-items: center;
  justify-content: center;
  border-radius: 50%;
}

.iconCol {
  padding-right: 0.75rem;
}

.contentCol {
  display: flex;
  flex-direction: column;
}

.cardBodyNumber {
  color: black;
  font-size: 1.25rem;
  font-weight: 600;
  line-height: 1.2;
}

.cardBodySecondaryText {
  font-size: 0.75rem;
  color: gray;
}

.cardBodyMainDiv {
  border-radius: 1.5rem;
  box-shadow: 0 2px 6px rgba(0, 0, 0, 0.05);
  border: none;
  height: auto;
  width: 100%;
}

.cardBody .textBox {
  margin: 0 0 3rem 0;
  padding-bottom: 10px;
  color: var(--cardBody-color);
}

.textBox {
  padding-top: 20px;
  padding-bottom: 20px;
}

.changeLanguageBtn {
  border-width: 2px;
  background-color: var(--changelangauge-btn-bg);
  color: var(--changelangauge-btn-color);
  padding: 0.5rem 1rem;
  border-radius: 0.5rem;
  border-color: var(--changelangauge-btn-border);
  display: flex;
  align-items: center;
  gap: 0.5rem;
  height: 49px;
  width: 160px;
  font-size: 0.8rem;
}

.changeLanguageBtn:hover,
.changeLanguageBtn:active,
.changeLanguageBtn:focus {
  border-width: 2px;
  background-color: #ffff !important;
  color: var(--changelangauge-btn-color) !important;
  padding: 0.5rem 1rem;
  border-radius: 0.5rem;
  border-color: var(--changelangauge-btn-border) !important;
  display: flex;
  align-items: center;
  gap: 0.5rem;
  height: 49px;
  width: 160px;
  font-size: 0.8rem;
  box-shadow: 1.5px 1.5px 1.5px var(--actionsButton-box-shadow-hover);
}

@media (max-width: 600px) {
  .cardBody {
    min-height: 120px;
  }

  .cardBody .iconWrapper {
    position: absolute;
    top: 1rem;
    left: 1rem;
  }

  .cardBody .textWrapper {
    margin-top: calc(0.5rem + 36px);
    text-align: right;
  }

  .cardBody .textWrapper .primaryText {
    font-size: 1.5rem;
  }

  .cardBody .textWrapper .secondaryText {
    font-size: 1rem;
  }
}

.cardbodyIcon {
  font-size: 2rem;
  height: 50px;
  color: #555555;
  height: 3rem;
  background-color: #eaebef;
  width: 3rem;
  display: flex;
  align-items: center;
  justify-content: center;
  border-radius: 50%;
}

/* -- OrgContribution.tsx -- */

.sidebar {
  z-index: 0;
  padding-top: 5px;
  margin: 0;
  height: 100%;
}

.sidebar:after {
  background-color: var(--sidebar-bg);
  position: absolute;
  width: 2px;
  height: 600px;
  top: 10px;
  left: 94%;
  display: block;
}

@media only screen and (max-width: 600px) {
  .sidebar {
    position: relative;
    bottom: 18px;
  }

  .invitebtn {
    width: 135px;
    position: relative;
    right: 10px;
  }

  .form_wrapper {
    width: 90%;
  }

  .searchtitleMemberDetail {
    margin-top: 30px;
  }
}

.sidebarsticky {
  padding-left: 45px;
  margin-top: 7px;
}

.sidebarsticky > p {
  margin-top: -10px;
}

.sidebarsticky > input {
  text-decoration: none;
  margin-bottom: 50px;
  border-color: var(--sidebarsticky-border);
  width: 80%;
  border-radius: 7px;
  padding-top: 5px;
  padding-bottom: 5px;
  padding-right: 10px;
  padding-left: 10px;
  box-shadow: none;
}

.searchtitle {
  color: var(--searchtitle-color);
  font-weight: 600;
  font-size: 18px;
  margin-bottom: 20px;
  padding-bottom: 5px;
  border-bottom: 3px solid var(--searchtitle-border);
  width: 60%;
}

.justifysp {
  display: flex;
  justify-content: space-between;
}

@media screen and (max-width: 575.5px) {
  .justifysp {
    padding-left: 55px;
    display: flex;
    justify-content: space-between;
    width: 100%;
  }
}

.logintitle {
  color: var(--logintitle-color);
  font-weight: 600;
  font-size: 20px;
  margin-bottom: 30px;
  padding-bottom: 5px;
  border-bottom: 3px solid var(--logintitle-border);
  width: 15%;
}

/* -- OrgList.tsx -- */

.btnsContainerSearchBar {
  display: flex;
  width: 95%;
  justify-content: space-between;
  margin: 2.5rem 0 2.5rem 0;
}

.btnsContainerSearchBar .btnsBlockSearchBar {
  display: flex;
  justify-content: center;
  align-items: center;
}

.btnsContainerSearchBar .btnsBlock {
  display: flex;
  justify-content: center;
  align-items: center;
  margin-left: 20px;
}

.btnsContainerSearchBar .btnsBlockSearchBar button {
  margin-left: 1rem;
  display: flex;
  justify-content: center;
  align-items: center;
}

.btnsContainerSearchBar .inputOrgList {
  flex: 1;
  position: relative;
}

.btnsContainerSearchBar input {
  outline: 1px solid var(--bs-gray-400);
}

.btnsContainerSearchBar .inputOrgList button {
  width: 52px;
}

@media (max-width: 1020px) {
  .btnsContainerSearchBar {
    flex-direction: column;
    margin: 1.5rem 0;
  }

  .btnsContainerSearchBar .btnsBlockSearchBar {
    margin: 1.5rem 0 0 0;
    justify-content: space-between;
  }

  .btnsContainerSearchBar .btnsBlockSearchBar button {
    margin: 0;
  }

  .btnsContainerSearchBar .btnsBlockSearchBar div button {
    margin-right: 1.5rem;
  }
}

@media (max-width: 520px) {
  .btnsContainerSearchBar {
    margin-bottom: 0;
  }

  .btnsContainerSearchBar .btnsBlockSearchBar {
    display: block;
    margin-top: 1rem;
    margin-right: 0;
  }

  .btnsContainerSearchBar .btnsBlockSearchBar div {
    flex: 1;
  }

  .btnsContainerSearchBar .btnsBlockSearchBar div[title='Sort organizations'] {
    margin-right: 0.5rem;
  }

  .btnsContainerSearchBar .btnsBlockSearchBar button {
    margin-bottom: 1rem;
    margin-right: 0;
    width: 100%;
  }
}

.listBoxOrgList {
  display: flex;
  flex-wrap: wrap;
  overflow: unset !important;
}

.listBoxOrgList .itemCardOrgList {
  width: 50%;
}

@media (max-width: 1440px) {
  .contractOrgList {
    padding-left: calc(250px + 2rem + 1.5rem);
  }

  .listBoxOrgList .itemCardOrgList {
    width: 100%;
  }
}

.itemCardOrgList .loadingWrapper {
  background-color: var(--bs-white);
  margin: 0.5rem;
  height: calc(120px + 2rem);
  padding: 1rem;
  border-radius: 8px;
  outline: 1px solid var(--bs-gray-200, var(--bs-gray-300));
  position: relative;
}

.itemCardOrgList .loadingWrapper .button {
  position: absolute;
  height: 48px;
  width: 92px;
  bottom: 1rem;
  right: 1rem;
  z-index: 1;
}

/* -- OrganizationModal.tsx -- */

.sampleOrgSection {
  display: grid;
  grid-template-columns: repeat(1, 1fr);
  row-gap: 1em;
  width: 100%;
}

/* orgsettings */

.modalHeader {
  border: none;
  background-color: var(--primary-bg-color) !important;
  padding: 1rem;
  color: #000000;
}

.inputFields {
  background-color: var(--eventManagement-button-bg);
  border: 1px solid var(--create-button-border);
  color: var(--eventManagement-button-bg);
  box-shadow: 0 1px 1px var(--brand-primary);
  width: 375px;
  padding-right: 40px;
  border-radius: 8px;
}

.headerBtn {
  background: var(--settings-header-button-bg);
  border: 1px solid var(--settings-header-button-border);
  border-radius: 8px;
  height: auto;
  padding: 1rem;
  padding-left: 2rem;
  padding-right: 2rem;
  color: var(--settings-header-button-color) !important;
}

.headerBtn:active {
  background: var(--settings-header-button-bg) !important;
  border: 1px solid var(--settings-header-button-border) !important;
  border-radius: 8px;
  height: auto;
  width: auto;
  padding-left: 2rem;
  padding-right: 2rem;
  color: var(--settings-header-button-color) !important;
}

.activeTabBtn {
  background: var(--settings-active-button-bg);
  border: 1px solid var(--settings-active-button-border);
  border-radius: 8px;
  color: var(--settings-active-button-color) !important;
}

.activeTabBtn:active {
  background: var(--settings-active-button-bg) !important;
  border: 1px solid var(--settings-active-button-border) !important;
  color: var(--settings-active-button-color) !important;
}

.settingsTabs {
  display: flex;
  gap: 0.75rem;
  background-color: var(--bg-header) !important;
  padding: 20px 14.9px;
  border-radius: 1rem;
}

.headerBtn:hover {
  border: 1px solid var(--settings-header-button-border);
  background: var(--settings-header-button-bg);
  border-radius: 8px;
  box-shadow: 1.5px 1.5px 1.5px var(--actionsButton-box-shadow-hover);
  color: var(--settings-header-button-color) !important;
}

.activeTabBtn:hover {
  box-shadow: 1.5px 1.5px 1.5px var(--actionsButton-box-shadow-hover);
  background: var(--settings-active-button-bg);
  border: 1px solid var(--settings-active-button-border);
  color: var(--settings-active-button-color) !important;
}

/* -- OrgPost.tsx -- */

.mainpagerightOrgPost > hr {
  margin-top: 20px;
  width: 100%;
  margin-left: -15px;
  margin-right: -15px;
  margin-bottom: 20px;
}

@media screen and (max-width: 575.5px) {
  .mainpagerightOrgPost {
    width: 98%;
  }
}

.btnsContainerOrgPost {
  display: flex;
  margin: 2.5rem 0 2.5rem 0;
}

.btnsContainerOrgPost .btnsBlockOrgPost {
  display: flex;
}

.btnsContainerOrgPost .btnsBlockOrgPost button {
  margin-left: 1rem;
  display: flex;
  justify-content: center;
  align-items: center;
}

.btnsContainerOrgPost .inputOrgPost {
  flex: 1;
  position: relative;
}

.btnsContainerOrgPost input {
  outline: 1px solid var(--btnsContainerOrgPost-outline);
}

.btnsContainerOrgPost .inputOrgPost button {
  width: 52px;
}

@media (max-width: 1020px) {
  .btnsContainerOrgPost {
    flex-direction: column;
    margin: 1.5rem 0;
  }

  .btnsContainerOrgPost .btnsBlockOrgPost {
    margin: 1.5rem 0 0 0;
    justify-content: space-between;
  }

  .btnsContainerOrgPost .btnsBlockOrgPost button {
    margin: 0;
  }

  .btnsContainerOrgPost .btnsBlockOrgPost div button {
    margin-right: 1.5rem;
  }
}

@media (max-width: 520px) {
  .btnsContainerOrgPost {
    margin-bottom: 0;
  }

  .btnsContainerOrgPost .btnsBlockOrgPost {
    display: block;
    margin-top: 1rem;
    margin-right: 0;
  }

  .btnsContainerOrgPost .btnsBlockOrgPost div {
    flex: 1;
  }

  .btnsContainerOrgPost .btnsBlockOrgPost div[title='Sort organizations'] {
    margin-right: 0.5rem;
  }

  .btnsContainerOrgPost .btnsBlockOrgPost button {
    margin-bottom: 1rem;
    margin-right: 0;
    width: 100%;
  }
}

.list_box {
  height: auto;
  overflow-y: auto;
  width: 100%;
}

.list_box {
  height: 70vh;
  overflow-y: auto;
  width: auto;
}

.previewOrgPost {
  display: flex;
  position: relative;
  width: 100%;
  margin-top: 10px;
  justify-content: center;
}

.previewOrgPost img {
  width: 400px;
  height: auto;
}

.previewOrgPost video {
  width: 400px;
  height: auto;
}

.closeButtonOrgPost {
  position: absolute;
  top: 0px;
  right: 0px;
  background: transparent;
  transform: scale(1.2);
  cursor: pointer;
  border: none;
  color: var(--closeButtonOrgPost-color);
  font-weight: 600;
  font-size: 16px;
}

/* -- ItemDeleteModal.tsx -- */

.itemModal {
  max-width: 80vw;
  margin-top: 2vh;
  margin-left: 13vw;
}

.titlemodal {
  color: var(--titlemodal-color);
  font-weight: 600;
  font-size: 32px;
  width: 65%;
  margin-bottom: 0px;
}

.closeButton {
  color: var(--closeButton-color);
  border: none;
  background-color: var(--closeButton-bg);
}

/* -- ItemModal.tsx -- */

.toggleGroup {
  width: 50%;
  min-width: 20rem;
  margin: 0.5rem 0rem;
}

.toggleBtn {
  padding: 0rem;
  height: 2rem;
  display: flex;
  justify-content: center;
  align-items: center;
  background-color: var(--toggleBtn-bg) !important;
  color: var(--toggleBtn-color) !important;
  border: 1px solid var(--toggleBtn-border) !important;
}

#individualRadio,
#requestsRadio,
#groupsRadio,
.toggleBtn:hover {
  color: var(--brand-primary) !important;
}

.toggleBtn:hover {
  color: var(--toggleBtn-color-hover) !important;
  border: 1px solid var(--toggleBtn-border-hover) !important;
}

/* -- ItemUpdateStatusModal.tsx -- */

/* -- ItemViewModal.tsx -- */

.TableImage {
  object-fit: cover;
  margin-right: 5px;
  width: var(--table-image-size) !important;
  height: var(--table-image-size) !important;
  border-radius: 100% !important;
}

/* -- OrganizationActionItems.tsx -- */

.infoButton {
  background-color: var(--infoButton-bg) !important;
  border-color: var(--infoButton-border);
  color: var(--infoButton-color);
  margin-right: 0.5rem;
  border-radius: 0.25rem;
}

.infoButton:hover {
  background-color: var(--infoButton-bg-hover);
  border-color: var(--infoButton-border-hover);
  color: var(--infoButton-color) !important;
  box-shadow: var(--drop-shadow);
}

.actionItemDeleteButton {
  background-color: var(--actionItemDeleteButton-bg) !important;
  color: var(--actionItemDeleteButton-color) !important;
}

.actionItemDeleteButton:hover {
  box-shadow: var(--drop-shadow);
}

.checkboxButton input:checked {
  background-color: var(--checkboxButton-checked-bg);
  border-color: var(--checkboxButton-checked-color);
}

.checkboxButton input:hover {
  box-shadow: var(--drop-shadow);
}

.checkboxButton input:focus {
  border-color: var(--checkbox-focus-border);
  outline: none;
  box-shadow: none;
}

/* -- OrganizationDashboard.tsx -- */

/* -- OrganizationEvents.tsx -- */

.closeButtonOrganizationEvents {
  color: var(--closeButtonOrganizationEvents-color);
  margin-right: 5px;
  background-color: var(--closeButtonOrganizationEvents-bg);
  border: var(--closeButtonOrganizationEvents-border);
}

.closeButtonOrganizationEvents:hover {
  color: var(--closeButtonOrganizationEvents-color-hover) !important;
  background-color: var(--closeButtonOrganizationEvents-bg-hover) !important;
  border: var(--closeButtonOrganizationEvents-border-hover);
}

.datedivOrganizationEvents {
  display: flex;
  flex-direction: row;
  margin-bottom: 15px;
}

.dateboxOrganizationEvents {
  width: 90%;
  border-radius: 7px;
  border-color: var(--dateboxOrganizationEvents-border);
  outline: none;
  box-shadow: none;
  padding: 2px 5px;
  margin-right: 5px;
  margin-left: 5px;
}

.checkboxdiv {
  display: flex;
  margin-bottom: 5px;
}

.checkboxdiv > div {
  width: 50%;
}

.checkboxdiv > label {
  margin-right: 50px;
}

.checkboxdiv > label > input {
  margin-left: 10px;
}

.dispflexOrganizationEvents {
  display: flex;
  align-items: center;
  justify-content: space-between;
}

.dispflexOrganizationEvents > input {
  border: none;
  box-shadow: none;
  margin-top: 5px;
}

.dispflex {
  display: flex;
}

.dispflex > input {
  width: 20%;
  border: none;
  box-shadow: none;
  margin-top: 5px;
}

/* -- CampaignModal.tsx -- */

/* -- OrganizationFundCampagins.tsx -- */

.organizationFundCampaignContainer {
  margin: 0.5rem 0;
}

.rowBackgroundOrganizationFundCampaign {
  background-color: var(--rowBackgroundOrganizationFundCampaign-bg);
  max-height: 120px;
}

/* -- FundModal.tsx -- */

.fundModal {
  max-width: 80vw;
  margin-top: 2vh;
  margin-left: 13vw;
}

/* -- OrganizationFunds.tsx -- */

.container {
  min-height: 100vh;
}

.message {
  margin-top: 25%;
  display: flex;
  justify-content: center;
  align-items: center;
  flex-direction: column;
}

.hyperlinkText {
  color: var(--hyperlink-text-color);
  text-decoration: none;
  cursor: pointer;
}

.hyperlinkText:hover {
  color: var(--hyperlink-text-color-hover);
}

.rowBackgrounds {
  background-color: var(--rowBackgrounds-bg);
  max-height: 120px;
  overflow-y: auto;
  /* Handle content overflow */
}

/* -- AddMember.tsx -- */

.searchIcon {
  color: var(--searchIcon-color);
}

.modalContent {
  width: var(--modal-width);
  max-width: var(--modal-max-width);
}

.eventsAttended,
.membername {
  color: var(--eventsAttended-membername-color);
}

.membername {
  font-size: 16px;
  font-weight: bold;
  color: var(--membername-color);
  text-decoration: none;
}

.membername:hover {
  color: var(--membername-color-hover);
  text-decoration: underline;
}

.borderNone {
  border: none;
}

.colorPrimary {
  background: var(--colorPrimary-bg);
  color: var(--colorPrimary-color) !important;
  --bs-btn-active-bg: var(--colorPrimary-bg-active);
  cursor: pointer;
}

.colorPrimary:hover,
.colorPrimary:focus,
.colorPrimary:active {
  background-color: var(--colorPrimary-bg-active) !important;
  box-shadow: var(--hover-shadow);
  color: var(--colorPrimary-color-active) !important;
}

.colorWhite {
  color: var(--colorWhite);
}

/* -- OrganizationPeople.tsx -- */

/* -- OrganizationTags.tsx -- */

.tagsBreadCrumbs:hover {
  color: var(--tagsBreadCrumbs-color-hover);
  font-weight: 600;
  text-decoration: underline;
}

.tagsBreadCrumbs {
  color: var(--tagsBreadCrumbs-color);
  cursor: pointer;

  /* Prevent layout shift */
  &::after {
    display: block;
    content: attr(data-text);
    font-weight: 600;
    height: 0;
    overflow: hidden;
    visibility: hidden;
  }
}

.tagsBreadCrumbs:hover,
.tagsBreadCrumbs:focus {
  color: var(--tagsBreadCrumbs-color-hover);
  font-weight: 600;
  text-decoration: underline;
}

.subTagsLink i {
  visibility: hidden;
}

.subTagsLink:hover,
.subTagsLink:focus {
  color: var(--subTagsLink-color-hover);
  font-weight: 600;
  text-decoration: underline;
}

.subTagsLink:hover i,
.subTagsLink:focus i {
  visibility: visible;
}

.subTagsLink {
  color: var(--subTagsLink-color);
  font-weight: 500;
  cursor: pointer;

  /* Prevent layout shift */
  &::after {
    display: block;
    content: attr(data-text);
    font-weight: 600;
    height: 0;
    overflow: hidden;
    visibility: hidden;
  }
}

.orgUserTagsScrollableDiv {
  scrollbar-width: auto;
  scrollbar-color: var(--orgUserTagsScrollableDiv-color);
  max-height: calc(100vh - 18rem);
  overflow: auto;
  position: sticky;
}

/* -- OrganizationVenues.tsx -- */

.mainpageright > hr {
  margin-top: 20px;
  width: 100%;
  margin-left: -15px;
  margin-right: -15px;
  margin-bottom: 20px;
}

@media screen and (max-width: 575.5px) {
  .mainpageright {
    width: 98%;
  }
}

@media screen and (max-width: 1200px) {
  .justifyspMemberDetail {
    padding-left: 55px;
    display: flex;
    justify-content: space-evenly;
  }

  .mainpageright {
    width: 100%;
  }

  .invitebtn {
    position: relative;
    right: 15px;
  }
}

/* -- PageNotFound.tsx  -- */

.pageNotFound {
  position: relative;
  bottom: 20px;
}

.pageNotFound h3 {
  font-family: 'Roboto', sans-serif;
  font-weight: normal;
  letter-spacing: 1px;
}

.pageNotFound .brand span {
  margin-top: 50px;
  font-size: 40px;
}

.pageNotFound .brand h3 {
  font-weight: 300;
  margin: 10px 0 0 0;
}

.pageNotFound h1.head {
  font-size: 250px;
  font-weight: 900;
  color: var(--pageNotFound-color);
  letter-spacing: 25px;
  margin: 10px 0 0 0;
}

.pageNotFound h1.head span {
  position: relative;
  display: inline-block;
}

.pageNotFound h1.head span:before,
.pageNotFound h1.head span:after {
  position: absolute;
  top: 50%;
  width: 50%;
  height: 1px;
  background: var(--pageNotFound-bg);
  content: '';
}

.pageNotFound h1.head span:before {
  left: -55%;
}

.pageNotFound h1.head span:after {
  right: -55%;
}

@media (max-width: 1024px) {
  .pageNotFound h1.head {
    font-size: 200px;
    letter-spacing: 25px;
  }
}

@media (max-width: 768px) {
  .pageNotFound h1.head {
    font-size: 150px;
    letter-spacing: 25px;
  }
}

@media (max-width: 640px) {
  .pageNotFound h1.head {
    font-size: 150px;
    letter-spacing: 0;
  }
}

@media (max-width: 480px) {
  .pageNotFound .brand h3 {
    font-size: 20px;
  }

  .pageNotFound h1.head {
    font-size: 130px;
    letter-spacing: 0;
  }

  .pageNotFound h1.head span:before,
  .pageNotFound h1.head span:after {
    width: 40%;
  }

  .pageNotFound h1.head span:before {
    left: -45%;
  }

  .pageNotFound h1.head span:after {
    right: -45%;
  }

  .pageNotFound p {
    font-size: 18px;
  }
}

@media (max-width: 320px) {
  .pageNotFound .brand h3 {
    font-size: 16px;
  }

  .pageNotFound h1.head {
    font-size: 100px;
    letter-spacing: 0;
  }

  .pageNotFound h1.head span:before,
  .pageNotFound h1.head span:after {
    width: 25%;
  }

  .pageNotFound h1.head span:before {
    left: -30%;
  }

  .pageNotFound h1.head span:after {
    right: -30%;
  }
}

/* -- Requests.tsx --  */

@media (max-width: 1120px) {
  .contract {
    padding-left: calc(250px + 2rem + 1.5rem);
  }

  .listBox .itemCard {
    width: 100%;
  }

  .collapseSidebarButton {
    width: calc(250px + 2rem);
  }
}

.listBox {
  width: 100%;
  flex: 1;
}

.customcell {
  background-color: var(--customcell-bg) !important;
  color: var(--customcell-color) !important;
  font-size: medium !important;
  font-weight: 500 !important;
  padding-top: 15px !important;
  padding-bottom: 15px !important;
}

/* -- SubTags.tsx -- */

.subTagsScrollableDiv {
  scrollbar-width: auto;
  scrollbar-color: var(--subTagsScrollableDiv-color);
  max-height: calc(100vh - 18rem);
  overflow: auto;
}

/* -- Campaigns.tsx -- */

.outlineBtn {
  margin-bottom: 10px;
  background-color: var(--outlineBtn-bg);
  color: var(--outlineBtn-color);
  border-color: var(--outlineBtn-border);
}

.outlineBtn:is(:hover, :active) {
  margin-bottom: 10px;
  background-color: var(--outlineBtn-hover-bg) !important;
  color: var(--outlineBtn-bg) !important;
  border-color: var(--outlineBtn-hover-bg);
}

.outlineBtn:disabled {
  margin-bottom: 10px;
  background-color: var(--outlineBtn-bg);
  color: var(--outlineBtn-disabled);
  border-color: var(--outlineBtn-disabled);
}

.progressAccordion {
  display: flex;
  width: 45rem;
}

.progressBarAccordion {
  margin: 0rem 0.75rem;
  width: 100%;
  font-size: 0.9rem;
  height: 1.25rem;
}

/* -- PledgeModal.tsx --  */

.pledgeModal {
  max-width: 80vw;
  margin-top: 2vh;
  margin-left: 13vw;
}

.noOutlinePledge input {
  outline: none;
}

/* -- Chat.tsx -- */

.customToggle {
  padding: 0;
  background: none;
  border: none;
  margin-right: 1rem;
  --bs-btn-active-bg: transparent;
  --bs-btn-focus-box-shadow: none;
}

.customToggle svg {
  color: var(--customToggle-color);
}

.customToggle::after {
  content: none;
}

.customToggle:hover,
.customToggle:focus,
.customToggle:active {
  background: none;
  border: none;
}

.contactContainer {
  flex-grow: 1;
  display: flex;
  flex-direction: column;
  width: 25%;
  overflow-y: scroll;
}

.addChatContainer {
  margin: 0 20px;
  padding: 20px 0px 10px 0px;
  border-bottom: 2px solid var(--addChatContainer-border);
}

.filters {
  padding: 20px 0px 0px 20px;
  display: flex;
  gap: 8px;
}

.filterButton {
  border-radius: 14px;
  padding: 5px 10px;
  background-color: var(--filterButton-bg);
  color: var(--filterButton-color);
  border: none;
  border: 1px solid var(--filterButton-border);
}

.selectedBtn,
.filterButton:hover {
  border: 1px solid var(--filterButton-border-hover);
  background-color: var(--filterButton-bg-hover);
  color: var(--filterButton-color-hover);
}

.contactCardContainer {
  padding: 10px 15px;
  display: flex;
  flex-direction: column;
  gap: 5px;
}

.chatContainer {
  flex-grow: 6;
  display: flex;
  flex-direction: column;
  margin: 20px;
  border: 1px solid var(--chatContainer-border);
  border-radius: 24px;
  overflow-y: scroll;
  margin-left: 0px;
}

.chatContainer::-webkit-scrollbar {
  display: none;
}

/* -- Donate.tsx -- */

.mainContainer50 {
  width: 50%;
  flex-grow: 3;
  padding: 1rem;
  max-height: 100%;
  overflow-y: auto;
  overflow-x: hidden;
  background-color: var(--mainContainer50-bg);
}

.inputContainer {
  position: relative;
  flex: 1;
  margin: 0;
}

.btnsContainer .inputContainer button {
  width: 52px;
}

.box:hover {
  box-shadow: var(--hover-shadow);
  transition: box-shadow 0.2s ease;
}

.cards:first-child:nth-last-child(even),
.cards:first-child:nth-last-child(even) ~ .box {
  grid-column: auto / span 1;
}

.box {
  width: auto;
  background-color: var(--box-bg);
  margin-top: 1rem;
  padding: 20px;
  border: 1px solid var(--box-border);
  border-radius: 10px;
}

.cardsEventListCard:first-child:nth-last-child(even),
.cardsEventListCard:first-child:nth-last-child(even) ~ .box {
  grid-column: auto / span 1;
}

.heading {
  font-size: 1.1rem;
}

.donationInputContainer {
  display: flex;
  flex-direction: row;
  margin-top: 20px;
}

.width100 {
  width: 100%;
}

.donateBtn {
  padding-inline: 1rem !important;
}

.donationsContainer {
  padding-top: 4rem;
  flex-grow: 1;
  display: flex;
  flex-direction: column;
}

.contentDonate {
  padding-top: 10px;
  flex-grow: 1;
}

.donationCardsContainer {
  display: flex;
  flex-wrap: wrap;
  gap: 1rem;
  --bs-gutter-x: 0;
}

/* -- Events.tsx -- */

.justifyspOrganizationEvents {
  justify-content: space-between;
  margin-top: 20px;
}

.datedivEvents {
  display: flex;
  flex-direction: row;
  margin-bottom: 15px;
}

.dateboxEvents {
  width: 90%;
  border-radius: 7px;
  border-color: var(--dateboxEvents-border);
  outline: none;
  box-shadow: none;
  padding-top: 2px;
  padding-bottom: 2px;
  padding-right: 5px;
  padding-left: 5px;
  margin-right: 5px;
  margin-left: 5px;
}

@media only screen and (max-width: 600px) {
  .checkboxContainer {
    flex-direction: column;
  }

  .datediv {
    flex-direction: column;
  }

  .datediv > div {
    width: 100%;
    margin-left: 0;
    margin-bottom: 10px;
  }

  .datediv > div p {
    margin-bottom: 5px;
  }
}

.checkboxdivEvents > label {
  margin-right: 50px;
}

.checkboxdivEvents > label > input {
  margin-left: 10px;
}

.checkboxdivEvents {
  display: flex;
}

.checkboxdivEvents > div {
  width: 50%;
}

.dispflexEvents {
  display: flex;
  align-items: center;
}

.dispflexEvents > input {
  border: none;
  box-shadow: none;
  margin-top: 5px;
}

/* -- LeaveOrganization.tsx -- */
/* -- Organizations.tsx -- */

.mainContainerOrganization {
  max-height: 100%;
  width: 100%;
  overflow: auto;
}

.maxWidth {
  max-width: 800px;
}

.content {
  height: fit-content;
  min-height: calc(100% - 40px);
}

.content {
  min-height: calc(100% - 40px);
}

.orgCard .innerContainer .content {
  margin-left: 0;
}

@media screen and (max-width: 850px) {
  .mainContainerOrganization {
    width: 100%;
  }
}

.gap {
  gap: 20px;
}

.paddingY {
  padding: var(--spacing-xl, 1.875rem) 0;
  margin-bottom: 4rem;
}

/* -- People.tsx -- */

.mainContainer_people {
  margin-top: 2rem;
  width: 100%;
  flex-grow: 3;
  max-height: 90vh;
  overflow: auto;
  padding: 0 1rem;
}

.people__header {
  display: flex;
  align-items: center;
  justify-content: space-between;
  margin-right: 50px;
}

.people_content {
  display: flex;
  flex-direction: column;
  height: fit-content;
  min-height: calc(100% - 40px);
}

.people_card_header {
  background-color: var(--people-card-header-bg);
  display: flex;
  border: 1px solid var(--people-card-header-border);
  padding: 1rem 1.5rem;
  margin-top: 1.5rem;
  border-top-left-radius: 16px;
  border-top-right-radius: 16px;
}

.people_card_main_container {
  display: flex;
  flex-direction: column;
  border: 1px solid var(--people-card-container-border);
  padding: 1rem;
  padding-left: 1.5rem;
  padding-right: 1.5rem;
  margin-top: 0;
  gap: var(--spacing-lg, 1.25rem);
  border-bottom-left-radius: 24px;
  border-bottom-right-radius: 24px;
  background-color: var(--people-card-container-bg);
}

.custom_row_center {
  display: flex;
  flex-direction: row;
  justify-content: center;
}

/* -- Pledges.tsx -- */

.pledgerContainer {
  display: flex;
  align-items: center;
  justify-content: center;
  margin: 0.1rem 0.25rem;
  gap: 0.25rem;
  padding: 0.25rem 0.45rem;
  border-radius: 0.35rem;
  background-color: var(--pledgeContainer-bg);
  height: 2.2rem;
  margin-top: 0.75rem;
}

.avatarContainer {
  width: 28px;
  height: 26px;
}

.moreContainer {
  display: flex;
  align-items: center;
}

.moreContainer:hover {
  text-decoration: underline;
  cursor: pointer;
}

.progressBar {
  margin: 0rem 0.75rem;
  width: 100%;
  font-size: 0.9rem;
  height: 1.25rem;
}

.popup {
  z-index: 50;
  border-radius: 0.5rem;
  font-family: sans-serif;
  font-weight: 500;
  font-size: 0.875rem;
  margin-top: 0.5rem;
  padding: 0.75rem;
  border: 1px solid var(--popup-border);
  background-color: var(--popup-bg);
  color: var(--popup-color);
  box-shadow: 0 0.5rem 1rem var(--popup-box-shadow);
  display: flex;
  flex-direction: column;
  gap: 0.5rem;
}

.popupExtra {
  max-height: 15rem;
  overflow-y: auto;
}

/* -- Posts.tsx -- */

.containerHeightUserPost {
  height: 100vh;
  padding: 2rem;
}

.colorLight {
  background-color: var(--colorlight-bg);
}

.heading {
  font-size: 1.1rem;
}

.postInputContainer {
  margin-top: 0.5rem;
  margin-bottom: 1rem;
}

.maxWidthUserPost {
  width: 100%;
}

/* -- Settings.tsx -- */

.containerHeight {
  background-color: var(--containerHeight-bg) !important;
  min-height: 100vh;
  padding: 1rem 1.5rem 0 calc(300px + 1.5rem);
}

.expand {
  padding-left: 4rem;
  animation: moveLeft 0.9s ease-in-out;
}

.contract {
  padding-left: calc(300px + 2rem + 1.5rem);
  animation: moveRight 0.5s ease-in-out;
}

.contract,
.expand {
  animation: none;
}

.contract {
  padding-left: calc(300px + 2rem + 1.5rem);
  animation: moveRight 0.5s ease-in-out;
}

.contract,
.expand {
  animation: none;
}

.mainContainer {
  margin-top: 2rem;
  width: 100%;
  flex-grow: 3;
  max-height: 90vh;
  overflow: auto;
  padding: 0 1rem;
}

@media screen and (max-width: 850px) {
  .mainContainer {
    width: 100%;
  }
}

@media (max-width: 1120px) {
  .contract {
    padding-left: calc(250px + 2rem + 1.5rem);
  }

  .collapseSidebarButton {
    width: calc(250px + 2rem);
  }
}

@media (max-width: 820px) {
  .containerHeight {
    height: 100vh;
    padding: 2rem;
  }

  .opendrawer {
    width: 25px;
  }

  .contractOrg,
  .expandOrg {
    animation: none;
  }

  .collapseSidebarButton {
    width: 100%;
    left: 0;
    right: 0;
  }
}

/* -- UserScreen.tsx -- */

.collapseSidebarButton:hover,
.opendrawer:hover {
  opacity: 1;
  background-color: var(--collapseSidebarButton-od-bg-hover);
  box-shadow: var(--hover-shadow);
  color: var(--collapseSidebarButton-od-color-hover) !important;
}

.opendrawer {
  --bs-btn-active-color: var(--opendrawer-color-active);
  --bs-btn-active-bg: var(--opendrawer-bg-active);
  --bs-btn-active-border-color: var(--opendrawer-border-active);
  position: fixed;
  display: flex;
  align-items: center;
  justify-content: center;
  top: 0;
  left: 0;
  width: 40px;
  height: 100vh;
  z-index: 9999;
  background-color: var(--opendrawer-bg);
  border: none;
  border-radius: 0px;
  margin-right: 20px;
  color: var(--opendrawer-color);
}

.opendrawer:hover {
  transition: background-color 0.5s ease;
  background-color: var(--opendrawer-bg-hover);
}

@media (max-height: 650px) {
  .collapseSidebarButton {
    width: 250px;
    height: 20px;
  }

  .opendrawer {
    width: 30px;
  }
}

.opendrawer {
  width: 25px;
}

@media (max-width: 820px) {
  .pageContainer {
    padding-left: 2.5rem;
  }

  .opendrawer {
    width: 25px;
  }

  .contract,
  .expand {
    animation: none;
  }

  .collapseSidebarButton {
    width: 100%;
    left: 0;
    right: 0;
  }
}

.collapseSidebarButton:active,
.opendrawer:active {
  background-color: var(--collapseSidebarButton-od-bg-active) !important;
}

@media (max-height: 650px) {
  .collapseSidebarButton {
    width: 250px;
    height: 20px;
  }

  .opendrawer {
    width: 30px;
  }
}

@media (max-width: 820px) {
  .containerHeight {
    height: 100vh;
    padding: 2rem;
  }

  .opendrawer {
    width: 25px;
  }

  .contractOrg,
  .expandOrg {
    animation: none;
  }

  .collapseSidebarButton {
    width: 100%;
    left: 0;
    right: 0;
  }
}

.collapseSidebarButton {
  position: fixed;
  height: 40px;
  bottom: 0;
  z-index: 9999;
  width: calc(300px);
  background-color: var(--collapseSidebarButton-bg);
  color: black;
  border: none;
  border-radius: 0px;
}

.collapseSidebarButton:hover,
.opendrawer:hover {
  opacity: 1;
  color: var(--csb-od-color-hover) !important;
}

.collapseSidebarButton:hover {
  transition: background-color 0.5s ease;
  background-color: var(--csb-od-bg-hover);
}

@media (max-height: 650px) {
  .collapseSidebarButton {
    width: 250px;
    height: 20px;
  }

  .opendrawer {
    width: 30px;
  }
}

@media (max-width: 820px) {
  .hideElemByDefault {
    display: none;
  }

  .leftDrawer {
    width: 100%;
    left: 0;
    right: 0;
  }

  .inactiveDrawer {
    opacity: 0;
    left: 0;
    z-index: -1;
    animation: closeDrawer 0.4s ease-in-out;
  }

  .activeDrawer {
    display: flex;
    z-index: 100;
    animation: openDrawer 0.6s ease-in-out;
  }

  .logout {
    margin-bottom: 2.5rem !important;
  }

  .containerHeightUserPost {
    height: 100vh;
    padding: 2rem;
  }

  .opendrawer {
    width: 25px;
  }

  .contract,
  .expand {
    animation: none;
  }

  .collapseSidebarButton {
    width: 100%;
    left: 0;
    right: 0;
  }
}

.collapseSidebarButton {
  --bs-btn-active-color: var(--collapseSidebarButton-color-active);
  --bs-btn-active-bg: var(--collapseSidebarButton-bg-active);
  --bs-btn-active-border-color: var(--collapseSidebarButton-border-active);
  position: fixed;
  height: 40px;
  bottom: 0;
  z-index: 9999;
  width: calc(250px + 2rem);
  background-color: var(--collapseSidebarButton-bg);
  color: var(--collapse-Sidebar-Button-fill);
  border: none;
  border-radius: 0px;
}

.collapseSidebarButton:hover,
.opendrawer:hover {
  opacity: 1;
  background-color: var(--collapseBtn-op-bg-hover);
  box-shadow: var(--hover-shadow);
  color: black !important;
}

@media (max-width: 1120px) {
  .contract {
    padding-left: calc(250px + 2rem + 1.5rem);
  }

  .collapseSidebarButton {
    width: calc(250px + 2rem);
  }
}

@media (max-height: 900px) {
  .pageContainer {
    padding: 1rem 1.5rem 0 calc(300px + 2rem);
  }

  .collapseSidebarButton {
    height: 30px;
    width: calc(300px + 1rem);
  }
}

@media (max-height: 650px) {
  .pageContainer {
    padding: 1rem 1.5rem 0 calc(270px);
  }

  .collapseSidebarButton {
    width: 250px;
    height: 20px;
  }

  .opendrawer {
    width: 30px;
  }
}

@media (max-width: 820px) {
  .pageContainer {
    padding-left: 2.5rem;
  }

  .opendrawer {
    width: 25px;
  }

  .contract,
  .expand {
    animation: none;
  }

  .collapseSidebarButton {
    width: 100%;
    left: 0;
    right: 0;
  }
}

@media (max-width: 1120px) {
  .collapseSidebarButton {
    width: calc(250px + 2rem);
  }
}

@media (max-height: 650px) {
  .collapseSidebarButton {
    width: 250px;
    height: 20px;
  }

  .opendrawer {
    width: 30px;
  }
}

/* -- VolunteerManagement.tsx -- */

/* -- Actions.tsx -- */

.icon {
  margin: 1px;
}

.chipIcon {
  height: 0.9rem !important;
}

.chip {
  height: 1.5rem !important;
  margin: 0.15rem 0 0 1.25rem;
}

.active {
  background-color: var(--active-bg) !important;
  color: var(--active-color) !important;
  border-color: var(--active-border-color) !important;
}

.pending {
  background-color: var(--status-pending-bg) !important;
  color: var(--pending-color) !important;
  border-color: var(--pending-border-color) !important;
}

/* -- GroupModal.tsx -- */

.modalCloseBtn {
  width: 40px;
  height: 40px;
  padding: 1rem;
  display: flex;
  justify-content: center;
  align-items: center;
}

.toggleBtn {
  padding: 0rem;
  height: 2rem;
  display: flex;
  justify-content: center;
  align-items: center;
  background-color: var(--toggleBtn-bg) !important;
  color: var(--toggleBtn-color) !important;
  border: 1px solid var(--toggleBtn-border) !important;
}

#individualRadio,
#requestsRadio,
#groupsRadio,
.toggleBtn:hover {
  color: var(--brand-primary) !important;
}

.toggleBtn:hover {
  color: var(--toggleBtn-color-hover) !important;
  border: 1px solid var(--toggleBtn-border-hover) !important;
}

/* -- Groups.tsx -- */

/* -- Invitations.tsx -- */

/* -- UpcomingEvents.tsx -- */

.accordionSummary {
  width: 100% !important;
  padding-right: 0.75rem;
  display: flex;
  justify-content: space-between !important;
  align-items: center;
}

.accordionSummary button {
  height: 2.25rem;
  padding-top: 0.35rem;
}

.titleContainerVolunteer {
  display: flex;
  flex-direction: column;
  gap: 0.1rem;
}

.titleContainerVolunteer h3 {
  font-size: 1.25rem;
  font-weight: 750;
  color: var(--titleContainerVolunteer-color);
  margin-top: 0.2rem;
}

.subContainer span {
  font-size: 0.9rem;
  margin-left: 0.5rem;
  font-weight: lighter;
  color: var(--subContainer-color);
}

.outlineBtn {
  margin-bottom: 10px;
  background-color: var(--outlineBtn-bg);
  color: var(--outlineBtn-color);
  border-color: var(--outlineBtn-border);
}

.outlineBtn:is(:hover, :active) {
  margin-bottom: 10px;
  background-color: var(--outlineBtn-hover-bg) !important;
  color: var(--outlineBtn-color-hover) !important;
  border-color: var(--outlineBtn-hover-border);
}

.outlineBtn:disabled {
  margin-bottom: 10px;
  background-color: var(--outlineBtn-bg-disabled);
  color: var(--outlineBtn-color-disabled);
  border-color: var(--outlineBtn-border-disabled);
}

.modalTable {
  max-height: 220px;
  overflow-y: auto;
}

.modalTable img[alt='creator'] {
  height: 24px;
  width: 24px;
  object-fit: contain;
  border-radius: 12px;
  margin-right: 0.4rem;
}

.modalTable img[alt='orgImage'] {
  height: 28px;
  width: 28px;
  object-fit: contain;
  border-radius: 4px;
  margin-right: 0.4rem;
}

/* -- Users.tsx -- */

/* Add more Class Related to a particular Screen above this */

.mediaContainer {
  position: relative;
  width: 100%;
  height: var(--advertisement-media-height);
  overflow: hidden;
}

.cardImage {
  width: 100%;
  height: 100%;
  object-fit: cover;
  object-position: center;
}

.carouselContainer {
  height: 100%;
}

.noMediaPlaceholder {
  display: flex;
  align-items: center;
  justify-content: center;
  color: #6c757d;
  font-style: italic;
  background-color: var(--dropdownmenu-li-hover);
}

.carouselContainer :global(.carousel-control-prev),
.carouselContainer :global(.carousel-control-next) {
  z-index: 5;
}

.addCard {
  height: 100%;
  display: flex;
  flex-direction: column;
  width: 28rem;
}

.imageWrapper {
  width: 100%;
  height: var(--advertisement-media-height);
  display: flex;
  align-items: center;
  justify-content: center;
  background-color: #f8f9fa;
}

@media (max-width: 768px) {
  .addCard {
    width: 100%;
  }

  .mediaContainer {
    height: 10rem;
  }

  .imageWrapper {
    height: 10rem;
  }
}

.dropdownButton {
  background: none;
  border: none;
  cursor: pointer;
  padding: 5px;
}

.dropdownmenu {
  position: absolute;
  right: 0;
  top: 100%;
  z-index: 1000;
  min-width: 120px;
  padding: 0.5rem 0;
  margin: 0;
  list-style: none;
  background-color: var(--orText-bg);
  border: var(--advertisement-dropdown-border);
  border-radius: 0.25rem;
  box-shadow: var(--advertisement-dropdown-box-shadow);
}

.dropdownmenu li {
  padding: 0.5rem 1rem;
  cursor: pointer;
}

.dropdownmenu li:hover {
  background-color: #f8f9fa;
}

:global(.form-control:focus) {
  box-shadow: var(--form-control-focus-shadow);
}

.hamburgerIcon {
  cursor: pointer;
  color: var(--primaryText-color);
  transition: transform 0.3s ease;
}

.collapsedDrawer {
  width: var(--sidebar-collapsed-width);
}

.sidebarText {
  white-space: nowrap;
  overflow: hidden;
  text-overflow: ellipsis;
  color: var(--primaryText-color);
}
.expandedDrawer {
  width: var(--sidebar-expanded-width);
}
<<<<<<< HEAD
.venueimage {
  width: 100%;
  aspect-ratio: 3/2;
  object-fit: cover;
  display: block;
=======

.CardItemMainDiv {
  width: 100%;
}
.CardItemMainDivEvent {
  display: flex;
  justify-content: space-between;
  align-items: center;
}
.upcomingEventsTitle {
  text-overflow: ellipsis;
  overflow: hidden;
  white-space: nowrap;
>>>>>>> fa405d31
}
/* ----------------------------------------------------- */<|MERGE_RESOLUTION|>--- conflicted
+++ resolved
@@ -9332,13 +9332,13 @@
 .expandedDrawer {
   width: var(--sidebar-expanded-width);
 }
-<<<<<<< HEAD
+
 .venueimage {
   width: 100%;
   aspect-ratio: 3/2;
   object-fit: cover;
   display: block;
-=======
+
 
 .CardItemMainDiv {
   width: 100%;
@@ -9352,6 +9352,6 @@
   text-overflow: ellipsis;
   overflow: hidden;
   white-space: nowrap;
->>>>>>> fa405d31
+
 }
 /* ----------------------------------------------------- */