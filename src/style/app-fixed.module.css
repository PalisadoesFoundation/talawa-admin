--- conflicted
+++ resolved
@@ -10256,7 +10256,6 @@
   position: relative;
 }
 
-<<<<<<< HEAD
 /* UploadPluginModal Styles */
 .modalContainer {
   position: relative;
@@ -10434,7 +10433,6 @@
   overflow-y: auto;
   padding: 20px;
   position: relative;
-=======
 .dataTableBase {
   font-size: 0.95rem;
 }
@@ -10456,5 +10454,4 @@
   padding: 0;
   position: absolute;
   width: 1px;
->>>>>>> 30365aab
 }