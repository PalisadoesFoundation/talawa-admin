import React, { lazy, Suspense, useEffect } from 'react';
import { Route, Routes } from 'react-router';
import { useQuery, useApolloClient } from '@apollo/client';
import useLocalStorage from 'utils/useLocalstorage';
import SecuredRoute from 'components/SecuredRoute/SecuredRoute';
import SecuredRouteForUser from 'components/UserPortal/SecuredRouteForUser/SecuredRouteForUser';
import OrganizationFundCampaign from 'screens/OrganizationFundCampaign/OrganizationFundCampaigns';
import { CURRENT_USER } from 'GraphQl/Queries/Queries';
import LoginPage from 'screens/LoginPage/LoginPage';
import { usePluginRoutes, PluginRouteRenderer } from 'plugin';
import { getPluginManager } from 'plugin/manager';
import { discoverAndRegisterAllPlugins } from 'plugin/registry';
import UserScreen from 'screens/UserPortal/UserScreen/UserScreen';
import UserGlobalScreen from 'screens/UserPortal/UserGlobalScreen/UserGlobalScreen';
import Loader from 'components/Loader/Loader';
import PageNotFound from 'screens/PageNotFound/PageNotFound';
import { NotificationToastContainer } from 'components/NotificationToast/NotificationToast';
import { useTranslation } from 'react-i18next';

const OrganizationScreen = lazy(
  () => import('components/OrganizationScreen/OrganizationScreen'),
);
const AdminScreen = lazy(() => import('components/AdminScreen/AdminScreen'));
const BlockUser = lazy(() => import('screens/BlockUser/BlockUser'));
const EventManagement = lazy(
  () => import('screens/EventManagement/EventManagement'),
);
const ForgotPassword = lazy(
  () => import('screens/ForgotPassword/ForgotPassword'),
);
const MemberDetail = lazy(() => import('screens/MemberDetail/MemberDetail'));
const OrgContribution = lazy(
  () => import('screens/OrgContribution/OrgContribution'),
);
const OrgList = lazy(() => import('screens/OrgList/OrgList'));
const OrgPost = lazy(() => import('screens/OrgPost/OrgPost'));
const OrgSettings = lazy(() => import('screens/OrgSettings/OrgSettings'));

const OrganizationDashboard = lazy(
  () => import('screens/OrganizationDashboard/OrganizationDashboard'),
);
const OrganizationEvents = lazy(
  () => import('screens/OrganizationEvents/OrganizationEvents'),
);
const OrganizationFunds = lazy(
  () => import('screens/OrganizationFunds/OrganizationFunds'),
);
const OrganizationTransactions = lazy(
  () => import('screens/OrganizationTransactions/OrganizationTransactions'),
);
const FundCampaignPledge = lazy(
  () => import('screens/FundCampaignPledge/FundCampaignPledge'),
);
const OrganizationPeople = lazy(
  () => import('screens/OrganizationPeople/OrganizationPeople'),
);
const OrganizationTags = lazy(
  () => import('screens/OrganizationTags/OrganizationTags'),
);
const ManageTag = lazy(() => import('screens/ManageTag/ManageTag'));
const SubTags = lazy(() => import('screens/SubTags/SubTags'));
const Requests = lazy(() => import('screens/Requests/Requests'));
const Users = lazy(() => import('screens/Users/Users'));
const CommunityProfile = lazy(
  () => import('screens/CommunityProfile/CommunityProfile'),
);
const OrganizationVenues = lazy(
  () => import('screens/OrganizationVenues/OrganizationVenues'),
);
const Leaderboard = lazy(() => import('screens/Leaderboard/Leaderboard'));
const Advertisements = lazy(
  () => import('components/Advertisements/Advertisements'),
);
const Donate = lazy(() => import('screens/UserPortal/Donate/Donate'));
const Transactions = lazy(
  () => import('screens/UserPortal/Transactions/Transactions'),
);
const Events = lazy(() => import('screens/UserPortal/Events/Events'));
const Posts = lazy(() => import('screens/UserPortal/Posts/Posts'));
const Organizations = lazy(
  () => import('screens/UserPortal/Organizations/Organizations'),
);
const People = lazy(() => import('screens/UserPortal/People/People'));
const Settings = lazy(() => import('screens/UserPortal/Settings/Settings'));
const Chat = lazy(() => import('screens/UserPortal/Chat/Chat'));
const EventDashboardScreen = lazy(
  () => import('components/EventDashboardScreen/EventDashboardScreen'),
);
const AcceptInvitation = lazy(
  () => import('screens/Public/Invitation/AcceptInvitation'),
);
const Campaigns = lazy(() => import('screens/UserPortal/Campaigns/Campaigns'));
const Pledges = lazy(() => import('screens/UserPortal/Pledges/Pledges'));
const VolunteerManagement = lazy(
  () => import('screens/UserPortal/Volunteer/VolunteerManagement'),
);
const LeaveOrganization = lazy(
  () => import('screens/UserPortal/LeaveOrganization/LeaveOrganization'),
);
const Notification = lazy(() => import('screens/Notification/Notification'));

const PluginStore = lazy(() => import('screens/PluginStore/PluginStore'));

const { setItem } = useLocalStorage();

/**
 * This is the main function for our application. It sets up all the routes and components,
 * defining how the user can navigate through the app. The function uses React Router's `Routes`
 * and `Route` components to map different URL paths to corresponding screens and components.
 *
 * ## Important Details
 * - **UseEffect Hook**: This hook checks user authentication status using the `CHECK_AUTH` GraphQL query.
 * - **Routes**:
 *   - The root route ("/") takes the user to the `LoginPage`.
 *   - Protected routes are wrapped with the `SecuredRoute` component to ensure they are only accessible to authenticated users.
 *   - Admin and Super Admin routes allow access to organization and user management screens.
 *   - User portal routes allow end-users to interact with organizations, settings, chat, events, etc.
 *   - Plugin routes are dynamically added based on loaded plugins and user permissions.
 *
 * @returns  The rendered routes and components of the application.
 */

function App(): React.ReactElement {
  const { data, loading } = useQuery(CURRENT_USER);

  const { t } = useTranslation('common');

  const apolloClient = useApolloClient();

  // Get plugin routes
  const adminGlobalPluginRoutes = usePluginRoutes(true, false);
  const adminOrgPluginRoutes = usePluginRoutes(true, true);
  const userOrgPluginRoutes = usePluginRoutes(false, true);
  const userGlobalPluginRoutes = usePluginRoutes(false, false);

  // Initialize plugin system on app startup
  useEffect(() => {
    const initializePlugins = async () => {
      try {
        // Set Apollo client for plugin manager
        getPluginManager().setApolloClient(apolloClient);

        // Initialize plugin manager
        await getPluginManager().initializePluginSystem();

        // Initialize plugin registry
        await discoverAndRegisterAllPlugins();
      } catch (error) {
        console.error('Failed to initialize plugin system:', error);
      }
    };

    initializePlugins();
  }, [apolloClient]);

  useEffect(() => {
    if (!loading && data?.currentUser) {
      const auth = data.currentUser;
      setItem('IsLoggedIn', 'TRUE');
      setItem('id', auth.id);
      setItem('name', auth.name);
      setItem('email', auth.emailAddress);
      // setItem('UserImage', auth.avatarURL|| "");
    }
  }, [data, loading, setItem]);

  return (
    <>
      <Suspense fallback={<Loader />}>
        <NotificationToastContainer />
        <Routes>
          <Route path="/" element={<LoginPage />} />
          <Route path="/register" element={<LoginPage />} />
          <Route path="/admin" element={<LoginPage />} />
          <Route element={<SecuredRoute />}>
            <Route element={<AdminScreen />}>
              <Route path="/orglist" element={<OrgList />} />
              <Route path="/notification" element={<Notification />} />
              <Route path="/member" element={<MemberDetail />} />
              <Route path="/users" element={<Users />} />
              <Route path="/communityProfile" element={<CommunityProfile />} />
              <Route path="/pluginstore" element={<PluginStore />} />
              {/* Admin global plugin routes (e.g., settings) */}
              {adminGlobalPluginRoutes.map((route) => (
                <Route
                  key={`${route.pluginId}-${route.path}`}
                  path={route.path}
                  element={
<<<<<<< HEAD
                    <PluginRouteRenderer route={route} fallback={<Loader />} />
=======
                    <PluginRouteRenderer
                      route={route}
                      fallback={<div>{t('loadingAdminPlugin')}</div>}
                    />
>>>>>>> faba41ed
                  }
                />
              ))}
            </Route>
            <Route element={<OrganizationScreen />}>
              <Route path="/requests/:orgId" element={<Requests />} />
              <Route
                path="/orgdash/:orgId"
                element={<OrganizationDashboard />}
              />
              <Route
                path="/orgpeople/:orgId"
                element={<OrganizationPeople />}
              />
              <Route path="/orgtags/:orgId" element={<OrganizationTags />} />
              <Route
                path="orgtags/:orgId/manageTag/:tagId"
                element={<ManageTag />}
              />
              <Route
                path="orgtags/:orgId/subTags/:tagId"
                element={<SubTags />}
              />
              <Route path="/member/:orgId" element={<MemberDetail />} />
              <Route
                path="/orgevents/:orgId"
                element={<OrganizationEvents />}
              />
              <Route
                path="/event/:orgId/:eventId"
                element={<EventManagement />}
              />

              <Route path="/orgfunds/:orgId" element={<OrganizationFunds />} />
              <Route
                path="/orgtransactions/:orgId"
                element={<OrganizationTransactions />}
              />
              <Route
                path="/orgfundcampaign/:orgId/:fundId"
                element={<OrganizationFundCampaign />}
              />
              <Route
                path="/fundCampaignPledge/:orgId/:fundCampaignId"
                element={<FundCampaignPledge />}
              />
              <Route path="/orgcontribution" element={<OrgContribution />} />
              <Route path="/orgpost/:orgId" element={<OrgPost />} />
              <Route path="/orgsetting/:orgId" element={<OrgSettings />} />
              <Route path="/orgads/:orgId" element={<Advertisements />} />
              <Route path="/blockuser/:orgId" element={<BlockUser />} />
              <Route
                path="/orgvenues/:orgId"
                element={<OrganizationVenues />}
              />
              <Route path="/leaderboard/:orgId" element={<Leaderboard />} />
              <Route path="/orgchat/:orgId" element={<Chat />} />
              {/* Admin org plugin routes */}
              {adminOrgPluginRoutes.map((route) => (
                <Route
                  key={`${route.pluginId}-${route.path}`}
                  path={route.path}
                  element={
<<<<<<< HEAD
                    <PluginRouteRenderer route={route} fallback={<Loader />} />
=======
                    <PluginRouteRenderer
                      route={route}
                      fallback={<div>{t('loadingAdminPlugin')}</div>}
                    />
>>>>>>> faba41ed
                  }
                />
              ))}
            </Route>
          </Route>
          <Route path="/forgotPassword" element={<ForgotPassword />} />
          {/* Public invitation accept route */}
          <Route
            path="/event/invitation/:token"
            element={<AcceptInvitation />}
          />
          {/* User Portal Routes */}
          <Route element={<SecuredRouteForUser />}>
            <Route path="/user/organizations" element={<Organizations />} />
            <Route path="/user/settings" element={<Settings />} />
            {/* User global plugin routes (no orgId required) */}
            <Route element={<UserGlobalScreen />}>
              {userGlobalPluginRoutes.map((route) => (
                <Route
                  key={`${route.pluginId}-${route.path}`}
                  path={route.path}
                  element={
<<<<<<< HEAD
                    <PluginRouteRenderer route={route} fallback={<Loader />} />
=======
                    <PluginRouteRenderer
                      route={route}
                      fallback={<div>{t('loadingUserPlugin')}</div>}
                    />
>>>>>>> faba41ed
                  }
                />
              ))}
            </Route>
            <Route element={<UserScreen />}>
              <Route path="/user/chat/:orgId" element={<Chat />} />
              <Route path="/user/organizations" element={<Organizations />} />
              <Route path="/user/organization/:orgId" element={<Posts />} />
              <Route path="/user/people/:orgId" element={<People />} />
              <Route path="/user/donate/:orgId" element={<Donate />} />
              <Route
                path="/user/transactions/:orgId"
                element={<Transactions />}
              />
              <Route path="/user/events/:orgId" element={<Events />} />
              <Route path="/user/campaigns/:orgId" element={<Campaigns />} />
              <Route path="/user/pledges/:orgId" element={<Pledges />} />
              <Route
                path="/user/leaveOrg/:orgId"
                element={<LeaveOrganization />}
              />
              <Route path="/user/notification" element={<Notification />} />
              <Route
                path="/user/volunteer/:orgId"
                element={<VolunteerManagement />}
              />
              {/* User org plugin routes */}
              {userOrgPluginRoutes.map((route) => (
                <Route
                  key={`${route.pluginId}-${route.path}`}
                  path={route.path}
                  element={
<<<<<<< HEAD
                    <PluginRouteRenderer route={route} fallback={<Loader />} />
=======
                    <PluginRouteRenderer
                      route={route}
                      fallback={<div>{t('loadingUserPlugin')}</div>}
                    />
>>>>>>> faba41ed
                  }
                />
              ))}
              <Route element={<EventDashboardScreen />}>
                <Route
                  path="/user/event/:orgId/:eventId"
                  element={<EventManagement />}
                />
              </Route>
            </Route>
          </Route>
          {/* <SecuredRouteForUser path="/user/chat" component={Chat} /> */}
          <Route path="*" element={<PageNotFound />} />
        </Routes>
      </Suspense>
    </>
  );
}

export default App;<|MERGE_RESOLUTION|>--- conflicted
+++ resolved
@@ -186,14 +186,7 @@
                   key={`${route.pluginId}-${route.path}`}
                   path={route.path}
                   element={
-<<<<<<< HEAD
                     <PluginRouteRenderer route={route} fallback={<Loader />} />
-=======
-                    <PluginRouteRenderer
-                      route={route}
-                      fallback={<div>{t('loadingAdminPlugin')}</div>}
-                    />
->>>>>>> faba41ed
                   }
                 />
               ))}
@@ -257,14 +250,7 @@
                   key={`${route.pluginId}-${route.path}`}
                   path={route.path}
                   element={
-<<<<<<< HEAD
                     <PluginRouteRenderer route={route} fallback={<Loader />} />
-=======
-                    <PluginRouteRenderer
-                      route={route}
-                      fallback={<div>{t('loadingAdminPlugin')}</div>}
-                    />
->>>>>>> faba41ed
                   }
                 />
               ))}
@@ -287,14 +273,7 @@
                   key={`${route.pluginId}-${route.path}`}
                   path={route.path}
                   element={
-<<<<<<< HEAD
                     <PluginRouteRenderer route={route} fallback={<Loader />} />
-=======
-                    <PluginRouteRenderer
-                      route={route}
-                      fallback={<div>{t('loadingUserPlugin')}</div>}
-                    />
->>>>>>> faba41ed
                   }
                 />
               ))}
@@ -327,14 +306,7 @@
                   key={`${route.pluginId}-${route.path}`}
                   path={route.path}
                   element={
-<<<<<<< HEAD
                     <PluginRouteRenderer route={route} fallback={<Loader />} />
-=======
-                    <PluginRouteRenderer
-                      route={route}
-                      fallback={<div>{t('loadingUserPlugin')}</div>}
-                    />
->>>>>>> faba41ed
                   }
                 />
               ))}
