--- conflicted
+++ resolved
@@ -22,15 +22,11 @@
 import BlockUser from 'screens/BlockUser/BlockUser';
 import MemberDetail from 'screens/MemberDetail/MemberDetail';
 
-<<<<<<< HEAD
 // User Portal Components
 import UserLoginPage from 'screens/UserPortal/UserLoginPage/UserLoginPage';
 import Organizations from 'screens/UserPortal/Organizations/Organizations';
 
-function App(): JSX.Element {
-=======
 function app(): JSX.Element {
->>>>>>> f6380540
   /*const { updatePluginLinks, updateInstalled } = bindActionCreators(
     actionCreators,
     dispatch
