import React from 'react';
import { Route, Routes } from 'react-router-dom';
import * as installedPlugins from 'components/plugins/index';
import SecuredRoute from 'components/SecuredRoute/SecuredRoute';
import LoginPage from 'screens/LoginPage/LoginPage';
import OrganizationEvents from 'screens/OrganizationEvents/OrganizationEvents';
import OrganizationActionItems from 'screens/OrganizationActionItems/OrganizationActionItems';
import OrganizationPeople from 'screens/OrganizationPeople/OrganizationPeople';
import OrganizationFunds from 'screens/OrganizationFunds/OrganizationFunds';
import OrganizationDashboard from 'screens/OrganizationDashboard/OrganizationDashboard';
import OrgContribution from 'screens/OrgContribution/OrgContribution';
import OrgList from 'screens/OrgList/OrgList';
import OrgPost from 'screens/OrgPost/OrgPost';
import OrgSettings from 'screens/OrgSettings/OrgSettings';
import PageNotFound from 'screens/PageNotFound/PageNotFound';
import AddOnStore from 'components/AddOn/core/AddOnStore/AddOnStore';
import ForgotPassword from 'screens/ForgotPassword/ForgotPassword';
import Users from 'screens/Users/Users';
<<<<<<< HEAD
import CommunityProfile from 'screens/CommunityProfile/CommunityProfile';
=======
import BlockUser from 'screens/BlockUser/BlockUser';
import EventDashboard from 'screens/EventDashboard/EventDashboard';
import MemberDetail from 'screens/MemberDetail/MemberDetail';
import OrganizationScreen from 'components/OrganizationScreen/OrganizationScreen';
import SuperAdminScreen from 'components/SuperAdminScreen/SuperAdminScreen';
>>>>>>> e04abf34

// User Portal Components
import Donate from 'screens/UserPortal/Donate/Donate';
import Events from 'screens/UserPortal/Events/Events';
import Home from 'screens/UserPortal/Home/Home';
import Organizations from 'screens/UserPortal/Organizations/Organizations';
import People from 'screens/UserPortal/People/People';
import Settings from 'screens/UserPortal/Settings/Settings';
// import UserLoginPage from 'screens/UserPortal/UserLoginPage/UserLoginPage';
// import Chat from 'screens/UserPortal/Chat/Chat';
import Advertisements from 'components/Advertisements/Advertisements';
import SecuredRouteForUser from 'components/UserPortal/SecuredRouteForUser/SecuredRouteForUser';

function app(): JSX.Element {
  /*const { updatePluginLinks, updateInstalled } = bindActionCreators(
    actionCreators,
    dispatch
  );

  const getInstalledPlugins = async () => {
    const plugins = await fetchInstalled();
    updateInstalled(plugins);
    updatePluginLinks(new PluginHelper().generateLinks(plugins));
  };

  const fetchInstalled = async () => {
    const result = await fetch(`http://localhost:3005/installed`);
    return await result.json();
  };

  useEffect(() => {
    getInstalledPlugins();
  }, []);*/

  // const appRoutes = useSelector((state: RootState) => state.appRoutes);
  // const { components } = appRoutes;

  // TODO: Fetch Installed plugin extras and store for use within MainContent and Side Panel Components.

  const extraRoutes = Object.entries(installedPlugins).map(
    (plugin: any, index) => {
      const extraComponent = plugin[1];
      return (
        <Route
          key={index}
          path={`/plugin/${plugin[0].toLowerCase()}`}
          element={extraComponent}
        />
      );
    },
  );

  return (
    <>
<<<<<<< HEAD
      <Switch>
        <Route exact path="/" component={LoginPage} />
        <SecuredRoute path="/orgdash" component={OrganizationDashboard} />
        <SecuredRoute path="/orgpeople" component={OrganizationPeople} />
        <SecuredRoute path="/orglist" component={OrgList} />
        <SecuredRoute path="/member" component={MemberDetail} />
        <SecuredRoute path="/orgevents" component={OrganizationEvents} />
        <SecuredRoute
          path="/orgactionitems"
          component={OrganizationActionItems}
        />
        <SecuredRoute path="/orgfunds" component={OrganizationFunds} />
        <SecuredRoute path="/orgcontribution" component={OrgContribution} />
        <SecuredRoute path="/orgpost" component={OrgPost} />
        <SecuredRoute path="/orgsetting" component={OrgSettings} />
        <SecuredRoute path="/orgstore" component={AddOnStore} />
        <SecuredRoute path="/orgads" component={Advertisements} />
        <SecuredRoute path="/users" component={Users} />
        <SecuredRoute path="/communityProfile" component={CommunityProfile} />
        <SecuredRoute path="/blockuser" component={BlockUser} />
        <SecuredRoute path="/event/:eventId" component={EventDashboard} />
        {extraRoutes}
        <Route exact path="/forgotPassword" component={ForgotPassword} />

=======
      <Routes>
        <Route path="/" element={<LoginPage />} />
        <Route element={<SecuredRoute />}>
          <Route element={<SuperAdminScreen />}>
            <Route path="/orglist" element={<OrgList />} />
            <Route path="/member" element={<MemberDetail />} />
            <Route path="/users" element={<Users />} />
          </Route>
          <Route element={<OrganizationScreen />}>
            <Route path="/orgdash/:orgId" element={<OrganizationDashboard />} />
            <Route path="/orgpeople/:orgId" element={<OrganizationPeople />} />
            <Route path="/member/:orgId" element={<MemberDetail />} />
            <Route path="/orgevents/:orgId" element={<OrganizationEvents />} />
            <Route
              path="/orgactionitems/:orgId"
              element={<OrganizationActionItems />}
            />
            <Route path="/orgfunds/:orgId" element={<OrganizationFunds />} />
            <Route path="/orgcontribution" element={<OrgContribution />} />
            <Route path="/orgpost/:orgId" element={<OrgPost />} />
            <Route path="/orgsetting/:orgId" element={<OrgSettings />} />
            <Route path="/orgstore/:orgId" element={<AddOnStore />} />
            <Route path="/orgads/:orgId" element={<Advertisements />} />
            <Route path="/blockuser/:orgId" element={<BlockUser />} />
            {extraRoutes}
          </Route>
        </Route>
        <Route path="/event/:eventId" element={<EventDashboard />} />
        <Route path="/forgotPassword" element={<ForgotPassword />} />
>>>>>>> e04abf34
        {/* User Portal Routes */}
        <Route element={<SecuredRouteForUser />}>
          <Route path="/user/organizations" element={<Organizations />} />
          <Route path="/user/organization/:orgId" element={<Home />} />
          <Route path="/user/people/:orgId" element={<People />} />
          <Route path="/user/settings" element={<Settings />} />
          <Route path="/user/donate/:orgId" element={<Donate />} />
          <Route path="/user/events/:orgId" element={<Events />} />
        </Route>
        {/* <SecuredRouteForUser path="/user/chat" component={Chat} /> */}
        <Route path="*" element={<PageNotFound />} />
      </Routes>
    </>
  );
}

export default app;<|MERGE_RESOLUTION|>--- conflicted
+++ resolved
@@ -16,15 +16,12 @@
 import AddOnStore from 'components/AddOn/core/AddOnStore/AddOnStore';
 import ForgotPassword from 'screens/ForgotPassword/ForgotPassword';
 import Users from 'screens/Users/Users';
-<<<<<<< HEAD
 import CommunityProfile from 'screens/CommunityProfile/CommunityProfile';
-=======
 import BlockUser from 'screens/BlockUser/BlockUser';
 import EventDashboard from 'screens/EventDashboard/EventDashboard';
 import MemberDetail from 'screens/MemberDetail/MemberDetail';
 import OrganizationScreen from 'components/OrganizationScreen/OrganizationScreen';
 import SuperAdminScreen from 'components/SuperAdminScreen/SuperAdminScreen';
->>>>>>> e04abf34
 
 // User Portal Components
 import Donate from 'screens/UserPortal/Donate/Donate';
@@ -79,32 +76,6 @@
 
   return (
     <>
-<<<<<<< HEAD
-      <Switch>
-        <Route exact path="/" component={LoginPage} />
-        <SecuredRoute path="/orgdash" component={OrganizationDashboard} />
-        <SecuredRoute path="/orgpeople" component={OrganizationPeople} />
-        <SecuredRoute path="/orglist" component={OrgList} />
-        <SecuredRoute path="/member" component={MemberDetail} />
-        <SecuredRoute path="/orgevents" component={OrganizationEvents} />
-        <SecuredRoute
-          path="/orgactionitems"
-          component={OrganizationActionItems}
-        />
-        <SecuredRoute path="/orgfunds" component={OrganizationFunds} />
-        <SecuredRoute path="/orgcontribution" component={OrgContribution} />
-        <SecuredRoute path="/orgpost" component={OrgPost} />
-        <SecuredRoute path="/orgsetting" component={OrgSettings} />
-        <SecuredRoute path="/orgstore" component={AddOnStore} />
-        <SecuredRoute path="/orgads" component={Advertisements} />
-        <SecuredRoute path="/users" component={Users} />
-        <SecuredRoute path="/communityProfile" component={CommunityProfile} />
-        <SecuredRoute path="/blockuser" component={BlockUser} />
-        <SecuredRoute path="/event/:eventId" component={EventDashboard} />
-        {extraRoutes}
-        <Route exact path="/forgotPassword" component={ForgotPassword} />
-
-=======
       <Routes>
         <Route path="/" element={<LoginPage />} />
         <Route element={<SecuredRoute />}>
@@ -112,6 +83,7 @@
             <Route path="/orglist" element={<OrgList />} />
             <Route path="/member" element={<MemberDetail />} />
             <Route path="/users" element={<Users />} />
+            <Route path="/communityProfile" element={<CommunityProfile />} />
           </Route>
           <Route element={<OrganizationScreen />}>
             <Route path="/orgdash/:orgId" element={<OrganizationDashboard />} />
@@ -134,7 +106,6 @@
         </Route>
         <Route path="/event/:eventId" element={<EventDashboard />} />
         <Route path="/forgotPassword" element={<ForgotPassword />} />
->>>>>>> e04abf34
         {/* User Portal Routes */}
         <Route element={<SecuredRouteForUser />}>
           <Route path="/user/organizations" element={<Organizations />} />
