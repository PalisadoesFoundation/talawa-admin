<<<<<<< HEAD
import React from 'react';
import { Route, Routes } from 'react-router-dom';
import * as installedPlugins from 'components/plugins/index';
import SecuredRoute from 'components/SecuredRoute/SecuredRoute';
=======
/* eslint-disable */
import { useQuery } from '@apollo/client';
import { CHECK_AUTH } from 'GraphQl/Queries/Queries';
import AddOnStore from 'components/AddOn/core/AddOnStore/AddOnStore';
import Loader from 'components/Loader/Loader';
import SecuredRoute from 'components/SecuredRoute/SecuredRoute';
import SecuredRouteForUser from 'components/UserPortal/SecuredRouteForUser/SecuredRouteForUser';
import * as installedPlugins from 'components/plugins/index';
import React, { useEffect } from 'react';
import { Route, Switch } from 'react-router-dom';
import BlockUser from 'screens/BlockUser/BlockUser';
import EventDashboard from 'screens/EventDashboard/EventDashboard';
import ForgotPassword from 'screens/ForgotPassword/ForgotPassword';
>>>>>>> e186ed2f
import LoginPage from 'screens/LoginPage/LoginPage';
import MemberDetail from 'screens/MemberDetail/MemberDetail';
import OrgContribution from 'screens/OrgContribution/OrgContribution';
import OrgList from 'screens/OrgList/OrgList';
import OrgPost from 'screens/OrgPost/OrgPost';
import OrgSettings from 'screens/OrgSettings/OrgSettings';
import OrganizationActionItems from 'screens/OrganizationActionItems/OrganizationActionItems';
import OrganizationDashboard from 'screens/OrganizationDashboard/OrganizationDashboard';
import OrganizationEvents from 'screens/OrganizationEvents/OrganizationEvents';
import OrganizationFunds from 'screens/OrganizationFunds/OrganizationFunds';
import OrganizationPeople from 'screens/OrganizationPeople/OrganizationPeople';
import PageNotFound from 'screens/PageNotFound/PageNotFound';
import Users from 'screens/Users/Users';
<<<<<<< HEAD
import BlockUser from 'screens/BlockUser/BlockUser';
import EventDashboard from 'screens/EventDashboard/EventDashboard';
import MemberDetail from 'screens/MemberDetail/MemberDetail';
import OrganizationScreen from 'components/OrganizationScreen/OrganizationScreen';
import SuperAdminScreen from 'components/SuperAdminScreen/SuperAdminScreen';
=======
>>>>>>> e186ed2f

// User Portal Components
import Donate from 'screens/UserPortal/Donate/Donate';
import Events from 'screens/UserPortal/Events/Events';
import Home from 'screens/UserPortal/Home/Home';
import Organizations from 'screens/UserPortal/Organizations/Organizations';
import People from 'screens/UserPortal/People/People';
import Settings from 'screens/UserPortal/Settings/Settings';
// import UserLoginPage from 'screens/UserPortal/UserLoginPage/UserLoginPage';
// import Chat from 'screens/UserPortal/Chat/Chat';
import Advertisements from 'components/Advertisements/Advertisements';
import SecuredRouteForUser from 'components/UserPortal/SecuredRouteForUser/SecuredRouteForUser';

function app(): JSX.Element {
  /*const { updatePluginLinks, updateInstalled } = bindActionCreators(
    actionCreators,
    dispatch
  );

  const getInstalledPlugins = async () => {
    const plugins = await fetchInstalled();
    updateInstalled(plugins);
    updatePluginLinks(new PluginHelper().generateLinks(plugins));
  };

  const fetchInstalled = async () => {
    const result = await fetch(`http://localhost:3005/installed`);
    return await result.json();
  };

  useEffect(() => {
    getInstalledPlugins();
  }, []);*/

  // const appRoutes = useSelector((state: RootState) => state.appRoutes);
  // const { components } = appRoutes;

  // TODO: Fetch Installed plugin extras and store for use within MainContent and Side Panel Components.

  const extraRoutes = Object.entries(installedPlugins).map(
    (plugin: any, index) => {
      const extraComponent = plugin[1];
      return (
        <Route
          key={index}
          path={`/plugin/${plugin[0].toLowerCase()}`}
          element={extraComponent}
        />
      );
    },
  );

  return (
    <>
<<<<<<< HEAD
      <Routes>
        <Route path="/" element={<LoginPage />} />
        <Route element={<SecuredRoute />}>
          <Route element={<SuperAdminScreen />}>
            <Route path="/orglist" element={<OrgList />} />
            <Route path="/member" element={<MemberDetail />} />
            <Route path="/users" element={<Users />} />
          </Route>
          <Route element={<OrganizationScreen />}>
            <Route path="/orgdash/:orgId" element={<OrganizationDashboard />} />
            <Route path="/orgpeople/:orgId" element={<OrganizationPeople />} />
            <Route path="/member/:orgId" element={<MemberDetail />} />
            <Route path="/orgevents/:orgId" element={<OrganizationEvents />} />
            <Route
              path="/orgactionitems/:orgId"
              element={<OrganizationActionItems />}
            />
            <Route path="/orgcontribution" element={<OrgContribution />} />
            <Route path="/orgpost/:orgId" element={<OrgPost />} />
            <Route path="/orgsetting/:orgId" element={<OrgSettings />} />
            <Route path="/orgstore/:orgId" element={<AddOnStore />} />
            <Route path="/orgads/:orgId" element={<Advertisements />} />
            <Route path="/blockuser/:orgId" element={<BlockUser />} />
            {extraRoutes}
          </Route>
        </Route>
        <Route path="/event/:eventId" element={<EventDashboard />} />
        <Route path="/forgotPassword" element={<ForgotPassword />} />
=======
      <Switch>
        <Route exact path="/" component={LoginPage} />
        <SecuredRoute path="/orgdash" component={OrganizationDashboard} />
        <SecuredRoute path="/orgpeople" component={OrganizationPeople} />
        <SecuredRoute path="/orglist" component={OrgList} />
        <SecuredRoute path="/member" component={MemberDetail} />
        <SecuredRoute path="/orgevents" component={OrganizationEvents} />
        <SecuredRoute
          path="/orgactionitems"
          component={OrganizationActionItems}
        />
        <SecuredRoute path="/orgfunds" component={OrganizationFunds} />
        <SecuredRoute path="/orgcontribution" component={OrgContribution} />
        <SecuredRoute path="/orgpost" component={OrgPost} />
        <SecuredRoute path="/orgsetting" component={OrgSettings} />
        <SecuredRoute path="/orgstore" component={AddOnStore} />
        <SecuredRoute path="/orgads" component={Advertisements} />
        <SecuredRoute path="/users" component={Users} />
        <SecuredRoute path="/blockuser" component={BlockUser} />
        <SecuredRoute path="/event/:eventId" component={EventDashboard} />
        {extraRoutes}
        <Route exact path="/forgotPassword" component={ForgotPassword} />

>>>>>>> e186ed2f
        {/* User Portal Routes */}
        <Route element={<SecuredRouteForUser />}>
          <Route path="/user/organizations" element={<Organizations />} />
          <Route path="/user/organization/:orgId" element={<Home />} />
          <Route path="/user/people/:orgId" element={<People />} />
          <Route path="/user/settings" element={<Settings />} />
          <Route path="/user/donate/:orgId" element={<Donate />} />
          <Route path="/user/events/:orgId" element={<Events />} />
        </Route>
        {/* <SecuredRouteForUser path="/user/chat" component={Chat} /> */}
        <Route path="*" element={<PageNotFound />} />
      </Routes>
    </>
  );
}

export default app;<|MERGE_RESOLUTION|>--- conflicted
+++ resolved
@@ -1,44 +1,26 @@
-<<<<<<< HEAD
 import React from 'react';
 import { Route, Routes } from 'react-router-dom';
 import * as installedPlugins from 'components/plugins/index';
 import SecuredRoute from 'components/SecuredRoute/SecuredRoute';
-=======
-/* eslint-disable */
-import { useQuery } from '@apollo/client';
-import { CHECK_AUTH } from 'GraphQl/Queries/Queries';
-import AddOnStore from 'components/AddOn/core/AddOnStore/AddOnStore';
-import Loader from 'components/Loader/Loader';
-import SecuredRoute from 'components/SecuredRoute/SecuredRoute';
-import SecuredRouteForUser from 'components/UserPortal/SecuredRouteForUser/SecuredRouteForUser';
-import * as installedPlugins from 'components/plugins/index';
-import React, { useEffect } from 'react';
-import { Route, Switch } from 'react-router-dom';
-import BlockUser from 'screens/BlockUser/BlockUser';
-import EventDashboard from 'screens/EventDashboard/EventDashboard';
-import ForgotPassword from 'screens/ForgotPassword/ForgotPassword';
->>>>>>> e186ed2f
 import LoginPage from 'screens/LoginPage/LoginPage';
-import MemberDetail from 'screens/MemberDetail/MemberDetail';
+import OrganizationEvents from 'screens/OrganizationEvents/OrganizationEvents';
+import OrganizationActionItems from 'screens/OrganizationActionItems/OrganizationActionItems';
+import OrganizationPeople from 'screens/OrganizationPeople/OrganizationPeople';
+import OrganizationFunds from 'screens/OrganizationFunds/OrganizationFunds';
+import OrganizationDashboard from 'screens/OrganizationDashboard/OrganizationDashboard';
 import OrgContribution from 'screens/OrgContribution/OrgContribution';
 import OrgList from 'screens/OrgList/OrgList';
 import OrgPost from 'screens/OrgPost/OrgPost';
 import OrgSettings from 'screens/OrgSettings/OrgSettings';
-import OrganizationActionItems from 'screens/OrganizationActionItems/OrganizationActionItems';
-import OrganizationDashboard from 'screens/OrganizationDashboard/OrganizationDashboard';
-import OrganizationEvents from 'screens/OrganizationEvents/OrganizationEvents';
-import OrganizationFunds from 'screens/OrganizationFunds/OrganizationFunds';
-import OrganizationPeople from 'screens/OrganizationPeople/OrganizationPeople';
 import PageNotFound from 'screens/PageNotFound/PageNotFound';
+import AddOnStore from 'components/AddOn/core/AddOnStore/AddOnStore';
+import ForgotPassword from 'screens/ForgotPassword/ForgotPassword';
 import Users from 'screens/Users/Users';
-<<<<<<< HEAD
 import BlockUser from 'screens/BlockUser/BlockUser';
 import EventDashboard from 'screens/EventDashboard/EventDashboard';
 import MemberDetail from 'screens/MemberDetail/MemberDetail';
 import OrganizationScreen from 'components/OrganizationScreen/OrganizationScreen';
 import SuperAdminScreen from 'components/SuperAdminScreen/SuperAdminScreen';
-=======
->>>>>>> e186ed2f
 
 // User Portal Components
 import Donate from 'screens/UserPortal/Donate/Donate';
@@ -93,7 +75,6 @@
 
   return (
     <>
-<<<<<<< HEAD
       <Routes>
         <Route path="/" element={<LoginPage />} />
         <Route element={<SecuredRoute />}>
@@ -111,6 +92,7 @@
               path="/orgactionitems/:orgId"
               element={<OrganizationActionItems />}
             />
+            <Route path="/orgfunds/:orgId" element={<OrganizationFunds />} />
             <Route path="/orgcontribution" element={<OrgContribution />} />
             <Route path="/orgpost/:orgId" element={<OrgPost />} />
             <Route path="/orgsetting/:orgId" element={<OrgSettings />} />
@@ -122,31 +104,6 @@
         </Route>
         <Route path="/event/:eventId" element={<EventDashboard />} />
         <Route path="/forgotPassword" element={<ForgotPassword />} />
-=======
-      <Switch>
-        <Route exact path="/" component={LoginPage} />
-        <SecuredRoute path="/orgdash" component={OrganizationDashboard} />
-        <SecuredRoute path="/orgpeople" component={OrganizationPeople} />
-        <SecuredRoute path="/orglist" component={OrgList} />
-        <SecuredRoute path="/member" component={MemberDetail} />
-        <SecuredRoute path="/orgevents" component={OrganizationEvents} />
-        <SecuredRoute
-          path="/orgactionitems"
-          component={OrganizationActionItems}
-        />
-        <SecuredRoute path="/orgfunds" component={OrganizationFunds} />
-        <SecuredRoute path="/orgcontribution" component={OrgContribution} />
-        <SecuredRoute path="/orgpost" component={OrgPost} />
-        <SecuredRoute path="/orgsetting" component={OrgSettings} />
-        <SecuredRoute path="/orgstore" component={AddOnStore} />
-        <SecuredRoute path="/orgads" component={Advertisements} />
-        <SecuredRoute path="/users" component={Users} />
-        <SecuredRoute path="/blockuser" component={BlockUser} />
-        <SecuredRoute path="/event/:eventId" component={EventDashboard} />
-        {extraRoutes}
-        <Route exact path="/forgotPassword" component={ForgotPassword} />
-
->>>>>>> e186ed2f
         {/* User Portal Routes */}
         <Route element={<SecuredRouteForUser />}>
           <Route path="/user/organizations" element={<Organizations />} />
