--- conflicted
+++ resolved
@@ -17,10 +17,6 @@
 import AddOnStore from 'components/AddOn/core/AddOnStore/AddOnStore';
 import ForgotPassword from 'screens/ForgotPassword/ForgotPassword';
 import Users from 'screens/Users/Users';
-<<<<<<< HEAD
-import Requests from 'screens/Requests/Requests';
-=======
->>>>>>> 16de7714
 import BlockUser from 'screens/BlockUser/BlockUser';
 import EventDashboard from 'screens/EventDashboard/EventDashboard';
 import MemberDetail from 'screens/MemberDetail/MemberDetail';
@@ -114,10 +110,6 @@
         <SecuredRoute path="/orgstore" component={AddOnStore} />
         <SecuredRoute path="/orgads" component={Advertisements} />
         <SecuredRoute path="/users" component={Users} />
-<<<<<<< HEAD
-        <SecuredRoute path="/requests" component={Requests} />
-=======
->>>>>>> 16de7714
         <SecuredRoute path="/blockuser" component={BlockUser} />
         <SecuredRoute path="/event/:eventId" component={EventDashboard} />
         {extraRoutes}
