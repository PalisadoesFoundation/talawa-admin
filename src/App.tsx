import React from 'react';
import { Route, Switch } from 'react-router-dom';
import { useQuery } from '@apollo/client';
import * as installedPlugins from 'components/plugins/index';
import { CHECK_AUTH } from 'GraphQl/Queries/Queries';
import SecuredRoute from 'components/SecuredRoute/SecuredRoute';
import SecuredRouteForUser from 'components/UserPortal/SecuredRouteForUser/SecuredRouteForUser';
import LoginPage from 'screens/LoginPage/LoginPage';
import OrganizationEvents from 'screens/OrganizationEvents/OrganizationEvents';
import OrganizationPeople from 'screens/OrganizationPeople/OrganizationPeople';
import OrganizationDashboard from 'screens/OrganizationDashboard/OrganizationDashboard';
import OrgContribution from 'screens/OrgContribution/OrgContribution';
import OrgList from 'screens/OrgList/OrgList';
import OrgPost from 'screens/OrgPost/OrgPost';
import OrgSettings from 'screens/OrgSettings/OrgSettings';
import PageNotFound from 'screens/PageNotFound/PageNotFound';
import AddOnStore from 'components/AddOn/core/AddOnStore/AddOnStore';
import ForgotPassword from 'screens/ForgotPassword/ForgotPassword';
import Roles from 'screens/Roles/Roles';
import Requests from 'screens/Requests/Requests';
import BlockUser from 'screens/BlockUser/BlockUser';
import EventDashboard from 'screens/EventDashboard/EventDashboard';
import MemberDetail from 'screens/MemberDetail/MemberDetail';
import Loader from 'components/Loader/Loader';

// User Portal Components
import UserLoginPage from 'screens/UserPortal/UserLoginPage/UserLoginPage';
import Organizations from 'screens/UserPortal/Organizations/Organizations';
import Home from 'screens/UserPortal/Home/Home';
import People from 'screens/UserPortal/People/People';
import Settings from 'screens/UserPortal/Settings/Settings';
import Donate from 'screens/UserPortal/Donate/Donate';
<<<<<<< HEAD
import Events from 'screens/UserPortal/Events/Events';
=======
>>>>>>> 46d4d21b

function app(): JSX.Element {
  /*const { updatePluginLinks, updateInstalled } = bindActionCreators(
    actionCreators,
    dispatch
  );

  const getInstalledPlugins = async () => {
    const plugins = await fetchInstalled();
    updateInstalled(plugins);
    updatePluginLinks(new PluginHelper().generateLinks(plugins));
  };

  const fetchInstalled = async () => {
    const result = await fetch(`http://localhost:3005/installed`);
    return await result.json();
  };

  useEffect(() => {
    getInstalledPlugins();
  }, []);*/

  // const appRoutes = useSelector((state: RootState) => state.appRoutes);
  // const { components } = appRoutes;

  // TODO: Fetch Installed plugin extras and store for use within MainContent and Side Panel Components.

  const { data, loading } = useQuery(CHECK_AUTH);

  const extraRoutes = Object.entries(installedPlugins).map(
    (plugin: any, index) => {
      const extraComponent = plugin[1];
      return (
        <SecuredRoute
          key={index}
          path={`/plugin/${plugin[0].toLowerCase()}`}
          component={extraComponent}
        />
      );
    }
  );

  if (loading) {
    return <Loader />;
  }

  if (data) {
    localStorage.setItem(
      'name',
      `${data.checkAuth.firstName} ${data.checkAuth.lastName}`
    );
    localStorage.setItem('id', data.checkAuth._id);
    localStorage.setItem('email', data.checkAuth.email);
    localStorage.setItem('IsLoggedIn', 'TRUE');
    localStorage.setItem('UserType', data.checkAuth.userType);
  } else {
    localStorage.clear();
  }

  return (
    <>
      <Switch>
        <Route exact path="/" component={LoginPage} />
        <SecuredRoute path="/orgdash" component={OrganizationDashboard} />
        <SecuredRoute path="/orgpeople" component={OrganizationPeople} />
        <SecuredRoute path="/orglist" component={OrgList} />
        <SecuredRoute path="/member" component={MemberDetail} />
        <SecuredRoute path="/orgevents" component={OrganizationEvents} />
        <SecuredRoute path="/orgcontribution" component={OrgContribution} />
        <SecuredRoute path="/orgpost" component={OrgPost} />
        <SecuredRoute path="/orgsetting" component={OrgSettings} />
        <SecuredRoute path="/orgstore" component={AddOnStore} />
        <SecuredRoute path="/roles" component={Roles} />
        <SecuredRoute path="/requests" component={Requests} />
        <SecuredRoute path="/blockuser" component={BlockUser} />
        <SecuredRoute path="/event/:eventId" component={EventDashboard} />
        {extraRoutes}
        <Route exact path="/forgotPassword" component={ForgotPassword} />

        {/* User Portal Routes */}
        <Route exact path="/user" component={UserLoginPage} />
        <SecuredRouteForUser
          path="/user/organizations"
          component={Organizations}
        />
        <SecuredRouteForUser path="/user/organization" component={Home} />
        <SecuredRouteForUser path="/user/people" component={People} />
        <SecuredRouteForUser path="/user/settings" component={Settings} />
        <SecuredRouteForUser path="/user/donate" component={Donate} />
<<<<<<< HEAD
        <SecuredRouteForUser path="/user/events" component={Events} />
=======
>>>>>>> 46d4d21b

        <Route exact path="*" component={PageNotFound} />
      </Switch>
    </>
  );
}

export default app;<|MERGE_RESOLUTION|>--- conflicted
+++ resolved
@@ -30,10 +30,7 @@
 import People from 'screens/UserPortal/People/People';
 import Settings from 'screens/UserPortal/Settings/Settings';
 import Donate from 'screens/UserPortal/Donate/Donate';
-<<<<<<< HEAD
 import Events from 'screens/UserPortal/Events/Events';
-=======
->>>>>>> 46d4d21b
 
 function app(): JSX.Element {
   /*const { updatePluginLinks, updateInstalled } = bindActionCreators(
@@ -123,10 +120,7 @@
         <SecuredRouteForUser path="/user/people" component={People} />
         <SecuredRouteForUser path="/user/settings" component={Settings} />
         <SecuredRouteForUser path="/user/donate" component={Donate} />
-<<<<<<< HEAD
         <SecuredRouteForUser path="/user/events" component={Events} />
-=======
->>>>>>> 46d4d21b
 
         <Route exact path="*" component={PageNotFound} />
       </Switch>
