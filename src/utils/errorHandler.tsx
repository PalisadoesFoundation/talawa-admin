--- conflicted
+++ resolved
@@ -11,7 +11,6 @@
     const errorMessage = error.message;
 
     if (errorMessage === 'Failed to fetch') {
-<<<<<<< HEAD
       toast.error(tErrors('talawaApiUnavailable'));
     } else if (errorMessage.match(/value is not a valid phone number/i)) {
       toast.error(tErrors('invalidPhoneNumber'));
@@ -29,12 +28,6 @@
       toast.error(tErrors('accountLocked'));
     } else {
       toast.error(errorMessage);
-=======
-      NotificationToast.error({
-        key: 'talawaApiUnavailable',
-        namespace: 'errors',
-      });
-      return;
     }
 
     if (/value is not a valid phone number/i.test(errorMessage)) {
@@ -59,7 +52,6 @@
         namespace: 'errors',
       });
       return;
->>>>>>> faba41ed
     }
 
     if (/does not exist in "MaritalStatus"/i.test(errorMessage)) {
