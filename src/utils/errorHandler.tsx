import { NotificationToast } from 'components/NotificationToast/NotificationToast';

<<<<<<< HEAD
import { NotificationToast } from 'components/NotificationToast/NotificationToast';
import i18n from './i18n';
=======
>>>>>>> 5c09e56d
/** 
  This function is used to handle api errors in the application.
  It takes in the error object and displays the error message to the user.
  If the error is due to the Talawa API being unavailable, it displays a custom message. And for other error cases, it is using regular expression (case-insensitive) to match and show valid messages
*/

export const errorHandler = (a: unknown, error: unknown): void => {
  if (error instanceof Error) {
    const errorMessage = error.message;

    if (errorMessage === 'Failed to fetch') {
<<<<<<< HEAD
      NotificationToast.error(tErrors('talawaApiUnavailable'));
    } else if (errorMessage.match(/value is not a valid phone number/i)) {
      NotificationToast.error(tErrors('invalidPhoneNumber'));
    } else if (errorMessage.match(/does not exist in "EducationGrade"/i)) {
      NotificationToast.error(tErrors('invalidEducationGrade'));
    } else if (errorMessage.match(/does not exist in "EmploymentStatus"/i)) {
      NotificationToast.error(tErrors('invalidEmploymentStatus'));
    } else if (errorMessage.match(/does not exist in "MaritalStatus"/i)) {
      NotificationToast.error(tErrors('invalidMaritalStatus'));
    } else if (errorMessage.match(/status code 400/i)) {
      NotificationToast.error(tErrors('error400'));
    } else if (errorMessage.match(/organization name already exists/i)) {
      NotificationToast.error(tErrors('organizationNameAlreadyExists'));
    } else {
      NotificationToast.error(errorMessage);
    }
  } else {
    NotificationToast.error(tErrors('unknownError', { msg: error }) as string);
=======
      NotificationToast.error({
        key: 'talawaApiUnavailable',
        namespace: 'errors',
      });
      return;
    }

    if (/value is not a valid phone number/i.test(errorMessage)) {
      NotificationToast.error({
        key: 'invalidPhoneNumber',
        namespace: 'errors',
      });
      return;
    }

    if (/does not exist in "EducationGrade"/i.test(errorMessage)) {
      NotificationToast.error({
        key: 'invalidEducationGrade',
        namespace: 'errors',
      });
      return;
    }

    if (/does not exist in "EmploymentStatus"/i.test(errorMessage)) {
      NotificationToast.error({
        key: 'invalidEmploymentStatus',
        namespace: 'errors',
      });
      return;
    }

    if (/does not exist in "MaritalStatus"/i.test(errorMessage)) {
      NotificationToast.error({
        key: 'invalidMaritalStatus',
        namespace: 'errors',
      });
      return;
    }

    if (/status code 400/i.test(errorMessage)) {
      NotificationToast.error({
        key: 'error400',
        namespace: 'errors',
      });
      return;
    }

    if (/organization name already exists/i.test(errorMessage)) {
      NotificationToast.error({
        key: 'organizationNameAlreadyExists',
        namespace: 'errors',
      });
      return;
    }

    if (/account.*locked/i.test(errorMessage)) {
      NotificationToast.error({
        key: 'accountLocked',
        namespace: 'errors',
      });
      return;
    }

    NotificationToast.error(errorMessage);
    return;
>>>>>>> 5c09e56d
  }

  NotificationToast.error({
    key: 'unknownError',
    namespace: 'errors',
    values: {
      msg: typeof error === 'string' ? error : JSON.stringify(error),
    },
  });
};<|MERGE_RESOLUTION|>--- conflicted
+++ resolved
@@ -1,10 +1,5 @@
 import { NotificationToast } from 'components/NotificationToast/NotificationToast';
 
-<<<<<<< HEAD
-import { NotificationToast } from 'components/NotificationToast/NotificationToast';
-import i18n from './i18n';
-=======
->>>>>>> 5c09e56d
 /** 
   This function is used to handle api errors in the application.
   It takes in the error object and displays the error message to the user.
@@ -16,26 +11,6 @@
     const errorMessage = error.message;
 
     if (errorMessage === 'Failed to fetch') {
-<<<<<<< HEAD
-      NotificationToast.error(tErrors('talawaApiUnavailable'));
-    } else if (errorMessage.match(/value is not a valid phone number/i)) {
-      NotificationToast.error(tErrors('invalidPhoneNumber'));
-    } else if (errorMessage.match(/does not exist in "EducationGrade"/i)) {
-      NotificationToast.error(tErrors('invalidEducationGrade'));
-    } else if (errorMessage.match(/does not exist in "EmploymentStatus"/i)) {
-      NotificationToast.error(tErrors('invalidEmploymentStatus'));
-    } else if (errorMessage.match(/does not exist in "MaritalStatus"/i)) {
-      NotificationToast.error(tErrors('invalidMaritalStatus'));
-    } else if (errorMessage.match(/status code 400/i)) {
-      NotificationToast.error(tErrors('error400'));
-    } else if (errorMessage.match(/organization name already exists/i)) {
-      NotificationToast.error(tErrors('organizationNameAlreadyExists'));
-    } else {
-      NotificationToast.error(errorMessage);
-    }
-  } else {
-    NotificationToast.error(tErrors('unknownError', { msg: error }) as string);
-=======
       NotificationToast.error({
         key: 'talawaApiUnavailable',
         namespace: 'errors',
@@ -101,7 +76,6 @@
 
     NotificationToast.error(errorMessage);
     return;
->>>>>>> 5c09e56d
   }
 
   NotificationToast.error({
