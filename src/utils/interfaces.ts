export enum Iso3166Alpha2CountryCode {
  ad = 'ad',
  ae = 'ae',
  af = 'af',
  ag = 'ag',
  ai = 'ai',
  al = 'al',
  am = 'am',
  ao = 'ao',
  aq = 'aq',
  ar = 'ar',
  as = 'as',
  at = 'at',
  au = 'au',
  aw = 'aw',
  ax = 'ax',
  az = 'az',
  ba = 'ba',
  bb = 'bb',
  bd = 'bd',
  be = 'be',
  bf = 'bf',
  bg = 'bg',
  bh = 'bh',
  bi = 'bi',
  bj = 'bj',
  bl = 'bl',
  bm = 'bm',
  bn = 'bn',
  bo = 'bo',
  bq = 'bq',
  br = 'br',
  bs = 'bs',
  bt = 'bt',
  bv = 'bv',
  bw = 'bw',
  by = 'by',
  bz = 'bz',
  ca = 'ca',
  cc = 'cc',
  cd = 'cd',
  cf = 'cf',
  cg = 'cg',
  ch = 'ch',
  ci = 'ci',
  ck = 'ck',
  cl = 'cl',
  cm = 'cm',
  cn = 'cn',
  co = 'co',
  cr = 'cr',
  cu = 'cu',
  cv = 'cv',
  cw = 'cw',
  cx = 'cx',
  cy = 'cy',
  cz = 'cz',
  de = 'de',
  dj = 'dj',
  dk = 'dk',
  dm = 'dm',
  do = 'do',
  dz = 'dz',
  ec = 'ec',
  ee = 'ee',
  eg = 'eg',
  eh = 'eh',
  er = 'er',
  es = 'es',
  et = 'et',
  fi = 'fi',
  fj = 'fj',
  fk = 'fk',
  fm = 'fm',
  fo = 'fo',
  fr = 'fr',
  ga = 'ga',
  gb = 'gb',
  gd = 'gd',
  ge = 'ge',
  gf = 'gf',
  gg = 'gg',
  gh = 'gh',
  gi = 'gi',
  gl = 'gl',
  gm = 'gm',
  gn = 'gn',
  gp = 'gp',
  gq = 'gq',
  gr = 'gr',
  gs = 'gs',
  gt = 'gt',
  gu = 'gu',
  gw = 'gw',
  gy = 'gy',
  hk = 'hk',
  hm = 'hm',
  hn = 'hn',
  hr = 'hr',
  ht = 'ht',
  hu = 'hu',
  id = 'id',
  ie = 'ie',
  il = 'il',
  im = 'im',
  in = 'in',
  io = 'io',
  iq = 'iq',
  ir = 'ir',
  is = 'is',
  it = 'it',
  je = 'je',
  jm = 'jm',
  jo = 'jo',
  jp = 'jp',
  ke = 'ke',
  kg = 'kg',
  kh = 'kh',
  ki = 'ki',
  km = 'km',
  kn = 'kn',
  kp = 'kp',
  kr = 'kr',
  kw = 'kw',
  ky = 'ky',
  kz = 'kz',
  la = 'la',
  lb = 'lb',
  lc = 'lc',
  li = 'li',
  lk = 'lk',
  lr = 'lr',
  ls = 'ls',
  lt = 'lt',
  lu = 'lu',
  lv = 'lv',
  ly = 'ly',
  ma = 'ma',
  mc = 'mc',
  md = 'md',
  me = 'me',
  mf = 'mf',
  mg = 'mg',
  mh = 'mh',
  mk = 'mk',
  ml = 'ml',
  mm = 'mm',
  mn = 'mn',
  mo = 'mo',
  mp = 'mp',
  mq = 'mq',
  mr = 'mr',
  ms = 'ms',
  mt = 'mt',
  mu = 'mu',
  mv = 'mv',
  mw = 'mw',
  mx = 'mx',
  my = 'my',
  mz = 'mz',
  na = 'na',
  nc = 'nc',
  ne = 'ne',
  nf = 'nf',
  ng = 'ng',
  ni = 'ni',
  nl = 'nl',
  no = 'no',
  np = 'np',
  nr = 'nr',
  nu = 'nu',
  nz = 'nz',
  om = 'om',
  pa = 'pa',
  pe = 'pe',
  pf = 'pf',
  pg = 'pg',
  ph = 'ph',
  pk = 'pk',
  pl = 'pl',
  pm = 'pm',
  pn = 'pn',
  pr = 'pr',
  ps = 'ps',
  pt = 'pt',
  pw = 'pw',
  py = 'py',
  qa = 'qa',
  re = 're',
  ro = 'ro',
  rs = 'rs',
  ru = 'ru',
  rw = 'rw',
  sa = 'sa',
  sb = 'sb',
  sc = 'sc',
  sd = 'sd',
  se = 'se',
  sg = 'sg',
  sh = 'sh',
  si = 'si',
  sj = 'sj',
  sk = 'sk',
  sl = 'sl',
  sm = 'sm',
  sn = 'sn',
  so = 'so',
  sr = 'sr',
  ss = 'ss',
  st = 'st',
  sv = 'sv',
  sx = 'sx',
  sy = 'sy',
  sz = 'sz',
  tc = 'tc',
  td = 'td',
  tf = 'tf',
  tg = 'tg',
  th = 'th',
  tj = 'tj',
  tk = 'tk',
  tl = 'tl',
  tm = 'tm',
  tn = 'tn',
  to = 'to',
  tr = 'tr',
  tt = 'tt',
  tv = 'tv',
  tw = 'tw',
  tz = 'tz',
  ua = 'ua',
  ug = 'ug',
  um = 'um',
  us = 'us',
  uy = 'uy',
  uz = 'uz',
  va = 'va',
  vc = 'vc',
  ve = 've',
  vg = 'vg',
  vi = 'vi',
  vn = 'vn',
  vu = 'vu',
  wf = 'wf',
  ws = 'ws',
  ye = 'ye',
  yt = 'yt',
  za = 'za',
  zm = 'zm',
  zw = 'zw',
}

enum UserEducationGrade {
  GRADE_1 = 'grade_1',
  GRADE_2 = 'grade_2',
  GRADE_3 = 'grade_3',
  GRADE_4 = 'grade_4',
  GRADE_5 = 'grade_5',
  GRADE_6 = 'grade_6',
  GRADE_7 = 'grade_7',
  GRADE_8 = 'grade_8',
  GRADE_9 = 'grade_9',
  GRADE_10 = 'grade_10',
  GRADE_11 = 'grade_11',
  GRADE_12 = 'grade_12',
  GRADUATE = 'graduate',
  KG = 'kg',
  NO_GRADE = 'no_grade',
  PRE_KG = 'pre_kg',
}

enum UserEmploymentStatus {
  FULL_TIME = 'full_time',
  PART_TIME = 'part_time',
  UNEMPLOYED = 'unemployed',
}

enum UserMaritalStatus {
  DIVORCED = 'divorced',
  ENGAGED = 'engaged',
  MARRIED = 'married',
  SEPARATED = 'separated',
  SINGLE = 'single',
  WIDOWED = 'widowed',
}

enum UserNatalSex {
  FEMALE = 'female',
  INTERSEX = 'intersex',
  MALE = 'male',
}

type ID = string | number;

enum UserRole {
  Administrator = 'administrator',
  Regular = 'regular',
}

enum AdvertisementTypePg {
  BANNER = 'banner',
  MENU = 'menu',
  POP_UP = 'pop_up',
}

export interface InterfaceUserType {
  user: {
    firstName: string;
    lastName: string;
    image: string | null;
    email: string;
  };
}

export interface InterfaceUserTypePG {
  user: {
    id: string;
    name: string;
    role: string;
    emailAddress: string;
  };
}

export interface InterfaceCurrentUserTypePG {
  currentUser: {
    id: string;
    name: string;
    role: string;
    emailAddress: string;
  };
}

export interface InterfaceUserInfo {
  _id: string;
  firstName: string;
  lastName: string;
  image?: string | null;
}

// Base interface for common event properties
export interface InterfaceBaseEvent {
  _id: string;
  title: string;
  description: string;
  startDate: string;
  endDate: string;
  location: string;
  startTime: string;
  endTime: string;
  allDay: boolean;
  recurring: boolean;
}

export interface InterfaceActionItemCategoryInfo {
  _id: string;
  name: string;
  isDisabled: boolean;
  createdAt: string;
  creator: { _id: string; firstName: string; lastName: string };
}

export interface InterfaceActionItemCategoryList {
  actionItemCategoriesByOrganization: InterfaceActionItemCategoryInfo[];
}

export interface InterfaceActionItemInfo {
  _id: string;
  assigneeType: 'EventVolunteer' | 'EventVolunteerGroup' | 'User';
  assignee: InterfaceEventVolunteerInfo | null;
  assigneeGroup: InterfaceVolunteerGroupInfo | null;
  assigneeUser: InterfaceUserInfo | null;
  assigner: InterfaceUserInfo;
  actionItemCategory: {
    _id: string;
    name: string;
  };
  preCompletionNotes: string;
  postCompletionNotes: string | null;
  assignmentDate: Date;
  dueDate: Date;
  completionDate: Date | null;
  isCompleted: boolean;
  event: {
    _id: string;
    title: string;
  } | null;
  creator: InterfaceUserInfo;
  allottedHours: number | null;
}

export interface InterfaceActionItemList {
  actionItemsByOrganization: InterfaceActionItemInfo[];
}

export interface InterfaceMembersList {
  organizations: {
    _id: string;
    members: InterfaceMemberInfo[];
  }[];
}

export interface InterfaceMemberInfo {
  _id: string;
  firstName: string;
  lastName: string;
  email: string;
  image: string;
  createdAt: string;
  organizationsBlockedBy: {
    _id: string;
  }[];
}

export interface InterfaceOrgConnectionInfoType {
  _id: string;
  image: string | null;
  creator: {
    _id: string;
    firstName: string;
    lastName: string;
  };
  name: string;
  members: {
    _id: string;
  }[];
  admins: {
    _id: string;
  }[];
  createdAt: string;
  address: InterfaceAddress;
}

// export interface InterfaceOrgConnectionType {
//   organizationsConnection: InterfaceOrgConnectionInfoType[];
// }

export interface InterfaceOrgConnectionInfoTypePG {
  organizations: InterfaceOrgInfoTypePG[];
}

export interface InterfaceOrgInfoTypePG {
  id: string;
  name: string;
  addressLine1: string;
  description: string;
  avatarURL: string | null;
  members: {
    edges: {
      node: {
        id: string;
      };
    }[];
  };
}

export interface InterfaceQueryOrganizationsListObject {
  id: string;
  image: string | null;
  creator: {
    firstName: string;
    lastName: string;
    email: string;
  };
  name: string;
  description: string;
  address: InterfaceAddress;
  userRegistrationRequired: boolean;
  visibleInSearch: boolean;
  members: {
    _id: string;
    firstName: string;
    lastName: string;
    email: string;
  }[];
  admins: {
    _id: string;
    firstName: string;
    lastName: string;
    email: string;
    createdAt: string;
  }[];
  membershipRequests: {
    _id: string;
    user: {
      firstName: string;
      lastName: string;
      email: string;
    };
  }[];
  blockedUsers: {
    _id: string;
    firstName: string;
    lastName: string;
    email: string;
  }[];
}

export interface InterfacePageInfoPg {
  endCursor: string;
  hasNextPage: boolean;
  hasPreviousPage: boolean;
  startCursor: string;
}
export interface InterfaceUserPg {
  addressLine1: string;
  addressLine2: string;
  avatarMimeType: string;
  avatarURL: string;
  birthDate: Date;
  city: string;
  countryCode: Iso3166Alpha2CountryCode;
  createdAt: string;
  creator: InterfaceUserPg;
  description: string;
  educationGrade: UserEducationGrade;
  emailAddress: string;
  employmentStatus: UserEmploymentStatus;
  homePhoneNumber: string;
  id: ID;
  isEmailAddressVerified: boolean;
  maritalStatus: UserMaritalStatus;
  mobilePhoneNumber: string;
  name: string;
  natalSex: UserNatalSex;
  postalCode: string;
  role: UserRole;
  state: string;
  updatedAt: string;
  updater: InterfaceUserPg;
  workPhoneNumber: string;
}

export interface InterfaceAdvertisementPg {
  id: ID;
  name: string;
  description: string;
  type: AdvertisementTypePg;
  startAt: string;
  endAt: string;
  createdAt: string;
  updatedAt: string;
  creator: InterfaceUserPg;
  updater: InterfaceUserPg;
  organization: InterfaceOrganizationPg;
  attachments: InterfaceAdvertisementAttachmentPg[];
}

export interface InterfaceAdvertisementAttachmentPg {
  mimeType: string;
  url: string;
}

export interface InterfaceOrganizationAdvertisementsConnectionPg {
  edges: InterfaceOrganizationAdvertisementsConnectionEdgePg[];
  pageInfo: InterfacePageInfoPg;
}

export interface InterfaceOrganizationAdvertisementsConnectionEdgePg {
  cursor: string;
  node: InterfaceAdvertisementPg;
}

export interface InterfaceOrganizationBlockedUsersConnectionEdgePg {
  cursor: string;
  node: InterfaceUserPg;
}

export interface InterfaceOrganizationBlockedUsersConnectionPg {
  edges: InterfaceOrganizationBlockedUsersConnectionEdgePg[];
  pageInfo: InterfacePageInfoPg;
}

export interface InterfaceChatPg {
  id: ID;
  name: string;
  description: string;
  avatarMimeType: string;
  avatarURL: string;
  createdAt: string;
  updatedAt: string;
  creator: InterfaceUserPg;
  updater: InterfaceUserPg;
  organization: InterfaceOrganizationPg;
}

export interface InterfaceChatMessagePg {
  id: ID;
  body: string;
  chat: InterfaceChatPg;
  createdAt: string;
  creator: InterfaceUserPg;
  parentMessage: InterfaceChatMessagePg;
  updatedAt: string;
}

type InterfaceOrganizationChatsConnectionPg = {
  edges: InterfaceOrganizationChatsConnectionEdgePg[];
  pageInfo: InterfacePageInfoPg;
};

type InterfaceOrganizationChatsConnectionEdgePg = {
  cursor: string;
  node: ChatPg;
};

type InterfaceChatMembersConnectionPg = {
  edges: InterfaceChatMembersConnectionEdgePg[];
  pageInfo: InterfacePageInfoPg;
};

type InterfaceChatMembersConnectionEdgePg = {
  cursor: string;
  node: InterfaceUserPg;
};

type InterfaceChatMessagesConnectionPg = {
  edges: InterfaceChatMessagesConnectionEdgePg[];
  pageInfo: InterfacePageInfoPg;
};

type InterfaceChatMessagesConnectionEdgePg = {
  cursor: string;
  node: InterfaceChatMessagePg;
};

type ChatPg = {
  id: string; // Assuming ID is a string
  name: string;
  description: string;
  avatarMimeType: string; // optional
  avatarURL: string; // optional
  createdAt: Date;
  updatedAt: Date;
  creator: InterfaceUserPg;
  updater: InterfaceUserPg;
  organization: InterfaceOrganizationPg;
  members: InterfaceChatMembersConnectionPg;
  messages: InterfaceChatMessagesConnectionPg;
};

export interface InterfaceOrganizationEventsConnectionPg {
  edges: InterfaceOrganizationEventsConnectionEdgePg[];
  pageInfo: InterfacePageInfoPg;
}

export interface InterfaceOrganizationEventsConnectionEdgePg {
  cursor: string;
  node: InterfaceEventPg;
}

export interface InterfaceEventPg {
  event: {
    id: ID;
    name: string;
    description: string;
    startAt: string;
    endAt: string;
    createdAt: string;
    updatedAt: string;
    creator: InterfaceUserPg;
    updater: InterfaceUserPg;
    organization: InterfaceOrganizationPg;
    attachments: InterfaceEventAttachmentPg[];
  };
}

export interface InterfaceEventAttachmentPg {
  mimeType: string;
  url: string;
}

export interface InterfaceOrganizationFundsConnectionPg {
  edges: InterfaceOrganizationFundsConnectionEdgePg[];
  pageInfo: InterfacePageInfoPg;
}

export interface InterfaceOrganizationFundsConnectionEdgePg {
  cursor: string;
  node: InterfaceFundPg;
}

export interface InterfaceFundPg {
  id: ID;
  name: string;
  organization: InterfaceOrganizationPg;
  createdAt: string;
  updatedAt: string;
  creator: InterfaceUserPg;
  updater: InterfaceUserPg;
  isTaxDeductible: boolean;
}

export interface InterfaceOrganizationMembersConnectionPg {
  edges: InterfaceOrganizationMembersConnectionEdgePg[];
  pageInfo: InterfacePageInfoPg;
}

export interface InterfaceOrganizationMembersConnectionEdgePg {
  cursor: string;
  node: InterfaceUserPg;
}

export interface InterfaceOrganizationPinnedPostsConnectionPg {
  edges: InterfaceOrganizationPinnedPostsConnectionEdgePg[];
  pageInfo: InterfacePageInfoPg;
}

export interface InterfaceOrganizationPinnedPostsConnectionEdgePg {
  cursor: string;
  node: InterfacePostPg;
}

export interface InterfacePostPg {
  id: ID;
  caption: string;
  commentsCount: number;
  createdAt: string;
  creator: InterfaceUserPg;
  downVotesCount: number;
  organization: InterfaceOrganizationPg;
  pinnedAt: string;
  upVotesCount: number;
  updatedAt: string;
  updater: InterfaceUserPg;
}

export interface InterfaceOrganizationPostsConnectionPg {
  edges: InterfaceOrganizationPostsConnectionEdgePg[];
  pageInfo: InterfacePageInfoPg;
}

export interface InterfaceOrganizationPostsConnectionEdgePg {
  cursor: string;
  node: InterfacePostPg;
}

export interface InterfaceOrganizationTagFoldersConnectionPg {
  edges: InterfaceOrganizationTagFoldersConnectionEdgePg[];
  pageInfo: InterfacePageInfoPg;
}

export interface InterfaceOrganizationTagFoldersConnectionEdgePg {
  cursor: string;
  node: InterfaceTagFolderPg;
}

export interface InterfaceTagFolderPg {
  id: ID;
  name: string;
  createdAt: string;
  updatedAt: string;
  creator: InterfaceUserPg;
  updater: InterfaceUserPg;
  organization: InterfaceOrganizationPg;
}

export interface InterfaceOrganizationTagsConnectionPg {
  edges: InterfaceOrganizationTagsConnectionEdgePg[];
  pageInfo: InterfacePageInfoPg;
}

export interface InterfaceOrganizationTagsConnectionEdgePg {
  cursor: string;
  node: InterfaceTagPg;
}

export interface InterfaceTagPg {
  id: ID;
  name: string;
  createdAt: string;
  updatedAt: string;
  creator: InterfaceUserPg;
  updater: InterfaceUserPg;
  organization: InterfaceOrganizationPg;
}

export interface InterfaceOrganizationVenuesConnectionPg {
  edges: InterfaceOrganizationVenuesConnectionEdgePg[];
  pageInfo: InterfacePageInfoPg;
}

export interface InterfaceOrganizationVenuesConnectionEdgePg {
  cursor: string;
  node: InterfaceVenuePg;
}

export interface InterfaceVenuePg {
  id: ID;
  name: string;
  createdAt: string;
  updatedAt: string;
  creator: InterfaceUserPg;
  updater: InterfaceUserPg;
  organization: InterfaceOrganizationPg;
}

export interface InterfacePaginationArgs {
  after: string;
  before: string;
  first: number;
  last: number;
}

export interface InterfaceOrganizationPg {
  organization: {
    id: string;
    name: string;
    description: string;
    addressLine1: string;
    addressLine2: string;
    city: string;
    state: string;
    postalCode: string;
    countryCode: Iso3166Alpha2CountryCode;
    avatarMimeType: string;
    avatarURL: string;
    createdAt: Date;
    updatedAt: Date;
    creator: InterfaceUserPg;
    updater: InterfaceUserPg;
    postsCount: number;
    pinnedPostsCount: number;

    advertisements: InterfaceOrganizationAdvertisementsConnectionPg;

    blockedUsers: InterfaceOrganizationBlockedUsersConnectionPg;

    chats: InterfaceOrganizationChatsConnectionPg;

    events: InterfaceOrganizationEventsConnectionPg;

    funds: InterfaceOrganizationFundsConnectionPg;

    members: InterfaceOrganizationMembersConnectionPg;

    pinnedPosts: InterfaceOrganizationPinnedPostsConnectionPg;

    posts: InterfaceOrganizationPostsConnectionPg;

    tagFolders: InterfaceOrganizationTagFoldersConnectionPg;

    tags: InterfaceOrganizationTagsConnectionPg;

    venues: InterfaceOrganizationVenuesConnectionPg;
  };
}

export interface InterfaceQueryOrganizationListObject {
  _id: string;
  image: string | null;
  creator: {
    firstName: string;
    lastName: string;
  };
  name: string;
  members: {
    _id: string;
  }[];
  admins: {
    _id: string;
  }[];
  createdAt: string;
  address: InterfaceAddress;
}

export interface InterfacePostForm {
  posttitle: string;
  postinfo: string;
  postphoto: string | null;
  postvideo: string | null;
  pinned: boolean;
}
export interface InterfaceQueryOrganizationPostListItem {
  posts: {
    edges: {
      node: {
        id: string;
        caption: string;
        creator: {
          id: string;
          name: string;
        };
        createdAt: string;
      };
      cursor: string;
    }[];
    pageInfo: {
      startCursor: string;
      endCursor: string;
      hasNextPage: boolean;
      hasPreviousPage: boolean;
    };
  };
}

export interface InterfaceTagData {
  _id: string;
  name: string;
  parentTag: { _id: string };
  usersAssignedTo: {
    totalCount: number;
  };
  childTags: {
    totalCount: number;
  };
  ancestorTags: {
    _id: string;
    name: string;
  }[];
}

interface InterfaceTagNodeData {
  edges: {
    node: InterfaceTagData;
    cursor: string;
  }[];
  pageInfo: {
    startCursor: string;
    endCursor: string;
    hasNextPage: boolean;
    hasPreviousPage: boolean;
  };
  totalCount: number;
}

interface InterfaceTagMembersData {
  edges: {
    node: {
      _id: string;
      firstName: string;
      lastName: string;
    };
  }[];
  pageInfo: {
    startCursor: string;
    endCursor: string;
    hasNextPage: boolean;
    hasPreviousPage: boolean;
  };
  totalCount: number;
}

export interface InterfaceQueryOrganizationUserTags {
  userTags: InterfaceTagNodeData;
}

export interface InterfaceQueryUserTagChildTags {
  name: string;
  childTags: InterfaceTagNodeData;
  ancestorTags: {
    _id: string;
    name: string;
  }[];
}

export interface InterfaceQueryUserTagsAssignedMembers {
  name: string;
  usersAssignedTo: InterfaceTagMembersData;
  ancestorTags: {
    _id: string;
    name: string;
  }[];
}

export interface InterfaceQueryUserTagsMembersToAssignTo {
  name: string;
  usersToAssignTo: InterfaceTagMembersData;
}

export interface InterfaceQueryOrganizationAdvertisementListItem {
  advertisements: {
    edges: {
      node: {
        _id: string;
        name: string;
        mediaUrl: string;
        endDate: string;
        startDate: string;
        type: 'BANNER' | 'MENU' | 'POPUP';
      };
      cursor: string;
    }[];
    pageInfo: {
      startCursor: string;
      endCursor: string;
      hasNextPage: boolean;
      hasPreviousPage: boolean;
    };
    totalCount: number;
  };
}

export interface InterfaceQueryOrganizationFundCampaigns {
  name: string;
  isArchived: boolean;
  campaigns: {
    _id: string;
    name: string;
    fundingGoal: number;
    startDate: Date;
    endDate: Date;
    createdAt: string;
    currency: string;
  }[];
}
export interface InterfaceUserCampaign {
  _id: string;
  name: string;
  fundingGoal: number;
  startDate: Date;
  endDate: Date;
  currency: string;
}
export interface InterfaceQueryFundCampaignsPledges {
  fundId: {
    name: string;
  };
  name: string;
  fundingGoal: number;
  currency: string;
  startDate: Date;
  endDate: Date;
  pledges: InterfacePledgeInfo[];
}
export interface InterfaceFundInfo {
  _id: string;
  name: string;
  refrenceNumber: string;
  taxDeductible: boolean;
  isArchived: boolean;
  isDefault: boolean;
  createdAt: string;
  organizationId: string;
  creator: { _id: string; firstName: string; lastName: string };
}
export interface InterfaceCampaignInfo {
  _id: string;
  name: string;
  fundingGoal: number;
  startDate: Date;
  endDate: Date;
  createdAt: string;
  currency: string;
}
export interface InterfacePledgeInfo {
  _id: string;
  campaign?: { _id: string; name: string; endDate: Date };
  amount: number;
  currency: string;
  endDate: string;
  startDate: string;
  users: InterfaceUserInfo[];
}
export interface InterfaceQueryOrganizationEventListItem
  extends InterfaceBaseEvent {
  isPublic: boolean;
  isRegisterable: boolean;
}

export interface InterfaceQueryBlockPageMemberListItem {
  _id: string;
  firstName: string;
  lastName: string;
  email: string;
  organizationsBlockedBy: {
    _id: string;
  }[];
}

export interface InterfaceQueryUserListItem {
  user: {
    _id: string;
    firstName: string;
    lastName: string;
    image: string | null;
    email: string;
    organizationsBlockedBy: {
      _id: string;
      name: string;
      image: string | null;
      address: InterfaceAddress;
      creator: {
        _id: string;
        firstName: string;
        lastName: string;
        email: string;
        image: string | null;
      };
      createdAt: string;
    }[];
    joinedOrganizations: {
      _id: string;
      name: string;
      address: InterfaceAddress;
      image: string | null;
      createdAt: string;
      creator: {
        _id: string;
        firstName: string;
        lastName: string;
        email: string;
        image: string | null;
      };
    }[];
    createdAt: string;
    registeredEvents: { _id: string }[];
    membershipRequests: { id: string }[];
  };
  appUserProfile: {
    _id: string;
    adminFor: { _id: string }[];
    isSuperAdmin: boolean;
    createdOrganizations: { _id: string }[];
    createdEvents: { _id: string }[];
    eventAdmin: { _id: string }[];
  };
}

export interface InterfaceQueryVenueListItem {
  _id: string;
  name: string;
  description: string | null;
  image: string | null;
  capacity: string;
}

export interface InterfaceAddress {
  city: string;
  countryCode: string;
  dependentLocality: string;
  line1: string;
  line2: string;
  postalCode: string;
  sortingCode: string;
  state: string;
}
export interface InterfaceCreateFund {
  fundName: string;
  fundRef: string;
  isDefault: boolean;
  isArchived: boolean;
  taxDeductible: boolean;
}

export interface InterfacePostCard {
  id: string;
  creator: {
    firstName: string;
    lastName: string;
    email: string;
    id: string;
  };
  postedAt: string;
  image: string | null;
  video: string | null;
  text: string;
  title: string;
  likeCount: number;
  commentCount: number;
  comments: {
    id: string;
    creator: {
      id: string;
      firstName: string;
      lastName: string;
      email: string;
    };
    likeCount: number;
    likedBy: {
      id: string;
    }[];
    text: string;
  }[];
  likedBy: {
    firstName: string;
    lastName: string;
    id: string;
  }[];
  fetchPosts: () => void;
}

export interface InterfaceCreatePledge {
  pledgeUsers: InterfaceUserInfo[];
  pledgeAmount: number;
  pledgeCurrency: string;
  pledgeStartDate: Date;
  pledgeEndDate: Date;
}

export interface InterfaceQueryMembershipRequestsListItem {
  organizations: {
<<<<<<< HEAD
    id: string;
=======
    _id: string;
>>>>>>> 5bd18c72
    membershipRequests: {
      id: string;
      user: {
        id: string;
        firstName: string;
        lastName: string;
        email: string;
      };
    }[];
  }[];
}

export interface InterfaceAgendaItemCategoryInfo {
  _id: string;
  name: string;
  description: string;
  createdBy: {
    _id: string;
    firstName: string;
    lastName: string;
  };
}

export interface InterfaceAgendaItemCategoryList {
  agendaItemCategoriesByOrganization: InterfaceAgendaItemCategoryInfo[];
}

export interface InterfaceAddOnSpotAttendeeProps {
  show: boolean;
  handleClose: () => void;
  reloadMembers: () => void;
}

export interface InterfaceFormData {
  firstName: string;
  lastName: string;
  email: string;
  phoneNo: string;
  gender: string;
}

export interface InterfaceAgendaItemInfo {
  _id: string;
  title: string;
  description: string;
  duration: string;
  attachments: string[];
  createdBy: {
    _id: string;
    firstName: string;
    lastName: string;
  };
  urls: string[];
  users: {
    _id: string;
    firstName: string;
    lastName: string;
  }[];
  sequence: number;
  categories: {
    _id: string;
    name: string;
  }[];
  organization: {
    _id: string;
    name: string;
  };
  relatedEvent: {
    _id: string;
    title: string;
  };
}

export interface InterfaceAgendaItemList {
  agendaItemByEvent: InterfaceAgendaItemInfo[];
}

export interface InterfaceMapType {
  [key: string]: string;
}

export interface InterfaceCustomFieldData {
  id?: string;
  name: string;
  type: string;
  organizationId?: string;
}

export interface InterfaceEventVolunteerInfo {
  _id: string;
  hasAccepted: boolean;
  hoursVolunteered: number | null;
  user: InterfaceUserInfo;
  assignments: {
    _id: string;
  }[];
  groups: {
    _id: string;
    name: string;
    volunteers: {
      _id: string;
    }[];
  }[];
}

export interface InterfaceVolunteerGroupInfo {
  _id: string;
  name: string;
  description: string | null;
  event: {
    _id: string;
  };
  volunteersRequired: number | null;
  createdAt: string;
  creator: InterfaceUserInfo;
  leader: InterfaceUserInfo;
  volunteers: {
    _id: string;
    user: InterfaceUserInfo;
  }[];
  assignments: {
    _id: string;
    actionItemCategory: {
      _id: string;
      name: string;
    };
    allottedHours: number;
    isCompleted: boolean;
  }[];
}

export interface InterfaceCreateVolunteerGroup {
  name: string;
  description: string | null;
  leader: InterfaceUserInfo | null;
  volunteersRequired: number | null;
  volunteerUsers: InterfaceUserInfo[];
}

export interface InterfaceUserEvents extends InterfaceBaseEvent {
  volunteerGroups: {
    _id: string;
    name: string;
    volunteersRequired: number;
    description: string;
    volunteers: { _id: string }[];
  }[];
  volunteers: {
    _id: string;
    user: {
      _id: string;
    };
  }[];
}

export interface InterfaceVolunteerMembership {
  _id: string;
  status: string;
  createdAt: string;
  event: {
    _id: string;
    title: string;
    startDate: string;
  };
  volunteer: {
    _id: string;
    user: InterfaceUserInfo;
  };
  group: {
    _id: string;
    name: string;
  };
}

export interface InterfaceVolunteerRank {
  rank: number;
  hoursVolunteered: number;
  user: {
    _id: string;
    firstName: string;
    lastName: string;
    email: string;
    image: string | null;
  };
}<|MERGE_RESOLUTION|>--- conflicted
+++ resolved
@@ -1189,11 +1189,7 @@
 
 export interface InterfaceQueryMembershipRequestsListItem {
   organizations: {
-<<<<<<< HEAD
     id: string;
-=======
-    _id: string;
->>>>>>> 5bd18c72
     membershipRequests: {
       id: string;
       user: {
