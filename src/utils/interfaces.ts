--- conflicted
+++ resolved
@@ -2386,11 +2386,8 @@
   volunteerStatus: 'accepted' | 'rejected' | 'pending';
   hoursVolunteered: number;
   isPublic: boolean;
-<<<<<<< HEAD
-=======
   isTemplate: boolean;
   isInstanceException: boolean;
->>>>>>> 12279bd5
   createdAt: string;
   updatedAt: string;
   user: InterfaceUserInfoPG;
