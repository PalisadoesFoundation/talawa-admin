export interface InterfaceUserType {
  user: {
    firstName: string;
    lastName: string;
    image: string | null;
    email: string;
  };
}

export interface InterfaceActionItemCategoryInfo {
  _id: string;
  name: string;
  isDisabled: boolean;
  createdAt: string;
  creator: { _id: string; firstName: string; lastName: string };
}

export interface InterfaceActionItemCategoryList {
  actionItemCategoriesByOrganization: InterfaceActionItemCategoryInfo[];
}

export interface InterfaceActionItemInfo {
  _id: string;
  assignee: {
    _id: string;
    firstName: string;
    lastName: string;
    image: string | null;
  };
  assigner: {
    _id: string;
    firstName: string;
    lastName: string;
    image: string | null;
  };
  actionItemCategory: {
    _id: string;
    name: string;
  };
  preCompletionNotes: string;
  postCompletionNotes: string | null;
  assignmentDate: Date;
  dueDate: Date;
  completionDate: Date;
  isCompleted: boolean;
  event: {
    _id: string;
    title: string;
  } | null;
  creator: {
    _id: string;
    firstName: string;
    lastName: string;
  };
  allotedHours: number | null;
}

export interface InterfaceActionItemList {
  actionItemsByOrganization: InterfaceActionItemInfo[];
}

export interface InterfaceMembersList {
  organizations: {
    _id: string;
    members: InterfaceMemberInfo[];
  }[];
}

export interface InterfaceMemberInfo {
  _id: string;
  firstName: string;
  lastName: string;
  email: string;
  image: string;
  createdAt: string;
  organizationsBlockedBy: {
    _id: string;
  }[];
}

export interface InterfaceOrgConnectionInfoType {
  _id: string;
  image: string | null;
  creator: {
    _id: string;
    firstName: string;
    lastName: string;
  };
  name: string;
  members: {
    _id: string;
  }[];
  admins: {
    _id: string;
  }[];
  createdAt: string;
  address: InterfaceAddress;
}
export interface InterfaceOrgConnectionType {
  organizationsConnection: InterfaceOrgConnectionInfoType[];
}

export interface InterfaceQueryOrganizationsListObject {
  _id: string;
  image: string | null;
  creator: {
    firstName: string;
    lastName: string;
    email: string;
  };
  name: string;
  description: string;
  address: InterfaceAddress;
  userRegistrationRequired: boolean;
  visibleInSearch: boolean;
  members: {
    _id: string;
    firstName: string;
    lastName: string;
    email: string;
  }[];
  admins: {
    _id: string;
    firstName: string;
    lastName: string;
    email: string;
    createdAt: string;
  }[];
  membershipRequests: {
    _id: string;
    user: {
      firstName: string;
      lastName: string;
      email: string;
    };
  }[];
  blockedUsers: {
    _id: string;
    firstName: string;
    lastName: string;
    email: string;
  }[];
}

export interface InterfaceQueryOrganizationListObject {
  _id: string;
  image: string | null;
  creator: {
    firstName: string;
    lastName: string;
  };
  name: string;
  members: {
    _id: string;
  }[];
  admins: {
    _id: string;
  }[];
  createdAt: string;
  address: InterfaceAddress;
}

export interface InterfacePostForm {
  posttitle: string;
  postinfo: string;
  postphoto: string | null;
  postvideo: string | null;
  pinned: boolean;
}
export interface InterfaceQueryOrganizationPostListItem {
  posts: {
    edges: {
      node: {
        _id: string;
        title: string;
        text: string;
        imageUrl: string | null;
        videoUrl: string | null;
        creator: {
          _id: string;
          firstName: string;
          lastName: string;
          email: string;
        };
        createdAt: string;
        likeCount: number;
        commentCount: number;
        pinned: boolean;

        likedBy: { _id: string }[];
        comments: {
          _id: string;
          text: string;
          creator: { _id: string };
          createdAt: string;
          likeCount: number;
          likedBy: { _id: string }[];
        }[];
      };
      cursor: string;
    }[];
    pageInfo: {
      startCursor: string;
      endCursor: string;
      hasNextPage: boolean;
      hasPreviousPage: boolean;
    };
    totalCount: number;
  };
}

export interface InterfaceTagData {
  _id: string;
  name: string;
  usersAssignedTo: {
    totalCount: number;
  };
  childTags: {
    totalCount: number;
  };
}

interface InterfaceTagNodeData {
  edges: {
    node: InterfaceTagData;
    cursor: string;
  }[];
  pageInfo: {
    startCursor: string;
    endCursor: string;
    hasNextPage: boolean;
    hasPreviousPage: boolean;
  };
  totalCount: number;
}

interface InterfaceTagMembersData {
  edges: {
    node: {
      _id: string;
      firstName: string;
      lastName: string;
    };
  }[];
  pageInfo: {
    startCursor: string;
    endCursor: string;
    hasNextPage: boolean;
    hasPreviousPage: boolean;
  };
  totalCount: number;
}

export interface InterfaceQueryOrganizationUserTags {
  userTags: InterfaceTagNodeData;
}

export interface InterfaceQueryUserTagChildTags {
  name: string;
  childTags: InterfaceTagNodeData;
}

export interface InterfaceQueryUserTagsAssignedMembers {
  name: string;
  usersAssignedTo: InterfaceTagMembersData;
}

export interface InterfaceQueryUserTagsMembersToAssignTo {
  name: string;
  usersToAssignTo: InterfaceTagMembersData;
}

export interface InterfaceQueryUserTagsMembersToAssignTo {
  name: string;
  usersToAssignTo: InterfaceTagMembersData;
}

export interface InterfaceQueryOrganizationAdvertisementListItem {
  advertisements: {
    edges: {
      node: {
        _id: string;
        name: string;
        mediaUrl: string;
        endDate: string;
        startDate: string;
        type: 'BANNER' | 'MENU' | 'POPUP';
      };
      cursor: string;
    }[];
    pageInfo: {
      startCursor: string;
      endCursor: string;
      hasNextPage: boolean;
      hasPreviousPage: boolean;
    };
    totalCount: number;
  };
}

export interface InterfaceQueryOrganizationFundCampaigns {
  name: string;
  isArchived: boolean;
  campaigns: {
    _id: string;
    name: string;
    fundingGoal: number;
    startDate: Date;
    endDate: Date;
    createdAt: string;
    currency: string;
  }[];
}
export interface InterfaceUserCampaign {
  _id: string;
  name: string;
  fundingGoal: number;
  startDate: Date;
  endDate: Date;
  currency: string;
}
export interface InterfaceQueryFundCampaignsPledges {
  fundId: {
    name: string;
  };
  name: string;
  fundingGoal: number;
  currency: string;
  startDate: Date;
  endDate: Date;
  pledges: InterfacePledgeInfo[];
}
export interface InterfaceFundInfo {
  _id: string;
  name: string;
  refrenceNumber: string;
  taxDeductible: boolean;
  isArchived: boolean;
  isDefault: boolean;
  createdAt: string;
  organizationId: string;
  creator: { _id: string; firstName: string; lastName: string };
}
export interface InterfaceCampaignInfo {
  _id: string;
  name: string;
  fundingGoal: number;
  startDate: Date;
  endDate: Date;
  createdAt: string;
  currency: string;
}
export interface InterfacePledgeInfo {
  _id: string;
  campaign?: { _id: string; name: string; endDate: Date };
  amount: number;
  currency: string;
  endDate: string;
  startDate: string;
  users: InterfacePledger[];
}
export interface InterfaceQueryOrganizationEventListItem {
  _id: string;
  title: string;
  description: string;
  startDate: string;
  endDate: string;
  location: string;
  startTime: string;
  endTime: string;
  allDay: boolean;
  recurring: boolean;
  isPublic: boolean;
  isRegisterable: boolean;
}

export interface InterfaceQueryBlockPageMemberListItem {
  _id: string;
  firstName: string;
  lastName: string;
  email: string;
  organizationsBlockedBy: {
    _id: string;
  }[];
}

export interface InterfaceQueryUserListItem {
  user: {
    _id: string;
    firstName: string;
    lastName: string;
    image: string | null;
    email: string;
    organizationsBlockedBy: {
      _id: string;
      name: string;
      image: string | null;
      address: InterfaceAddress;
      creator: {
        _id: string;
        firstName: string;
        lastName: string;
        email: string;
        image: string | null;
      };
      createdAt: string;
    }[];
    joinedOrganizations: {
      _id: string;
      name: string;
      address: InterfaceAddress;
      image: string | null;
      createdAt: string;
      creator: {
        _id: string;
        firstName: string;
        lastName: string;
        email: string;
        image: string | null;
      };
    }[];
    createdAt: string;
    registeredEvents: { _id: string }[];
    membershipRequests: { _id: string }[];
  };
  appUserProfile: {
    _id: string;
    adminFor: { _id: string }[];
    isSuperAdmin: boolean;
    createdOrganizations: { _id: string }[];
    createdEvents: { _id: string }[];
    eventAdmin: { _id: string }[];
  };
}

export interface InterfaceQueryVenueListItem {
  _id: string;
  name: string;
  description: string | null;
  image: string | null;
  capacity: string;
}

export interface InterfaceAddress {
  city: string;
  countryCode: string;
  dependentLocality: string;
  line1: string;
  line2: string;
  postalCode: string;
  sortingCode: string;
  state: string;
}
export interface InterfaceCreateFund {
  fundName: string;
  fundRef: string;
  isDefault: boolean;
  isArchived: boolean;
  taxDeductible: boolean;
}

export interface InterfacePostCard {
  id: string;
  creator: {
    firstName: string;
    lastName: string;
    email: string;
    id: string;
  };
  postedAt: string;
  image: string | null;
  video: string | null;
  text: string;
  title: string;
  likeCount: number;
  commentCount: number;
  comments: {
    id: string;
    creator: {
      id: string;
      firstName: string;
      lastName: string;
      email: string;
    };
    likeCount: number;
    likedBy: {
      id: string;
    }[];
    text: string;
  }[];
  likedBy: {
    firstName: string;
    lastName: string;
    id: string;
  }[];
  fetchPosts: () => void;
}

export interface InterfaceCreatePledge {
  pledgeUsers: InterfacePledger[];
  pledgeAmount: number;
  pledgeCurrency: string;
  pledgeStartDate: Date;
  pledgeEndDate: Date;
}

export interface InterfaceQueryMembershipRequestsListItem {
  organizations: {
    _id: string;
    membershipRequests: {
      _id: string;
      user: {
        _id: string;
        firstName: string;
        lastName: string;
        email: string;
      };
    }[];
  }[];
}

export interface InterfacePledger {
  _id: string;
  firstName: string;
  lastName: string;
  image: string | null;
}

export interface InterfaceAgendaItemCategoryInfo {
  _id: string;
  name: string;
  description: string;
  createdBy: {
    _id: string;
    firstName: string;
    lastName: string;
  };
}

export interface InterfaceAgendaItemCategoryList {
  agendaItemCategoriesByOrganization: InterfaceAgendaItemCategoryInfo[];
}

<<<<<<< HEAD
export interface InterfaceAddOnSpotAttendeeProps {
  show: boolean;
  handleClose: () => void;
  reloadMembers: () => void;
}

export interface InterfaceFormData {
  firstName: string;
  lastName: string;
  email: string;
  phoneNo: string;
  gender: string;
=======
export interface InterfaceAgendaItemInfo {
  _id: string;
  title: string;
  description: string;
  duration: string;
  attachments: string[];
  createdBy: {
    _id: string;
    firstName: string;
    lastName: string;
  };
  urls: string[];
  users: {
    _id: string;
    firstName: string;
    lastName: string;
  }[];
  sequence: number;
  categories: {
    _id: string;
    name: string;
  }[];
  organization: {
    _id: string;
    name: string;
  };
  relatedEvent: {
    _id: string;
    title: string;
  };
}

export interface InterfaceAgendaItemList {
  agendaItemByEvent: InterfaceAgendaItemInfo[];
}

export interface InterfaceMapType {
  [key: string]: string;
}

export interface InterfaceCustomFieldData {
  type: string;
  name: string;
>>>>>>> af2f5093
}<|MERGE_RESOLUTION|>--- conflicted
+++ resolved
@@ -541,7 +541,6 @@
   agendaItemCategoriesByOrganization: InterfaceAgendaItemCategoryInfo[];
 }
 
-<<<<<<< HEAD
 export interface InterfaceAddOnSpotAttendeeProps {
   show: boolean;
   handleClose: () => void;
@@ -554,7 +553,7 @@
   email: string;
   phoneNo: string;
   gender: string;
-=======
+  
 export interface InterfaceAgendaItemInfo {
   _id: string;
   title: string;
@@ -598,5 +597,4 @@
 export interface InterfaceCustomFieldData {
   type: string;
   name: string;
->>>>>>> af2f5093
 }