export interface InterfaceUserType {
  user: {
    firstName: string;
    lastName: string;
    image: string | null;
    email: string;
    userType: string;
    adminFor: {
      _id: string;
      name: string;
      image: string | null;
    }[];
  };
}

export interface InterfaceActionItemCategoryInfo {
  _id: string;
  name: string;
  isDisabled: boolean;
}

export interface InterfaceActionItemCategoryList {
  actionItemCategoriesByOrganization: InterfaceActionItemCategoryInfo[];
}

export interface InterfaceActionItemInfo {
  _id: string;
  assignee: {
    _id: string;
    firstName: string;
    lastName: string;
  };
  assigner: {
    _id: string;
    firstName: string;
    lastName: string;
  };
  actionItemCategory: {
    _id: string;
    name: string;
  };
  preCompletionNotes: string;
  postCompletionNotes: string;
  assignmentDate: Date;
  dueDate: Date;
  completionDate: Date;
  isCompleted: boolean;
  event: {
    _id: string;
    title: string;
  };
  creator: {
    _id: string;
    firstName: string;
    lastName: string;
  };
}

export interface InterfaceActionItemList {
  actionItemsByOrganization: InterfaceActionItemInfo[];
}

export interface InterfaceMembersList {
  organizations: {
    _id: string;
    members: InterfaceMemberInfo[];
  }[];
}

export interface InterfaceMemberInfo {
  _id: string;
  firstName: string;
  lastName: string;
  email: string;
  image: string;
  createdAt: string;
  organizationsBlockedBy: {
    _id: string;
  }[];
}

export interface InterfaceOrgConnectionInfoType {
  _id: string;
  image: string | null;
  creator: {
    _id: string;
    firstName: string;
    lastName: string;
  };
  name: string;
  members: {
    _id: string;
  }[];
  admins: {
    _id: string;
  }[];
  createdAt: string;
  address: InterfaceAddress;
}
export interface InterfaceOrgConnectionType {
  organizationsConnection: InterfaceOrgConnectionInfoType[];
}

export interface InterfaceQueryOrganizationsListObject {
  _id: string;
  image: string | null;
  creator: {
    firstName: string;
    lastName: string;
    email: string;
  };
  name: string;
  description: string;
  address: InterfaceAddress;
  userRegistrationRequired: boolean;
  visibleInSearch: boolean;
  members: {
    _id: string;
    firstName: string;
    lastName: string;
    email: string;
  }[];
  admins: {
    _id: string;
    firstName: string;
    lastName: string;
    email: string;
  }[];
  membershipRequests: {
    _id: string;
    user: {
      firstName: string;
      lastName: string;
      email: string;
    };
  }[];
  blockedUsers: {
    _id: string;
    firstName: string;
    lastName: string;
    email: string;
  }[];
}
export interface InterfacePostForm {
  posttitle: string;
  postinfo: string;
  postphoto: string | null;
  postvideo: string | null;
  pinned: boolean;
}
export interface InterfaceQueryOrganizationPostListItem {
  posts: {
    edges: {
      node: {
        _id: string;
        title: string;
        text: string;
        imageUrl: string | null;
        videoUrl: string | null;
        creator: {
          _id: string;
          firstName: string;
          lastName: string;
          email: string;
        };
        createdAt: string;
        likeCount: number;
        commentCount: number;
        pinned: boolean;
      };
      cursor: string;
    }[];
    pageInfo: {
      startCursor: string;
      endCursor: string;
      hasNextPage: boolean;
      hasPreviousPage: boolean;
    };
    totalCount: number;
  };
}
export interface InterfaceQueryOrganizationFunds {
  funds: {
    _id: string;
    name: string;
    refrenceNumber: string;
    taxDeductible: boolean;
    isArchived: boolean;
    isDefault: boolean;
    createdAt: string;
  }[];
}
export interface InterfaceQueryOrganizationFundCampaigns {
  campaigns: {
    _id: string;
    name: string;
    fundingGoal: number;
    startDate: Date;
    endDate: Date;
    createdAt: string;
    currency: string;
  }[];
}
export interface InterfaceFundInfo {
  _id: string;
  name: string;
  refrenceNumber: string;
  taxDeductible: boolean;
  isArchived: boolean;
  isDefault: boolean;
  createdAt: string;
}
export interface InterfaceCampaignInfo {
  _id: string;
  name: string;
  fundingGoal: number;
  startDate: Date;
  endDate: Date;
  createdAt: string;
  currency: string;
}
export interface InterfaceQueryOrganizationEventListItem {
  _id: string;
  title: string;
  description: string;
  startDate: string;
  endDate: string;
  location: string;
  startTime: string;
  endTime: string;
  allDay: boolean;
  recurring: boolean;
  isPublic: boolean;
  isRegisterable: boolean;
}

export interface InterfaceQueryBlockPageMemberListItem {
  _id: string;
  firstName: string;
  lastName: string;
  email: string;
  organizationsBlockedBy: {
    _id: string;
  }[];
}

export interface InterfaceQueryUserListItem {
  _id: string;
  firstName: string;
  lastName: string;
  image: string | null;
  email: string;
  userType: string;
  adminFor: { _id: string }[];
  adminApproved: boolean;
  organizationsBlockedBy: {
    _id: string;
    name: string;
    address: InterfaceAddress;
    image: string | null;
    createdAt: string;
    creator: {
      _id: string;
      firstName: string;
      lastName: string;
      email: string;
      image: string | null;
    };
  }[];
  joinedOrganizations: {
    _id: string;
    name: string;
    address: InterfaceAddress;
    image: string | null;
    createdAt: string;
    creator: {
      _id: string;
      firstName: string;
      lastName: string;
      email: string;
      image: string | null;
    };
  }[];
  createdAt: string;
}

export interface InterfaceQueryRequestListItem {
  _id: string;
  firstName: string;
  lastName: string;
  image: string;
  email: string;
  userType: string;
  adminApproved: boolean;
  createdAt: string;
}

export interface InterfaceAddress {
  city: string;
  countryCode: string;
  dependentLocality: string;
  line1: string;
  line2: string;
  postalCode: string;
  sortingCode: string;
  state: string;
}
export interface InterfaceCreateFund {
  fundName: string;
  fundRef: string;
}
<<<<<<< HEAD

export interface InterfacePostCard {
  id: string;
  creator: {
    firstName: string;
    lastName: string;
    email: string;
    id: string;
  };
  image: string;
  video: string;
  text: string;
  title: string;
  likeCount: number;
  commentCount: number;
  comments: {
    creator: {
      _id: string;
      firstName: string;
      lastName: string;
      email: string;
    };
    likeCount: number;
    likedBy: {
      id: string;
    }[];
    text: string;
  }[];
  likedBy: {
    firstName: string;
    lastName: string;
    id: string;
  }[];
=======
export interface InterfaceCreateCampaign {
  campaignName: string;
  campaignCurrency: string;
  campaignGoal: number;
  campaignStartDate: Date;
  campaignEndDate: Date;
>>>>>>> 822fbcb4
}<|MERGE_RESOLUTION|>--- conflicted
+++ resolved
@@ -309,7 +309,6 @@
   fundName: string;
   fundRef: string;
 }
-<<<<<<< HEAD
 
 export interface InterfacePostCard {
   id: string;
@@ -343,12 +342,11 @@
     lastName: string;
     id: string;
   }[];
-=======
+}
 export interface InterfaceCreateCampaign {
   campaignName: string;
   campaignCurrency: string;
   campaignGoal: number;
   campaignStartDate: Date;
   campaignEndDate: Date;
->>>>>>> 822fbcb4
 }