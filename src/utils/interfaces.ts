--- conflicted
+++ resolved
@@ -381,8 +381,6 @@
   campaignEndDate: Date;
 }
 
-<<<<<<< HEAD
-=======
 export interface InterfaceCreatePledge {
   pledgeAmount: number;
   pledgeCurrency: string;
@@ -390,7 +388,6 @@
   pledgeEndDate: Date;
 }
 
->>>>>>> 7a3dd63a
 export interface InterfaceQueryMembershipRequestsListItem {
   organizations: {
     _id: string;
@@ -403,9 +400,4 @@
         email: string;
       };
     }[];
-<<<<<<< HEAD
-  }[];
-}
-=======
-  }[];
->>>>>>> 7a3dd63a
+  }[];