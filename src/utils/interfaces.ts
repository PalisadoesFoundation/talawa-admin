--- conflicted
+++ resolved
@@ -459,7 +459,6 @@
   }[];
 }
 
-<<<<<<< HEAD
 export interface InterfaceMemberOrganization {
   userId: string;
 }
@@ -476,7 +475,7 @@
   members: { _id: string }[];
   admins: { _id: string }[];
   resetAndRefetch: () => void;
-=======
+
 export interface InterfacePledgeVolunteer {
   _id: string;
   firstName: string;
@@ -496,5 +495,4 @@
 
 export interface InterfaceAgendaItemCategoryList {
   agendaItemCategoriesByOrganization: InterfaceAgendaItemCategoryInfo[];
->>>>>>> 99d1a137
 }