--- conflicted
+++ resolved
@@ -431,95 +431,6 @@
   recurring: boolean;
 }
 
-<<<<<<< HEAD
-=======
-/**
- * @interface InterfaceActionItemCategoryInfo
- * @description Defines the structure for action item category information.
- * @property {string} _id - The unique identifier of the action item category.
- * @property {string} name - The name of the action item category.
- * @property {boolean} isDisabled - Indicates if the action item category is disabled.
- * @property {string} createdAt - The creation date of the action item category.
- * @property {object} creator - The creator of the action item category.
- * @property {string} creator._id - The unique identifier of the creator.
- * @property {string} creator.firstName - The first name of the creator.
- * @property {string} creator.lastName - The last name of the creator.
- */
-export interface InterfaceActionItemCategoryInfo {
-  _id: string;
-  name: string;
-  isDisabled: boolean;
-  createdAt: string;
-  creator: { _id: string; firstName: string; lastName: string };
-}
-
-/**
- * @interface InterfaceActionItemCategoryList
- * @description Defines the structure for a list of action item categories by organization.
- * @property {InterfaceActionItemCategoryInfo[]} actionItemCategoriesByOrganization - An array of action item category information.
- */
-export interface InterfaceActionItemCategoryList {
-  actionItemCategoriesByOrganization: InterfaceActionItemCategoryInfo[];
-}
-
-/**
- * @interface InterfaceActionItemInfo
- * @description Defines the structure for action item information.
- * @property {string} _id - The unique identifier of the action item.
- * @property {'EventVolunteer' | 'EventVolunteerGroup' | 'User'} assigneeType - The type of assignee for the action item.
- * @property {InterfaceEventVolunteerInfo | null} assignee - The event volunteer assignee, or null.
- * @property {InterfaceVolunteerGroupInfo | null} assigneeGroup - The volunteer group assignee, or null.
- * @property {InterfaceUserInfo | null} assigneeUser - The user assignee, or null.
- * @property {InterfaceUserInfo} assigner - The assigner of the action item.
- * @property {object} actionItemCategory - The category of the action item.
- * @property {string} actionItemCategory._id - The unique identifier of the action item category.
- * @property {string} actionItemCategory.name - The name of the action item category.
- * @property {string} preCompletionNotes - Notes before completion of the action item.
- * @property {string | null} postCompletionNotes - Notes after completion of the action item, or null.
- * @property {Date} assignmentDate - The date the action item was assigned.
- * @property {Date} dueDate - The due date of the action item.
- * @property {Date | null} completionDate - The completion date of the action item, or null if not completed.
- * @property {boolean} isCompleted - Indicates if the action item is completed.
- * @property {object | null} event - The related event, or null.
- * @property {string} event._id - The unique identifier of the event.
- * @property {string} event.title - The title of the event.
- * @property {InterfaceUserInfo} creator - The creator of the action item.
- * @property {number | null} allottedHours - The allotted hours for the action item, or null.
- */
-export interface InterfaceActionItemInfo {
-  _id: string;
-  assigneeType: 'EventVolunteer' | 'EventVolunteerGroup' | 'User';
-  assignee: InterfaceEventVolunteerInfo | null;
-  assigneeGroup: InterfaceVolunteerGroupInfo | null;
-  assigneeUser: InterfaceUserInfo | null;
-  assigner: InterfaceUserInfo;
-  actionItemCategory: {
-    _id: string;
-    name: string;
-  };
-  preCompletionNotes: string;
-  postCompletionNotes: string | null;
-  assignmentDate: Date;
-  dueDate: Date;
-  completionDate: Date | null;
-  isCompleted: boolean;
-  event: {
-    _id: string;
-    title: string;
-  } | null;
-  creator: InterfaceUserInfo;
-  allottedHours: number | null;
-}
-
-/**
- * @interface InterfaceActionItemList
- * @description Defines the structure for a list of action items by organization.
- * @property {InterfaceActionItemInfo[]} actionItemsByOrganization - An array of action item information.
- */
-export interface InterfaceActionItemList {
-  actionItemsByOrganization: InterfaceActionItemInfo[];
-}
-
 /**
  * @interface InterfaceMembersList
  * @description Defines the structure for a list of organizations with their members.
@@ -527,7 +438,6 @@
  * @property {string} organizations._id - The unique identifier of the organization.
  * @property {InterfaceMemberInfo[]} organizations.members - An array of member information for the organization.
  */
->>>>>>> 5c59694c
 export interface InterfaceMembersList {
   organizations: {
     _id: string;
@@ -1041,27 +951,7 @@
   node: IEvent;
 }
 
-<<<<<<< HEAD
 export interface IEvent {
-=======
-/**
- * @interface InterfaceEventPg
- * @description Defines the structure for an event with PostgreSQL-specific fields.
- * @property {object} event - The event object.
- * @property {ID} event.id - The unique identifier of the event.
- * @property {string} event.name - The name of the event.
- * @property {string} event.description - The description of the event.
- * @property {string} event.startAt - The start date and time of the event.
- * @property {string} event.endAt - The end date and time of the event.
- * @property {string} event.createdAt - The creation date of the event record.
- * @property {string} event.updatedAt - The last update date of the event record.
- * @property {InterfaceUserPg} event.creator - The user who created this event.
- * @property {InterfaceUserPg} event.updater - The user who last updated this event.
- * @property {InterfaceOrganizationPg} event.organization - The organization associated with this event.
- * @property {InterfaceEventAttachmentPg[]} event.attachments - An array of attachments for the event.
- */
-export interface InterfaceEventPg {
->>>>>>> 5c59694c
   event: {
     id: ID;
     name: string;
