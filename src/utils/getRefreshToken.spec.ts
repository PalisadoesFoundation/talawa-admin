// SKIP_LOCALSTORAGE_CHECK
import { describe, it, expect, beforeEach, afterEach, vi } from 'vitest';
import { refreshToken } from './getRefreshToken';

const mockApolloClient = {
  mutate: vi.fn(() =>
    Promise.resolve({
      data: {
        refreshToken: {
          accessToken: 'newAccessToken',
          refreshToken: 'newRefreshToken',
        },
      },
    }),
  ),
};

vi.mock('@apollo/client', async () => {
  const actual = await vi.importActual('@apollo/client');
  return {
    ...actual,
    ApolloClient: vi.fn(() => mockApolloClient),
  };
});

describe('refreshToken', () => {
<<<<<<< HEAD
  let originalLocation: Location;
  let mockReload: ReturnType<typeof vi.fn>;
  beforeAll(() => {
    // Preserve and safely override window.location.reload
    // @ts-ignore
    originalLocation = window.location;
    mockReload = vi.fn();
    Object.defineProperty(window, 'location', {
      value: { ...originalLocation, reload: mockReload },
      writable: true,
    });
  });
  afterAll(() => {
    Object.defineProperty(window, 'location', {
      value: originalLocation,
      writable: true,
    });
  });

  // Create storage mock
=======
>>>>>>> 0566b08a
  const localStorageMock = {
    getItem: vi.fn(),
    setItem: vi.fn(),
    clear: vi.fn(),
    removeItem: vi.fn(),
    length: 0,
    key: vi.fn(),
  };

  let mockReload: any;

  beforeEach(() => {
    mockReload = vi.fn();

    // Use Object.defineProperty for TypeScript compatibility
    Object.defineProperty(window, 'location', {
      value: {
        ...window.location,
        reload: mockReload,
      },
      writable: true,
    });

    vi.clearAllMocks();
    Object.defineProperty(window, 'localStorage', {
      value: localStorageMock,
      writable: true,
    });
  });

  afterEach(() => {
    vi.restoreAllMocks();
  });

  it('returns true when the token is refreshed successfully', async () => {
    const result = await refreshToken();

    expect(localStorage.setItem).toHaveBeenCalledWith(
      'Talawa-admin_token',
      JSON.stringify('newAccessToken'),
    );
    expect(localStorage.setItem).toHaveBeenCalledWith(
      'Talawa-admin_refreshToken',
      JSON.stringify('newRefreshToken'),
    );
    expect(result).toBe(true);
    expect(mockReload).toHaveBeenCalled();
  });

  it('returns false and logs error when token refresh fails', async () => {
    const consoleErrorSpy = vi
      .spyOn(console, 'error')
      .mockImplementation(() => { });

    const errorMock = new Error('Failed to refresh token');
    mockApolloClient.mutate.mockRejectedValueOnce(errorMock);

    const result = await refreshToken();

    expect(result).toBe(false);
    expect(consoleErrorSpy).toHaveBeenCalledWith(
      'Failed to refresh token',
      errorMock,
    );

    consoleErrorSpy.mockRestore();
  });
});<|MERGE_RESOLUTION|>--- conflicted
+++ resolved
@@ -24,7 +24,7 @@
 });
 
 describe('refreshToken', () => {
-<<<<<<< HEAD
+
   let originalLocation: Location;
   let mockReload: ReturnType<typeof vi.fn>;
   beforeAll(() => {
@@ -45,8 +45,8 @@
   });
 
   // Create storage mock
-=======
->>>>>>> 0566b08a
+
+
   const localStorageMock = {
     getItem: vi.fn(),
     setItem: vi.fn(),
