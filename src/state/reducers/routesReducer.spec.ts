--- conflicted
+++ resolved
@@ -59,12 +59,6 @@
           comp_id: 'orgvenues',
           component: 'OrganizationVenues',
         },
-<<<<<<< HEAD
-        {
-          name: 'Action Items',
-          comp_id: 'orgactionitems',
-          component: 'OrganizationActionItems',
-        },
         {
           name: 'Posts',
           comp_id: 'orgpost',
@@ -80,10 +74,6 @@
           comp_id: 'blockuser',
           component: 'BlockUser',
         },
-=======
-        { name: 'Posts', comp_id: 'orgpost', component: 'OrgPost' },
-        { name: 'Block/Unblock', comp_id: 'blockuser', component: 'BlockUser' },
->>>>>>> f10d840c
         {
           name: 'Advertisement',
           comp_id: 'orgads',
