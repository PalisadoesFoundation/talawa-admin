--- conflicted
+++ resolved
@@ -20,12 +20,8 @@
           name: 'Block/Unblock',
           url: '/blockuser/undefined',
         },
-<<<<<<< HEAD
         { name: 'Advertisement', url: '/orgads/undefined' },
-=======
-        { name: 'Advertisement', url: '/orgads/id=undefined' },
-        { name: 'Funds', url: '/orgfunds/id=undefined' },
->>>>>>> e186ed2f
+        { name: 'Funds', url: '/orgfunds/undefined' },
         {
           name: 'Plugins',
           subTargets: [
@@ -99,7 +95,6 @@
       }),
     ).toEqual({
       targets: [
-<<<<<<< HEAD
         { name: 'My Organizations', url: '/orglist' },
         { name: 'Dashboard', url: '/orgdash/orgId' },
         { name: 'People', url: '/orgpeople/orgId' },
@@ -108,17 +103,7 @@
         { name: 'Posts', url: '/orgpost/orgId' },
         { name: 'Block/Unblock', url: '/blockuser/orgId' },
         { name: 'Advertisement', url: '/orgads/orgId' },
-=======
-        { name: 'My Organizations', url: '/orglist/id=undefined' },
-        { name: 'Dashboard', url: '/orgdash/id=undefined' },
-        { name: 'People', url: '/orgpeople/id=undefined' },
-        { name: 'Events', url: '/orgevents/id=undefined' },
-        { name: 'Action Items', url: '/orgactionitems/id=undefined' },
-        { name: 'Posts', url: '/orgpost/id=undefined' },
-        { name: 'Block/Unblock', url: '/blockuser/id=undefined' },
-        { name: 'Advertisement', url: '/orgads/id=undefined' },
-        { name: 'Funds', url: '/orgfunds/id=undefined' },
->>>>>>> e186ed2f
+        { name: 'Funds', url: '/orgfunds/orgId' },
         {
           name: 'Plugins',
           subTargets: [
@@ -198,14 +183,9 @@
           name: 'Block/Unblock',
           url: '/blockuser/undefined',
         },
-<<<<<<< HEAD
         { name: 'Advertisement', url: '/orgads/undefined' },
+        { name: 'Funds', url: '/orgfunds/undefined' },
         { name: 'Settings', url: '/orgsetting/undefined' },
-=======
-        { name: 'Advertisement', url: '/orgads/id=undefined' },
-        { name: 'Funds', url: '/orgfunds/id=undefined' },
-        { name: 'Settings', url: '/orgsetting/id=undefined' },
->>>>>>> e186ed2f
         {
           comp_id: null,
           component: null,
