--- conflicted
+++ resolved
@@ -56,16 +56,13 @@
   { name: 'People', comp_id: 'people', component: 'People' },
   { name: 'Events', comp_id: 'events', component: 'Events' },
   { name: 'Donate', comp_id: 'donate', component: 'Donate' },
-<<<<<<< HEAD
   { name: 'Chat', comp_id: 'chat', component: 'Chat' },
-=======
   {
     name: 'Campaigns',
     comp_id: 'campaigns',
     component: 'Campaigns',
   },
   { name: 'My Pledges', comp_id: 'pledges', component: 'Pledges' },
->>>>>>> 63936481
 ];
 
 const generateRoutes = (
