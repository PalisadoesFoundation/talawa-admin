--- conflicted
+++ resolved
@@ -9,12 +9,7 @@
 import { toast } from 'react-toastify';
 import i18n from './utils/i18n';
 import { requestMiddleware, responseMiddleware } from 'utils/timezoneUtils';
-<<<<<<< HEAD
 import UploadHttpLink from 'apollo-upload-client/UploadHttpLink.mjs';
-=======
-import createUploadLink from 'apollo-upload-client/createUploadLink.mjs';
-import { refreshToken } from 'utils/getRefreshToken';
->>>>>>> b2a5aef0
 
 // Define types for mocked modules
 interface InterfaceToastMock {
@@ -35,7 +30,6 @@
 
 // Load test environment variables
 const getTestToken = (): string =>
-<<<<<<< HEAD
   process.env.VITE_TEST_AUTH_TOKEN || 'valid-token';
 const getTestExpiredToken = (): string =>
   process.env.VITE_TEST_EXPIRED_TOKEN || 'expired-token';
@@ -47,11 +41,6 @@
   info: vi.fn(),
   warning: vi.fn(),
 };
-=======
-  process.env.VITE_TEST_AUTH_TOKEN || 'test-token';
-const getTestExpiredToken = (): string =>
-  process.env.VITE_TEST_EXPIRED_TOKEN || 'expired-token';
->>>>>>> b2a5aef0
 
 vi.mock('react-toastify', () => ({
   ToastContainer: (): JSX.Element => <div>ToastContainer</div>,
@@ -87,7 +76,6 @@
   },
 }));
 
-<<<<<<< HEAD
 vi.mock('utils/timezoneUtils', async () => {
   const { ApolloLink } =
     await vi.importActual<typeof import('@apollo/client')>('@apollo/client');
@@ -102,14 +90,6 @@
 });
 
 // Helper to configure localStorage mock
-=======
-// Mock the refreshToken function
-vi.mock('utils/getRefreshToken', () => ({
-  refreshToken: vi.fn(),
-}));
-
-// Create a factory function for localStorage mock that uses environment variables
->>>>>>> b2a5aef0
 const createLocalStorageMock = (
   tokenType: 'valid' | 'expired' | 'empty' = 'valid',
 ) => {
