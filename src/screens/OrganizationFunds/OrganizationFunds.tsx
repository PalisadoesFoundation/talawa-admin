import { useQuery } from '@apollo/client';
import { WarningAmberRounded } from '@mui/icons-material';
import { Stack } from '@mui/material';
<<<<<<< HEAD
import { type GridCellParams } from '@mui/x-data-grid';
=======
import {
  type GridCellParams,
  type GridPaginationModel,
} from '@mui/x-data-grid';
import type {
  ReportingRow,
  ReportingTableColumn,
  ReportingTableGridProps,
} from '../../types/ReportingTable/interface';
import ReportingTable from 'shared-components/ReportingTable/ReportingTable';
>>>>>>> 2442e1b3
import { Button } from 'react-bootstrap';
import { useTranslation } from 'react-i18next';
import { Navigate, useNavigate, useParams } from 'react-router';
import React, { useCallback, useEffect, useMemo, useState } from 'react';
import dayjs from 'dayjs';
import Loader from 'components/Loader/Loader';
import TableLoader from 'components/TableLoader/TableLoader';
<<<<<<< HEAD
import ReportingTable from 'shared-components/ReportingTable/ReportingTable';
=======
>>>>>>> 2442e1b3
import FundModal from './modal/FundModal';
import { FUND_LIST } from 'GraphQl/Queries/fundQueries';
import styles from 'style/app-fixed.module.css';
import type { InterfaceFundInfo } from 'utils/interfaces';
<<<<<<< HEAD
import {
  ReportingRow,
  ReportingTableColumn,
  ReportingTableGridProps,
} from 'types/ReportingTable/interface';
import { PAGE_SIZE, ROW_HEIGHT } from 'types/ReportingTable/utils';
import SearchBar from 'shared-components/SearchBar/SearchBar';

const dataGridStyle = {
  borderRadius: 'var(--table-head-radius)',
  backgroundColor: 'var(--row-background)',
  '& .MuiDataGrid-row': {
    backgroundColor: 'var(--row-background)',
    cursor: 'pointer',
    '&:focus-within': { outline: 'none' },
  },
  '& .MuiDataGrid-row:hover': {
    backgroundColor: '#f0f0f0',
  },
  '& .MuiDataGrid-row.Mui-hovered': {
    backgroundColor: '#f0f0f0',
  },
  '& .MuiDataGrid-cell:focus': { outline: 'none' },
  '& .MuiDataGrid-cell:focus-within': { outline: 'none' },
};
=======
import PageHeader from 'shared-components/Navbar/Navbar';
import {
  dataGridStyle,
  PAGE_SIZE,
  ROW_HEIGHT,
  COLUMN_BUFFER_PX,
} from '../../types/ReportingTable/utils';
>>>>>>> 2442e1b3

/**
 * `organizationFunds` component displays a list of funds for a specific organization,
 * allowing users to search, sort, view and edit funds.
 *
 * This component utilizes the `DataGrid` from Material-UI to present the list of funds in a tabular format,
 * and includes functionality for filtering and sorting. It also handles the opening and closing of modals
 * for creating and editing.
 *
 * It includes:
 * - A search input field to filter funds by name.
 * - A dropdown menu to sort funds by creation date.
 * - A button to create a new fund.
 * - A table to display the list of funds with columns for fund details and actions.
 * - Modals for creating and editing funds.
 *
 * ### GraphQL Queries
 * - `FUND_LIST`: Fetches a list of funds for the given organization, filtered and sorted based on the provided parameters.
 *
 * ### Props
 * - `orgId`: The ID of the organization whose funds are being managed.
 *
 * ### State
 * - `fund`: The currently selected fund for editing or deletion.
 * - `searchTerm`: The current search term used for filtering funds.
 * - `sortBy`: The current sorting order for funds.
 * - `modalState`: The state of the modals (edit/create).
 * - `fundModalMode`: The mode of the fund modal (edit or create).
 *
 * ### Methods
 * - `handleOpenModal(fund: InterfaceFundInfo | null, mode: 'edit' | 'create')`: Opens the fund modal with the given fund and mode.
 * - `handleClick(fundId: string)`: Navigates to the campaign page for the specified fund.
 *
 * @returns The rendered component.
 *
 * ## CSS Strategy Explanation:
 *
 * To ensure consistency across the application and reduce duplication, common styles
 * (such as button styles) have been moved to the global CSS file. Instead of using
 * component-specific classes (e.g., `.greenregbtnOrganizationFundCampaign`, `.greenregbtnPledge`), a single reusable
 * class (e.g., .addButton) is now applied.
 *
 * ### Benefits:
 * - **Reduces redundant CSS code.
 * - **Improves maintainability by centralizing common styles.
 * - **Ensures consistent styling across components.
 *
 * ### Global CSS Classes used:
 * - `.tableHeader`
 * - `.subtleBlueGrey`
 * - `.head`
 * - `.btnsContainer`
 * - `.input`
 * - `.inputField`
 * - `.searchButton`
 *
 * For more details on the reusable classes, refer to the global CSS file.
 */
const organizationFunds = (): JSX.Element => {
  const { t } = useTranslation('translation', { keyPrefix: 'funds' });
  const { t: tCommon } = useTranslation('common');

  const { orgId } = useParams();
  const navigate = useNavigate();

  const [fund, setFund] = useState<InterfaceFundInfo | null>(null);

  const [modalState, setModalState] = useState<boolean>(false);
  const [fundModalMode, setFundModalMode] = useState<'edit' | 'create'>(
    'create',
  );

  const [searchText, setSearchText] = useState('');
  const [paginationModel, setPaginationModel] = useState<GridPaginationModel>({
    page: 0,
    pageSize: PAGE_SIZE,
  });

  const handlePaginationModelChange = (newModel: GridPaginationModel): void => {
    setPaginationModel(newModel);
  };

  const handleOpenModal = useCallback(
    (fund: InterfaceFundInfo | null, mode: 'edit' | 'create'): void => {
      setFund(fund);
      setFundModalMode(mode);
      setModalState(true);
    },
    [],
  );

  const {
    data: fundData,
    loading: fundLoading,
    error: fundError,
    refetch: refetchFunds,
  }: {
    data?: {
      organization: {
        funds: {
          edges: { node: InterfaceFundInfo }[];
        };
      };
    };
    loading: boolean;
    error?: Error | undefined;
    refetch: () => void;
  } = useQuery(FUND_LIST, {
    skip: !orgId,
    variables: {
      input: {
        id: orgId ?? '',
      },
    },
  });

  // Set the document title based on the translation
  useEffect(() => {
    document.title = t('title');
  }, [t]);

  if (!orgId) {
    return <Navigate to={'/'} replace />;
  }

  const funds = useMemo(() => {
    return (
      fundData?.organization?.funds?.edges.map(
        (edge: { node: InterfaceFundInfo }) => edge.node,
      ) ?? []
    );
  }, [fundData]);

  const filteredAndSortedFunds = useMemo(() => {
    let result = [...funds];

    // Apply search filter
    if (searchText) {
      result = result.filter((fund) =>
        fund.name.toLowerCase().includes(searchText.toLowerCase()),
      );
    }

    // Apply sorting with strict timestamp comparison
    return result.sort((a, b) => {
      const dateA = new Date(a.createdAt).getTime();
      const dateB = new Date(b.createdAt).getTime();

      const sortMultiplier = -1; // Default to createdAt_DESC
      return (dateA - dateB) * sortMultiplier;
    });
  }, [funds, searchText]);

  const handleClick = (fundId: string): void => {
    navigate(`/orgfundcampaign/${orgId}/${fundId}`);
  };

  if (fundLoading) {
    return <Loader size="xl" />;
  }
  if (fundError) {
    return (
<<<<<<< HEAD
      <div className={styles.whiteContainer}>
=======
      <div className={styles.container + ' bg-white rounded-4 my-3'}>
>>>>>>> 2442e1b3
        <div className={styles.message} data-testid="errorMsg">
          <WarningAmberRounded className={styles.errorIcon} fontSize="large" />
          <h6 className="fw-bold text-danger text-center">
            {t('errorLoadingFundsData')}
            <br />
            {fundError.message}
          </h6>
        </div>
      </div>
    );
  }

<<<<<<< HEAD
  // Header titles for the funds table
  const headerTitles: string[] = [
    '#',
    t('fundName'),
    tCommon('createdOn'),
    tCommon('status'),
    t('associatedCampaigns'),
    tCommon('action'),
=======
  // Header titles for the table
  const headerTitles: string[] = [
    tCommon('sl_no'),
    t('fundName'),
    t('createdBy'),
    t('createdOn'),
    t('status'),
    tCommon('action'),
    t('assocCampaigns'),
>>>>>>> 2442e1b3
  ];

  const columns: ReportingTableColumn[] = [
    {
      field: 'sl_no',
      headerName: tCommon('sl_no'),
      flex: 1,
      minWidth: 60,
      align: 'center',
      headerAlign: 'center',
      headerClassName: `${styles.tableHeader}`,
      sortable: false,
<<<<<<< HEAD
      renderCell: (params: GridCellParams) => (
        <span className={styles.requestsTableItemIndex}>
          {params.api.getRowIndexRelativeToVisibleRows(params.row.id) + 1}
        </span>
      ),
=======
      renderCell: (params: GridCellParams) => {
        return (
          <div>
            {params.api.getRowIndexRelativeToVisibleRows(params.row.id) + 1}
          </div>
        );
      },
>>>>>>> 2442e1b3
    },
    {
      field: 'fundName',
      headerName: t('fundName'),
      flex: 2,
      align: 'center',
      minWidth: 100,
      headerAlign: 'center',
      sortable: false,
      headerClassName: `${styles.tableHeader}`,
      renderCell: (params: GridCellParams) => {
        return <div data-testid="fundName">{params.row.name}</div>;
      },
    },
    {
<<<<<<< HEAD
      field: 'createdAt',
      headerName: 'Created On',
=======
      field: 'createdBy',
      headerName: t('createdBy'),
      flex: 2,
      align: 'center',
      minWidth: 100,
      headerAlign: 'center',
      sortable: false,
      headerClassName: `${styles.tableHeader}`,
      renderCell: (params: GridCellParams) => {
        return params.row.creator.name;
      },
    },
    {
      field: 'createdOn',
      headerName: t('createdOn'),
>>>>>>> 2442e1b3
      align: 'center',
      minWidth: 100,
      headerAlign: 'center',
      sortable: true,
      sortComparator: (v1, v2) => dayjs(v1).valueOf() - dayjs(v2).valueOf(),
      headerClassName: `${styles.tableHeader}`,
      flex: 2,
      renderCell: (params: GridCellParams) => {
        return (
          <div data-testid="createdOn">
            {dayjs(params.row.createdAt).format('DD/MM/YYYY')}
          </div>
        );
      },
    },
    {
      field: 'status',
      headerName: t('status'),
      flex: 1,
      align: 'center',
      minWidth: 100,
      headerAlign: 'center',
      sortable: false,
      headerClassName: `${styles.tableHeader}`,
      renderCell: (params: GridCellParams) => {
        return params.row.isArchived ? t('archived') : tCommon('active');
      },
    },
    {
<<<<<<< HEAD
      field: 'assocCampaigns',
      headerName: 'Associated Campaigns',
      flex: 2,
=======
      field: 'action',
      headerName: tCommon('action'),
      flex: 1,
>>>>>>> 2442e1b3
      align: 'center',
      minWidth: 100,
      headerAlign: 'center',
      sortable: false,
      headerClassName: `${styles.tableHeader}`,
      renderCell: (params: GridCellParams) => {
        return (
<<<<<<< HEAD
          <Button
            size="sm"
            className={styles.editButton}
            onClick={() => handleClick(params.row.id as string)}
            data-testid="viewBtn"
          >
            <i className="fa fa-eye me-1" />
            {t('viewCampaigns')}
          </Button>
        );
      },
    },
    {
      field: 'action',
      headerName: 'Action',
=======
          <>
            <Button
              variant="success"
              size="sm"
              // className="me-2 rounded"
              className={styles.editButton}
              data-testid="editFundBtn"
              aria-label={t('editFund')}
              onClick={() =>
                handleOpenModal(params.row as InterfaceFundInfo, 'edit')
              }
            >
              <i className="fa fa-edit" />
            </Button>
          </>
        );
      },
    },
    {
      field: 'assocCampaigns',
      headerName: t('assocCampaigns'),
>>>>>>> 2442e1b3
      flex: 2,
      align: 'center',
      minWidth: 100,
      headerAlign: 'center',
      sortable: false,
      headerClassName: `${styles.tableHeader}`,
      renderCell: (params: GridCellParams) => {
        return (
          <Button
            size="sm"
            // className="me-2 rounded"
            className={styles.editButton}
<<<<<<< HEAD
            data-testid="editFundBtn"
            onClick={(e) => {
              e.stopPropagation();
              handleOpenModal(params.row as InterfaceFundInfo, 'edit');
            }}
=======
            aria-label={t('viewCampaigns')}
            onClick={() => handleClick(params.row.id as string)}
            data-testid="viewBtn"
>>>>>>> 2442e1b3
          >
            <i className="fa fa-edit me-1" />
            {t('editFund')}
          </Button>
        );
      },
    },
  ];

  const gridProps: ReportingTableGridProps = {
<<<<<<< HEAD
    sx: { ...dataGridStyle },
    paginationMode: 'client',
    getRowId: (row: InterfaceFundInfo) => row.id,
    rowCount: filteredAndSortedFunds.length,
    pageSizeOptions: [PAGE_SIZE],
    loading: fundLoading,
    hideFooter: true,
    slots: {
      noRowsOverlay: () => (
        <Stack height="100%" alignItems="center" justifyContent="center">
          {t('notFound')}
        </Stack>
      ),
    },
    getRowClassName: () => `${styles.rowBackground}`,
    isRowSelectable: () => false,
    disableColumnMenu: true,
    rowHeight: ROW_HEIGHT,
    autoHeight: true,
    style: { overflow: 'visible' },
    onRowClick: (params: { row: { id: string } }) =>
      handleClick(params.row.id as string),
=======
    columnBufferPx: COLUMN_BUFFER_PX,
    paginationMode: 'client',
    pagination: true,
    paginationModel,
    onPaginationModelChange: handlePaginationModelChange,
    rowCount: filteredAndSortedFunds.length,
    pageSizeOptions: [PAGE_SIZE],
    hideFooterSelectedRowCount: true,
    getRowId: (row: InterfaceFundInfo) => row.id,
    slots: {
      noRowsOverlay: () => (
        <Stack height="100%" alignItems="center" justifyContent="center">
          {t('noFundsFound')}
        </Stack>
      ),
      loadingOverlay: () => (
        <TableLoader headerTitles={headerTitles} noOfRows={PAGE_SIZE} />
      ),
    },
    sx: { ...dataGridStyle },
    getRowClassName: () => `${styles.rowBackgrounds}`,
    rowHeight: ROW_HEIGHT,
    isRowSelectable: () => false,
    disableColumnMenu: true,
    style: { overflow: 'visible' },
>>>>>>> 2442e1b3
  };

  return (
    <div>
<<<<<<< HEAD
      <div
        style={{
          display: 'flex',
          alignItems: 'center',
          gap: '16px',
          marginBottom: '1rem',
        }}
      >
        <div style={{ margin: 0 }}>
          <SearchBar
            placeholder={t('searchFunds')}
            value={searchText}
            onChange={(value) => setSearchText(value.trim())}
            onClear={() => setSearchText('')}
            showSearchButton={false}
            showTrailingIcon={true}
            inputTestId="searchByName"
            clearButtonTestId="clearSearch"
=======
      <div className={styles.head}>
        <div className={styles.btnsContainer + ' gap-4 flex-wrap'}>
          <PageHeader
            search={{
              placeholder: tCommon('searchByName'),
              onSearch: (text) => setSearchText(text),
              inputTestId: 'searchByName',
              buttonTestId: 'searchBtn',
            }}
            sorting={[
              {
                title: tCommon('sort'),
                options: [
                  { label: t('createdLatest'), value: 'createdAt_DESC' },
                  { label: t('createdEarliest'), value: 'createdAt_ASC' },
                ],
                selected: sortBy,
                onChange: (value) =>
                  setSortBy(value as 'createdAt_DESC' | 'createdAt_ASC'),
                testIdPrefix: 'sort',
              },
            ]}
            actions={
              <Button
                variant="success"
                onClick={() => handleOpenModal(null, 'create')}
                className={styles.createButton}
                data-testid="createFundBtn"
              >
                <i className="fa fa-plus me-2" />
                {t('createFund')}
              </Button>
            }
>>>>>>> 2442e1b3
          />
        </div>
        <Button
          variant="success"
          onClick={() => handleOpenModal(null, 'create')}
          className={styles.createFundButton}
          style={{ whiteSpace: 'nowrap' }}
          data-testid="createFundBtn"
        >
          <i className="fa fa-plus me-2" />
          {t('createFund')}
        </Button>
      </div>
<<<<<<< HEAD

      {!fundLoading &&
      fundData &&
      filteredAndSortedFunds.length === 0 &&
      searchText.length > 0 ? (
        <div className={styles.notFound}>
          <h4 className="m-0">
            {tCommon('noResultsFoundFor')} &quot;{searchText}&quot;
          </h4>
        </div>
      ) : !fundLoading && fundData && filteredAndSortedFunds.length === 0 ? (
        <div className={styles.notFound}>
          <h4>{t('noFundsFound')}</h4>
        </div>
      ) : (
        <div className={styles.listBox}>
          {fundLoading ? (
            <TableLoader headerTitles={headerTitles} noOfRows={PAGE_SIZE} />
          ) : (
            <ReportingTable
              rows={
                filteredAndSortedFunds.map((fund) => ({
                  ...fund,
                })) as ReportingRow[]
              }
              columns={columns}
              gridProps={gridProps}
              listProps={{
                loader: <TableLoader noOfCols={6} noOfRows={2} />,
                className: styles.listTable,
                ['data-testid']: 'funds-list',
                scrollThreshold: 0.9,
                style: { overflow: 'visible' },
                endMessage:
                  filteredAndSortedFunds.length > 0 ? (
                    <div className={'w-100 text-center my-4'}>
                      <h5 className="m-0">{tCommon('endOfResults')}</h5>
                    </div>
                  ) : null,
              }}
            />
          )}
        </div>
      )}

=======
      <ReportingTable
        rows={
          filteredAndSortedFunds.map((req) => ({ ...req })) as ReportingRow[]
        }
        columns={columns}
        gridProps={gridProps}
      />
>>>>>>> 2442e1b3
      <FundModal
        isOpen={modalState}
        hide={() => setModalState(false)}
        refetchFunds={refetchFunds}
        fund={fund}
        orgId={orgId}
        mode={fundModalMode}
      />
    </div>
  );
};

export default organizationFunds;<|MERGE_RESOLUTION|>--- conflicted
+++ resolved
@@ -1,20 +1,7 @@
 import { useQuery } from '@apollo/client';
 import { WarningAmberRounded } from '@mui/icons-material';
 import { Stack } from '@mui/material';
-<<<<<<< HEAD
 import { type GridCellParams } from '@mui/x-data-grid';
-=======
-import {
-  type GridCellParams,
-  type GridPaginationModel,
-} from '@mui/x-data-grid';
-import type {
-  ReportingRow,
-  ReportingTableColumn,
-  ReportingTableGridProps,
-} from '../../types/ReportingTable/interface';
-import ReportingTable from 'shared-components/ReportingTable/ReportingTable';
->>>>>>> 2442e1b3
 import { Button } from 'react-bootstrap';
 import { useTranslation } from 'react-i18next';
 import { Navigate, useNavigate, useParams } from 'react-router';
@@ -22,15 +9,11 @@
 import dayjs from 'dayjs';
 import Loader from 'components/Loader/Loader';
 import TableLoader from 'components/TableLoader/TableLoader';
-<<<<<<< HEAD
 import ReportingTable from 'shared-components/ReportingTable/ReportingTable';
-=======
->>>>>>> 2442e1b3
 import FundModal from './modal/FundModal';
 import { FUND_LIST } from 'GraphQl/Queries/fundQueries';
 import styles from 'style/app-fixed.module.css';
 import type { InterfaceFundInfo } from 'utils/interfaces';
-<<<<<<< HEAD
 import {
   ReportingRow,
   ReportingTableColumn,
@@ -56,15 +39,6 @@
   '& .MuiDataGrid-cell:focus': { outline: 'none' },
   '& .MuiDataGrid-cell:focus-within': { outline: 'none' },
 };
-=======
-import PageHeader from 'shared-components/Navbar/Navbar';
-import {
-  dataGridStyle,
-  PAGE_SIZE,
-  ROW_HEIGHT,
-  COLUMN_BUFFER_PX,
-} from '../../types/ReportingTable/utils';
->>>>>>> 2442e1b3
 
 /**
  * `organizationFunds` component displays a list of funds for a specific organization,
@@ -138,14 +112,6 @@
   );
 
   const [searchText, setSearchText] = useState('');
-  const [paginationModel, setPaginationModel] = useState<GridPaginationModel>({
-    page: 0,
-    pageSize: PAGE_SIZE,
-  });
-
-  const handlePaginationModelChange = (newModel: GridPaginationModel): void => {
-    setPaginationModel(newModel);
-  };
 
   const handleOpenModal = useCallback(
     (fund: InterfaceFundInfo | null, mode: 'edit' | 'create'): void => {
@@ -227,11 +193,7 @@
   }
   if (fundError) {
     return (
-<<<<<<< HEAD
       <div className={styles.whiteContainer}>
-=======
-      <div className={styles.container + ' bg-white rounded-4 my-3'}>
->>>>>>> 2442e1b3
         <div className={styles.message} data-testid="errorMsg">
           <WarningAmberRounded className={styles.errorIcon} fontSize="large" />
           <h6 className="fw-bold text-danger text-center">
@@ -244,7 +206,6 @@
     );
   }
 
-<<<<<<< HEAD
   // Header titles for the funds table
   const headerTitles: string[] = [
     '#',
@@ -253,17 +214,6 @@
     tCommon('status'),
     t('associatedCampaigns'),
     tCommon('action'),
-=======
-  // Header titles for the table
-  const headerTitles: string[] = [
-    tCommon('sl_no'),
-    t('fundName'),
-    t('createdBy'),
-    t('createdOn'),
-    t('status'),
-    tCommon('action'),
-    t('assocCampaigns'),
->>>>>>> 2442e1b3
   ];
 
   const columns: ReportingTableColumn[] = [
@@ -276,21 +226,11 @@
       headerAlign: 'center',
       headerClassName: `${styles.tableHeader}`,
       sortable: false,
-<<<<<<< HEAD
       renderCell: (params: GridCellParams) => (
         <span className={styles.requestsTableItemIndex}>
           {params.api.getRowIndexRelativeToVisibleRows(params.row.id) + 1}
         </span>
       ),
-=======
-      renderCell: (params: GridCellParams) => {
-        return (
-          <div>
-            {params.api.getRowIndexRelativeToVisibleRows(params.row.id) + 1}
-          </div>
-        );
-      },
->>>>>>> 2442e1b3
     },
     {
       field: 'fundName',
@@ -306,26 +246,8 @@
       },
     },
     {
-<<<<<<< HEAD
       field: 'createdAt',
       headerName: 'Created On',
-=======
-      field: 'createdBy',
-      headerName: t('createdBy'),
-      flex: 2,
-      align: 'center',
-      minWidth: 100,
-      headerAlign: 'center',
-      sortable: false,
-      headerClassName: `${styles.tableHeader}`,
-      renderCell: (params: GridCellParams) => {
-        return params.row.creator.name;
-      },
-    },
-    {
-      field: 'createdOn',
-      headerName: t('createdOn'),
->>>>>>> 2442e1b3
       align: 'center',
       minWidth: 100,
       headerAlign: 'center',
@@ -355,15 +277,9 @@
       },
     },
     {
-<<<<<<< HEAD
       field: 'assocCampaigns',
-      headerName: 'Associated Campaigns',
+      headerName: t('assocCampaigns'),
       flex: 2,
-=======
-      field: 'action',
-      headerName: tCommon('action'),
-      flex: 1,
->>>>>>> 2442e1b3
       align: 'center',
       minWidth: 100,
       headerAlign: 'center',
@@ -371,10 +287,10 @@
       headerClassName: `${styles.tableHeader}`,
       renderCell: (params: GridCellParams) => {
         return (
-<<<<<<< HEAD
           <Button
             size="sm"
             className={styles.editButton}
+            aria-label={t('viewCampaigns')}
             onClick={() => handleClick(params.row.id as string)}
             data-testid="viewBtn"
           >
@@ -387,29 +303,6 @@
     {
       field: 'action',
       headerName: 'Action',
-=======
-          <>
-            <Button
-              variant="success"
-              size="sm"
-              // className="me-2 rounded"
-              className={styles.editButton}
-              data-testid="editFundBtn"
-              aria-label={t('editFund')}
-              onClick={() =>
-                handleOpenModal(params.row as InterfaceFundInfo, 'edit')
-              }
-            >
-              <i className="fa fa-edit" />
-            </Button>
-          </>
-        );
-      },
-    },
-    {
-      field: 'assocCampaigns',
-      headerName: t('assocCampaigns'),
->>>>>>> 2442e1b3
       flex: 2,
       align: 'center',
       minWidth: 100,
@@ -422,17 +315,11 @@
             size="sm"
             // className="me-2 rounded"
             className={styles.editButton}
-<<<<<<< HEAD
             data-testid="editFundBtn"
             onClick={(e) => {
               e.stopPropagation();
               handleOpenModal(params.row as InterfaceFundInfo, 'edit');
             }}
-=======
-            aria-label={t('viewCampaigns')}
-            onClick={() => handleClick(params.row.id as string)}
-            data-testid="viewBtn"
->>>>>>> 2442e1b3
           >
             <i className="fa fa-edit me-1" />
             {t('editFund')}
@@ -443,7 +330,6 @@
   ];
 
   const gridProps: ReportingTableGridProps = {
-<<<<<<< HEAD
     sx: { ...dataGridStyle },
     paginationMode: 'client',
     getRowId: (row: InterfaceFundInfo) => row.id,
@@ -466,38 +352,10 @@
     style: { overflow: 'visible' },
     onRowClick: (params: { row: { id: string } }) =>
       handleClick(params.row.id as string),
-=======
-    columnBufferPx: COLUMN_BUFFER_PX,
-    paginationMode: 'client',
-    pagination: true,
-    paginationModel,
-    onPaginationModelChange: handlePaginationModelChange,
-    rowCount: filteredAndSortedFunds.length,
-    pageSizeOptions: [PAGE_SIZE],
-    hideFooterSelectedRowCount: true,
-    getRowId: (row: InterfaceFundInfo) => row.id,
-    slots: {
-      noRowsOverlay: () => (
-        <Stack height="100%" alignItems="center" justifyContent="center">
-          {t('noFundsFound')}
-        </Stack>
-      ),
-      loadingOverlay: () => (
-        <TableLoader headerTitles={headerTitles} noOfRows={PAGE_SIZE} />
-      ),
-    },
-    sx: { ...dataGridStyle },
-    getRowClassName: () => `${styles.rowBackgrounds}`,
-    rowHeight: ROW_HEIGHT,
-    isRowSelectable: () => false,
-    disableColumnMenu: true,
-    style: { overflow: 'visible' },
->>>>>>> 2442e1b3
   };
 
   return (
     <div>
-<<<<<<< HEAD
       <div
         style={{
           display: 'flex',
@@ -516,41 +374,6 @@
             showTrailingIcon={true}
             inputTestId="searchByName"
             clearButtonTestId="clearSearch"
-=======
-      <div className={styles.head}>
-        <div className={styles.btnsContainer + ' gap-4 flex-wrap'}>
-          <PageHeader
-            search={{
-              placeholder: tCommon('searchByName'),
-              onSearch: (text) => setSearchText(text),
-              inputTestId: 'searchByName',
-              buttonTestId: 'searchBtn',
-            }}
-            sorting={[
-              {
-                title: tCommon('sort'),
-                options: [
-                  { label: t('createdLatest'), value: 'createdAt_DESC' },
-                  { label: t('createdEarliest'), value: 'createdAt_ASC' },
-                ],
-                selected: sortBy,
-                onChange: (value) =>
-                  setSortBy(value as 'createdAt_DESC' | 'createdAt_ASC'),
-                testIdPrefix: 'sort',
-              },
-            ]}
-            actions={
-              <Button
-                variant="success"
-                onClick={() => handleOpenModal(null, 'create')}
-                className={styles.createButton}
-                data-testid="createFundBtn"
-              >
-                <i className="fa fa-plus me-2" />
-                {t('createFund')}
-              </Button>
-            }
->>>>>>> 2442e1b3
           />
         </div>
         <Button
@@ -564,7 +387,6 @@
           {t('createFund')}
         </Button>
       </div>
-<<<<<<< HEAD
 
       {!fundLoading &&
       fundData &&
@@ -610,15 +432,6 @@
         </div>
       )}
 
-=======
-      <ReportingTable
-        rows={
-          filteredAndSortedFunds.map((req) => ({ ...req })) as ReportingRow[]
-        }
-        columns={columns}
-        gridProps={gridProps}
-      />
->>>>>>> 2442e1b3
       <FundModal
         isOpen={modalState}
         hide={() => setModalState(false)}
