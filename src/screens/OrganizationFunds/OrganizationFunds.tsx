import { useQuery } from '@apollo/client';
import { WarningAmberRounded } from '@mui/icons-material';
import { Stack } from '@mui/material';
import {
  type GridCellParams,
  type GridPaginationModel,
} from '@mui/x-data-grid';
import type {
  ReportingRow,
  ReportingTableColumn,
  ReportingTableGridProps,
} from '../../types/ReportingTable/interface';
import ReportingTable from 'shared-components/ReportingTable/ReportingTable';
import { Button } from 'react-bootstrap';
import { useTranslation } from 'react-i18next';
import { Navigate, useNavigate, useParams } from 'react-router';
import React, { useCallback, useEffect, useMemo, useState } from 'react';
import dayjs from 'dayjs';
import Loader from 'components/Loader/Loader';
import TableLoader from 'components/TableLoader/TableLoader';
import FundModal from './modal/FundModal';
import { FUND_LIST } from 'GraphQl/Queries/fundQueries';
import styles from 'style/app-fixed.module.css';
import type { InterfaceFundInfo } from 'utils/interfaces';
<<<<<<< HEAD
import PageHeader from 'shared-components/Navbar/PageHeader';

const dataGridStyle = {
  borderRadius: 'var(--table-head-radius)',
  backgroundColor: 'var(--row-background)',
  '& .MuiDataGrid-row': {
    backgroundColor: 'var(--row-background)',
    '&:focus-within': { outline: 'none' },
  },
  '& .MuiDataGrid-row:hover': { backgroundColor: 'var(--row-background)' },
  '& .MuiDataGrid-row.Mui-hovered': {
    backgroundColor: 'var(--row-background)',
  },
  '& .MuiDataGrid-cell:focus': { outline: 'none' },
  '& .MuiDataGrid-cell:focus-within': { outline: 'none' },
};
=======
import PageHeader from 'shared-components/Navbar/Navbar';
import {
  dataGridStyle,
  PAGE_SIZE,
  ROW_HEIGHT,
  COLUMN_BUFFER_PX,
} from '../../types/ReportingTable/utils';
>>>>>>> 2442e1b3

/**
 * `organizationFunds` component displays a list of funds for a specific organization,
 * allowing users to search, sort, view and edit funds.
 *
 * This component utilizes the `DataGrid` from Material-UI to present the list of funds in a tabular format,
 * and includes functionality for filtering and sorting. It also handles the opening and closing of modals
 * for creating and editing.
 *
 * It includes:
 * - A search input field to filter funds by name.
 * - A dropdown menu to sort funds by creation date.
 * - A button to create a new fund.
 * - A table to display the list of funds with columns for fund details and actions.
 * - Modals for creating and editing funds.
 *
 * ### GraphQL Queries
 * - `FUND_LIST`: Fetches a list of funds for the given organization, filtered and sorted based on the provided parameters.
 *
 * ### Props
 * - `orgId`: The ID of the organization whose funds are being managed.
 *
 * ### State
 * - `fund`: The currently selected fund for editing or deletion.
 * - `searchTerm`: The current search term used for filtering funds.
 * - `sortBy`: The current sorting order for funds.
 * - `modalState`: The state of the modals (edit/create).
 * - `fundModalMode`: The mode of the fund modal (edit or create).
 *
 * ### Methods
 * - `handleOpenModal(fund: InterfaceFundInfo | null, mode: 'edit' | 'create')`: Opens the fund modal with the given fund and mode.
 * - `handleClick(fundId: string)`: Navigates to the campaign page for the specified fund.
 *
 * @returns The rendered component.
 *
 * ## CSS Strategy Explanation:
 *
 * To ensure consistency across the application and reduce duplication, common styles
 * (such as button styles) have been moved to the global CSS file. Instead of using
 * component-specific classes (e.g., `.greenregbtnOrganizationFundCampaign`, `.greenregbtnPledge`), a single reusable
 * class (e.g., .addButton) is now applied.
 *
 * ### Benefits:
 * - **Reduces redundant CSS code.
 * - **Improves maintainability by centralizing common styles.
 * - **Ensures consistent styling across components.
 *
 * ### Global CSS Classes used:
 * - `.tableHeader`
 * - `.subtleBlueGrey`
 * - `.head`
 * - `.btnsContainer`
 * - `.input`
 * - `.inputField`
 * - `.searchButton`
 *
 * For more details on the reusable classes, refer to the global CSS file.
 */
const organizationFunds = (): JSX.Element => {
  const { t } = useTranslation('translation', { keyPrefix: 'funds' });
  const { t: tCommon } = useTranslation('common');

  const { orgId } = useParams();
  const navigate = useNavigate();

  const [fund, setFund] = useState<InterfaceFundInfo | null>(null);
  // const [searchTerm, setSearchTerm] = useState<string>('');
  const [sortBy, setSortBy] = useState<'createdAt_ASC' | 'createdAt_DESC'>(
    'createdAt_DESC',
  );

  const [modalState, setModalState] = useState<boolean>(false);
  const [fundModalMode, setFundModalMode] = useState<'edit' | 'create'>(
    'create',
  );

  const [searchText, setSearchText] = useState('');
  const [paginationModel, setPaginationModel] = useState<GridPaginationModel>({
    page: 0,
    pageSize: PAGE_SIZE,
  });

  const handlePaginationModelChange = (newModel: GridPaginationModel): void => {
    setPaginationModel(newModel);
  };

  const handleOpenModal = useCallback(
    (fund: InterfaceFundInfo | null, mode: 'edit' | 'create'): void => {
      setFund(fund);
      setFundModalMode(mode);
      setModalState(true);
    },
    [],
  );

  const {
    data: fundData,
    loading: fundLoading,
    error: fundError,
    refetch: refetchFunds,
  }: {
    data?: {
      organization: {
        funds: {
          edges: { node: InterfaceFundInfo }[];
        };
      };
    };
    loading: boolean;
    error?: Error | undefined;
    refetch: () => void;
  } = useQuery(FUND_LIST, {
    skip: !orgId,
    variables: {
      input: {
        id: orgId ?? '',
      },
    },
  });

  // Set the document title based on the translation
  useEffect(() => {
    document.title = t('title');
  }, [t]);

  if (!orgId) {
    return <Navigate to={'/'} replace />;
  }

  const funds = useMemo(() => {
    return (
      fundData?.organization?.funds?.edges.map(
        (edge: { node: InterfaceFundInfo }) => edge.node,
      ) ?? []
    );
  }, [fundData]);

  const filteredAndSortedFunds = useMemo(() => {
    let result = [...funds];

    // Apply search filter
    if (searchText) {
      result = result.filter((fund) =>
        fund.name.toLowerCase().includes(searchText.toLowerCase()),
      );
    }

    // Apply sorting with strict timestamp comparison
    return result.sort((a, b) => {
      const dateA = new Date(a.createdAt).getTime();
      const dateB = new Date(b.createdAt).getTime();

      const sortMultiplier = sortBy === 'createdAt_DESC' ? -1 : 1;
      return (dateA - dateB) * sortMultiplier;
    });
  }, [funds, searchText, sortBy]);

  const handleClick = (fundId: string): void => {
    navigate(`/orgfundcampaign/${orgId}/${fundId}`);
  };

  if (fundLoading) {
    return <Loader size="xl" />;
  }
  if (fundError) {
    return (
      <div className={styles.container + ' bg-white rounded-4 my-3'}>
        <div className={styles.message} data-testid="errorMsg">
          <WarningAmberRounded className={styles.errorIcon} fontSize="large" />
          <h6 className="fw-bold text-danger text-center">
            {t('errorLoadingFundsData')}
            <br />
            {fundError.message}
          </h6>
        </div>
      </div>
    );
  }

  // Header titles for the table
  const headerTitles: string[] = [
    tCommon('sl_no'),
    t('fundName'),
    t('createdBy'),
    t('createdOn'),
    t('status'),
    tCommon('action'),
    t('assocCampaigns'),
  ];

  const columns: ReportingTableColumn[] = [
    {
      field: 'sl_no',
      headerName: tCommon('sl_no'),
      flex: 1,
      minWidth: 100,
      align: 'center',
      headerAlign: 'center',
      headerClassName: `${styles.tableHeader}`,
      sortable: false,
      renderCell: (params: GridCellParams) => {
        return (
          <div>
            {params.api.getRowIndexRelativeToVisibleRows(params.row.id) + 1}
          </div>
        );
      },
    },
    {
      field: 'fundName',
      headerName: t('fundName'),
      flex: 2,
      align: 'center',
      minWidth: 100,
      headerAlign: 'center',
      sortable: false,
      headerClassName: `${styles.tableHeader}`,
      renderCell: (params: GridCellParams) => {
        return (
          <div
            className={styles.hyperlinkText}
            data-testid="fundName"
            onClick={() => handleClick(params.row.id as string)}
          >
            {params.row.name}
          </div>
        );
      },
    },
    {
      field: 'createdBy',
      headerName: t('createdBy'),
      flex: 2,
      align: 'center',
      minWidth: 100,
      headerAlign: 'center',
      sortable: false,
      headerClassName: `${styles.tableHeader}`,
      renderCell: (params: GridCellParams) => {
        return params.row.creator.name;
      },
    },
    {
      field: 'createdOn',
      headerName: t('createdOn'),
      align: 'center',
      minWidth: 100,
      headerAlign: 'center',
      sortable: false,
      headerClassName: `${styles.tableHeader}`,
      flex: 2,
      renderCell: (params: GridCellParams) => {
        return (
          <div data-testid="createdOn">
            {dayjs(params.row.createdAt).format('DD/MM/YYYY')}
          </div>
        );
      },
    },
    {
      field: 'status',
      headerName: t('status'),
      flex: 1,
      align: 'center',
      minWidth: 100,
      headerAlign: 'center',
      sortable: false,
      headerClassName: `${styles.tableHeader}`,
      renderCell: (params: GridCellParams) => {
        return params.row.isArchived ? t('archived') : tCommon('active');
      },
    },
    {
      field: 'action',
      headerName: tCommon('action'),
      flex: 1,
      align: 'center',
      minWidth: 100,
      headerAlign: 'center',
      sortable: false,
      headerClassName: `${styles.tableHeader}`,
      renderCell: (params: GridCellParams) => {
        return (
          <>
            <Button
              variant="success"
              size="sm"
              // className="me-2 rounded"
              className={styles.editButton}
              data-testid="editFundBtn"
              aria-label={t('editFund')}
              onClick={() =>
                handleOpenModal(params.row as InterfaceFundInfo, 'edit')
              }
            >
              <i className="fa fa-edit" />
            </Button>
          </>
        );
      },
    },
    {
      field: 'assocCampaigns',
      headerName: t('assocCampaigns'),
      flex: 2,
      align: 'center',
      minWidth: 100,
      headerAlign: 'center',
      sortable: false,
      headerClassName: `${styles.tableHeader}`,
      renderCell: (params: GridCellParams) => {
        return (
          <Button
            size="sm"
            className={styles.editButton}
            aria-label={t('viewCampaigns')}
            onClick={() => handleClick(params.row.id as string)}
            data-testid="viewBtn"
          >
            <i className="fa fa-eye me-1" />
            {t('viewCampaigns')}
          </Button>
        );
      },
    },
  ];

  const gridProps: ReportingTableGridProps = {
    columnBufferPx: COLUMN_BUFFER_PX,
    paginationMode: 'client',
    pagination: true,
    paginationModel,
    onPaginationModelChange: handlePaginationModelChange,
    rowCount: filteredAndSortedFunds.length,
    pageSizeOptions: [PAGE_SIZE],
    hideFooterSelectedRowCount: true,
    getRowId: (row: InterfaceFundInfo) => row.id,
    slots: {
      noRowsOverlay: () => (
        <Stack height="100%" alignItems="center" justifyContent="center">
          {t('noFundsFound')}
        </Stack>
      ),
      loadingOverlay: () => (
        <TableLoader headerTitles={headerTitles} noOfRows={PAGE_SIZE} />
      ),
    },
    sx: { ...dataGridStyle },
    getRowClassName: () => `${styles.rowBackgrounds}`,
    rowHeight: ROW_HEIGHT,
    isRowSelectable: () => false,
    disableColumnMenu: true,
    style: { overflow: 'visible' },
  };

  return (
    <div>
      <div className={styles.head}>
        <div className={styles.btnsContainer + ' gap-4 flex-wrap'}>
          <PageHeader
            search={{
              placeholder: tCommon('searchByName'),
              onSearch: (text) => setSearchText(text),
              inputTestId: 'searchByName',
              buttonTestId: 'searchBtn',
            }}
            sorting={[
              {
                title: tCommon('sort'),
                options: [
                  { label: t('createdLatest'), value: 'createdAt_DESC' },
                  { label: t('createdEarliest'), value: 'createdAt_ASC' },
                ],
                selected: sortBy,
                onChange: (value) =>
                  setSortBy(value as 'createdAt_DESC' | 'createdAt_ASC'),
                testIdPrefix: 'sort',
              },
            ]}
            actions={
              <Button
                variant="success"
                onClick={() => handleOpenModal(null, 'create')}
                className={styles.createButton}
                data-testid="createFundBtn"
              >
                <i className="fa fa-plus me-2" />
                {t('createFund')}
              </Button>
            }
          />
        </div>
      </div>
      <ReportingTable
        rows={
          filteredAndSortedFunds.map((req) => ({ ...req })) as ReportingRow[]
        }
        columns={columns}
        gridProps={gridProps}
      />
      <FundModal
        isOpen={modalState}
        hide={() => setModalState(false)}
        refetchFunds={refetchFunds}
        fund={fund}
        orgId={orgId}
        mode={fundModalMode}
      />
    </div>
  );
};

export default organizationFunds;<|MERGE_RESOLUTION|>--- conflicted
+++ resolved
@@ -22,24 +22,6 @@
 import { FUND_LIST } from 'GraphQl/Queries/fundQueries';
 import styles from 'style/app-fixed.module.css';
 import type { InterfaceFundInfo } from 'utils/interfaces';
-<<<<<<< HEAD
-import PageHeader from 'shared-components/Navbar/PageHeader';
-
-const dataGridStyle = {
-  borderRadius: 'var(--table-head-radius)',
-  backgroundColor: 'var(--row-background)',
-  '& .MuiDataGrid-row': {
-    backgroundColor: 'var(--row-background)',
-    '&:focus-within': { outline: 'none' },
-  },
-  '& .MuiDataGrid-row:hover': { backgroundColor: 'var(--row-background)' },
-  '& .MuiDataGrid-row.Mui-hovered': {
-    backgroundColor: 'var(--row-background)',
-  },
-  '& .MuiDataGrid-cell:focus': { outline: 'none' },
-  '& .MuiDataGrid-cell:focus-within': { outline: 'none' },
-};
-=======
 import PageHeader from 'shared-components/Navbar/Navbar';
 import {
   dataGridStyle,
@@ -47,7 +29,6 @@
   ROW_HEIGHT,
   COLUMN_BUFFER_PX,
 } from '../../types/ReportingTable/utils';
->>>>>>> 2442e1b3
 
 /**
  * `organizationFunds` component displays a list of funds for a specific organization,
