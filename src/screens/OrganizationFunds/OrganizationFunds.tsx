--- conflicted
+++ resolved
@@ -286,86 +286,57 @@
 
   return (
     <div>
-      <div className={`${styles.btnsContainer} gap-4 flex-wrap`}>
-        <div className={`${styles.input} mb-1`}>
-          <Form.Control
-            type="name"
-            placeholder={tCommon('searchByName')}
-            autoComplete="off"
-            required
-            className={styles.inputField}
-            value={searchTerm}
-            onChange={(e) => setSearchTerm(e.target.value)}
-            data-testid="searchByName"
-          />
-          <Button
-            tabIndex={-1}
-            className={`${styles.searchButton} `}
-            style={{ marginBottom: '0px' }}
-            data-testid="searchBtn"
-          >
-            <Search className={styles.searchIcon} />
-          </Button>
-        </div>
-        <div className="d-flex gap-4 mb-1">
-<<<<<<< HEAD
-          <div className="d-flex justify-space-between align-items-center">
-            <Dropdown>
-              <Dropdown.Toggle
+      <div className={styles.head}>
+        <div className={`${styles.btnsContainer} gap-4 flex-wrap`}>
+          <div className={`${styles.input} mb-1`}>
+            <Form.Control
+              type="name"
+              placeholder={tCommon('searchByName')}
+              autoComplete="off"
+              required
+              className={styles.inputField}
+              value={searchTerm}
+              onChange={(e) => setSearchTerm(e.target.value)}
+              data-testid="searchByName"
+            />
+            <Button
+              tabIndex={-1}
+              className={` ${styles.searchButton} `}
+              data-testid="searchBtn"
+            >
+              <Search className={styles.searchIcon} />
+            </Button>
+          </div>
+          <div className="d-flex gap-4 mb-1">
+            <SortingButton
+              title={tCommon('sort')}
+              sortingOptions={[
+                { label: t('createdLatest'), value: 'createdAt_DESC' },
+                { label: t('createdEarliest'), value: 'createdAt_ASC' },
+              ]}
+              selectedOption={
+                sortBy === 'createdAt_DESC'
+                  ? t('createdLatest')
+                  : t('createdEarliest')
+              }
+              onSortChange={(value) =>
+                setSortBy(value as 'createdAt_DESC' | 'createdAt_ASC')
+              }
+              dataTestIdPrefix="filter"
+              buttonLabel={tCommon('sort')}
+            />
+            <div>
+              <Button
                 variant="success"
-                id="dropdown-basic"
-                className={styles.dropdown}
-                data-testid="filter"
+                onClick={() => handleOpenModal(null, 'create')}
+                className={styles.createButton}
+                style={{ marginTop: '0px' }}
+                data-testid="createFundBtn"
               >
-                <Sort className={'me-1'} />
-                {tCommon('sort')}
-              </Dropdown.Toggle>
-              <Dropdown.Menu>
-                <Dropdown.Item
-                  onClick={() => setSortBy('createdAt_DESC')}
-                  data-testid="createdAt_DESC"
-                >
-                  {t('createdLatest')}
-                </Dropdown.Item>
-                <Dropdown.Item
-                  onClick={() => setSortBy('createdAt_ASC')}
-                  data-testid="createdAt_ASC"
-                >
-                  {t('createdEarliest')}
-                </Dropdown.Item>
-              </Dropdown.Menu>
-            </Dropdown>
-          </div>
-=======
-          <SortingButton
-            title={tCommon('sort')}
-            sortingOptions={[
-              { label: t('createdLatest'), value: 'createdAt_DESC' },
-              { label: t('createdEarliest'), value: 'createdAt_ASC' },
-            ]}
-            selectedOption={
-              sortBy === 'createdAt_DESC'
-                ? t('createdLatest')
-                : t('createdEarliest')
-            }
-            onSortChange={(value) =>
-              setSortBy(value as 'createdAt_DESC' | 'createdAt_ASC')
-            }
-            dataTestIdPrefix="filter"
-            buttonLabel={tCommon('sort')}
-          />
->>>>>>> e343b0c2
-          <div>
-            <Button
-              variant="success"
-              onClick={() => handleOpenModal(null, 'create')}
-              className={styles.createButton}
-              style={{ marginTop: '0px' }}
-              data-testid="createFundBtn"
-            >
-              <i className={'fa fa-plus me-2'} />
-              {t('createFund')}
-            </Button>
+                <i className={'fa fa-plus me-2'} />
+                {t('createFund')}
+              </Button>
+            </div>
           </div>
         </div>
       </div>
