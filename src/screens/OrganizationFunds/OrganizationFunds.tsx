import { useQuery } from '@apollo/client';
import { WarningAmberRounded } from '@mui/icons-material';
import { Stack } from '@mui/material';
import {
  DataGrid,
  type GridCellParams,
  type GridColDef,
} from '@mui/x-data-grid';
import { Button } from 'react-bootstrap';
import { useTranslation } from 'react-i18next';
import { Navigate, useNavigate, useParams } from 'react-router-dom';
import React, { useCallback, useMemo, useState } from 'react';
import dayjs from 'dayjs';
import Loader from 'components/Loader/Loader';
import FundModal from './modal/FundModal';
import { FUND_LIST } from 'GraphQl/Queries/fundQueries';
import styles from 'style/app-fixed.module.css';
import type { InterfaceFundInfo } from 'utils/interfaces';
import SortingButton from 'subComponents/SortingButton';
import SearchBar from 'subComponents/SearchBar';

const dataGridStyle = {
  borderRadius: 'var(--table-head-radius)',
  backgroundColor: 'var(--row-background)',
  '& .MuiDataGrid-row': {
    backgroundColor: 'var(--row-background)',
    '&:focus-within': { outline: 'none' },
  },
  '& .MuiDataGrid-row:hover': { backgroundColor: 'var(--row-background)' },
  '& .MuiDataGrid-row.Mui-hovered': {
    backgroundColor: 'var(--row-background)',
  },
  '& .MuiDataGrid-cell:focus': { outline: 'none' },
  '& .MuiDataGrid-cell:focus-within': { outline: 'none' },
};

/**
 * `organizationFunds` component displays a list of funds for a specific organization,
 * allowing users to search, sort, view and edit funds.
 *
 * This component utilizes the `DataGrid` from Material-UI to present the list of funds in a tabular format,
 * and includes functionality for filtering and sorting. It also handles the opening and closing of modals
 * for creating and editing.
 *
 * It includes:
 * - A search input field to filter funds by name.
 * - A dropdown menu to sort funds by creation date.
 * - A button to create a new fund.
 * - A table to display the list of funds with columns for fund details and actions.
 * - Modals for creating and editing funds.
 *
 * ### GraphQL Queries
 * - `FUND_LIST`: Fetches a list of funds for the given organization, filtered and sorted based on the provided parameters.
 *
 * ### Props
 * - `orgId`: The ID of the organization whose funds are being managed.
 *
 * ### State
 * - `fund`: The currently selected fund for editing or deletion.
 * - `searchTerm`: The current search term used for filtering funds.
 * - `sortBy`: The current sorting order for funds.
 * - `modalState`: The state of the modals (edit/create).
 * - `fundModalMode`: The mode of the fund modal (edit or create).
 *
 * ### Methods
 * - `handleOpenModal(fund: InterfaceFundInfo | null, mode: 'edit' | 'create')`: Opens the fund modal with the given fund and mode.
 * - `handleClick(fundId: string)`: Navigates to the campaign page for the specified fund.
 *
 * @returns The rendered component.
 *
 * ## CSS Strategy Explanation:
 *
 * To ensure consistency across the application and reduce duplication, common styles
 * (such as button styles) have been moved to the global CSS file. Instead of using
 * component-specific classes (e.g., `.greenregbtnOrganizationFundCampaign`, `.greenregbtnPledge`), a single reusable
 * class (e.g., .addButton) is now applied.
 *
 * ### Benefits:
 * - **Reduces redundant CSS code.
 * - **Improves maintainability by centralizing common styles.
 * - **Ensures consistent styling across components.
 *
 * ### Global CSS Classes used:
 * - `.tableHeader`
 * - `.subtleBlueGrey`
 * - `.head`
 * - `.btnsContainer`
 * - `.input`
 * - `.inputField`
 * - `.searchButton`
 *
 * For more details on the reusable classes, refer to the global CSS file.
 */
const organizationFunds = (): JSX.Element => {
  const { t } = useTranslation('translation', { keyPrefix: 'funds' });
  const { t: tCommon } = useTranslation('common');

  // Set the document title based on the translation
  document.title = t('title');

  const { orgId } = useParams();
  const navigate = useNavigate();

  if (!orgId) {
    return <Navigate to={'/'} replace />;
  }

  const [fund, setFund] = useState<InterfaceFundInfo | null>(null);
  // const [searchTerm, setSearchTerm] = useState<string>('');
  const [sortBy, setSortBy] = useState<'createdAt_ASC' | 'createdAt_DESC'>(
    'createdAt_DESC',
  );

  const [modalState, setModalState] = useState<boolean>(false);
  const [fundModalMode, setFundModalMode] = useState<'edit' | 'create'>(
    'create',
  );

  const [searchText, setSearchText] = useState('');

  const handleOpenModal = useCallback(
    (fund: InterfaceFundInfo | null, mode: 'edit' | 'create'): void => {
      setFund(fund);
      setFundModalMode(mode);
      setModalState(true);
    },
    [],
  );

  const {
    data: fundData,
    loading: fundLoading,
    error: fundError,
    refetch: refetchFunds,
  }: {
<<<<<<< HEAD
    data?: {
      organization: {
        funds: {
          edges: { node: InterfaceFundInfo }[];
        };
      };
    };
=======
    data?: { fundsByOrganization: InterfaceFundInfo[] };
>>>>>>> b9cfd1f6
    loading: boolean;
    error?: Error | undefined;
    refetch: () => void;
  } = useQuery(FUND_LIST, {
<<<<<<< HEAD
    variables: {
      input: {
        id: orgId,
      },
    },
=======
    variables: { organizationId: orgId, filter: searchTerm, orderBy: sortBy },
>>>>>>> b9cfd1f6
  });

  const funds = useMemo(() => {
    return (
      fundData?.organization?.funds?.edges.map(
        (edge: { node: InterfaceFundInfo }) => edge.node,
      ) ?? []
    );
  }, [fundData]);

  const filteredAndSortedFunds = useMemo(() => {
    let result = [...funds];

    // Apply search filter
    if (searchText) {
      result = result.filter((fund) =>
        fund.name.toLowerCase().includes(searchText.toLowerCase()),
      );
    }

    // Apply sorting with strict timestamp comparison
    return result.sort((a, b) => {
      const dateA = new Date(a.createdAt).getTime();
      const dateB = new Date(b.createdAt).getTime();

      const sortMultiplier = sortBy === 'createdAt_DESC' ? -1 : 1;
      return (dateA - dateB) * sortMultiplier;
    });
  }, [funds, searchText, sortBy]);

  const handleClick = (fundId: string): void => {
    navigate(`/orgfundcampaign/${orgId}/${fundId}`);
  };

  if (fundLoading) {
    return <Loader size="xl" />;
  }
  if (fundError) {
    return (
      <div className={`${styles.container} bg-white rounded-4 my-3`}>
        <div className={styles.message} data-testid="errorMsg">
          <WarningAmberRounded className={styles.errorIcon} fontSize="large" />
          <h6 className="fw-bold text-danger text-center">
            Error occured while loading Funds
            <br />
            {fundError.message}
          </h6>
        </div>
      </div>
    );
  }

  const columns: GridColDef[] = [
    {
      field: 'id',
      headerName: '#',
      flex: 1,
      minWidth: 100,
      align: 'center',
      headerAlign: 'center',
      headerClassName: `${styles.tableHeader}`,
      sortable: false,
      renderCell: (params: GridCellParams) => {
        return <div>{params.row.id}</div>;
      },
    },
    {
      field: 'fundName',
      headerName: 'Fund Name',
      flex: 2,
      align: 'center',
      minWidth: 100,
      headerAlign: 'center',
      sortable: false,
      headerClassName: `${styles.tableHeader}`,
      renderCell: (params: GridCellParams) => {
        return (
          <div
            className={styles.hyperlinkText}
            data-testid="fundName"
            onClick={() => handleClick(params.row.id as string)}
          >
            {params.row.name}
          </div>
        );
      },
    },
    {
      field: 'createdBy',
      headerName: 'Created By',
      flex: 2,
      align: 'center',
      minWidth: 100,
      headerAlign: 'center',
      sortable: false,
      headerClassName: `${styles.tableHeader}`,
      renderCell: (params: GridCellParams) => {
        return params.row.creator.name;
      },
    },
    {
      field: 'createdOn',
      headerName: 'Created On',
      align: 'center',
      minWidth: 100,
      headerAlign: 'center',
      sortable: false,
      headerClassName: `${styles.tableHeader}`,
      flex: 2,
      renderCell: (params: GridCellParams) => {
        return (
          <div data-testid="createdOn">
            {dayjs(params.row.createdAt).format('DD/MM/YYYY')}
          </div>
        );
      },
    },
    {
      field: 'status',
      headerName: 'Status',
      flex: 2,
      align: 'center',
      minWidth: 100,
      headerAlign: 'center',
      sortable: false,
      headerClassName: `${styles.tableHeader}`,
      renderCell: (params: GridCellParams) => {
        return params.row.isArchived ? 'Archived' : 'Active';
      },
    },
    {
      field: 'action',
      headerName: 'Action',
      flex: 2,
      align: 'center',
      minWidth: 100,
      headerAlign: 'center',
      sortable: false,
      headerClassName: `${styles.tableHeader}`,
      renderCell: (params: GridCellParams) => {
        return (
          <>
            <Button
              variant="success"
              size="sm"
              // className="me-2 rounded"
              className={styles.editButton}
              data-testid="editFundBtn"
              onClick={() =>
                handleOpenModal(params.row as InterfaceFundInfo, 'edit')
              }
            >
              <i className="fa fa-edit" />
            </Button>
          </>
        );
      },
    },
    {
      field: 'assocCampaigns',
      headerName: 'Associated Campaigns',
      flex: 2,
      align: 'center',
      minWidth: 100,
      headerAlign: 'center',
      sortable: false,
      headerClassName: `${styles.tableHeader}`,
      renderCell: (params: GridCellParams) => {
        return (
          <Button
            size="sm"
            className={styles.editButton}
            onClick={() => handleClick(params.row.id as string)}
            data-testid="viewBtn"
          >
            <i className="fa fa-eye me-1" />
            {t('viewCampaigns')}
          </Button>
        );
      },
    },
  ];

  return (
    <div>
      <div className={styles.head}>
        <div className={`${styles.btnsContainer} gap-4 flex-wrap`}>
          <SearchBar
            placeholder={tCommon('searchByName')}
            inputTestId="searchByName"
            buttonTestId="searchBtn"
            onSearch={(text) => setSearchText(text)}
          />
          <div className="d-flex gap-4 mb-1">
            <SortingButton
              title={tCommon('sort')}
              sortingOptions={[
                { label: t('createdLatest'), value: 'createdAt_DESC' },
                { label: t('createdEarliest'), value: 'createdAt_ASC' },
              ]}
              selectedOption={
                sortBy === 'createdAt_DESC'
                  ? t('createdLatest')
                  : t('createdEarliest')
              }
              onSortChange={(value) =>
                setSortBy(value as 'createdAt_DESC' | 'createdAt_ASC')
              }
              dataTestIdPrefix="filter"
              buttonLabel={tCommon('sort')}
              className={styles.dropdown}
            />
            <Button
              variant="success"
              onClick={() => handleOpenModal(null, 'create')}
              className={styles.createButton}
              style={{ marginTop: '0px' }}
              data-testid="createFundBtn"
            >
              <i className={'fa fa-plus me-2'} />
              {t('createFund')}
            </Button>
          </div>
        </div>
      </div>

      <DataGrid
        disableColumnMenu
        columnBufferPx={7}
        hideFooter={true}
        getRowId={(row) => row.id}
        slots={{
          noRowsOverlay: () => (
            <Stack height="100%" alignItems="center" justifyContent="center">
              {t('noFundsFound')}
            </Stack>
          ),
        }}
        sx={dataGridStyle}
        getRowClassName={() => `${styles.rowBackgrounds}`}
        autoHeight
        rowHeight={65}
<<<<<<< HEAD
        rows={filteredAndSortedFunds}
=======
        rows={funds.map((fund, index) => ({ id: index + 1, ...fund }))}
>>>>>>> b9cfd1f6
        columns={columns}
        isRowSelectable={() => false}
      />
      <FundModal
        isOpen={modalState}
        hide={() => setModalState(false)}
        refetchFunds={refetchFunds}
        fund={fund}
        orgId={orgId}
        mode={fundModalMode}
      />
    </div>
  );
};

export default organizationFunds;<|MERGE_RESOLUTION|>--- conflicted
+++ resolved
@@ -133,7 +133,6 @@
     error: fundError,
     refetch: refetchFunds,
   }: {
-<<<<<<< HEAD
     data?: {
       organization: {
         funds: {
@@ -141,22 +140,15 @@
         };
       };
     };
-=======
-    data?: { fundsByOrganization: InterfaceFundInfo[] };
->>>>>>> b9cfd1f6
     loading: boolean;
     error?: Error | undefined;
     refetch: () => void;
   } = useQuery(FUND_LIST, {
-<<<<<<< HEAD
     variables: {
       input: {
         id: orgId,
       },
     },
-=======
-    variables: { organizationId: orgId, filter: searchTerm, orderBy: sortBy },
->>>>>>> b9cfd1f6
   });
 
   const funds = useMemo(() => {
@@ -399,11 +391,7 @@
         getRowClassName={() => `${styles.rowBackgrounds}`}
         autoHeight
         rowHeight={65}
-<<<<<<< HEAD
         rows={filteredAndSortedFunds}
-=======
-        rows={funds.map((fund, index) => ({ id: index + 1, ...fund }))}
->>>>>>> b9cfd1f6
         columns={columns}
         isRowSelectable={() => false}
       />
