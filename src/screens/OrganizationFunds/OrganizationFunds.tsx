/*eslint-disable*/
import { useMutation, useQuery } from '@apollo/client';
import { WarningAmberRounded } from '@mui/icons-material';
import {
  CREATE_FUND_MUTATION,
  REMOVE_FUND_MUTATION,
  UPDATE_FUND_MUTATION,
} from 'GraphQl/Mutations/FundMutation';
import { ORGANIZATION_FUNDS } from 'GraphQl/Queries/OrganizationQueries';
import Loader from 'components/Loader/Loader';
import { useEffect, useState, type ChangeEvent } from 'react';
import { Button, Col, Dropdown, Row } from 'react-bootstrap';
import { useTranslation } from 'react-i18next';
import { useNavigate, useParams } from 'react-router-dom';
import { toast } from 'react-toastify';
import type {
  InterfaceCreateFund,
  InterfaceFundInfo,
  InterfaceQueryOrganizationFunds,
} from 'utils/interfaces';
import FundArchiveModal from './FundArchiveModal';
import FundCreateModal from './FundCreateModal';
import FundDeleteModal from './FundDeleteModal';
import FundUpdateModal from './FundUpdateModal';
import styles from './OrganizationFunds.module.css';
<<<<<<< HEAD
import { useParams } from 'react-router-dom';
=======

>>>>>>> 9538a8fc
const organizationFunds = (): JSX.Element => {
  const { t } = useTranslation('translation', {
    keyPrefix: 'funds',
  });

  const { orgId: currentUrl } = useParams();
  const navigate = useNavigate();
  const [fundCreateModalIsOpen, setFundCreateModalIsOpen] =
    useState<boolean>(false);
  const [fundUpdateModalIsOpen, setFundUpdateModalIsOpen] =
    useState<boolean>(false);
  const [fundDeleteModalIsOpen, setFundDeleteModalIsOpen] =
    useState<boolean>(false);
  const [fundArchivedModalIsOpen, setFundArchivedModalIsOpen] =
    useState<boolean>(false);

  const [taxDeductible, setTaxDeductible] = useState<boolean>(true);
  const [isArchived, setIsArchived] = useState<boolean>(false);
  const [isDefault, setIsDefault] = useState<boolean>(false);
  const [fund, setFund] = useState<InterfaceFundInfo | null>(null);
  const [fundType, setFundType] = useState<string>('Non-Archived');
  const [click, setClick] = useState<boolean>(false);
  const [initialRender, setInitialRender] = useState(true);
  const [formState, setFormState] = useState<InterfaceCreateFund>({
    fundName: '',
    fundRef: '',
  });

  const {
    data: fundData,
    loading: fundLoading,
    error: fundError,
    refetch: refetchFunds,
  }: {
    data?: {
      organizations: InterfaceQueryOrganizationFunds[];
    };
    loading: boolean;
    error?: Error | undefined;
    refetch: any;
  } = useQuery(ORGANIZATION_FUNDS, {
    variables: {
      id: currentUrl,
    },
  });

  const [createFund] = useMutation(CREATE_FUND_MUTATION);
  const [updateFund] = useMutation(UPDATE_FUND_MUTATION);
  const [deleteFund] = useMutation(REMOVE_FUND_MUTATION);

  const showCreateModal = (): void => {
    setFundCreateModalIsOpen(!fundCreateModalIsOpen);
  };
  const hideCreateModal = (): void => {
    setFundCreateModalIsOpen(!fundCreateModalIsOpen);
  };
  const showUpdateModal = (): void => {
    setFundUpdateModalIsOpen(!fundUpdateModalIsOpen);
  };
  const hideUpdateModal = (): void => {
    setFundUpdateModalIsOpen(!fundUpdateModalIsOpen);
  };
  const toggleDeleteModal = (): void => {
    setFundDeleteModalIsOpen(!fundDeleteModalIsOpen);
  };
  const toggleArchivedModal = (): void => {
    setFundArchivedModalIsOpen(!fundArchivedModalIsOpen);
  };
  const handleFundType = (type: string): void => {
    setFundType(type);
  };
  const handleEditClick = (fund: InterfaceFundInfo): void => {
    setFormState({
      fundName: fund.name,
      fundRef: fund.refrenceNumber,
    });
    setTaxDeductible(fund.taxDeductible);
    setIsArchived(fund.isArchived);
    setIsDefault(fund.isDefault);
    setFund(fund);
    showUpdateModal();
  };
  const createFundHandler = async (
    e: ChangeEvent<HTMLFormElement>,
  ): Promise<void> => {
    e.preventDefault();
    try {
      await createFund({
        variables: {
          name: formState.fundName,
          refrenceNumber: formState.fundRef,
          organizationId: currentUrl,
          taxDeductible: taxDeductible,
          isArchived: isArchived,
          isDefault: isDefault,
        },
      });

      setFormState({
        fundName: '',
        fundRef: '',
      });
      toast.success(t('fundCreated'));
      refetchFunds();
      hideCreateModal();
    } catch (error: unknown) {
      if (error instanceof Error) {
        toast.error(error.message);
        console.log(error.message);
      }
    }
  };
  const updateFundHandler = async (
    e: ChangeEvent<HTMLFormElement>,
  ): Promise<void> => {
    e.preventDefault();
    try {
      const updatedFields: { [key: string]: any } = {};
      if (formState.fundName != fund?.name) {
        updatedFields.name = formState.fundName;
      }
      if (taxDeductible != fund?.taxDeductible) {
        updatedFields.taxDeductible = taxDeductible;
      }
      if (isArchived != fund?.isArchived) {
        updatedFields.isArchived = isArchived;
      }
      if (isDefault != fund?.isDefault) {
        updatedFields.isDefault = isDefault;
      }

      await updateFund({
        variables: {
          id: fund?._id,
          ...updatedFields,
        },
      });
      setFormState({
        fundName: '',
        fundRef: '',
      });
      refetchFunds();
      hideUpdateModal();
      toast.success(t('fundUpdated'));
    } catch (error: unknown) {
      if (error instanceof Error) {
        toast.error(error.message);
        console.log(error.message);
      }
    }
  };
  const archiveFundHandler = async (): Promise<void> => {
    try {
      await updateFund({
        variables: {
          id: fund?._id,
          isArchived: !fund?.isArchived,
        },
      });
      if (fundType == 'Non-Archived') toggleArchivedModal();
      refetchFunds();
      fund?.isArchived
        ? toast.success(t('fundUnarchived'))
        : toast.success(t('fundArchived'));
    } catch (error: unknown) {
      if (error instanceof Error) {
        toast.error(error.message);
        console.log(error.message);
      }
    }
  };
  const deleteFundHandler = async (): Promise<void> => {
    try {
      await deleteFund({
        variables: {
          id: fund?._id,
        },
      });
      refetchFunds();
      toggleDeleteModal();
      toast.success(t('fundDeleted'));
    } catch (error: unknown) {
      if (error instanceof Error) {
        toast.error(error.message);
        console.log(error.message);
      }
    }
  };
  //it is used to rerender the component to use updated Fund in setState
  useEffect(() => {
    //do not execute it on initial render
    if (!initialRender) {
      archiveFundHandler();
    } else {
      setInitialRender(false);
    }
  }, [click]);

  const handleClick = (fundId: String) => {
    navigate(`/orgfundcampaign/${currentUrl}/${fundId}`);
  };

  if (fundLoading) {
    return <Loader size="xl" />;
  }
  if (fundError) {
    return (
      <div className={`${styles.container} bg-white rounded-4 my-3`}>
        <div className={styles.message} data-testid="errorMsg">
          <WarningAmberRounded className={styles.errorIcon} fontSize="large" />
          <h6 className="fw-bold text-danger text-center">
            Error occured while loading Funds
            <br />
            {fundError.message}
          </h6>
        </div>
      </div>
    );
  }
  return (
    <div className={styles.organizationFundContainer}>
      <Button
        variant="success"
        className={styles.createFundButton}
        onClick={showCreateModal}
        data-testid="createFundBtn"
      >
        <i className={'fa fa-plus me-2'} />
        {t('createFund')}
      </Button>

      <div className={`${styles.container}  bg-white rounded-4 my-3`}>
        <div className="mx-4 pt-4">
          <Dropdown
            aria-expanded="false"
            data-testid="type"
            className="d-flex mb-0"
          >
            <Dropdown.Toggle variant="outline-success" data-testid="fundtype">
              {fundType == 'Archived' ? 'Archived' : 'Non-Archived'}
            </Dropdown.Toggle>
            <Dropdown.Menu>
              <Dropdown.Item
                onClick={(): void => handleFundType('Archived')}
                data-testid="Archived"
              >
                {t('archived')}
              </Dropdown.Item>
              <Dropdown.Item
                onClick={(): void => handleFundType('Non-Archived')}
                data-testid="Non-Archived"
              >
                {t('nonArchive')}
              </Dropdown.Item>
            </Dropdown.Menu>
          </Dropdown>
        </div>
        <div className="mx-1 my-4">
          <div className="mx-4 shadow-sm rounded-top-4">
            <Row className="mx-0 border border-light-subtle rounded-top-4 py-3 justify-content-between">
              <Col xs={7} sm={4} md={3} lg={3} className=" fs-5 fw-bold">
                <div className="ms-2">{t('fundName')}</div>
              </Col>

              <Col xs={5} sm={3} lg={2} className="fs-5 fw-bold">
                <div className="ms-3">{t('fundOptions')}</div>
              </Col>
            </Row>
          </div>

          <div className="mx-4 bg-light-subtle border border-light-subtle border-top-0 rounded-bottom-4 shadow-md">
            {fundData?.organizations[0].funds
              ?.filter((fund) =>
                fundType === 'Archived' ? fund.isArchived : !fund.isArchived,
              )
              .map((fundd, index) => (
                <div key={index}>
                  <Row
                    className={`${index === 0 ? 'pt-3' : ''} mb-3 ms-2 justify-content-between `}
                  >
                    <Col
                      sm={4}
                      xs={7}
                      md={3}
                      lg={3}
                      className={`align-self-center fw-bold ${styles.fundName}`}
                    >
                      <div
                        className="fw-bold cursor-pointer"
                        data-testid="fundName"
                        onClick={() => {
                          handleClick(fundd._id);
                        }}
                      >
                        {fundd.name}
                      </div>
                    </Col>

                    <Col xs={5} sm={3} lg={2} className="p-0">
                      <Button
                        data-testid="archiveFundBtn"
                        className="btn btn-sm me-2"
                        variant="outline-secondary"
                        onClick={async () => {
                          setFund(fundd);
                          if (fundType === 'Non-Archived') {
                            toggleArchivedModal();
                          } else {
                            setClick(!click);
                          }
                        }}
                      >
                        <i
                          className={`${fundType == 'Archived' ? 'fa fa-undo' : 'fa fa-archive'}`}
                        ></i>
                      </Button>

                      {fundType === 'Non-Archived' ? (
                        <Button
                          size="sm"
                          data-testid="editFundBtn"
                          onClick={() => handleEditClick(fundd)}
                          className="me-2"
                          variant="success"
                        >
                          {' '}
                          <i className="fas fa-edit"></i>
                        </Button>
                      ) : null}
                      <Button
                        size="sm"
                        data-testid="deleteFundBtn"
                        variant="danger"
                        onClick={() => {
                          setFund(fundd);
                          toggleDeleteModal();
                        }}
                      >
                        {' '}
                        <i className="fa fa-trash"></i>
                      </Button>
                    </Col>
                  </Row>

                  {fundData?.organizations[0]?.funds &&
                    index !== fundData.organizations[0].funds.length - 1 && (
                      <hr className="mx-3" />
                    )}
                </div>
              ))}

            {fundData?.organizations[0].funds?.length === 0 && (
              <div className="lh-lg text-center fw-semibold text-body-tertiary">
                {t('noFunds')}
              </div>
            )}
          </div>
        </div>
      </div>

      {/* <FundCreateModal*/}
      <FundCreateModal
        fundCreateModalIsOpen={fundCreateModalIsOpen}
        hideCreateModal={hideCreateModal}
        formState={formState}
        setFormState={setFormState}
        createFundHandler={createFundHandler}
        taxDeductible={taxDeductible}
        setTaxDeductible={setTaxDeductible}
        isDefault={isDefault}
        setIsDefault={setIsDefault}
        t={t}
      />

      {/* <FundUpdateModal*/}
      <FundUpdateModal
        fundUpdateModalIsOpen={fundUpdateModalIsOpen}
        hideUpdateModal={hideUpdateModal}
        formState={formState}
        setFormState={setFormState}
        updateFundHandler={updateFundHandler}
        taxDeductible={taxDeductible}
        setTaxDeductible={setTaxDeductible}
        isArchived={isArchived}
        setIsArchived={setIsArchived}
        isDefault={isDefault}
        setIsDefault={setIsDefault}
        t={t}
      />

      {/* <FundDeleteModal*/}
      <FundDeleteModal
        fundDeleteModalIsOpen={fundDeleteModalIsOpen}
        deleteFundHandler={deleteFundHandler}
        toggleDeleteModal={toggleDeleteModal}
        t={t}
      />

      {/* <FundArchiveModal*/}
      <FundArchiveModal
        fundArchiveModalIsOpen={fundArchivedModalIsOpen}
        archiveFundHandler={archiveFundHandler}
        toggleArchiveModal={toggleArchivedModal}
        t={t}
      />
    </div>
  );
};

export default organizationFunds;
console.log('hey');<|MERGE_RESOLUTION|>--- conflicted
+++ resolved
@@ -23,11 +23,8 @@
 import FundDeleteModal from './FundDeleteModal';
 import FundUpdateModal from './FundUpdateModal';
 import styles from './OrganizationFunds.module.css';
-<<<<<<< HEAD
 import { useParams } from 'react-router-dom';
-=======
-
->>>>>>> 9538a8fc
+
 const organizationFunds = (): JSX.Element => {
   const { t } = useTranslation('translation', {
     keyPrefix: 'funds',
