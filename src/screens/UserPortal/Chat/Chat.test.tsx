--- conflicted
+++ resolved
@@ -1,7 +1,4 @@
 import React from 'react';
-<<<<<<< HEAD
-import { act, fireEvent, render, screen } from '@testing-library/react';
-=======
 import {
   act,
   fireEvent,
@@ -9,7 +6,6 @@
   screen,
   waitFor,
 } from '@testing-library/react';
->>>>>>> 63936481
 import { MockedProvider } from '@apollo/react-testing';
 import { I18nextProvider, useTranslation } from 'react-i18next';
 
@@ -233,7 +229,6 @@
       },
     },
   },
-<<<<<<< HEAD
   {
     request: {
       query: USER_JOINED_ORGANIZATIONS,
@@ -443,217 +438,6 @@
 const UserConnectionListMock = [
   {
     request: {
-=======
-  {
-    request: {
-      query: USER_JOINED_ORGANIZATIONS,
-      variables: {
-        id: null,
-      },
-    },
-    result: {
-      data: {
-        users: [
-          {
-            user: {
-              joinedOrganizations: [
-                {
-                  __typename: 'Organization',
-                  _id: '6401ff65ce8e8406b8f07af2',
-                  name: 'Any Organization',
-                  image: '',
-                  description: 'New Desc',
-                  address: {
-                    city: 'abc',
-                    countryCode: '123',
-                    postalCode: '456',
-                    state: 'def',
-                    dependentLocality: 'ghi',
-                    line1: 'asdfg',
-                    line2: 'dfghj',
-                    sortingCode: '4567',
-                  },
-                  createdAt: '1234567890',
-                  userRegistrationRequired: true,
-                  creator: {
-                    __typename: 'User',
-                    firstName: 'John',
-                    lastName: 'Doe',
-                  },
-                  members: [
-                    {
-                      _id: '56gheqyr7deyfuiwfewifruy8',
-                      user: {
-                        _id: '45ydeg2yet721rtgdu32ry',
-                      },
-                    },
-                  ],
-                  admins: [
-                    {
-                      _id: '45gj5678jk45678fvgbhnr4rtgh',
-                      user: {
-                        _id: '45ydeg2yet721rtgdu32ry',
-                      },
-                    },
-                  ],
-                  membershipRequests: [
-                    {
-                      _id: '56gheqyr7deyfuiwfewifruy8',
-                      user: {
-                        _id: '45ydeg2yet721rtgdu32ry',
-                      },
-                    },
-                  ],
-                },
-              ],
-            },
-          },
-        ],
-      },
-    },
-  },
-  {
-    request: {
-      query: USER_JOINED_ORGANIZATIONS,
-      variables: {
-        id: null,
-      },
-    },
-    result: {
-      data: {
-        users: [
-          {
-            user: {
-              joinedOrganizations: [
-                {
-                  __typename: 'Organization',
-                  _id: '6401ff65ce8e8406b8f07af2',
-                  name: 'Any Organization',
-                  image: '',
-                  description: 'New Desc',
-                  address: {
-                    city: 'abc',
-                    countryCode: '123',
-                    postalCode: '456',
-                    state: 'def',
-                    dependentLocality: 'ghi',
-                    line1: 'asdfg',
-                    line2: 'dfghj',
-                    sortingCode: '4567',
-                  },
-                  createdAt: '1234567890',
-                  userRegistrationRequired: true,
-                  creator: {
-                    __typename: 'User',
-                    firstName: 'John',
-                    lastName: 'Doe',
-                  },
-                  members: [
-                    {
-                      _id: '56gheqyr7deyfuiwfewifruy8',
-                      user: {
-                        _id: '45ydeg2yet721rtgdu32ry',
-                      },
-                    },
-                  ],
-                  admins: [
-                    {
-                      _id: '45gj5678jk45678fvgbhnr4rtgh',
-                      user: {
-                        _id: '45ydeg2yet721rtgdu32ry',
-                      },
-                    },
-                  ],
-                  membershipRequests: [
-                    {
-                      _id: '56gheqyr7deyfuiwfewifruy8',
-                      user: {
-                        _id: '45ydeg2yet721rtgdu32ry',
-                      },
-                    },
-                  ],
-                },
-              ],
-            },
-          },
-        ],
-      },
-    },
-  },
-  {
-    request: {
-      query: USER_JOINED_ORGANIZATIONS,
-      variables: {
-        id: null,
-      },
-    },
-    result: {
-      data: {
-        users: [
-          {
-            user: {
-              joinedOrganizations: [
-                {
-                  __typename: 'Organization',
-                  _id: '6401ff65ce8e8406b8f07af2',
-                  name: 'Any Organization',
-                  image: '',
-                  description: 'New Desc',
-                  address: {
-                    city: 'abc',
-                    countryCode: '123',
-                    postalCode: '456',
-                    state: 'def',
-                    dependentLocality: 'ghi',
-                    line1: 'asdfg',
-                    line2: 'dfghj',
-                    sortingCode: '4567',
-                  },
-                  createdAt: '1234567890',
-                  userRegistrationRequired: true,
-                  creator: {
-                    __typename: 'User',
-                    firstName: 'John',
-                    lastName: 'Doe',
-                  },
-                  members: [
-                    {
-                      _id: '56gheqyr7deyfuiwfewifruy8',
-                      user: {
-                        _id: '45ydeg2yet721rtgdu32ry',
-                      },
-                    },
-                  ],
-                  admins: [
-                    {
-                      _id: '45gj5678jk45678fvgbhnr4rtgh',
-                      user: {
-                        _id: '45ydeg2yet721rtgdu32ry',
-                      },
-                    },
-                  ],
-                  membershipRequests: [
-                    {
-                      _id: '56gheqyr7deyfuiwfewifruy8',
-                      user: {
-                        _id: '45ydeg2yet721rtgdu32ry',
-                      },
-                    },
-                  ],
-                },
-              ],
-            },
-          },
-        ],
-      },
-    },
-  },
-];
-
-const UserConnectionListMock = [
-  {
-    request: {
->>>>>>> 63936481
       query: USERS_CONNECTION_LIST,
       variables: {
         firstName_contains: '',
@@ -998,7 +782,6 @@
                 email: 'test@example.com',
                 image: '',
               },
-<<<<<<< HEAD
             },
           ],
           users: [
@@ -1068,22 +851,8 @@
               lastName: 'Talreja',
               email: 'disha@example.com',
               image: '',
-=======
->>>>>>> 63936481
-            },
-          ],
-          users: [
+            },
             {
-<<<<<<< HEAD
-=======
-              _id: '1',
-              firstName: 'Disha',
-              lastName: 'Talreja',
-              email: 'disha@example.com',
-              image: '',
-            },
-            {
->>>>>>> 63936481
               _id: '2',
               firstName: 'Test',
               lastName: 'User',
@@ -1099,11 +868,7 @@
     request: {
       query: CHAT_BY_ID,
       variables: {
-<<<<<<< HEAD
         id: '',
-=======
-        id: '1',
->>>>>>> 63936481
       },
     },
     result: {
@@ -1124,7 +889,6 @@
           name: '',
           createdAt: '2345678903456',
           messages: [
-<<<<<<< HEAD
             {
               _id: '345678',
               createdAt: '345678908765',
@@ -1142,62 +906,12 @@
           ],
           users: [
             {
-=======
-            {
-              _id: '345678',
-              createdAt: '345678908765',
-              messageContent: 'Hello',
-              replyTo: null,
-              type: 'STRING',
-              sender: {
-                _id: '2',
-                firstName: 'Test',
-                lastName: 'User',
-                email: 'test@example.com',
-                image: '',
-              },
-            },
-          ],
-          users: [
-            {
->>>>>>> 63936481
               _id: '1',
               firstName: 'Disha',
               lastName: 'Talreja',
               email: 'disha@example.com',
               image: '',
-<<<<<<< HEAD
-            },
-=======
-              appUserProfile: {
-                _id: '64378abd85308f171cf2993d',
-                adminFor: [],
-                isSuperAdmin: false,
-                createdOrganizations: [],
-                createdEvents: [],
-                eventAdmin: [],
-                __typename: 'AppUserProfile',
-              },
-              __typename: 'UserData',
-            },
-          ],
-        },
-      },
-    },
-  },
-  {
-    request: {
-      query: USERS_CONNECTION_LIST,
-      variables: {
-        firstName_contains: '',
-        lastName_contains: '',
-      },
-    },
-    result: {
-      data: {
-        users: {
-          user: [
->>>>>>> 63936481
+            },
             {
               _id: '2',
               firstName: 'Test',
@@ -1230,8 +944,6 @@
               _id: '64378abd85008f171cf2990d',
               firstName: 'Wilt',
               lastName: 'Shepherd',
-<<<<<<< HEAD
-=======
               image: null,
               email: 'testsuperadmin@example.com',
               createdAt: '2023-04-13T04:53:17.742Z',
@@ -1548,7 +1260,6 @@
               _id: '64378abd85008f171cf2990d',
               firstName: 'Wilt',
               lastName: 'Shepherd',
->>>>>>> 63936481
               image: null,
               email: 'testsuperadmin@example.com',
               createdAt: '2023-04-13T04:53:17.742Z',
@@ -1615,325 +1326,6 @@
             ],
           },
           {
-<<<<<<< HEAD
-            _id: '65844efc814ddgh4003db811c4',
-            isGroup: true,
-            creator: {
-              _id: '64378abd85008f171cf2990d',
-              firstName: 'Wilt',
-              lastName: 'Shepherd',
-              image: null,
-              email: 'testsuperadmin@example.com',
-              createdAt: '2023-04-13T04:53:17.742Z',
-              __typename: 'User',
-            },
-            organization: {
-              _id: 'pw3ertyuiophgfre45678',
-              name: 'rtyu',
-            },
-            createdAt: '2345678903456',
-            name: 'Test Group Chat',
-            messages: [
-              {
-                _id: '345678',
-                createdAt: '345678908765',
-                messageContent: 'Hello',
-                replyTo: null,
-                type: 'STRING',
-                sender: {
-                  _id: '2',
-                  firstName: 'Test',
-                  lastName: 'User',
-                  email: 'test@example.com',
-                  image: '',
-                },
-              },
-            ],
-            users: [
-              {
-                _id: '1',
-                firstName: 'Disha',
-                lastName: 'Talreja',
-                email: 'disha@example.com',
-                image: '',
-              },
-              {
-                _id: '2',
-                firstName: 'Test',
-                lastName: 'User',
-                email: 'test@example.com',
-                image: '',
-              },
-              {
-                _id: '3',
-                firstName: 'Test',
-                lastName: 'User1',
-                email: 'test1@example.com',
-                image: '',
-              },
-              {
-                _id: '4',
-                firstName: 'Test',
-                lastName: 'User2',
-                email: 'test2@example.com',
-                image: '',
-              },
-              {
-                _id: '5',
-                firstName: 'Test',
-                lastName: 'User4',
-                email: 'test4@example.com',
-                image: '',
-              },
-            ],
-          },
-        ],
-      },
-    },
-  },
-  {
-    request: {
-      query: CHATS_LIST,
-      variables: {
-        id: '',
-      },
-    },
-    result: {
-      data: {
-        chatsByUserId: [
-          {
-            _id: '65844ghjefc814dd4003db811c4',
-            isGroup: true,
-            creator: {
-              _id: '64378abd85008f171cf2990d',
-              firstName: 'Wilt',
-              lastName: 'Shepherd',
-              image: null,
-              email: 'testsuperadmin@example.com',
-              createdAt: '2023-04-13T04:53:17.742Z',
-              __typename: 'User',
-            },
-            organization: {
-              _id: 'pw3ertyuiophgfre45678',
-              name: 'rtyu',
-            },
-            createdAt: '2345678903456',
-            name: 'Test Group Chat',
-            messages: [
-              {
-                _id: '345678',
-                createdAt: '345678908765',
-                messageContent: 'Hello',
-                replyTo: null,
-                type: 'STRING',
-                sender: {
-                  _id: '2',
-                  firstName: 'Test',
-                  lastName: 'User',
-                  email: 'test@example.com',
-                  image: '',
-                },
-              },
-            ],
-            users: [
-              {
-                _id: '1',
-                firstName: 'Disha',
-                lastName: 'Talreja',
-                email: 'disha@example.com',
-                image: '',
-              },
-              {
-                _id: '2',
-                firstName: 'Test',
-                lastName: 'User',
-                email: 'test@example.com',
-                image: '',
-              },
-              {
-                _id: '3',
-                firstName: 'Test',
-                lastName: 'User1',
-                email: 'test1@example.com',
-                image: '',
-              },
-              {
-                _id: '4',
-                firstName: 'Test',
-                lastName: 'User2',
-                email: 'test2@example.com',
-                image: '',
-              },
-              {
-                _id: '5',
-                firstName: 'Test',
-                lastName: 'User4',
-                email: 'test4@example.com',
-                image: '',
-              },
-            ],
-          },
-          {
-            _id: 'ujhgtrdtyuiop',
-            isGroup: true,
-            creator: {
-              _id: '64378abd85008f171cf2990d',
-              firstName: 'Wilt',
-              lastName: 'Shepherd',
-              image: null,
-              email: 'testsuperadmin@example.com',
-              createdAt: '2023-04-13T04:53:17.742Z',
-              __typename: 'User',
-            },
-            organization: {
-              _id: 'pw3ertyuiophgfre45678',
-              name: 'rtyu',
-            },
-            createdAt: '2345678903456',
-            name: 'Test Group Chat',
-            messages: [
-              {
-                _id: '345678',
-                createdAt: '345678908765',
-                messageContent: 'Hello',
-                replyTo: null,
-                type: 'STRING',
-                sender: {
-                  _id: '2',
-                  firstName: 'Test',
-                  lastName: 'User',
-                  email: 'test@example.com',
-                  image: '',
-                },
-              },
-            ],
-            users: [
-              {
-                _id: '1',
-                firstName: 'Disha',
-                lastName: 'Talreja',
-                email: 'disha@example.com',
-                image: '',
-              },
-              {
-                _id: '2',
-                firstName: 'Test',
-                lastName: 'User',
-                email: 'test@example.com',
-                image: '',
-              },
-              {
-                _id: '3',
-                firstName: 'Test',
-                lastName: 'User1',
-                email: 'test1@example.com',
-                image: '',
-              },
-              {
-                _id: '4',
-                firstName: 'Test',
-                lastName: 'User2',
-                email: 'test2@example.com',
-                image: '',
-              },
-              {
-                _id: '5',
-                firstName: 'Test',
-                lastName: 'User4',
-                email: 'test4@example.com',
-                image: '',
-              },
-            ],
-          },
-        ],
-      },
-    },
-  },
-  {
-    request: {
-      query: CHATS_LIST,
-      variables: {
-        id: '1',
-      },
-    },
-    result: {
-      data: {
-        chatsByUserId: [
-          {
-            _id: '65844efc814dhjmkdftyd4003db811c4',
-            isGroup: true,
-            creator: {
-              _id: '64378abd85008f171cf2990d',
-              firstName: 'Wilt',
-              lastName: 'Shepherd',
-              image: null,
-              email: 'testsuperadmin@example.com',
-              createdAt: '2023-04-13T04:53:17.742Z',
-              __typename: 'User',
-            },
-            organization: {
-              _id: 'pw3ertyuiophgfre45678',
-              name: 'rtyu',
-            },
-            createdAt: '2345678903456',
-            name: 'Test Group Chat',
-            messages: [
-              {
-                _id: '345678',
-                createdAt: '345678908765',
-                messageContent: 'Hello',
-                replyTo: null,
-                type: 'STRING',
-                sender: {
-                  _id: '2',
-                  firstName: 'Test',
-                  lastName: 'User',
-                  email: 'test@example.com',
-                  image: '',
-                },
-              },
-            ],
-            users: [
-              {
-                _id: '1',
-                firstName: 'Disha',
-                lastName: 'Talreja',
-                email: 'disha@example.com',
-                image: '',
-              },
-              {
-                _id: '2',
-                firstName: 'Test',
-                lastName: 'User',
-                email: 'test@example.com',
-                image: '',
-              },
-              {
-                _id: '3',
-                firstName: 'Test',
-                lastName: 'User1',
-                email: 'test1@example.com',
-                image: '',
-              },
-              {
-                _id: '4',
-                firstName: 'Test',
-                lastName: 'User2',
-                email: 'test2@example.com',
-                image: '',
-              },
-              {
-                _id: '5',
-                firstName: 'Test',
-                lastName: 'User4',
-                email: 'test4@example.com',
-                image: '',
-              },
-            ],
-          },
-          {
-=======
->>>>>>> 63936481
             _id: '65844ewsedrffc814dd4003db811c4',
             isGroup: true,
             creator: {
@@ -2219,7 +1611,6 @@
 
     const closeButton = screen.getByRole('button', { name: /close/i });
     expect(closeButton).toBeInTheDocument();
-<<<<<<< HEAD
 
     const submitBtn = await screen.findByTestId('submitBtn');
     expect(submitBtn).toBeInTheDocument();
@@ -2266,16 +1657,6 @@
   });
 
   test('sidebar', async () => {
-=======
-
-    const submitBtn = await screen.findByTestId('submitBtn');
-    expect(submitBtn).toBeInTheDocument();
-
-    fireEvent.click(closeButton);
-  });
-
-  test('Test create new group chat', async () => {
->>>>>>> 63936481
     const mock = [
       ...USER_JOINED_ORG_MOCK,
       ...GROUP_CHAT_BY_ID_QUERY_MOCK,
@@ -2286,11 +1667,8 @@
       ...CHATS_LIST_MOCK,
       ...UserConnectionListMock,
     ];
-<<<<<<< HEAD
     setItem('userId', '1');
 
-=======
->>>>>>> 63936481
     render(
       <MockedProvider addTypename={false} mocks={mock}>
         <BrowserRouter>
@@ -2305,63 +1683,12 @@
 
     await wait();
 
-<<<<<<< HEAD
     const closeMenubtn = screen.getByTestId('closeMenu');
     expect(closeMenubtn).toBeInTheDocument();
     closeMenubtn.click();
     const openMenuBtn = screen.getByTestId('openMenu');
     expect(openMenuBtn).toBeInTheDocument();
     openMenuBtn.click();
-=======
-    const dropdown = await screen.findByTestId('dropdown');
-    expect(dropdown).toBeInTheDocument();
-    fireEvent.click(dropdown);
-
-    const newGroupChatBtn = await screen.findByTestId('newGroupChat');
-    expect(newGroupChatBtn).toBeInTheDocument();
-
-    fireEvent.click(newGroupChatBtn);
-    const closeButton = screen.getByRole('button', { name: /close/i });
-    expect(closeButton).toBeInTheDocument();
-
-    fireEvent.click(closeButton);
-  });
-
-  test('sidebar', async () => {
-    const mock = [
-      ...USER_JOINED_ORG_MOCK,
-      ...GROUP_CHAT_BY_ID_QUERY_MOCK,
-      ...MESSAGE_SENT_TO_CHAT_MOCK,
-      ...UserConnectionListMock,
-      ...MESSAGE_SENT_TO_CHAT_MOCK,
-      ...CHAT_BY_ID_QUERY_MOCK,
-      ...CHATS_LIST_MOCK,
-      ...UserConnectionListMock,
-    ];
-    setItem('userId', '1');
-
-    render(
-      <MockedProvider addTypename={false} mocks={mock}>
-        <BrowserRouter>
-          <Provider store={store}>
-            <I18nextProvider i18n={i18nForTest}>
-              <Chat />
-            </I18nextProvider>
-          </Provider>
-        </BrowserRouter>
-      </MockedProvider>,
-    );
-    screen.debug();
-    await waitFor(async () => {
-      const closeMenuBtn = await screen.findByTestId('closeMenu');
-      expect(closeMenuBtn).toBeInTheDocument();
-      if (closeMenuBtn) {
-        closeMenuBtn.click();
-      } else {
-        throw new Error('Close menu button not found');
-      }
-    });
->>>>>>> 63936481
   });
 
   test('Testing sidebar when the screen size is less than or equal to 820px', async () => {
@@ -2391,16 +1718,9 @@
     await wait();
     expect(screen.getByText('My Organizations')).toBeInTheDocument();
     expect(screen.getByText('Talawa User Portal')).toBeInTheDocument();
-<<<<<<< HEAD
 
     const chatBtn = screen.getByTestId('chatBtn');
 
     chatBtn.click();
-=======
-
-    expect(await screen.findByTestId('openMenu')).toBeInTheDocument();
-    fireEvent.click(screen.getByTestId('openMenu'));
-    expect(await screen.findByTestId('closeMenu')).toBeInTheDocument();
->>>>>>> 63936481
   });
 });