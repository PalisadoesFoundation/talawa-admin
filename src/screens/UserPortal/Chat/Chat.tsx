--- conflicted
+++ resolved
@@ -1,79 +1,30 @@
 import React, { useEffect, useState } from 'react';
-<<<<<<< HEAD
 import { useMutation, useQuery } from '@apollo/client';
-=======
-import { DIRECT_CHATS_LIST } from 'GraphQl/Queries/Queries';
-import { useQuery } from '@apollo/client';
->>>>>>> 01ef5c64
 import { useTranslation } from 'react-i18next';
 import { Button, Dropdown } from 'react-bootstrap';
-import { SearchOutlined, Search } from '@mui/icons-material';
 import HourglassBottomIcon from '@mui/icons-material/HourglassBottom';
 import ContactCard from 'components/UserPortal/ContactCard/ContactCard';
 import ChatRoom from 'components/UserPortal/ChatRoom/ChatRoom';
 import useLocalStorage from 'utils/useLocalstorage';
 import { ReactComponent as NewChat } from 'assets/svgs/newChat.svg';
-<<<<<<< HEAD
 import styles from './Chat.module.css';
 import UserSidebar from 'components/UserPortal/UserSidebar/UserSidebar';
 import { CHATS_LIST } from 'GraphQl/Queries/PlugInQueries';
 import CreateGroupChat from '../../../components/UserPortal/CreateGroupChat/CreateGroupChat';
 import CreateDirectChat from 'components/UserPortal/CreateDirectChat/CreateDirectChat';
 import { MARK_CHAT_MESSAGES_AS_READ } from 'GraphQl/Mutations/OrganizationMutations';
-=======
-import Accordion from 'react-bootstrap/Accordion';
-import styles from './Chat.module.css';
-import UserSidebar from 'components/UserPortal/UserSidebar/UserSidebar';
-import { GROUP_CHAT_LIST } from 'GraphQl/Queries/PlugInQueries';
-import CreateGroupChat from '../../../components/UserPortal/CreateGroupChat/CreateGroupChat';
-import CreateDirectChat from 'components/UserPortal/CreateDirectChat/CreateDirectChat';
->>>>>>> 01ef5c64
 
 interface InterfaceContactCardProps {
   id: string;
   title: string;
-<<<<<<< HEAD
   image: string;
   selectedContact: string;
   setSelectedContact: React.Dispatch<React.SetStateAction<string>>;
   isGroup: boolean;
   unseenMessages: number;
   lastMessage: any;
-=======
-  subtitle: string;
-  image: string;
-  selectedContact: string;
-  setSelectedContact: React.Dispatch<React.SetStateAction<string>>;
-  type: string;
-  setSelectedChatType: React.Dispatch<React.SetStateAction<string>>;
->>>>>>> 01ef5c64
 }
-/**
- * The `chat` component provides a user interface for interacting with contacts and chat rooms within an organization.
- * It features a contact list with search functionality and displays the chat room for the selected contact.
- * The component uses GraphQL to fetch and manage contact data, and React state to handle user interactions.
- *
- * ## Features:
- * - **Search Contacts:** Allows users to search for contacts by their first name.
- * - **Contact List:** Displays a list of contacts with their details and a profile image.
- * - **Chat Room:** Shows the chat room for the selected contact.
- *
- * ## GraphQL Queries:
- * - `ORGANIZATIONS_MEMBER_CONNECTION_LIST`: Fetches a list of members within an organization, with optional filtering based on the first name.
- *
- * ## Event Handlers:
- * - `handleSearch`: Updates the filterName state and refetches the contact data based on the search query.
- * - `handleSearchByEnter`: Handles search input when the Enter key is pressed.
- * - `handleSearchByBtnClick`: Handles search input when the search button is clicked.
- *
- * ## Rendering:
- * - Displays a search input field and a search button for filtering contacts.
- * - Shows a list of contacts with their details and profile images.
- * - Renders a chat room component for the selected contact.
- * - Displays a loading indicator while contact data is being fetched.
- *
- * @returns  The rendered `chat` component.
- */
+
 export default function chat(): JSX.Element {
   const { t } = useTranslation('translation', {
     keyPrefix: 'chat',
@@ -81,7 +32,6 @@
   const { t: tCommon } = useTranslation('common');
 
   const [hideDrawer, setHideDrawer] = useState<boolean | null>(null);
-<<<<<<< HEAD
   const [chats, setChats] = useState<any>([]);
   const [selectedContact, setSelectedContact] = useState('');
   const { getItem } = useLocalStorage();
@@ -118,69 +68,20 @@
     setCreateGroupChatModalisOpen(true);
   }
 
-=======
-
-  const handleResize = (): void => {
-    if (window.innerWidth <= 820) {
-      setHideDrawer(!hideDrawer);
-    }
-  };
-
-  useEffect(() => {
-    handleResize();
-    window.addEventListener('resize', handleResize);
-    return () => {
-      window.removeEventListener('resize', handleResize);
-    };
-  }, []);
-
-  const [selectedContact, setSelectedContact] = useState('');
-  const [contacts, setContacts] = useState([]);
-  const [groupChats, setGroupChats] = useState([]);
-  const [selectChatType, setSelectedChatType] = useState('');
-  const { getItem } = useLocalStorage();
-  const userId = getItem('userId');
-
-  const [createDirectChatModalisOpen, setCreateDirectChatModalisOpen] =
-    useState(false);
-
-  function openCreateDirectChatModal(): void {
-    setCreateDirectChatModalisOpen(true);
-  }
-
-  const toggleCreateDirectChatModal = /* istanbul ignore next */ (): void =>
-    setCreateDirectChatModalisOpen(!createDirectChatModalisOpen);
-
-  const [createGroupChatModalisOpen, setCreateGroupChatModalisOpen] =
-    useState(false);
-
-  function openCreateGroupChatModal(): void {
-    setCreateGroupChatModalisOpen(true);
-  }
-
->>>>>>> 01ef5c64
   const toggleCreateGroupChatModal = /* istanbul ignore next */ (): void => {
     setCreateGroupChatModalisOpen(!createGroupChatModalisOpen);
   };
 
   const {
-<<<<<<< HEAD
     data: chatsListData,
     loading: chatsListLoading,
     refetch: chatsListRefetch,
   } = useQuery(CHATS_LIST, {
-=======
-    data: contactData,
-    loading: contactLoading,
-    refetch: contactRefetch,
-  } = useQuery(DIRECT_CHATS_LIST, {
->>>>>>> 01ef5c64
     variables: {
       id: userId,
     },
   });
 
-<<<<<<< HEAD
   const [markChatMessagesAsRead] = useMutation(MARK_CHAT_MESSAGES_AS_READ, {
     variables: {
       chatId: selectedContact,
@@ -208,16 +109,8 @@
       });
       console.log('Chat LIST ', chatList);
       setChats(chatList);
-=======
-  const {
-    data: groupChatList,
-    loading: groupChatListLoading,
-    refetch: groupChatListRefetch,
-  } = useQuery(GROUP_CHAT_LIST, {
-    variables: {
-      id: userId,
-    },
-  });
+    }
+  }, [chatsListData]);
 
   // const handleSearch = (value: string): void => {
   //   setFilterName(value);
@@ -235,36 +128,6 @@
   //     (document.getElementById('searchChats') as HTMLInputElement)?.value || '';
   //   handleSearch(value);
   // };
-
-  React.useEffect(() => {
-    if (contactData) {
-      setContacts(contactData.directChatsByUserID);
->>>>>>> 01ef5c64
-    }
-  }, [chatsListData]);
-
-  // const handleSearch = (value: string): void => {
-  //   setFilterName(value);
-
-  //   contactRefetch();
-  // };
-  // const handleSearchByEnter = (e: any): void => {
-  //   if (e.key === 'Enter') {
-  //     const { value } = e.target;
-  //     handleSearch(value);
-  //   }
-  // };
-  // const handleSearchByBtnClick = (): void => {
-  //   const value =
-  //     (document.getElementById('searchChats') as HTMLInputElement)?.value || '';
-  //   handleSearch(value);
-  // };
-
-  React.useEffect(() => {
-    if (groupChatList) {
-      setGroupChats(groupChatList.groupChatsByUserId);
-    }
-  }, [groupChatList]);
 
   return (
     <>
@@ -324,16 +187,11 @@
               </Dropdown>
             </div>
             <div className={styles.contactListContainer}>
-<<<<<<< HEAD
               {chatsListLoading ? (
-=======
-              {contactLoading || groupChatListLoading ? (
->>>>>>> 01ef5c64
                 <div className={`d-flex flex-row justify-content-center`}>
                   <HourglassBottomIcon /> <span>Loading...</span>
                 </div>
               ) : (
-<<<<<<< HEAD
                 <div
                   data-testid="contactCardContainer"
                   className={styles.contactCardContainer}
@@ -368,89 +226,12 @@
                         />
                       );
                     })}
-=======
-                <div>
-                  <Accordion flush defaultActiveKey={['0', '1']} alwaysOpen>
-                    {!!contacts.length && (
-                      <Accordion.Item eventKey="0">
-                        <Accordion.Header
-                          data-testid="chatContact"
-                          className={styles.chatType}
-                        >
-                          DIRECT CHATS
-                        </Accordion.Header>
-                        <Accordion.Body className={styles.accordionBody}>
-                          {contacts.map((contact: any) => {
-                            const cardProps: InterfaceContactCardProps = {
-                              id: contact._id,
-                              title:
-                                contact.users[0]?._id === userId
-                                  ? `${contact.users[1]?.firstName} ${contact.users[1]?.lastName}`
-                                  : `${contact.users[0]?.firstName} ${contact.users[0]?.lastName}`,
-                              subtitle: userId
-                                ? contact.users[1]?.email
-                                : contact.users[0]?.email,
-                              image: userId
-                                ? contact.users[1]?.image
-                                : contact.users[0]?.image,
-                              setSelectedContact,
-                              selectedContact,
-                              type: 'direct',
-                              setSelectedChatType,
-                            };
-                            return (
-                              <ContactCard
-                                data-testid="contact-card"
-                                {...cardProps}
-                                key={contact._id}
-                              />
-                            );
-                          })}
-                        </Accordion.Body>
-                      </Accordion.Item>
-                    )}
-                    {!!groupChats.length && (
-                      <Accordion.Item eventKey="1">
-                        <Accordion.Header className={styles.chatType}>
-                          GROUP CHATS
-                        </Accordion.Header>
-                        <Accordion.Body className={styles.accordionBody}>
-                          {groupChats.map((chat: any) => {
-                            const cardProps: InterfaceContactCardProps = {
-                              id: chat._id,
-                              title: chat.title,
-                              subtitle: `${chat.users.length} ${chat.users.length > 1 ? 'members' : 'member'}`,
-                              image: '',
-                              setSelectedContact,
-                              selectedContact,
-                              type: 'group',
-                              setSelectedChatType,
-                            };
-                            return (
-                              <ContactCard
-                                {...cardProps}
-                                key={chat._id}
-                              ></ContactCard>
-                            );
-                          })}
-                        </Accordion.Body>
-                      </Accordion.Item>
-                    )}
-                  </Accordion>
->>>>>>> 01ef5c64
                 </div>
               )}
             </div>
           </div>
           <div className={styles.chatContainer} id="chat-container">
-<<<<<<< HEAD
             <ChatRoom selectedContact={selectedContact} />
-=======
-            <ChatRoom
-              selectedContact={selectedContact}
-              selectedChatType={selectChatType}
-            />
->>>>>>> 01ef5c64
           </div>
         </div>
       </div>
@@ -458,22 +239,14 @@
         <CreateGroupChat
           toggleCreateGroupChatModal={toggleCreateGroupChatModal}
           createGroupChatModalisOpen={createGroupChatModalisOpen}
-<<<<<<< HEAD
           chatsListRefetch={chatsListRefetch}
-=======
-          groupChatListRefetch={groupChatListRefetch}
->>>>>>> 01ef5c64
         ></CreateGroupChat>
       )}
       {createDirectChatModalisOpen && (
         <CreateDirectChat
           toggleCreateDirectChatModal={toggleCreateDirectChatModal}
           createDirectChatModalisOpen={createDirectChatModalisOpen}
-<<<<<<< HEAD
           chatsListRefetch={chatsListRefetch}
-=======
-          contactRefetch={contactRefetch}
->>>>>>> 01ef5c64
         ></CreateDirectChat>
       )}
     </>
