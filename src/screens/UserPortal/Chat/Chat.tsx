import React, { useEffect, useState } from 'react';
import { DIRECT_CHATS_LIST } from 'GraphQl/Queries/Queries';
import { useQuery } from '@apollo/client';
import { useTranslation } from 'react-i18next';
import { Button, Dropdown } from 'react-bootstrap';
import { SearchOutlined, Search } from '@mui/icons-material';
import HourglassBottomIcon from '@mui/icons-material/HourglassBottom';
import ContactCard from 'components/UserPortal/ContactCard/ContactCard';
import ChatRoom from 'components/UserPortal/ChatRoom/ChatRoom';
import useLocalStorage from 'utils/useLocalstorage';
import { ReactComponent as NewChat } from 'assets/svgs/newChat.svg';
import Accordion from 'react-bootstrap/Accordion';
import styles from './Chat.module.css';
import UserSidebar from 'components/UserPortal/UserSidebar/UserSidebar';
import { GROUP_CHAT_LIST } from 'GraphQl/Queries/PlugInQueries';
import CreateGroupChat from '../../../components/UserPortal/CreateGroupChat/CreateGroupChat';
import CreateDirectChat from 'components/UserPortal/CreateDirectChat/CreateDirectChat';

interface InterfaceContactCardProps {
  id: string;
  title: string;
  subtitle: string;
  image: string;
  selectedContact: string;
  setSelectedContact: React.Dispatch<React.SetStateAction<string>>;
  type: string;
  setSelectedChatType: React.Dispatch<React.SetStateAction<string>>;
}

export default function chat(): JSX.Element {
  const { t } = useTranslation('translation', {
    keyPrefix: 'chat',
  });
<<<<<<< HEAD
=======
  const { t: tCommon } = useTranslation('common');
  const organizationId = getOrganizationId(location.href);
>>>>>>> 1b5e335c

  const [hideDrawer, setHideDrawer] = useState<boolean | null>(null);

<<<<<<< HEAD
  const handleResize = (): void => {
    if (window.innerWidth <= 820) {
      setHideDrawer(!hideDrawer);
    }
  };

  useEffect(() => {
    handleResize();
    window.addEventListener('resize', handleResize);
    return () => {
      window.removeEventListener('resize', handleResize);
    };
  }, []);

  const [selectedContact, setSelectedContact] = useState('');
  const [contacts, setContacts] = useState([]);
  const [groupChats, setGroupChats] = useState([]);
  const [selectChatType, setSelectedChatType] = useState('');
  const { getItem } = useLocalStorage();
  const userId = getItem('userId');

  const [createDirectChatModalisOpen, setCreateDirectChatModalisOpen] =
    useState(false);

  function openCreateDirectChatModal(): void {
    setCreateDirectChatModalisOpen(true);
  }

  const toggleCreateDirectChatModal = /* istanbul ignore next */ (): void =>
    setCreateDirectChatModalisOpen(!createDirectChatModalisOpen);

  const [createGroupChatModalisOpen, setCreateGroupChatModalisOpen] =
    useState(false);

  function openCreateGroupChatModal(): void {
    setCreateGroupChatModalisOpen(true);
  }

  const toggleCreateGroupChatModal = /* istanbul ignore next */ (): void => {
    setCreateGroupChatModalisOpen(!createGroupChatModalisOpen);
=======
  const chatRoomProps: InterfaceChatRoomProps = {
    selectedContact,
>>>>>>> 1b5e335c
  };

  const {
    data: contactData,
    loading: contactLoading,
    refetch: contactRefetch,
  } = useQuery(DIRECT_CHATS_LIST, {
    variables: {
      id: userId,
    },
  });

  const {
    data: groupChatList,
    loading: groupChatListLoading,
    refetch: groupChatListRefetch,
  } = useQuery(GROUP_CHAT_LIST, {
    variables: {
      id: userId,
    },
  });

<<<<<<< HEAD
  // const handleSearch = (value: string): void => {
  //   setFilterName(value);

  //   contactRefetch();
  // };
  // const handleSearchByEnter = (e: any): void => {
  //   if (e.key === 'Enter') {
  //     const { value } = e.target;
  //     handleSearch(value);
  //   }
  // };
  // const handleSearchByBtnClick = (): void => {
  //   const value =
  //     (document.getElementById('searchChats') as HTMLInputElement)?.value || '';
  //   handleSearch(value);
  // };
=======
    contactRefetch({
      firstName_contains: value,
    });
  };
  const handleSearchByEnter = (
    e: React.KeyboardEvent<HTMLInputElement>,
  ): void => {
    if (e.key === 'Enter') {
      const { value } = e.currentTarget;
      handleSearch(value);
    }
  };
  const handleSearchByBtnClick = (): void => {
    const value =
      (document.getElementById('searchChats') as HTMLInputElement)?.value || '';
    handleSearch(value);
  };
>>>>>>> 1b5e335c

  React.useEffect(() => {
    if (contactData) {
      console.log('TEST', contactData);
      setContacts(contactData.directChatsByUserID);
    }
  }, [contactData]);

  React.useEffect(() => {
    if (groupChatList) {
      console.log(groupChatList);
      setGroupChats(groupChatList.groupChatsByUserId);
    }
  }, [groupChatList]);

  return (
    <>
      {hideDrawer ? (
        <Button
          className={styles.opendrawer}
          onClick={(): void => {
            setHideDrawer(!hideDrawer);
          }}
          data-testid="openMenu"
        >
          <i className="fa fa-angle-double-right" aria-hidden="true"></i>
        </Button>
      ) : (
        <Button
          className={styles.collapseSidebarButton}
          onClick={(): void => {
            setHideDrawer(!hideDrawer);
          }}
          data-testid="closeMenu"
        >
          <i className="fa fa-angle-double-left" aria-hidden="true"></i>
        </Button>
      )}
      <UserSidebar hideDrawer={hideDrawer} setHideDrawer={setHideDrawer} />
      <div className={`d-flex flex-row ${styles.containerHeight}`}>
        <div data-testid="chat" className={`${styles.mainContainer}`}>
          <div className={styles.contactContainer}>
            <div
              className={`d-flex justify-content-between ${styles.addChatContainer}`}
            >
<<<<<<< HEAD
              <h4>Messages</h4>
              <Dropdown style={{ cursor: 'pointer' }}>
                <Dropdown.Toggle
                  className={styles.customToggle}
                  data-testid={'dropdown'}
=======
              <h4 className={`d-flex w-100 justify-content-start`}>
                {t('contacts')}
              </h4>
              <InputGroup className={styles.maxWidth}>
                <Form.Control
                  placeholder={tCommon('search')}
                  id="searchChats"
                  type="text"
                  className={`${styles.borderNone} ${styles.backgroundWhite}`}
                  onKeyUp={handleSearchByEnter}
                  data-testid="searchInput"
                />
                <InputGroup.Text
                  className={`${styles.colorPrimary} ${styles.borderNone}`}
                  style={{ cursor: 'pointer' }}
                  onClick={handleSearchByBtnClick}
                  data-testid="searchBtn"
>>>>>>> 1b5e335c
                >
                  <NewChat />
                </Dropdown.Toggle>
                <Dropdown.Menu>
                  <Dropdown.Item
                    onClick={openCreateDirectChatModal}
                    data-testid="newDirectChat"
                  >
                    New Chat
                  </Dropdown.Item>
                  <Dropdown.Item
                    onClick={openCreateGroupChatModal}
                    data-testid="newGroupChat"
                  >
                    New Group Chat
                  </Dropdown.Item>
                  <Dropdown.Item href="#/action-3">
                    Starred Messages
                  </Dropdown.Item>
                </Dropdown.Menu>
              </Dropdown>
            </div>
            <div className={styles.contactListContainer}>
              {contactLoading || groupChatListLoading ? (
                <div className={`d-flex flex-row justify-content-center`}>
                  <HourglassBottomIcon /> <span>Loading...</span>
                </div>
              ) : (
<<<<<<< HEAD
                <div>
                  <Accordion flush defaultActiveKey={['0', '1']} alwaysOpen>
                    {!!contacts.length && (
                      <Accordion.Item eventKey="0">
                        <Accordion.Header
                          data-testid="chatContact"
                          className={styles.chatType}
                        >
                          DIRECT CHATS
                        </Accordion.Header>
                        <Accordion.Body className={styles.accordionBody}>
                          {contacts.map((contact: any) => {
                            const cardProps: InterfaceContactCardProps = {
                              id: contact._id,
                              title:
                                contact.users[0]?._id === userId
                                  ? `${contact.users[1]?.firstName} ${contact.users[1]?.lastName}`
                                  : `${contact.users[0]?.firstName} ${contact.users[0]?.lastName}`,
                              subtitle: userId
                                ? contact.users[1]?.email
                                : contact.users[0]?.email,
                              image: userId
                                ? contact.users[1]?.image
                                : contact.users[0]?.image,
                              setSelectedContact,
                              selectedContact,
                              type: 'direct',
                              setSelectedChatType,
                            };
                            return (
                              <ContactCard
                                data-testid="contact-card"
                                {...cardProps}
                                key={contact._id}
                              />
                            );
                          })}
                        </Accordion.Body>
                      </Accordion.Item>
                    )}
                    {!!groupChats.length && (
                      <Accordion.Item eventKey="1">
                        <Accordion.Header className={styles.chatType}>
                          GROUP CHATS
                        </Accordion.Header>
                        <Accordion.Body className={styles.accordionBody}>
                          {groupChats.map((chat: any) => {
                            const cardProps: InterfaceContactCardProps = {
                              id: chat._id,
                              title: chat.title,
                              subtitle: `${chat.users.length} ${chat.users.length > 1 ? 'members' : 'member'}`,
                              image: '',
                              setSelectedContact,
                              selectedContact,
                              type: 'group',
                              setSelectedChatType,
                            };
                            return (
                              <ContactCard
                                {...cardProps}
                                key={chat._id}
                              ></ContactCard>
                            );
                          })}
                        </Accordion.Body>
                      </Accordion.Item>
                    )}
                  </Accordion>
                </div>
=======
                contacts.map(
                  (contact: InterfaceContactCardProps, index: number) => {
                    const cardProps: InterfaceContactCardProps = {
                      id: contact.id,
                      firstName: contact.firstName,
                      lastName: contact.lastName,
                      email: contact.email,
                      image: contact.image,
                      setSelectedContactName,
                      selectedContact,
                      setSelectedContact,
                    };
                    return <ContactCard {...cardProps} key={index} />;
                  },
                )
>>>>>>> 1b5e335c
              )}
            </div>
          </div>
          <div className={styles.chatContainer} id="chat-container">
            <ChatRoom
              selectedContact={selectedContact}
              selectedChatType={selectChatType}
            />
          </div>
        </div>
      </div>
      {createGroupChatModalisOpen && (
        <CreateGroupChat
          toggleCreateGroupChatModal={toggleCreateGroupChatModal}
          createGroupChatModalisOpen={createGroupChatModalisOpen}
          groupChatListRefetch={groupChatListRefetch}
        ></CreateGroupChat>
      )}
      {createDirectChatModalisOpen && (
        <CreateDirectChat
          toggleCreateDirectChatModal={toggleCreateDirectChatModal}
          createDirectChatModalisOpen={createDirectChatModalisOpen}
          contactRefetch={contactRefetch}
        ></CreateDirectChat>
      )}
    </>
  );
}<|MERGE_RESOLUTION|>--- conflicted
+++ resolved
@@ -31,15 +31,10 @@
   const { t } = useTranslation('translation', {
     keyPrefix: 'chat',
   });
-<<<<<<< HEAD
-=======
   const { t: tCommon } = useTranslation('common');
-  const organizationId = getOrganizationId(location.href);
->>>>>>> 1b5e335c
 
   const [hideDrawer, setHideDrawer] = useState<boolean | null>(null);
 
-<<<<<<< HEAD
   const handleResize = (): void => {
     if (window.innerWidth <= 820) {
       setHideDrawer(!hideDrawer);
@@ -80,10 +75,6 @@
 
   const toggleCreateGroupChatModal = /* istanbul ignore next */ (): void => {
     setCreateGroupChatModalisOpen(!createGroupChatModalisOpen);
-=======
-  const chatRoomProps: InterfaceChatRoomProps = {
-    selectedContact,
->>>>>>> 1b5e335c
   };
 
   const {
@@ -106,7 +97,6 @@
     },
   });
 
-<<<<<<< HEAD
   // const handleSearch = (value: string): void => {
   //   setFilterName(value);
 
@@ -123,36 +113,15 @@
   //     (document.getElementById('searchChats') as HTMLInputElement)?.value || '';
   //   handleSearch(value);
   // };
-=======
-    contactRefetch({
-      firstName_contains: value,
-    });
-  };
-  const handleSearchByEnter = (
-    e: React.KeyboardEvent<HTMLInputElement>,
-  ): void => {
-    if (e.key === 'Enter') {
-      const { value } = e.currentTarget;
-      handleSearch(value);
-    }
-  };
-  const handleSearchByBtnClick = (): void => {
-    const value =
-      (document.getElementById('searchChats') as HTMLInputElement)?.value || '';
-    handleSearch(value);
-  };
->>>>>>> 1b5e335c
 
   React.useEffect(() => {
     if (contactData) {
-      console.log('TEST', contactData);
       setContacts(contactData.directChatsByUserID);
     }
   }, [contactData]);
 
   React.useEffect(() => {
     if (groupChatList) {
-      console.log(groupChatList);
       setGroupChats(groupChatList.groupChatsByUserId);
     }
   }, [groupChatList]);
@@ -187,31 +156,11 @@
             <div
               className={`d-flex justify-content-between ${styles.addChatContainer}`}
             >
-<<<<<<< HEAD
               <h4>Messages</h4>
               <Dropdown style={{ cursor: 'pointer' }}>
                 <Dropdown.Toggle
                   className={styles.customToggle}
                   data-testid={'dropdown'}
-=======
-              <h4 className={`d-flex w-100 justify-content-start`}>
-                {t('contacts')}
-              </h4>
-              <InputGroup className={styles.maxWidth}>
-                <Form.Control
-                  placeholder={tCommon('search')}
-                  id="searchChats"
-                  type="text"
-                  className={`${styles.borderNone} ${styles.backgroundWhite}`}
-                  onKeyUp={handleSearchByEnter}
-                  data-testid="searchInput"
-                />
-                <InputGroup.Text
-                  className={`${styles.colorPrimary} ${styles.borderNone}`}
-                  style={{ cursor: 'pointer' }}
-                  onClick={handleSearchByBtnClick}
-                  data-testid="searchBtn"
->>>>>>> 1b5e335c
                 >
                   <NewChat />
                 </Dropdown.Toggle>
@@ -240,7 +189,6 @@
                   <HourglassBottomIcon /> <span>Loading...</span>
                 </div>
               ) : (
-<<<<<<< HEAD
                 <div>
                   <Accordion flush defaultActiveKey={['0', '1']} alwaysOpen>
                     {!!contacts.length && (
@@ -310,23 +258,6 @@
                     )}
                   </Accordion>
                 </div>
-=======
-                contacts.map(
-                  (contact: InterfaceContactCardProps, index: number) => {
-                    const cardProps: InterfaceContactCardProps = {
-                      id: contact.id,
-                      firstName: contact.firstName,
-                      lastName: contact.lastName,
-                      email: contact.email,
-                      image: contact.image,
-                      setSelectedContactName,
-                      selectedContact,
-                      setSelectedContact,
-                    };
-                    return <ContactCard {...cardProps} key={index} />;
-                  },
-                )
->>>>>>> 1b5e335c
               )}
             </div>
           </div>
