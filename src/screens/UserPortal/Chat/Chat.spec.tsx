--- conflicted
+++ resolved
@@ -18,11 +18,9 @@
 import '@testing-library/jest-dom';
 import Chat from './Chat';
 import { CHATS_LIST, UNREAD_CHATS } from 'GraphQl/Queries/PlugInQueries';
-<<<<<<< HEAD
 import dayjs from 'dayjs';
 import utc from 'dayjs/plugin/utc';
 dayjs.extend(utc);
-=======
 
 type MockType = {
   request: {
@@ -32,8 +30,6 @@
   result: { data: Record<string, unknown> };
   error?: Error;
 };
-
->>>>>>> 88fc5a47
 const { mockUseParams } = vi.hoisted(() => ({
   mockUseParams: vi.fn(),
 }));
@@ -1130,14 +1126,9 @@
               name: 'New Type Chat Org 1',
               isGroup: false,
               description: '',
-<<<<<<< HEAD
               createdAt: dayjs.utc().toISOString(),
               users: [{}, {}],
               image: '',
-=======
-              createdAt: '2024-01-01',
-              avatarURL: '',
->>>>>>> 88fc5a47
               organization: { id: 'org-1', name: 'Org 1' },
               members: {
                 edges: [
@@ -1169,14 +1160,9 @@
               name: 'New Type Chat Org 2',
               isGroup: false,
               description: '',
-<<<<<<< HEAD
               createdAt: dayjs.utc().toISOString(),
               users: [{}, {}],
               image: '',
-=======
-              createdAt: '2024-01-01',
-              avatarURL: '',
->>>>>>> 88fc5a47
               organization: { id: 'org-2', name: 'Org 2' },
               members: {
                 edges: [
