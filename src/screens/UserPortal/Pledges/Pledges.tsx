--- conflicted
+++ resolved
@@ -117,7 +117,6 @@
     loading: pledgeLoading,
     error: pledgeError,
     refetch: refetchPledge,
-<<<<<<< HEAD
   } = useQuery<{ getPledgesByUserId: InterfacePledgeInfo[] }>(USER_PLEDGES, {
     variables: {
       userId: { id: userId },
@@ -129,29 +128,6 @@
         : {},
       orderBy: sortBy,
     },
-=======
-  }: {
-    data?: { getPledgesByUserId: InterfacePledgeInfo[] };
-    loading: boolean;
-    error?: ApolloError;
-    refetch: IPledgeRefetchFn;
-  } = useQuery(USER_PLEDGES, {
-    skip: !orgId || !userId,
-    variables: userId
-      ? {
-          input: { userId },
-          where: searchTerm
-            ? {
-                ...(searchBy === 'pledgers' && {
-                  firstName_contains: searchTerm,
-                }),
-                ...(searchBy === 'campaigns' && { name_contains: searchTerm }),
-              }
-            : {},
-          orderBy: sortBy,
-        }
-      : undefined,
->>>>>>> 334f3072
   });
 
   if (!orgId || !userId) {
