import React, { useCallback, useEffect, useState } from 'react';
<<<<<<< HEAD
import { Button, ProgressBar } from 'react-bootstrap';
import styles from './Pledges.module.css';
=======
import { Form, Button, ProgressBar } from 'react-bootstrap';
import styles from '../../../style/app.module.css';
>>>>>>> d02edfa8
import { useTranslation } from 'react-i18next';
import { WarningAmberRounded } from '@mui/icons-material';
import useLocalStorage from 'utils/useLocalstorage';
import type { InterfacePledgeInfo, InterfaceUserInfo } from 'utils/interfaces';
import { Unstable_Popup as BasePopup } from '@mui/base/Unstable_Popup';
import { type ApolloQueryResult, useQuery } from '@apollo/client';
import { USER_PLEDGES } from 'GraphQl/Queries/fundQueries';
import Loader from 'components/Loader/Loader';
import {
  DataGrid,
  type GridCellParams,
  type GridColDef,
} from '@mui/x-data-grid';
import { Stack } from '@mui/material';
import Avatar from 'components/Avatar/Avatar';
import dayjs from 'dayjs';
import { currencySymbols } from 'utils/currency';
import PledgeDeleteModal from 'screens/FundCampaignPledge/PledgeDeleteModal';
import { Navigate, useParams } from 'react-router-dom';
import PledgeModal from '../Campaigns/PledgeModal';
import SortingButton from 'subComponents/SortingButton';
import SearchBar from 'subComponents/SearchBar';

const dataGridStyle = {
  '&.MuiDataGrid-root .MuiDataGrid-cell:focus-within': {
    outline: 'none !important',
  },
  '&.MuiDataGrid-root .MuiDataGrid-columnHeader:focus-within': {
    outline: 'none',
  },
  '& .MuiDataGrid-row:hover': {
    backgroundColor: 'transparent',
  },
  '& .MuiDataGrid-row.Mui-hovered': {
    backgroundColor: 'transparent',
  },
  '& .MuiDataGrid-root': {
    borderRadius: '0.5rem',
  },
  '& .MuiDataGrid-main': {
    borderRadius: '0.5rem',
  },
};

enum ModalState {
  UPDATE = 'update',
  DELETE = 'delete',
}
/**
 * The `Pledges` component is responsible for rendering a user's pledges within a campaign.
 * It fetches pledges data using Apollo Client's `useQuery` hook and displays the data
 * in a DataGrid with various features such as search, sorting, and modal dialogs for updating
 * or deleting a pledge. The component also handles various UI interactions including opening
 * modals for editing or deleting a pledge, showing additional pledgers in a popup, and
 * applying filters for searching pledges by campaign or pledger name.
 *
 * Key functionalities include:
 * - Fetching pledges data from the backend using GraphQL query `USER_PLEDGES`.
 * - Displaying pledges in a table with columns for pledgers, associated campaigns,
 *   end dates, pledged amounts, and actions.
 * - Handling search and sorting of pledges.
 * - Opening and closing modals for updating and deleting pledges.
 * - Displaying additional pledgers in a popup when the list of pledgers exceeds a certain limit.
 *
 * @returns  The rendered Pledges component.
 *
 * ## CSS Strategy Explanation:
 *
 * To ensure consistency across the application and reduce duplication, common styles
 * (such as button styles) have been moved to the global CSS file. Instead of using
 * component-specific classes (e.g., `.greenregbtnOrganizationFundCampaign`, `.greenregbtnPledge`), a single reusable
 * class (e.g., .addButton) is now applied.
 *
 * ### Benefits:
 * - **Reduces redundant CSS code.
 * - **Improves maintainability by centralizing common styles.
 * - **Ensures consistent styling across components.
 *
 * ### Global CSS Classes used:
 * - `.editButton`
 * - `.searchButton`
 * - `.btnsBlock`
 *
 * For more details on the reusable classes, refer to the global CSS file.
 */

const Pledges = (): JSX.Element => {
  const { t } = useTranslation('translation', {
    keyPrefix: 'userCampaigns',
  });
  const { t: tCommon } = useTranslation('common');
  const { t: tErrors } = useTranslation('errors');

  const { getItem } = useLocalStorage();
  const userId = getItem('userId');
  const { orgId } = useParams();
  if (!orgId || !userId) {
    return <Navigate to={'/'} replace />;
  }

  const [anchor, setAnchor] = useState<null | HTMLElement>(null);
  const [extraUsers, setExtraUsers] = useState<InterfaceUserInfo[]>([]);
  const [searchTerm, setSearchTerm] = useState<string>('');
  const [pledges, setPledges] = useState<InterfacePledgeInfo[]>([]);
  const [pledge, setPledge] = useState<InterfacePledgeInfo | null>(null);
  const [searchBy, setSearchBy] = useState<'pledgers' | 'campaigns'>(
    'pledgers',
  );
  const [sortBy, setSortBy] = useState<
    'amount_ASC' | 'amount_DESC' | 'endDate_ASC' | 'endDate_DESC'
  >('endDate_DESC');
  const [modalState, setModalState] = useState<{
    [key in ModalState]: boolean;
  }>({
    [ModalState.UPDATE]: false,
    [ModalState.DELETE]: false,
  });

  const open = Boolean(anchor);
  const id = open ? 'simple-popup' : undefined;

  const {
    data: pledgeData,
    loading: pledgeLoading,
    error: pledgeError,
    refetch: refetchPledge,
  }: {
    data?: {
      getPledgesByUserId: InterfacePledgeInfo[];
    };
    loading: boolean;
    error?: Error | undefined;
    refetch: () => Promise<
      ApolloQueryResult<{
        getPledgesByUserId: InterfacePledgeInfo[];
      }>
    >;
  } = useQuery(USER_PLEDGES, {
    variables: {
      userId: userId,
      where: {
        firstName_contains: searchBy === 'pledgers' ? searchTerm : undefined,
        name_contains: searchBy === 'campaigns' ? searchTerm : undefined,
      },
      orderBy: sortBy,
    },
  });

  const openModal = (modal: ModalState): void => {
    setModalState((prevState) => ({ ...prevState, [modal]: true }));
  };

  const closeModal = (modal: ModalState): void => {
    setModalState((prevState) => ({ ...prevState, [modal]: false }));
  };

  const handleOpenModal = useCallback(
    (pledge: InterfacePledgeInfo | null): void => {
      setPledge(pledge);
      openModal(ModalState.UPDATE);
    },
    [openModal],
  );

  const handleDeleteClick = useCallback(
    (pledge: InterfacePledgeInfo): void => {
      setPledge(pledge);
      openModal(ModalState.DELETE);
    },
    [openModal],
  );

  const handleClick = (
    event: React.MouseEvent<HTMLElement>,
    users: InterfaceUserInfo[],
  ): void => {
    setExtraUsers(users);
    setAnchor(anchor ? null : event.currentTarget);
  };

  useEffect(() => {
    if (pledgeData) {
      setPledges(pledgeData.getPledgesByUserId);
    }
  }, [pledgeData]);

  if (pledgeLoading) return <Loader size="xl" />;
  if (pledgeError) {
    return (
      <div className={`${styles.container} bg-white rounded-4 my-3`}>
        <div className={styles.message} data-testid="errorMsg">
          <WarningAmberRounded className={styles.errorIcon} fontSize="large" />
          <h6 className="fw-bold text-danger text-center">
            {tErrors('errorLoading', { entity: 'Pledges' })}
            <br />
            {pledgeError.message}
          </h6>
        </div>
      </div>
    );
  }

  const columns: GridColDef[] = [
    {
      field: 'pledgers',
      headerName: 'Pledgers',
      flex: 4,
      minWidth: 50,
      align: 'left',
      headerAlign: 'center',
      headerClassName: `${styles.tableHeader}`,
      sortable: false,
      renderCell: (params: GridCellParams) => {
        return (
          <div className="d-flex flex-wrap gap-1" style={{ maxHeight: 120 }}>
            {params.row.users
              .slice(0, 2)
              .map((user: InterfaceUserInfo, index: number) => (
                <div className={styles.pledgerContainer} key={index}>
                  {user.image ? (
                    <img
                      src={user.image}
                      alt="pledge"
                      data-testid={`image${index + 1}`}
                      className={styles.TableImage}
                    />
                  ) : (
                    <div className={styles.avatarContainer}>
                      <Avatar
                        key={user._id + '1'}
                        containerStyle={styles.imageContainer}
                        avatarStyle={styles.TableImage}
                        name={user.firstName + ' ' + user.lastName}
                        alt={user.firstName + ' ' + user.lastName}
                      />
                    </div>
                  )}
                  <span key={user._id + '2'}>
                    {user.firstName + ' ' + user.lastName}
                  </span>
                </div>
              ))}
            {params.row.users.length > 2 && (
              <div
                className={styles.moreContainer}
                aria-describedby={id}
                data-testid="moreContainer"
                onClick={(e) => handleClick(e, params.row.users.slice(2))}
              >
                <span>+{params.row.users.length - 2} more...</span>
              </div>
            )}
          </div>
        );
      },
    },
    {
      field: 'associatedCampaign',
      headerName: 'Associated Campaign',
      flex: 2,
      minWidth: 100,
      align: 'left',
      headerAlign: 'left',
      headerClassName: `${styles.tableHeader}`,
      sortable: false,
      renderCell: (params: GridCellParams) => {
        return <>{params.row.campaign?.name}</>;
      },
    },
    {
      field: 'endDate',
      headerName: 'End Date',
      align: 'center',
      headerAlign: 'center',
      headerClassName: `${styles.tableHeader}`,
      flex: 1,
      sortable: false,
      renderCell: (params: GridCellParams) => {
        return dayjs(params.row.endDate).format('DD/MM/YYYY');
      },
    },
    {
      field: 'amount',
      headerName: 'Pledged',
      flex: 1,
      align: 'center',
      headerAlign: 'center',
      headerClassName: `${styles.tableHeader}`,
      sortable: false,
      renderCell: (params: GridCellParams) => {
        return (
          <div
            className="d-flex justify-content-center fw-bold"
            data-testid="amountCell"
          >
            {
              currencySymbols[
                params.row.currency as keyof typeof currencySymbols
              ]
            }
            {params.row.amount}
          </div>
        );
      },
    },
    {
      field: 'donated',
      headerName: 'Donated',
      flex: 1,
      align: 'center',
      headerAlign: 'center',
      headerClassName: `${styles.tableHeader}`,
      sortable: false,
      renderCell: (params: GridCellParams) => {
        return (
          <div
            className="d-flex justify-content-center fw-bold"
            data-testid="paidCell"
          >
            {
              currencySymbols[
                params.row.currency as keyof typeof currencySymbols
              ]
            }
            0
          </div>
        );
      },
    },
    {
      field: 'progress',
      headerName: 'Progress',
      flex: 2,
      minWidth: 100,
      align: 'center',
      headerAlign: 'center',
      headerClassName: `${styles.tableHeader}`,
      sortable: false,
      renderCell: () => {
        return (
          <div className="d-flex justify-content-center align-items-center h-100">
            <ProgressBar
              now={200}
              label={`${(200 / 1000) * 100}%`}
              max={1000}
              className={styles.progressBar}
              data-testid="progressBar"
            />
          </div>
        );
      },
    },
    {
      field: 'action',
      headerName: 'Action',
      flex: 1,
      minWidth: 100,
      align: 'center',
      headerAlign: 'center',
      headerClassName: `${styles.tableHeader}`,
      sortable: false,
      renderCell: (params: GridCellParams) => {
        return (
          <>
            <Button
              variant="success"
              size="sm"
              className={`me-2 rounded ${styles.editButton}`}
              data-testid="editPledgeBtn"
              onClick={() => handleOpenModal(params.row as InterfacePledgeInfo)}
            >
              {' '}
              <i className="fa fa-edit" />
            </Button>
            <Button
              size="sm"
              variant="danger"
              className="rounded"
              data-testid="deletePledgeBtn"
              onClick={() =>
                handleDeleteClick(params.row as InterfacePledgeInfo)
              }
            >
              <i className="fa fa-trash" />
            </Button>
          </>
        );
      },
    },
  ];

  return (
    <div>
      <div className={`${styles.btnsContainer} gap-4 flex-wrap`}>
<<<<<<< HEAD
        <SearchBar
          placeholder={t('searchBy') + ' ' + t(searchBy)}
          onSearch={setSearchTerm}
          inputTestId="searchPledges"
          buttonTestId="searchBtn"
        />
        <div className="d-flex gap-4 ">
=======
        <div className={`${styles.input} mb-1`}>
          <Form.Control
            type="name"
            placeholder={t('searchBy') + ' ' + t(searchBy)}
            autoComplete="off"
            required
            className={styles.inputField}
            value={searchTerm}
            onChange={(e) => setSearchTerm(e.target.value)}
            data-testid="searchPledges"
          />
          <Button
            tabIndex={-1}
            className={`${styles.searchButton}`}
            data-testid="searchBtn"
          >
            <Search />
          </Button>
        </div>
        <div className={styles.btnsBlock}>
>>>>>>> d02edfa8
          <SortingButton
            sortingOptions={[
              { label: t('pledgers'), value: 'pledgers' },
              { label: t('campaigns'), value: 'campaigns' },
            ]}
            selectedOption={searchBy}
            onSortChange={(value) =>
              setSearchBy(value as 'pledgers' | 'campaigns')
            }
            dataTestIdPrefix="searchByDrpdwn"
            buttonLabel={t('searchBy')}
          />
        </div>
        <div className={styles.btnsBlock}>
          <SortingButton
            sortingOptions={[
              { label: t('lowestAmount'), value: 'amount_ASC' },
              { label: t('highestAmount'), value: 'amount_DESC' },
              { label: t('latestEndDate'), value: 'endDate_DESC' },
              { label: t('earliestEndDate'), value: 'endDate_ASC' },
            ]}
            selectedOption={sortBy}
            onSortChange={(value) =>
              setSortBy(
                value as
                  | 'amount_ASC'
                  | 'amount_DESC'
                  | 'endDate_ASC'
                  | 'endDate_DESC',
              )
            }
            dataTestIdPrefix="filter"
            buttonLabel={tCommon('sort')}
          />
        </div>
      </div>

      <DataGrid
        disableColumnMenu
        columnBufferPx={8}
        hideFooter={true}
        getRowId={(row) => row._id}
        slots={{
          noRowsOverlay: () => (
            <Stack height="100%" alignItems="center" justifyContent="center">
              {t('noPledges')}
            </Stack>
          ),
        }}
        sx={dataGridStyle}
        getRowClassName={() => `${styles.rowBackground}`}
        autoHeight
        rowHeight={65}
        rows={pledges.map((pledge) => ({
          _id: pledge._id,
          users: pledge.users,
          startDate: pledge.startDate,
          endDate: pledge.endDate,
          amount: pledge.amount,
          currency: pledge.currency,
          campaign: pledge.campaign,
        }))}
        columns={columns}
        isRowSelectable={() => false}
      />

      <PledgeModal
        isOpen={modalState[ModalState.UPDATE]}
        hide={() => closeModal(ModalState.UPDATE)}
        campaignId={pledge?.campaign ? pledge?.campaign._id : ''}
        userId={userId}
        pledge={pledge}
        refetchPledge={refetchPledge}
        endDate={pledge?.campaign ? pledge?.campaign.endDate : new Date()}
        mode={'edit'}
      />

      <PledgeDeleteModal
        isOpen={modalState[ModalState.DELETE]}
        hide={() => closeModal(ModalState.DELETE)}
        pledge={pledge}
        refetchPledge={refetchPledge}
      />

      <BasePopup
        id={id}
        open={open}
        anchor={anchor}
        disablePortal
        className={`${styles.popup} ${extraUsers.length > 4 ? styles.popupExtra : ''}`}
      >
        {extraUsers.map((user: InterfaceUserInfo, index: number) => (
          <div
            className={styles.pledgerContainer}
            key={index}
            data-testid={`extra${index + 1}`}
          >
            {user.image ? (
              <img
                src={user.image}
                alt="pledger"
                data-testid={`extraImage${index + 1}`}
                className={styles.TableImage}
              />
            ) : (
              <div className={styles.avatarContainer}>
                <Avatar
                  key={user._id + '1'}
                  containerStyle={styles.imageContainer}
                  avatarStyle={styles.TableImage}
                  name={user.firstName + ' ' + user.lastName}
                  alt={user.firstName + ' ' + user.lastName}
                  dataTestId={`extraAvatar${index + 1}`}
                />
              </div>
            )}
            <span key={user._id + '2'}>
              {user.firstName + ' ' + user.lastName}
            </span>
          </div>
        ))}
      </BasePopup>
    </div>
  );
};

export default Pledges;<|MERGE_RESOLUTION|>--- conflicted
+++ resolved
@@ -1,11 +1,6 @@
 import React, { useCallback, useEffect, useState } from 'react';
-<<<<<<< HEAD
 import { Button, ProgressBar } from 'react-bootstrap';
-import styles from './Pledges.module.css';
-=======
-import { Form, Button, ProgressBar } from 'react-bootstrap';
 import styles from '../../../style/app.module.css';
->>>>>>> d02edfa8
 import { useTranslation } from 'react-i18next';
 import { WarningAmberRounded } from '@mui/icons-material';
 import useLocalStorage from 'utils/useLocalstorage';
@@ -400,7 +395,6 @@
   return (
     <div>
       <div className={`${styles.btnsContainer} gap-4 flex-wrap`}>
-<<<<<<< HEAD
         <SearchBar
           placeholder={t('searchBy') + ' ' + t(searchBy)}
           onSearch={setSearchTerm}
@@ -408,28 +402,6 @@
           buttonTestId="searchBtn"
         />
         <div className="d-flex gap-4 ">
-=======
-        <div className={`${styles.input} mb-1`}>
-          <Form.Control
-            type="name"
-            placeholder={t('searchBy') + ' ' + t(searchBy)}
-            autoComplete="off"
-            required
-            className={styles.inputField}
-            value={searchTerm}
-            onChange={(e) => setSearchTerm(e.target.value)}
-            data-testid="searchPledges"
-          />
-          <Button
-            tabIndex={-1}
-            className={`${styles.searchButton}`}
-            data-testid="searchBtn"
-          >
-            <Search />
-          </Button>
-        </div>
-        <div className={styles.btnsBlock}>
->>>>>>> d02edfa8
           <SortingButton
             sortingOptions={[
               { label: t('pledgers'), value: 'pledgers' },
