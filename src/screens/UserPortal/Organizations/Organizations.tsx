import { useQuery } from '@apollo/client';
import { SearchOutlined } from '@mui/icons-material';
import HourglassBottomIcon from '@mui/icons-material/HourglassBottom';
import {
  USER_CREATED_ORGANIZATIONS,
<<<<<<< HEAD
  USER_JOINED_ORGANIZATIONS_PG,
  ORGANIZATION_LIST,
=======
  USER_JOINED_ORGANIZATIONS,
  ALL_ORGANIZATIONS,
>>>>>>> 5137b9ac
} from 'GraphQl/Queries/Queries';
import PaginationList from 'components/Pagination/PaginationList/PaginationList';
import OrganizationCard from 'components/UserPortal/OrganizationCard/OrganizationCard';
import UserSidebar from 'components/UserPortal/UserSidebar/UserSidebar';
import React, { useEffect, useState, useRef } from 'react';
import { Button, Dropdown, Form, InputGroup } from 'react-bootstrap';
import { useTranslation } from 'react-i18next';
import useLocalStorage from 'utils/useLocalstorage';
import styles from '../../../style/app-fixed.module.css';

/**
 *
 * ## CSS Strategy Explanation:
 *
 * To ensure consistency across the application and reduce duplication, common styles
 * (such as button styles) have been moved to the global CSS file. Instead of using
 * component-specific classes (e.g., `.greenregbtnOrganizationFundCampaign`, `.greenregbtnPledge`), a single reusable
 * class (e.g., .addButton) is now applied.
 *
 * ### Benefits:
 * - **Reduces redundant CSS code.
 * - **Improves maintainability by centralizing common styles.
 * - **Ensures consistent styling across components.
 *
 * ### Global CSS Classes used:
 * - `.btnsContainer`
 * - `.input`
 * - `.inputField`
 * - `.searchButton`
 * - `.btnsBlock`
 * - `.dropdown`
 *
 * For more details on the reusable classes, refer to the global CSS file.
 */
const { getItem } = useLocalStorage();

function useDebounce<T>(fn: (val: T) => void, delay: number) {
  const timerRef = useRef<ReturnType<typeof setTimeout> | null>(null);

  function debouncedFn(val: T) {
    if (timerRef.current) {
      clearTimeout(timerRef.current);
    }
    timerRef.current = setTimeout(() => {
      fn(val);
    }, delay);
  }

  return debouncedFn;
}

interface InterfaceOrganizationCardProps {
  id: string;
  name: string;
  image: string;
  description: string;
  admins: [];
  members: [];
  address: {
    city: string;
    countryCode: string;
    line1: string;
    postalCode: string;
    state: string;
  };
  membershipRequestStatus: string;
  userRegistrationRequired: boolean;
  membershipRequests: {
    _id: string;
    user: {
      _id: string;
    };
  }[];
  isJoined: boolean;
}

/**
 * Interface defining the structure of organization properties.
 */
interface InterfaceOrganization {
  isJoined: boolean;
  _id: string;
  name: string;
  image: string;
  description: string;
  admins: [];
  members: [];
  address: {
    city: string;
    countryCode: string;
    line1: string;
    postalCode: string;
    state: string;
  };
  membershipRequestStatus: string;
  userRegistrationRequired: boolean;
  membershipRequests: {
    _id: string;
    user: {
      _id: string;
    };
  }[];
}

/**
 * Component for displaying and managing user organizations.
 */
export default function organizations(): JSX.Element {
  const { t } = useTranslation('translation', {
    keyPrefix: 'userOrganizations',
  });

  const [hideDrawer, setHideDrawer] = useState<boolean | null>(null);

  /**
   * Handles window resize events to toggle drawer visibility.
   */
  const handleResize = (): void => {
    if (window.innerWidth <= 820) {
      setHideDrawer(!hideDrawer);
    }
  };

  useEffect(() => {
    handleResize();
    window.addEventListener('resize', handleResize);
    return () => {
      window.removeEventListener('resize', handleResize);
    };
  }, []);

  const [page, setPage] = React.useState(0);
  const [rowsPerPage, setRowsPerPage] = React.useState(5);
  const [organizations, setOrganizations] = React.useState<
    InterfaceOrganization[]
  >([]);
  const [typedValue, setTypedValue] = React.useState('');
  const [filterName, setFilterName] = React.useState('');
  const [mode, setMode] = React.useState(0);

  const modes = [
    t('allOrganizations'),
    t('joinedOrganizations'),
    t('createdOrganizations'),
  ];

  const userId: string | null = getItem('userId');

<<<<<<< HEAD
  const {
    data,
    refetch,
    loading: loadingOrganizations,
  } = useQuery(ORGANIZATION_LIST, {
    variables: { id: userId, first: rowsPerPage, filter: '' },
  });

  const { data: joinedOrganizationsData } = useQuery(
    USER_JOINED_ORGANIZATIONS_PG,
    {
      variables: { id: userId, first: 5 },
    },
  );

  const { data: createdOrganizationsData } = useQuery(
    USER_CREATED_ORGANIZATIONS,
    {
      variables: { id: userId },
    },
  );

=======
>>>>>>> 5137b9ac
  /**
   * Queries for all 3 modes
   */
  const {
    data: allOrganizationsData,
    loading: loadingAll,
    refetch: refetchAll,
  } = useQuery(ALL_ORGANIZATIONS, {
    variables: { filter: filterName },
  });

  const {
    data: joinedOrganizationsData,
    loading: loadingJoined,
    refetch: refetchJoined,
  } = useQuery(USER_JOINED_ORGANIZATIONS, {
    variables: { id: userId, first: rowsPerPage, filter: filterName },
  });

  const {
    data: createdOrganizationsData,
    loading: loadingCreated,
    refetch: refetchCreated,
  } = useQuery(USER_CREATED_ORGANIZATIONS, {
    variables: { id: userId, filter: filterName },
  });

  /**
   * 2) doSearch sets the filterName (triggering refetch)
   */
  function doSearch(value: string) {
    setFilterName(value);
    if (mode === 0) {
      refetchAll({ filter: value });
    } else if (mode === 1) {
      refetchJoined({ filter: value });
    } else {
      refetchCreated({ filter: value });
    }
  }

  const debouncedSearch = useDebounce(doSearch, 300);

  const handleChangeFilter = (e: React.ChangeEvent<HTMLInputElement>) => {
    const newVal = e.target.value;
    setTypedValue(newVal);
    debouncedSearch(newVal);
  };

  const handleSearchByEnter = (e: React.KeyboardEvent<HTMLInputElement>) => {
    if (e.key === 'Enter') {
      doSearch(typedValue);
    }
  };

  /**
   * Clicking the search button also triggers the same logic
   */
  const handleSearchByBtnClick = () => {
    doSearch(typedValue);
  };

  /**
<<<<<<< HEAD
   * Updates the list of organizations based on the selected mode and query results.
   */
  useEffect(() => {
    if (mode === 0) {
      if (data?.organizations) {
        const organizations = data.organizations.map(
          (organization: {
            members: { _id: string }[];
            membershipRequests: { _id: string; user: { _id: string } }[];
          }) => {
            let membershipRequestStatus = '';
            if (
              Array.isArray(organization.members) &&
              organization.members.some(
                (member: { _id: string }) => member._id === userId,
              )
            )
              membershipRequestStatus = 'accepted';
            else if (
              organization.membershipRequests?.some(
                (request: { _id: string; user: { _id: string } }) =>
                  request.user._id === userId,
              ) as boolean
            )
              membershipRequestStatus = 'pending';
            return {
              ...organization,
              membershipRequestStatus,
              isJoined: false,
            };
          },
=======
   * React to changes in mode or relevant query data
   */
  useEffect(() => {
    if (mode === 0) {
      // All
      if (allOrganizationsData?.organizations) {
        const orgs = allOrganizationsData.organizations.map(
          (org: InterfaceOrganization) => ({
            ...org,
            membershipRequestStatus: '',
            isJoined: false,
          }),
>>>>>>> 5137b9ac
        );
        setOrganizations(orgs);
      } else {
        setOrganizations([]);
      }
    } else if (mode === 1) {
<<<<<<< HEAD
      if (joinedOrganizationsData?.users?.[0]?.user?.organizationsWhereMember) {
        const organizations =
          joinedOrganizationsData.users[0].user.organizationsWhereMember.map(
            (org: InterfaceOrganization) => ({
              ...org,
              membershipRequestStatus: 'accepted',
              isJoined: true,
            }),
          ) || [];
        setOrganizations(organizations);
=======
      // Joined
      if (joinedOrganizationsData?.user?.organizationsWhereMember?.edges) {
        const orgs =
          joinedOrganizationsData.user.organizationsWhereMember.edges.map(
            (edge: { node: InterfaceOrganization }) => {
              const organization = edge.node;
              let membershipRequestStatus = '';

              if (
                Array.isArray(organization.members) &&
                organization.members.some(
                  (member: { _id: string }) => member._id === userId,
                )
              ) {
                membershipRequestStatus = 'accepted';
              } else if (
                organization.membershipRequests?.some(
                  (request: { _id: string; user: { _id: string } }) =>
                    request.user._id === userId,
                )
              ) {
                membershipRequestStatus = 'pending';
              }
              return {
                ...organization,
                membershipRequestStatus,
                isJoined: true,
              };
            },
          );
        setOrganizations(orgs);
      } else {
        setOrganizations([]);
>>>>>>> 5137b9ac
      }
    } else if (mode === 2) {
      // Created
      if (createdOrganizationsData?.user?.createdOrganizations) {
        const orgs = createdOrganizationsData.user.createdOrganizations.map(
          (org: InterfaceOrganization) => ({
            ...org,
            membershipRequestStatus: 'created',
            isJoined: true,
          }),
        );
        setOrganizations(orgs);
      } else {
        setOrganizations([]);
      }
    }
  }, [
    mode,
    allOrganizationsData,
    joinedOrganizationsData,
    createdOrganizationsData,
    userId,
  ]);

  /**
   * pagination
   */
  const handleChangePage = (
    _event: React.MouseEvent<HTMLButtonElement> | null,
    newPage: number,
  ) => {
    setPage(newPage);
  };

  const handleChangeRowsPerPage = (
    event: React.ChangeEvent<HTMLInputElement | HTMLTextAreaElement>,
  ) => {
    const newVal = event.target.value;
    setRowsPerPage(parseInt(newVal, 10));
    setPage(0);
  };

  const isLoading = loadingAll || loadingJoined || loadingCreated;

  return (
    <>
      {hideDrawer ? (
        <Button
          className={styles.opendrawer}
          onClick={() => setHideDrawer(!hideDrawer)}
          data-testid="openMenu"
        >
          <i className="fa fa-angle-double-right" />
        </Button>
      ) : (
        <Button
          className={styles.collapseSidebarButton}
          onClick={() => setHideDrawer(!hideDrawer)}
          data-testid="closeMenu"
        >
          <i className="fa fa-angle-double-left" />
        </Button>
      )}
      <UserSidebar hideDrawer={hideDrawer} setHideDrawer={setHideDrawer} />
      <div
        className={`${styles.containerHeight} ${
          hideDrawer === null
            ? ''
            : hideDrawer
              ? styles.expandOrg
              : styles.contractOrg
        }`}
        data-testid="organizations-container"
      >
        <div className={styles.mainContainerOrganization}>
          <div className="d-flex justify-content-between align-items-center">
            <div style={{ flex: 1 }}>
              <h1>{t('selectOrganization')}</h1>
            </div>
          </div>

          <div className={styles.head}>
            <div className={styles.btnsContainer}>
              <div className={styles.input}>
                <InputGroup className={styles.maxWidth}>
                  <Form.Control
                    placeholder={t('searchOrganizations')}
                    id="searchUserOrgs"
                    type="text"
                    className={styles.inputField}
                    value={typedValue}
                    onChange={handleChangeFilter} // debounced
                    onKeyUp={handleSearchByEnter} // immediate search if user presses Enter
                    data-testid="searchInput"
                  />
                  <InputGroup.Text
                    className={styles.searchButton}
                    style={{ cursor: 'pointer' }}
                    onClick={handleSearchByBtnClick}
                    data-testid="searchBtn"
                  >
                    <SearchOutlined className={styles.colorWhite} />
                  </InputGroup.Text>
                </InputGroup>
              </div>
              <div className={styles.btnsBlock}>
                <Dropdown drop="down-centered">
                  <Dropdown.Toggle
                    className={styles.dropdown}
                    variant="success"
                    id="dropdown-basic"
                    data-testid="modeChangeBtn"
                  >
                    {modes[mode]}
                  </Dropdown.Toggle>
                  <Dropdown.Menu>
                    {modes.map((value, index) => (
                      <Dropdown.Item
                        key={index}
                        data-testid={`modeBtn${index}`}
                        onClick={() => setMode(index)}
                      >
                        {value}
                      </Dropdown.Item>
                    ))}
                  </Dropdown.Menu>
                </Dropdown>
              </div>
            </div>
          </div>

          <div
            className={`d-flex flex-column justify-content-between ${styles.content}`}
          >
            <div
              className={`d-flex flex-column ${styles.gap} ${styles.paddingY}`}
            >
<<<<<<< HEAD
              {loadingOrganizations ? (
                <div
                  className={`d-flex flex-row justify-content-center`}
                  data-testid="loading-indicator"
                >
                  <HourglassBottomIcon /> <span>Loading...</span>
=======
              {isLoading ? (
                <div
                  className="d-flex flex-row justify-content-center"
                  data-testid="loading-spinner"
                  role="status"
                >
                  <HourglassBottomIcon />{' '}
                  <span aria-live="polite">Loading...</span>
>>>>>>> 5137b9ac
                </div>
              ) : (
                <>
                  {organizations && organizations.length > 0 ? (
                    <div className="row" data-testid="organizations-list">
                      {(rowsPerPage > 0
                        ? organizations.slice(
                            page * rowsPerPage,
                            page * rowsPerPage + rowsPerPage,
                          )
                        : organizations
                      ).map((organization: InterfaceOrganization, index) => {
                        const cardProps: InterfaceOrganizationCardProps = {
                          name: organization.name,
                          image: organization.image,
                          id: organization._id,
                          description: organization.description,
                          admins: organization.admins,
                          members: organization.members,
                          address: organization.address,
                          membershipRequestStatus:
                            organization.membershipRequestStatus,
                          userRegistrationRequired:
                            organization.userRegistrationRequired,
                          membershipRequests: organization.membershipRequests,
                          isJoined: organization.isJoined,
                        };
                        return (
                          <div
                            key={index}
                            className="col-md-6 mb-4"
                            data-testid="organization-card"
                            data-organization-name={organization.name}
                            data-membership-status={
                              organization.membershipRequestStatus
                            }
                          >
                            <div
                              data-testid={`membership-status-${organization.name}`}
                              data-status={organization.membershipRequestStatus}
                              className="visually-hidden"
                            ></div>

                            <OrganizationCard {...cardProps} />
                            {/* Add a hidden span with organization name for testing purposes */}
                            <span
                              data-testid={`org-name-${organization.name}`}
                              className="visually-hidden"
                            >
                              {organization.name}
                            </span>
                          </div>
                        );
                      })}
                    </div>
                  ) : (
                    <span data-testid="no-organizations-message">
                      {t('nothingToShow')}
                    </span>
                  )}
                </>
              )}
            </div>
            <table>
              <tbody>
                <tr>
                  <PaginationList
                    count={organizations ? organizations.length : 0}
                    rowsPerPage={rowsPerPage}
                    page={page}
                    onPageChange={handleChangePage}
                    onRowsPerPageChange={handleChangeRowsPerPage}
                  />
                </tr>
              </tbody>
            </table>
          </div>
        </div>
      </div>
    </>
  );
}<|MERGE_RESOLUTION|>--- conflicted
+++ resolved
@@ -3,13 +3,8 @@
 import HourglassBottomIcon from '@mui/icons-material/HourglassBottom';
 import {
   USER_CREATED_ORGANIZATIONS,
-<<<<<<< HEAD
   USER_JOINED_ORGANIZATIONS_PG,
   ORGANIZATION_LIST,
-=======
-  USER_JOINED_ORGANIZATIONS,
-  ALL_ORGANIZATIONS,
->>>>>>> 5137b9ac
 } from 'GraphQl/Queries/Queries';
 import PaginationList from 'components/Pagination/PaginationList/PaginationList';
 import OrganizationCard from 'components/UserPortal/OrganizationCard/OrganizationCard';
@@ -158,31 +153,6 @@
 
   const userId: string | null = getItem('userId');
 
-<<<<<<< HEAD
-  const {
-    data,
-    refetch,
-    loading: loadingOrganizations,
-  } = useQuery(ORGANIZATION_LIST, {
-    variables: { id: userId, first: rowsPerPage, filter: '' },
-  });
-
-  const { data: joinedOrganizationsData } = useQuery(
-    USER_JOINED_ORGANIZATIONS_PG,
-    {
-      variables: { id: userId, first: 5 },
-    },
-  );
-
-  const { data: createdOrganizationsData } = useQuery(
-    USER_CREATED_ORGANIZATIONS,
-    {
-      variables: { id: userId },
-    },
-  );
-
-=======
->>>>>>> 5137b9ac
   /**
    * Queries for all 3 modes
    */
@@ -190,7 +160,7 @@
     data: allOrganizationsData,
     loading: loadingAll,
     refetch: refetchAll,
-  } = useQuery(ALL_ORGANIZATIONS, {
+  } = useQuery(ORGANIZATION_LIST, {
     variables: { filter: filterName },
   });
 
@@ -198,7 +168,7 @@
     data: joinedOrganizationsData,
     loading: loadingJoined,
     refetch: refetchJoined,
-  } = useQuery(USER_JOINED_ORGANIZATIONS, {
+  } = useQuery(USER_JOINED_ORGANIZATIONS_PG, {
     variables: { id: userId, first: rowsPerPage, filter: filterName },
   });
 
@@ -246,39 +216,6 @@
   };
 
   /**
-<<<<<<< HEAD
-   * Updates the list of organizations based on the selected mode and query results.
-   */
-  useEffect(() => {
-    if (mode === 0) {
-      if (data?.organizations) {
-        const organizations = data.organizations.map(
-          (organization: {
-            members: { _id: string }[];
-            membershipRequests: { _id: string; user: { _id: string } }[];
-          }) => {
-            let membershipRequestStatus = '';
-            if (
-              Array.isArray(organization.members) &&
-              organization.members.some(
-                (member: { _id: string }) => member._id === userId,
-              )
-            )
-              membershipRequestStatus = 'accepted';
-            else if (
-              organization.membershipRequests?.some(
-                (request: { _id: string; user: { _id: string } }) =>
-                  request.user._id === userId,
-              ) as boolean
-            )
-              membershipRequestStatus = 'pending';
-            return {
-              ...organization,
-              membershipRequestStatus,
-              isJoined: false,
-            };
-          },
-=======
    * React to changes in mode or relevant query data
    */
   useEffect(() => {
@@ -291,25 +228,12 @@
             membershipRequestStatus: '',
             isJoined: false,
           }),
->>>>>>> 5137b9ac
         );
         setOrganizations(orgs);
       } else {
         setOrganizations([]);
       }
     } else if (mode === 1) {
-<<<<<<< HEAD
-      if (joinedOrganizationsData?.users?.[0]?.user?.organizationsWhereMember) {
-        const organizations =
-          joinedOrganizationsData.users[0].user.organizationsWhereMember.map(
-            (org: InterfaceOrganization) => ({
-              ...org,
-              membershipRequestStatus: 'accepted',
-              isJoined: true,
-            }),
-          ) || [];
-        setOrganizations(organizations);
-=======
       // Joined
       if (joinedOrganizationsData?.user?.organizationsWhereMember?.edges) {
         const orgs =
@@ -343,7 +267,6 @@
         setOrganizations(orgs);
       } else {
         setOrganizations([]);
->>>>>>> 5137b9ac
       }
     } else if (mode === 2) {
       // Created
@@ -481,14 +404,6 @@
             <div
               className={`d-flex flex-column ${styles.gap} ${styles.paddingY}`}
             >
-<<<<<<< HEAD
-              {loadingOrganizations ? (
-                <div
-                  className={`d-flex flex-row justify-content-center`}
-                  data-testid="loading-indicator"
-                >
-                  <HourglassBottomIcon /> <span>Loading...</span>
-=======
               {isLoading ? (
                 <div
                   className="d-flex flex-row justify-content-center"
@@ -497,7 +412,6 @@
                 >
                   <HourglassBottomIcon />{' '}
                   <span aria-live="polite">Loading...</span>
->>>>>>> 5137b9ac
                 </div>
               ) : (
                 <>
