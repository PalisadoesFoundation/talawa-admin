--- conflicted
+++ resolved
@@ -175,14 +175,11 @@
     });
   };
 
-<<<<<<< HEAD
-=======
   /**
    * Handles search input submission by pressing the Enter key.
    *
    * @param  e - The keyboard event.
    */
->>>>>>> 43316fc4
   const handleSearchByEnter = (
     e: React.KeyboardEvent<HTMLInputElement>,
   ): void => {
@@ -192,12 +189,9 @@
     }
   };
 
-<<<<<<< HEAD
-=======
   /**
    * Handles search button click to search organizations.
    */
->>>>>>> 43316fc4
   const handleSearchByBtnClick = (): void => {
     const value =
       (document.getElementById('searchUserOrgs') as HTMLInputElement)?.value ||
