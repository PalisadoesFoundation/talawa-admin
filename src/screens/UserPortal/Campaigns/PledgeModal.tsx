--- conflicted
+++ resolved
@@ -183,14 +183,8 @@
   } = formState;
 
   // Query to get the user details based on the userId prop
-<<<<<<< HEAD
   const { data: userData } = useQuery<UserDetailsResult>(USER_DETAILS, {
     variables: { id: userId },
-=======
-  const { data: userData } = useQuery(USER_DETAILS, {
-    skip: !isOpen || !userId,
-    variables: userId ? { input: { id: userId } } : undefined,
->>>>>>> 334f3072
   });
 
   // Effect to update the pledgers state when user data is fetched
