import React, { useEffect, useState } from 'react';
<<<<<<< HEAD
import { Button, ProgressBar } from 'react-bootstrap';
import styles from './Campaigns.module.css';
=======
import { Form, Button, ProgressBar } from 'react-bootstrap';
import styles from '../../../style/app.module.css';
>>>>>>> d02edfa8
import { useTranslation } from 'react-i18next';
import { Navigate, useNavigate, useParams } from 'react-router-dom';
import { Circle, WarningAmberRounded } from '@mui/icons-material';
import {
  Accordion,
  AccordionDetails,
  AccordionSummary,
  Chip,
  Stack,
} from '@mui/material';
import { GridExpandMoreIcon } from '@mui/x-data-grid';
import useLocalStorage from 'utils/useLocalstorage';
import PledgeModal from './PledgeModal';
import { USER_FUND_CAMPAIGNS } from 'GraphQl/Queries/fundQueries';
import { useQuery } from '@apollo/client';
import type { InterfaceUserCampaign } from 'utils/interfaces';
import { currencySymbols } from 'utils/currency';
import Loader from 'components/Loader/Loader';
import SortingButton from 'subComponents/SortingButton';
import SearchBar from 'subComponents/SearchBar';

/**
 * The `Campaigns` component displays a list of fundraising campaigns for a specific organization.
 * It allows users to search, sort, and view details about each campaign. Users can also add pledges to active campaigns.
 *
 * @returns The rendered component displaying the campaigns.
 *
 * ## CSS Strategy Explanation:
 *
 * To ensure consistency across the application and reduce duplication, common styles
 * (such as button styles) have been moved to the global CSS file. Instead of using
 * component-specific classes (e.g., `.greenregbtnOrganizationFundCampaign`, `.greenregbtnPledge`), a single reusable
 * class (e.g., .addButton) is now applied.
 *
 * ### Benefits:
 * - **Reduces redundant CSS code.
 * - **Improves maintainability by centralizing common styles.
 * - **Ensures consistent styling across components.
 *
 * ### Global CSS Classes used:
 * - `.btnsContainer`
 * - `.input`
 * - `.inputField`
 * - `.searchButton`
 * - `.btnsBlock`
 * - `.regularBtn`
 * - `.outlineBtn`
 *
 * For more details on the reusable classes, refer to the global CSS file.
 */
const Campaigns = (): JSX.Element => {
  // Retrieves translation functions for various namespaces
  const { t } = useTranslation('translation', {
    keyPrefix: 'userCampaigns',
  });
  const { t: tCommon } = useTranslation('common');
  const { t: tErrors } = useTranslation('errors');

  // Retrieves stored user ID from local storage
  const { getItem } = useLocalStorage();
  const userId = getItem('userId');

  // Extracts organization ID from the URL parameters
  const { orgId } = useParams();
  if (!orgId || !userId) {
    // Redirects to the homepage if orgId or userId is missing
    return <Navigate to={'/'} replace />;
  }

  // Navigation hook to programmatically navigate between routes
  const navigate = useNavigate();

  // State for managing search term, campaigns, selected campaign, modal state, and sorting order
  const [searchTerm, setSearchTerm] = useState<string>('');
  const [campaigns, setCampaigns] = useState<InterfaceUserCampaign[]>([]);
  const [selectedCampaign, setSelectedCampaign] =
    useState<InterfaceUserCampaign | null>(null);
  const [modalState, setModalState] = useState<boolean>(false);
  const [sortBy, setSortBy] = useState<
    'fundingGoal_ASC' | 'fundingGoal_DESC' | 'endDate_ASC' | 'endDate_DESC'
  >('endDate_DESC');

  // Fetches campaigns based on the organization ID, search term, and sorting order
  const {
    data: campaignData,
    loading: campaignLoading,
    error: campaignError,
    refetch: refetchCampaigns,
  }: {
    data?: {
      getFundraisingCampaigns: InterfaceUserCampaign[];
    };
    loading: boolean;
    error?: Error | undefined;
    refetch: () => void;
  } = useQuery(USER_FUND_CAMPAIGNS, {
    variables: {
      where: {
        organizationId: orgId,
        name_contains: searchTerm,
      },
      campaignOrderBy: sortBy,
    },
  });

  /**
   * Opens the modal for adding a pledge to a selected campaign.
   *
   * @param campaign - The campaign to which the user wants to add a pledge.
   */
  const openModal = (campaign: InterfaceUserCampaign): void => {
    setSelectedCampaign(campaign);
    setModalState(true);
  };

  /**
   * Closes the modal and clears the selected campaign.
   */
  const closeModal = (): void => {
    setModalState(false);
    setSelectedCampaign(null);
  };

  // Updates the campaigns state when the fetched campaign data changes
  useEffect(() => {
    if (campaignData) {
      setCampaigns(campaignData.getFundraisingCampaigns);
    }
  }, [campaignData]);

  // Renders a loader while campaigns are being fetched
  if (campaignLoading) return <Loader size="xl" />;
  if (campaignError) {
    // Displays an error message if there is an issue loading the campaigns
    return (
      <div className={`${styles.container} bg-white rounded-4 my-3`}>
        <div className={styles.message} data-testid="errorMsg">
          <WarningAmberRounded className={styles.errorIcon} fontSize="large" />
          <h6 className="fw-bold text-danger text-center">
            {tErrors('errorLoading', { entity: 'Campaigns' })}
            <br />
            {campaignError.message}
          </h6>
        </div>
      </div>
    );
  }

  // Renders the campaign list and UI elements for searching, sorting, and adding pledges
  return (
    <>
      <div className={`${styles.btnsContainer} gap-4 flex-wrap`}>
        {/* Search input field and button */}
<<<<<<< HEAD
        <SearchBar
          placeholder={t('searchByName')}
          onSearch={setSearchTerm}
          inputTestId="searchCampaigns"
          buttonTestId="searchBtn"
        />
        <div className="d-flex gap-4 mb-1">
          <div className="d-flex justify-space-between">
            <SortingButton
              sortingOptions={[
                { label: t('lowestGoal'), value: 'fundingGoal_ASC' },
                { label: t('highestGoal'), value: 'fundingGoal_DESC' },
                { label: t('latestEndDate'), value: 'endDate_DESC' },
                { label: t('earliestEndDate'), value: 'endDate_ASC' },
              ]}
              selectedOption={sortBy}
              onSortChange={(value) =>
                setSortBy(
                  value as
                    | 'fundingGoal_ASC'
                    | 'fundingGoal_DESC'
                    | 'endDate_ASC'
                    | 'endDate_DESC',
                )
              }
              dataTestIdPrefix="filter"
              buttonLabel={tCommon('sort')}
            />
          </div>
          <div>
            {/* Button to navigate to the user's pledges */}
            <Button
              variant="success"
              data-testid="myPledgesBtn"
              onClick={() =>
                navigate(`/user/pledges/${orgId}`, { replace: true })
              }
            >
              {t('myPledges')}
              <i className="fa fa-angle-right ms-2" />
            </Button>
          </div>
=======
        <div className={`${styles.input} mb-1`}>
          <Form.Control
            type="name"
            placeholder={t('searchByName')}
            autoComplete="off"
            required
            className={styles.inputField}
            value={searchTerm}
            onChange={(e) => setSearchTerm(e.target.value)}
            data-testid="searchCampaigns"
          />
          <Button
            tabIndex={-1}
            className={`${styles.searchButton}`}
            data-testid="searchBtn"
          >
            <Search />
          </Button>
        </div>
        <div className={`${styles.btnsBlock}`}>
          <SortingButton
            sortingOptions={[
              { label: t('lowestGoal'), value: 'fundingGoal_ASC' },
              { label: t('highestGoal'), value: 'fundingGoal_DESC' },
              { label: t('latestEndDate'), value: 'endDate_DESC' },
              { label: t('earliestEndDate'), value: 'endDate_ASC' },
            ]}
            selectedOption={sortBy}
            onSortChange={(value) =>
              setSortBy(
                value as
                  | 'fundingGoal_ASC'
                  | 'fundingGoal_DESC'
                  | 'endDate_ASC'
                  | 'endDate_DESC',
              )
            }
            dataTestIdPrefix="filter"
            buttonLabel={tCommon('sort')}
          />
        </div>
        <div className={`${styles.btnsBlock}`}>
          {/* Button to navigate to the user's pledges */}
          <Button
            variant="success"
            data-testid="myPledgesBtn"
            onClick={() =>
              navigate(`/user/pledges/${orgId}`, { replace: true })
            }
            className={styles.regularBtn}
          >
            {t('myPledges')}
            <i className="fa fa-angle-right ms-2" />
          </Button>
>>>>>>> d02edfa8
        </div>
      </div>
      {campaigns.length < 1 ? (
        <Stack height="100%" alignItems="center" justifyContent="center">
          {/* Displayed if no campaigns are found */}
          {t('noCampaigns')}
        </Stack>
      ) : (
        campaigns.map((campaign: InterfaceUserCampaign, index: number) => (
          <Accordion className="mt-3 rounded" key={index}>
            <AccordionSummary expandIcon={<GridExpandMoreIcon />}>
              <div className={styles.accordionSummary}>
                <div
                  className={styles.titleContainerVolunteer}
                  data-testid={`detailContainer${index + 1}`}
                >
                  <div className="d-flex">
                    <h3>{campaign.name}</h3>
                    <Chip
                      icon={<Circle className={styles.chipIcon} />}
                      label={
                        new Date(campaign.endDate) < new Date()
                          ? 'Ended'
                          : 'Active'
                      }
                      variant="outlined"
                      color="primary"
                      className={`${styles.chip} ${
                        new Date(campaign.endDate) < new Date()
                          ? styles.pending
                          : styles.active
                      }`}
                    />
                  </div>

                  <div className={`d-flex gap-4 ${styles.subContainer}`}>
                    <span>
                      Goal:{' '}
                      {
                        currencySymbols[
                          campaign.currency as keyof typeof currencySymbols
                        ]
                      }
                      {campaign.fundingGoal}
                    </span>
                    <span>Raised: $0</span>
                    <span>
                      Start Date: {campaign.startDate as unknown as string}
                    </span>
                    <span>
                      End Date: {campaign.endDate as unknown as string}
                    </span>
                  </div>
                </div>
                <div className="d-flex gap-3">
                  <Button
                    variant={
                      new Date(campaign.endDate) < new Date()
                        ? 'outline-secondary'
                        : 'outline-success'
                    }
                    data-testid="addPledgeBtn"
                    disabled={new Date(campaign.endDate) < new Date()}
                    onClick={() => openModal(campaign)}
                    className={styles.outlineBtn}
                  >
                    <i className={'fa fa-plus me-2'} />
                    {t('addPledge')}
                  </Button>
                </div>
              </div>
            </AccordionSummary>
            <AccordionDetails className="d-flex gap-3 ms-2">
              <span className="fw-bold">Amount Raised: </span>
              <div className={styles.progressAccordion}>
                <span>$0</span>
                <ProgressBar
                  now={0}
                  label={`${(200 / 1000) * 100}%`}
                  max={1000}
                  className={styles.progressBarAccordion}
                  data-testid="progressBar"
                />
                <span>$1000</span>
              </div>
            </AccordionDetails>
          </Accordion>
        ))
      )}

      {/* Modal for adding pledges to campaigns */}
      <PledgeModal
        isOpen={modalState}
        hide={closeModal}
        campaignId={selectedCampaign?._id ?? ''}
        userId={userId}
        pledge={null}
        refetchPledge={refetchCampaigns}
        endDate={selectedCampaign?.endDate ?? new Date()}
        mode="create"
      />
    </>
  );
};

export default Campaigns;<|MERGE_RESOLUTION|>--- conflicted
+++ resolved
@@ -1,11 +1,6 @@
 import React, { useEffect, useState } from 'react';
-<<<<<<< HEAD
 import { Button, ProgressBar } from 'react-bootstrap';
-import styles from './Campaigns.module.css';
-=======
-import { Form, Button, ProgressBar } from 'react-bootstrap';
 import styles from '../../../style/app.module.css';
->>>>>>> d02edfa8
 import { useTranslation } from 'react-i18next';
 import { Navigate, useNavigate, useParams } from 'react-router-dom';
 import { Circle, WarningAmberRounded } from '@mui/icons-material';
@@ -159,7 +154,6 @@
     <>
       <div className={`${styles.btnsContainer} gap-4 flex-wrap`}>
         {/* Search input field and button */}
-<<<<<<< HEAD
         <SearchBar
           placeholder={t('searchByName')}
           onSearch={setSearchTerm}
@@ -202,62 +196,6 @@
               <i className="fa fa-angle-right ms-2" />
             </Button>
           </div>
-=======
-        <div className={`${styles.input} mb-1`}>
-          <Form.Control
-            type="name"
-            placeholder={t('searchByName')}
-            autoComplete="off"
-            required
-            className={styles.inputField}
-            value={searchTerm}
-            onChange={(e) => setSearchTerm(e.target.value)}
-            data-testid="searchCampaigns"
-          />
-          <Button
-            tabIndex={-1}
-            className={`${styles.searchButton}`}
-            data-testid="searchBtn"
-          >
-            <Search />
-          </Button>
-        </div>
-        <div className={`${styles.btnsBlock}`}>
-          <SortingButton
-            sortingOptions={[
-              { label: t('lowestGoal'), value: 'fundingGoal_ASC' },
-              { label: t('highestGoal'), value: 'fundingGoal_DESC' },
-              { label: t('latestEndDate'), value: 'endDate_DESC' },
-              { label: t('earliestEndDate'), value: 'endDate_ASC' },
-            ]}
-            selectedOption={sortBy}
-            onSortChange={(value) =>
-              setSortBy(
-                value as
-                  | 'fundingGoal_ASC'
-                  | 'fundingGoal_DESC'
-                  | 'endDate_ASC'
-                  | 'endDate_DESC',
-              )
-            }
-            dataTestIdPrefix="filter"
-            buttonLabel={tCommon('sort')}
-          />
-        </div>
-        <div className={`${styles.btnsBlock}`}>
-          {/* Button to navigate to the user's pledges */}
-          <Button
-            variant="success"
-            data-testid="myPledgesBtn"
-            onClick={() =>
-              navigate(`/user/pledges/${orgId}`, { replace: true })
-            }
-            className={styles.regularBtn}
-          >
-            {t('myPledges')}
-            <i className="fa fa-angle-right ms-2" />
-          </Button>
->>>>>>> d02edfa8
         </div>
       </div>
       {campaigns.length < 1 ? (
