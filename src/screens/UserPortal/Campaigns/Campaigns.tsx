--- conflicted
+++ resolved
@@ -311,52 +311,6 @@
         hasDropdowns={false}
       />
 
-<<<<<<< HEAD
-      {!campaignLoading &&
-      campaignData &&
-      filteredCampaigns.length === 0 &&
-      searchText.length > 0 ? (
-        <div className={styles.notFound}>
-          <h4 className="m-0">
-            {tCommon('noResultsFoundFor')} &quot;{searchText}&quot;
-          </h4>
-        </div>
-      ) : !campaignLoading && campaignData && filteredCampaigns.length === 0 ? (
-        <div className={styles.notFound}>
-          <h4>{t('noCampaigns')}</h4>
-        </div>
-      ) : (
-        <div className={styles.listBox}>
-          {campaignLoading ? (
-            <TableLoader headerTitles={headerTitles} noOfRows={PAGE_SIZE} />
-          ) : (
-            <ReportingTable
-              rows={
-                filteredCampaigns.map((campaign) => ({
-                  ...campaign,
-                  id: campaign._id,
-                })) as ReportingRow[]
-              }
-              columns={columns}
-              gridProps={gridProps}
-              listProps={{
-                loader: <TableLoader noOfCols={8} noOfRows={2} />,
-                className: styles.listTable,
-                ['data-testid']: 'campaigns-list',
-                scrollThreshold: 0.9,
-                style: { overflow: 'visible' },
-                endMessage:
-                  filteredCampaigns.length > 0 ? (
-                    <div className={'w-100 text-center my-4'}>
-                      <h5 className="m-0">{tCommon('endOfResults')}</h5>
-                    </div>
-                  ) : null,
-              }}
-            />
-          )}
-        </div>
-      )}
-=======
       <Button
         variant="success"
         data-testid="myPledgesBtn"
@@ -371,7 +325,6 @@
         gridProps={gridProps}
         listProps={{ ['data-testid']: 'campaigns-list' }}
       />
->>>>>>> e4374d52
 
       <PledgeModal
         isOpen={modalState}
