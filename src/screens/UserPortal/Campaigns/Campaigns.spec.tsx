import React from 'react';
import { MockedProvider } from '@apollo/react-testing';
import { LocalizationProvider } from '@mui/x-date-pickers';
import { AdapterDayjs } from '@mui/x-date-pickers/AdapterDayjs';
import type { RenderResult } from '@testing-library/react';
import {
  cleanup,
  fireEvent,
  render,
  screen,
  waitFor,
} from '@testing-library/react';
import userEvent from '@testing-library/user-event';
import { I18nextProvider } from 'react-i18next';
import { Provider } from 'react-redux';
import { MemoryRouter, Route, Routes } from 'react-router';
import { store } from 'state/store';
import { StaticMockLink } from 'utils/StaticMockLink';
import i18nForTest from 'utils/i18nForTest';
import type { ApolloLink } from '@apollo/client';
import useLocalStorage from 'utils/useLocalstorage';
import Campaigns from './Campaigns';
import { vi, it, expect, describe } from 'vitest';
import {
  EMPTY_MOCKS,
  MOCKS,
  USER_FUND_CAMPAIGNS_ERROR,
} from './CampaignsMocks';

/* Mocking 'react-toastify` */
vi.mock('react-toastify', () => ({
  toast: {
    success: vi.fn(),
    error: vi.fn(),
  },
}));

/* Mocking `@mui/x-date-pickers/DateTimePicker` */
vi.mock('@mui/x-date-pickers/DateTimePicker', async () => {
  const actual = await vi.importActual(
    '@mui/x-date-pickers/DesktopDateTimePicker',
  );
  return {
    DateTimePicker: actual.DesktopDateTimePicker,
  };
});

const { setItem } = useLocalStorage();

/**
 * Creates a mocked Apollo link for testing.
 */
const link1 = new StaticMockLink(MOCKS);
const link2 = new StaticMockLink(USER_FUND_CAMPAIGNS_ERROR);
const link3 = new StaticMockLink(EMPTY_MOCKS);

const cTranslations = JSON.parse(
  JSON.stringify(
    i18nForTest.getDataByLanguage('en')?.translation.userCampaigns,
  ),
);

const pTranslations = JSON.parse(
  JSON.stringify(i18nForTest.getDataByLanguage('en')?.translation.pledges),
);

/*
 * Renders the `Campaigns` component for testing.
 *
 * @param link - The mocked Apollo link used for testing.
 * @returns The rendered result of the `Campaigns` component.
 */

const renderCampaigns = (link: ApolloLink): RenderResult => {
  return render(
    <MockedProvider addTypename={false} link={link}>
      <MemoryRouter initialEntries={['/user/campaigns/orgId']}>
        <Provider store={store}>
          <LocalizationProvider dateAdapter={AdapterDayjs}>
            <I18nextProvider i18n={i18nForTest}>
              <Routes>
                <Route path="/user/campaigns/:orgId" element={<Campaigns />} />
                <Route
                  path="/"
                  element={<div data-testid="paramsError"></div>}
                />
                <Route
                  path="/user/pledges/:orgId"
                  element={<div data-testid="pledgeScreen"></div>}
                />
              </Routes>
            </I18nextProvider>
          </LocalizationProvider>
        </Provider>
      </MemoryRouter>
    </MockedProvider>,
  );
};

/**
 * Test suite for the User Campaigns screen.
 */
describe('Testing User Campaigns Screen', () => {
  beforeEach(() => {
    setItem('userId', 'userId');
  });

  beforeAll(() => {
    /**
     * Mocks the `useParams` function from `react-router-dom` to simulate URL parameters.
     */
    vi.mock('react-router', async () => {
      const actual = await vi.importActual('react-router');
      return {
        ...actual,
        useParams: vi.fn(() => ({ orgId: 'orgId' })), // Mock `useParams`
      };
    });
  });

  afterAll(() => {
    vi.clearAllMocks();
  });

  afterEach(() => {
    cleanup();
  });

  /**
   * Verifies that the User Campaigns screen renders correctly with mock data.
   */
  it('should render the User Campaigns screen', async () => {
    renderCampaigns(link1);
    await waitFor(() => {
      expect(screen.getByTestId('searchCampaigns')).toBeInTheDocument();
      expect(screen.getByText('School Campaign')).toBeInTheDocument();
      expect(screen.getByText('Hospital Campaign')).toBeInTheDocument();
    });
  });

  /**
   * Ensures the app redirects to the fallback URL if `userId` is null in LocalStorage.
   */
  it('should redirect to fallback URL if userId is null in LocalStorage', async () => {
    setItem('userId', null);
    renderCampaigns(link1);
    await waitFor(() => {
      expect(screen.getByTestId('paramsError')).toBeInTheDocument();
    });
  });

  /**
   * Ensures the app redirects to the fallback URL if URL parameters are undefined.
   */
  it('should redirect to fallback URL if URL params are undefined', async () => {
    vi.unmock('react-router'); // unmocking to get real behavior from useParams
    render(
      <MockedProvider addTypename={false} link={link1}>
        <MemoryRouter initialEntries={['/user/campaigns/']}>
          <Provider store={store}>
            <I18nextProvider i18n={i18nForTest}>
              <Routes>
                <Route path="/user/campaigns/" element={<Campaigns />} />
                <Route
                  path="/"
                  element={<div data-testid="paramsError"></div>}
                />
              </Routes>
            </I18nextProvider>
          </Provider>
        </MemoryRouter>
      </MockedProvider>,
    );
    await waitFor(() => {
      expect(screen.getByTestId('paramsError')).toBeInTheDocument();
    });
  });

  it('should render the User Campaign screen with error', async () => {
    renderCampaigns(link2);
    await waitFor(() => {
      expect(screen.getByTestId('errorMsg')).toBeInTheDocument();
    });
  });

  it('renders the empty campaign component', async () => {
    renderCampaigns(link3);
    await waitFor(() =>
      expect(screen.getByText(cTranslations.noCampaigns)).toBeInTheDocument(),
    );
  });

  it('Check if All details are rendered correctly', async () => {
    vi.setSystemTime(new Date('2025-01-01'));
    renderCampaigns(link1);

    const detailContainer = await screen.findByTestId('detailContainer1');
    const detailContainer2 = await screen.findByTestId('detailContainer2');
    await waitFor(() => {
      expect(detailContainer).toBeInTheDocument();
      expect(detailContainer2).toBeInTheDocument();
      expect(detailContainer).toHaveTextContent('School Campaign');
      expect(detailContainer).toHaveTextContent('$22000');
      expect(detailContainer).toHaveTextContent('2024-07-28');
      expect(detailContainer).toHaveTextContent('2099-12-31');
      expect(detailContainer).toHaveTextContent('Active');
      expect(detailContainer2).toHaveTextContent('Hospital Campaign');
      expect(detailContainer2).toHaveTextContent('$9000');
      expect(detailContainer2).toHaveTextContent('2024-07-28');
      expect(detailContainer2).toHaveTextContent('2022-08-30');
      expect(detailContainer2).toHaveTextContent('Ended');
    });
    vi.useRealTimers();
  });

  it('Sort the Campaigns list by lowest fundingGoal', async () => {
    renderCampaigns(link1);

    const searchCampaigns = await screen.findByTestId('searchCampaigns');
    expect(searchCampaigns).toBeInTheDocument();

    await userEvent.click(screen.getByTestId('filter'));
    await waitFor(() => {
      expect(screen.getByTestId('fundingGoal_ASC')).toBeInTheDocument();
    });
    await userEvent.click(screen.getByTestId('fundingGoal_ASC'));

    await waitFor(() => {
      expect(screen.getByText('School Campaign')).toBeInTheDocument();
      expect(screen.getByText('Hospital Campaign')).toBeInTheDocument();
    });

    await waitFor(() => {
      const detailContainer = screen.getByTestId('detailContainer2');
      expect(detailContainer).toHaveTextContent('School Campaign');
      expect(detailContainer).toHaveTextContent('$22000');
      expect(detailContainer).toHaveTextContent('2024-07-28');
      expect(detailContainer).toHaveTextContent('2024-08-31');
    });
  });

  it('Sort the Campaigns list by highest fundingGoal', async () => {
    renderCampaigns(link1);

    const searchCampaigns = await screen.findByTestId('searchCampaigns');
    expect(searchCampaigns).toBeInTheDocument();

    await userEvent.click(screen.getByTestId('filter'));
    await waitFor(() => {
      expect(screen.getByTestId('fundingGoal_DESC')).toBeInTheDocument();
    });
    await userEvent.click(screen.getByTestId('fundingGoal_DESC'));

    await waitFor(() => {
      expect(screen.getByText('School Campaign')).toBeInTheDocument();
      expect(screen.getByText('Hospital Campaign')).toBeInTheDocument();
    });

    await waitFor(() => {
      const detailContainer = screen.getByTestId('detailContainer1');
      expect(detailContainer).toHaveTextContent('School Campaign');
      expect(detailContainer).toHaveTextContent('$22000');
      expect(detailContainer).toHaveTextContent('2024-07-28');
      expect(detailContainer).toHaveTextContent('2024-08-31');
    });
  });

  it('Sort the Campaigns list by earliest endDate', async () => {
    renderCampaigns(link1);

    const searchCampaigns = await screen.findByTestId('searchCampaigns');
    expect(searchCampaigns).toBeInTheDocument();

    await userEvent.click(screen.getByTestId('filter'));
    await waitFor(() => {
      expect(screen.getByTestId('endDate_ASC')).toBeInTheDocument();
    });
    await userEvent.click(screen.getByTestId('endDate_ASC'));

    await waitFor(() => {
      expect(screen.getByText('School Campaign')).toBeInTheDocument();
      expect(screen.getByText('Hospital Campaign')).toBeInTheDocument();
    });

    await waitFor(() => {
      const detailContainer = screen.getByTestId('detailContainer2');
      expect(detailContainer).toHaveTextContent('School Campaign');
      expect(detailContainer).toHaveTextContent('$22000');
      expect(detailContainer).toHaveTextContent('2024-07-28');
      expect(detailContainer).toHaveTextContent('2024-08-31');
    });
  });

  it('Sort the Campaigns list by latest endDate', async () => {
    renderCampaigns(link1);

    const searchCampaigns = await screen.findByTestId('searchCampaigns');
    expect(searchCampaigns).toBeInTheDocument();

    await userEvent.click(screen.getByTestId('filter'));
    await waitFor(() => {
      expect(screen.getByTestId('endDate_DESC')).toBeInTheDocument();
    });
    await userEvent.click(screen.getByTestId('endDate_DESC'));

    await waitFor(() => {
      expect(screen.getByText('School Campaign')).toBeInTheDocument();
      expect(screen.getByText('Hospital Campaign')).toBeInTheDocument();
    });

    await waitFor(() => {
      const detailContainer = screen.getByTestId('detailContainer1');
      expect(detailContainer).toHaveTextContent('School Campaign');
      expect(detailContainer).toHaveTextContent('$22000');
      expect(detailContainer).toHaveTextContent('2024-07-28');
      expect(detailContainer).toHaveTextContent('2099-12-31');
    });
  });

  it('Search the Campaigns list by name', async () => {
    renderCampaigns(link1);

    const searchCampaigns = await screen.findByTestId('searchCampaigns');
    expect(searchCampaigns).toBeInTheDocument();

    fireEvent.change(searchCampaigns, {
      target: { value: 'Hospital' },
    });
    fireEvent.click(screen.getByTestId('searchBtn'));

    await waitFor(() => {
      expect(screen.queryByText('School Campaign')).toBeNull();
      expect(screen.getByText('Hospital Campaign')).toBeInTheDocument();
    });
  });

<<<<<<< HEAD
  it('open and closes add pledge modal', async () => {
    vi.setSystemTime(new Date('2025-01-01'));
    renderCampaigns(link1);

    const addPledgeBtn = await screen.findAllByTestId('addPledgeBtn');
    await waitFor(() => expect(addPledgeBtn[0]).toBeInTheDocument());
    await userEvent.click(addPledgeBtn[0]);

    await waitFor(() =>
      expect(screen.getAllByText(pTranslations.createPledge)).toHaveLength(2),
    );
    await userEvent.click(screen.getByTestId('pledgeModalCloseBtn'));
    await waitFor(() =>
      expect(screen.queryByTestId('pledgeModalCloseBtn')).toBeNull(),
    );
    vi.useRealTimers();
  });

=======
>>>>>>> d9066434
  it('Redirect to My Pledges screen', async () => {
    renderCampaigns(link1);

    const myPledgesBtn = await screen.findByText(cTranslations.myPledges);
    expect(myPledgesBtn).toBeInTheDocument();
    await userEvent.click(myPledgesBtn);

    await waitFor(() => {
      expect(screen.getByTestId('pledgeScreen')).toBeInTheDocument();
    });
  });
});<|MERGE_RESOLUTION|>--- conflicted
+++ resolved
@@ -334,7 +334,7 @@
     });
   });
 
-<<<<<<< HEAD
+fix-dependabot-rollup
   it('open and closes add pledge modal', async () => {
     vi.setSystemTime(new Date('2025-01-01'));
     renderCampaigns(link1);
@@ -353,8 +353,8 @@
     vi.useRealTimers();
   });
 
-=======
->>>>>>> d9066434
+
+ develop
   it('Redirect to My Pledges screen', async () => {
     renderCampaigns(link1);
 
