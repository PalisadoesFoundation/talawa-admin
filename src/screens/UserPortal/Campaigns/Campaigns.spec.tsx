import React from 'react';
import { MockedProvider } from '@apollo/react-testing';
import { LocalizationProvider } from '@mui/x-date-pickers';
import { AdapterDayjs } from '@mui/x-date-pickers/AdapterDayjs';
import type { RenderResult } from '@testing-library/react';
import {
  cleanup,
  fireEvent,
  render,
  screen,
  waitFor,
} from '@testing-library/react';
import userEvent from '@testing-library/user-event';
import { I18nextProvider } from 'react-i18next';
import { Provider } from 'react-redux';
import { MemoryRouter, Route, Routes } from 'react-router';
import { store } from 'state/store';
import { StaticMockLink } from 'utils/StaticMockLink';
import i18nForTest from 'utils/i18nForTest';
import type { ApolloLink } from '@apollo/client';
import useLocalStorage from 'utils/useLocalstorage';
import Campaigns from './Campaigns';
import { vi, it, expect, describe } from 'vitest';
import {
  EMPTY_MOCKS,
  MOCKS,
  USER_FUND_CAMPAIGNS_ERROR,
} from './CampaignsMocks';

/* Mocking 'react-toastify` */
vi.mock('react-toastify', () => ({
  toast: {
    success: vi.fn(),
    error: vi.fn(),
  },
}));

/* Mocking `@mui/x-date-pickers/DateTimePicker` */
vi.mock('@mui/x-date-pickers/DateTimePicker', async () => {
  const actual = await vi.importActual(
    '@mui/x-date-pickers/DesktopDateTimePicker',
  );
  return {
    DateTimePicker: actual.DesktopDateTimePicker,
  };
});

const { setItem } = useLocalStorage();

/**
 * Creates a mocked Apollo link for testing.
 */
const link1 = new StaticMockLink(MOCKS);
const link2 = new StaticMockLink(USER_FUND_CAMPAIGNS_ERROR);
const link3 = new StaticMockLink(EMPTY_MOCKS);

const cTranslations = JSON.parse(
  JSON.stringify(
    i18nForTest.getDataByLanguage('en')?.translation.userCampaigns,
  ),
);

const pTranslations = JSON.parse(
  JSON.stringify(i18nForTest.getDataByLanguage('en')?.translation.pledges),
);

/*
 * Renders the `Campaigns` component for testing.
 *
 * @param link - The mocked Apollo link used for testing.
 * @returns The rendered result of the `Campaigns` component.
 */

const renderCampaigns = (link: ApolloLink): RenderResult => {
  return render(
    <MockedProvider addTypename={false} link={link}>
      <MemoryRouter initialEntries={['/user/campaigns/orgId']}>
        <Provider store={store}>
          <LocalizationProvider dateAdapter={AdapterDayjs}>
            <I18nextProvider i18n={i18nForTest}>
              <Routes>
                <Route path="/user/campaigns/:orgId" element={<Campaigns />} />
                <Route
                  path="/"
                  element={<div data-testid="paramsError"></div>}
                />
                <Route
                  path="/user/pledges/:orgId"
                  element={<div data-testid="pledgeScreen"></div>}
                />
              </Routes>
            </I18nextProvider>
          </LocalizationProvider>
        </Provider>
      </MemoryRouter>
    </MockedProvider>,
  );
};

/**
 * Test suite for the User Campaigns screen.
 */
describe('Testing User Campaigns Screen', () => {
  beforeEach(() => {
    setItem('userId', 'userId');
  });

  beforeAll(() => {
    /**
     * Mocks the `useParams` function from `react-router-dom` to simulate URL parameters.
     */
    vi.mock('react-router', async () => {
      const actual = await vi.importActual('react-router');
      return {
        ...actual,
        useParams: vi.fn(() => ({ orgId: 'orgId' })), // Mock `useParams`
      };
    });
  });

  afterAll(() => {
    vi.clearAllMocks();
  });

  afterEach(() => {
    cleanup();
  });

  /**
   * Verifies that the User Campaigns screen renders correctly with mock data.
   */
  it('should render the User Campaigns screen', async () => {
    renderCampaigns(link1);
    await waitFor(() => {
      expect(screen.getByTestId('searchCampaigns')).toBeInTheDocument();
      expect(screen.getByText('School Campaign')).toBeInTheDocument();
      expect(screen.getByText('Hospital Campaign')).toBeInTheDocument();
    });
  });

  /**
   * Ensures the app redirects to the fallback URL if `userId` is null in LocalStorage.
   */
  it('should redirect to fallback URL if userId is null in LocalStorage', async () => {
    setItem('userId', null);
    renderCampaigns(link1);
    await waitFor(() => {
      expect(screen.getByTestId('paramsError')).toBeInTheDocument();
    });
  });

  /**
   * Ensures the app redirects to the fallback URL if URL parameters are undefined.
   */
  it('should redirect to fallback URL if URL params are undefined', async () => {
    vi.unmock('react-router'); // unmocking to get real behavior from useParams
    render(
      <MockedProvider addTypename={false} link={link1}>
        <MemoryRouter initialEntries={['/user/campaigns/']}>
          <Provider store={store}>
            <I18nextProvider i18n={i18nForTest}>
              <Routes>
                <Route path="/user/campaigns/" element={<Campaigns />} />
                <Route
                  path="/"
                  element={<div data-testid="paramsError"></div>}
                />
              </Routes>
            </I18nextProvider>
          </Provider>
        </MemoryRouter>
      </MockedProvider>,
    );
    await waitFor(() => {
      expect(screen.getByTestId('paramsError')).toBeInTheDocument();
    });
  });

  it('should render the User Campaign screen with error', async () => {
    renderCampaigns(link2);
    await waitFor(() => {
      expect(screen.getByTestId('errorMsg')).toBeInTheDocument();
    });
  });

  it('renders the empty campaign component', async () => {
    renderCampaigns(link3);
    await waitFor(() =>
      expect(screen.getByText(cTranslations.noCampaigns)).toBeInTheDocument(),
    );
  });

  it('Check if All details are rendered correctly', async () => {
    renderCampaigns(link1);

    const detailContainer = await screen.findByTestId('detailContainer1');
    const detailContainer2 = await screen.findByTestId('detailContainer2');
    await waitFor(() => {
      expect(detailContainer).toBeInTheDocument();
      expect(detailContainer2).toBeInTheDocument();
      expect(detailContainer).toHaveTextContent('School Campaign');
      expect(detailContainer).toHaveTextContent('$22000');
      expect(detailContainer).toHaveTextContent('2024-07-28');
<<<<<<< HEAD
      expect(detailContainer).toHaveTextContent('2026-08-31');
=======
      expect(detailContainer).toHaveTextContent('2099-12-31');
>>>>>>> 0566b08a
      expect(detailContainer).toHaveTextContent('Active');
      expect(detailContainer2).toHaveTextContent('Hospital Campaign');
      expect(detailContainer2).toHaveTextContent('$9000');
      expect(detailContainer2).toHaveTextContent('2024-07-28');
      expect(detailContainer2).toHaveTextContent('2022-08-30');
      expect(detailContainer2).toHaveTextContent('Ended');
    });
  });

  it('Sort the Campaigns list by lowest fundingGoal', async () => {
    renderCampaigns(link1);

    const searchCampaigns = await screen.findByTestId('searchCampaigns');
    expect(searchCampaigns).toBeInTheDocument();

    await userEvent.click(screen.getByTestId('filter'));
    await waitFor(() => {
      expect(screen.getByTestId('fundingGoal_ASC')).toBeInTheDocument();
    });
    await userEvent.click(screen.getByTestId('fundingGoal_ASC'));

    await waitFor(() => {
      expect(screen.getByText('School Campaign')).toBeInTheDocument();
      expect(screen.getByText('Hospital Campaign')).toBeInTheDocument();
    });

    await waitFor(() => {
      const detailContainer = screen.getByTestId('detailContainer2');
      expect(detailContainer).toHaveTextContent('School Campaign');
      expect(detailContainer).toHaveTextContent('$22000');
      expect(detailContainer).toHaveTextContent('2024-07-28');
<<<<<<< HEAD
      expect(detailContainer).toHaveTextContent('2026-08-31');
=======
      expect(detailContainer).toHaveTextContent('2099-12-31');
>>>>>>> 0566b08a
    });
  });

  it('Sort the Campaigns list by highest fundingGoal', async () => {
    renderCampaigns(link1);

    const searchCampaigns = await screen.findByTestId('searchCampaigns');
    expect(searchCampaigns).toBeInTheDocument();

    await userEvent.click(screen.getByTestId('filter'));
    await waitFor(() => {
      expect(screen.getByTestId('fundingGoal_DESC')).toBeInTheDocument();
    });
    await userEvent.click(screen.getByTestId('fundingGoal_DESC'));

    await waitFor(() => {
      expect(screen.getByText('School Campaign')).toBeInTheDocument();
      expect(screen.getByText('Hospital Campaign')).toBeInTheDocument();
    });

    await waitFor(() => {
      const detailContainer = screen.getByTestId('detailContainer1');
      expect(detailContainer).toHaveTextContent('School Campaign');
      expect(detailContainer).toHaveTextContent('$22000');
      expect(detailContainer).toHaveTextContent('2024-07-28');
<<<<<<< HEAD
      expect(detailContainer).toHaveTextContent('2026-08-31');
=======
      expect(detailContainer).toHaveTextContent('2099-12-31');
>>>>>>> 0566b08a
    });
  });

  it('Sort the Campaigns list by earliest endDate', async () => {
    renderCampaigns(link1);

    const searchCampaigns = await screen.findByTestId('searchCampaigns');
    expect(searchCampaigns).toBeInTheDocument();

    await userEvent.click(screen.getByTestId('filter'));
    await waitFor(() => {
      expect(screen.getByTestId('endDate_ASC')).toBeInTheDocument();
    });
    await userEvent.click(screen.getByTestId('endDate_ASC'));

    await waitFor(() => {
      expect(screen.getByText('School Campaign')).toBeInTheDocument();
      expect(screen.getByText('Hospital Campaign')).toBeInTheDocument();
    });

    await waitFor(() => {
      const detailContainer = screen.getByTestId('detailContainer2');
      expect(detailContainer).toHaveTextContent('School Campaign');
      expect(detailContainer).toHaveTextContent('$22000');
      expect(detailContainer).toHaveTextContent('2024-07-28');
<<<<<<< HEAD
      expect(detailContainer).toHaveTextContent('2026-08-31');
=======
      expect(detailContainer).toHaveTextContent('2099-12-31');
>>>>>>> 0566b08a
    });
  });

  it('Sort the Campaigns list by latest endDate', async () => {
    renderCampaigns(link1);

    const searchCampaigns = await screen.findByTestId('searchCampaigns');
    expect(searchCampaigns).toBeInTheDocument();

    await userEvent.click(screen.getByTestId('filter'));
    await waitFor(() => {
      expect(screen.getByTestId('endDate_DESC')).toBeInTheDocument();
    });
    await userEvent.click(screen.getByTestId('endDate_DESC'));

    await waitFor(() => {
      expect(screen.getByText('School Campaign')).toBeInTheDocument();
      expect(screen.getByText('Hospital Campaign')).toBeInTheDocument();
    });

    await waitFor(() => {
      const detailContainer = screen.getByTestId('detailContainer1');
      expect(detailContainer).toHaveTextContent('School Campaign');
      expect(detailContainer).toHaveTextContent('$22000');
      expect(detailContainer).toHaveTextContent('2024-07-28');
<<<<<<< HEAD
      expect(detailContainer).toHaveTextContent('2026-08-31');
=======
      expect(detailContainer).toHaveTextContent('2099-12-31');
>>>>>>> 0566b08a
    });
  });

  it('Search the Campaigns list by name', async () => {
    renderCampaigns(link1);

    const searchCampaigns = await screen.findByTestId('searchCampaigns');
    expect(searchCampaigns).toBeInTheDocument();

    fireEvent.change(searchCampaigns, {
      target: { value: 'Hospital' },
    });
    fireEvent.click(screen.getByTestId('searchBtn'));

    await waitFor(() => {
      expect(screen.queryByText('School Campaign')).toBeNull();
      expect(screen.getByText('Hospital Campaign')).toBeInTheDocument();
    });
  });

  it('open and closes add pledge modal', async () => {
    renderCampaigns(link1);

    const addPledgeBtn = await screen.findAllByTestId('addPledgeBtn');
    await waitFor(() => expect(addPledgeBtn[0]).toBeInTheDocument());
    await userEvent.click(addPledgeBtn[0]);

    await waitFor(() =>
      expect(screen.getAllByText(pTranslations.createPledge)).toHaveLength(2),
    );
    await userEvent.click(screen.getByTestId('pledgeModalCloseBtn'));
    await waitFor(() =>
      expect(screen.queryByTestId('pledgeModalCloseBtn')).toBeNull(),
    );
  });

  it('Redirect to My Pledges screen', async () => {
    renderCampaigns(link1);

    const myPledgesBtn = await screen.findByText(cTranslations.myPledges);
    expect(myPledgesBtn).toBeInTheDocument();
    await userEvent.click(myPledgesBtn);

    await waitFor(() => {
      expect(screen.getByTestId('pledgeScreen')).toBeInTheDocument();
    });
  });
});<|MERGE_RESOLUTION|>--- conflicted
+++ resolved
@@ -201,11 +201,11 @@
       expect(detailContainer).toHaveTextContent('School Campaign');
       expect(detailContainer).toHaveTextContent('$22000');
       expect(detailContainer).toHaveTextContent('2024-07-28');
-<<<<<<< HEAD
-      expect(detailContainer).toHaveTextContent('2026-08-31');
-=======
-      expect(detailContainer).toHaveTextContent('2099-12-31');
->>>>>>> 0566b08a
+
+      expect(detailContainer).toHaveTextContent('2026-08-31');
+
+      expect(detailContainer).toHaveTextContent('2099-12-31');
+
       expect(detailContainer).toHaveTextContent('Active');
       expect(detailContainer2).toHaveTextContent('Hospital Campaign');
       expect(detailContainer2).toHaveTextContent('$9000');
@@ -237,11 +237,11 @@
       expect(detailContainer).toHaveTextContent('School Campaign');
       expect(detailContainer).toHaveTextContent('$22000');
       expect(detailContainer).toHaveTextContent('2024-07-28');
-<<<<<<< HEAD
-      expect(detailContainer).toHaveTextContent('2026-08-31');
-=======
-      expect(detailContainer).toHaveTextContent('2099-12-31');
->>>>>>> 0566b08a
+
+      expect(detailContainer).toHaveTextContent('2026-08-31');
+
+      expect(detailContainer).toHaveTextContent('2099-12-31');
+
     });
   });
 
@@ -267,11 +267,11 @@
       expect(detailContainer).toHaveTextContent('School Campaign');
       expect(detailContainer).toHaveTextContent('$22000');
       expect(detailContainer).toHaveTextContent('2024-07-28');
-<<<<<<< HEAD
-      expect(detailContainer).toHaveTextContent('2026-08-31');
-=======
-      expect(detailContainer).toHaveTextContent('2099-12-31');
->>>>>>> 0566b08a
+ 
+      expect(detailContainer).toHaveTextContent('2026-08-31');
+
+      expect(detailContainer).toHaveTextContent('2099-12-31');
+
     });
   });
 
@@ -297,11 +297,10 @@
       expect(detailContainer).toHaveTextContent('School Campaign');
       expect(detailContainer).toHaveTextContent('$22000');
       expect(detailContainer).toHaveTextContent('2024-07-28');
-<<<<<<< HEAD
-      expect(detailContainer).toHaveTextContent('2026-08-31');
-=======
-      expect(detailContainer).toHaveTextContent('2099-12-31');
->>>>>>> 0566b08a
+
+      expect(detailContainer).toHaveTextContent('2026-08-31');
+
+      expect(detailContainer).toHaveTextContent('2099-12-31');
     });
   });
 
@@ -327,11 +326,11 @@
       expect(detailContainer).toHaveTextContent('School Campaign');
       expect(detailContainer).toHaveTextContent('$22000');
       expect(detailContainer).toHaveTextContent('2024-07-28');
-<<<<<<< HEAD
-      expect(detailContainer).toHaveTextContent('2026-08-31');
-=======
-      expect(detailContainer).toHaveTextContent('2099-12-31');
->>>>>>> 0566b08a
+
+      expect(detailContainer).toHaveTextContent('2026-08-31');
+
+      expect(detailContainer).toHaveTextContent('2099-12-31');
+
     });
   });
 
