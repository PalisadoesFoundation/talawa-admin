import type { ApolloLink } from '@apollo/client';
import { MockedProvider } from '@apollo/client/testing/react';
import { type MockedResponse } from '@apollo/client/testing';
import { LocalizationProvider } from '@mui/x-date-pickers';
import type { RenderResult } from '@testing-library/react';
import dayjs from 'dayjs';
import {
  cleanup,
  fireEvent,
  render,
  screen,
  waitFor,
  within,
} from '@testing-library/react';
import { I18nextProvider } from 'react-i18next';
import { Provider } from 'react-redux';
import { BrowserRouter } from 'react-router';
import { store } from 'state/store';
import { AdapterDayjs } from '@mui/x-date-pickers/AdapterDayjs';
import i18nForTest from 'utils/i18nForTest';
import { StaticMockLink } from 'utils/StaticMockLink';
import { toast } from 'react-toastify';
import type { InterfaceUserInfoPG } from 'utils/interfaces';
import React, { act } from 'react';
import { USER_DETAILS } from 'GraphQl/Queries/Queries';
import { CREATE_PLEDGE, UPDATE_PLEDGE } from 'GraphQl/Mutations/PledgeMutation';
import { vi } from 'vitest';
import { setupLocalStorageMock } from 'test-utils/localStorageMock';
import PledgeModal, {
  type InterfacePledgeModal,
  areOptionsEqual,
  getMemberLabel,
} from './PledgeModal';

// Mock utils/i18n to use the test i18n instance for NotificationToast
vi.mock('utils/i18n', () => ({
  default: i18nForTest,
}));

vi.mock('react-toastify', () => ({
  toast: {
    success: vi.fn(),
    error: vi.fn((msg) => console.log('Toast Error:', msg)),
  },
}));

// UPDATE: Add the generic type here
vi.mock('@mui/x-date-pickers', async () => {
  const actual = await vi.importActual<typeof import('@mui/x-date-pickers')>(
    '@mui/x-date-pickers',
  );
  interface InterfaceMockDatePickerProps {
    label?: string;
    value?: dayjs.Dayjs | null;
    onChange?: (value: dayjs.Dayjs | null) => void;
    [key: string]: unknown;
  }

  return {
    ...actual,
    DatePicker: ({ label, value, onChange }: InterfaceMockDatePickerProps) => (
      <input
        aria-label={label as string}
        value={value ? value.format('DD/MM/YYYY') : ''}
        onChange={(e) =>
          (onChange as ((value: unknown) => void) | undefined)?.(
            e.target.value ? dayjs(e.target.value, 'DD/MM/YYYY') : null,
          )
        }
      />
    ),
  };
});

afterEach(() => {
  cleanup();
  localStorageMock.clear();

  vi.clearAllMocks();
});

const pledgeProps: InterfacePledgeModal[] = [
  {
    isOpen: true,
    hide: vi.fn(),
    pledge: {
      id: '1',
      amount: 100,
      currency: 'USD',
      createdAt: '2024-01-01T00:00:00.000Z',
      updatedAt: '2024-01-10T00:00:00.000Z',
      pledger: {
        id: '1',
        firstName: 'John',
        lastName: 'Doe',
        name: 'John Doe',
        avatarURL: undefined,
      },
    },
    refetchPledge: vi.fn(),
    campaignId: 'campaignId',
    userId: 'userId',
    mode: 'create',
  },
  {
    isOpen: true,
    hide: vi.fn(),
    pledge: {
      id: '1',
      amount: 100,
      currency: 'USD',
      createdAt: '2024-01-01T00:00:00.000Z',
      updatedAt: '2024-01-10T00:00:00.000Z',
      pledger: {
        id: '1',
        firstName: 'John',
        lastName: 'Doe',
        name: 'John Doe',
        avatarURL: undefined,
      },
    },
    refetchPledge: vi.fn(),
    campaignId: 'campaignId',
    userId: 'userId',
    mode: 'edit',
  },
];

// Shared user details mock for reuse across tests
// Shared user details mock for reuse across tests
const USER_DETAILS_MOCK = {
  request: {
    query: USER_DETAILS,
    variables: {
      input: { id: 'userId' },
    },
  },
  result: {
    data: {
      user: {
        id: 'userId',
        name: 'Harve Lance',
        emailAddress: 'harve@example.com',
        avatarURL: null,
        birthDate: null,
        city: null,
        countryCode: null,
        createdAt: '2024-01-01T00:00:00.000Z',
        updatedAt: '2024-01-01T00:00:00.000Z',
        educationGrade: null,
        employmentStatus: null,
        isEmailAddressVerified: false,
        maritalStatus: null,
        natalSex: null,
        naturalLanguageCode: 'en',
        postalCode: null,
        role: 'regular',
        firstName: 'Harve',
        lastName: 'Lance',
        state: null,
        mobilePhoneNumber: null,
        homePhoneNumber: null,
        workPhoneNumber: null,
        organizationsWhereMember: { edges: [] },
        createdOrganizations: [],
        __typename: 'User',
      },
    },
  },
};

// Admin user details mock for tests that need autocomplete visible
const USER_DETAILS_ADMIN_MOCK = {
  request: {
    query: USER_DETAILS,
    variables: {
      input: { id: 'userId' },
    },
  },
  result: {
    data: {
      user: {
        ...USER_DETAILS_MOCK.result.data.user,
        role: 'admin',
      },
    },
  },
};

// Base mocks shared across all tests
const BASE_PLEDGE_MODAL_MOCKS = [USER_DETAILS_MOCK];
const BASE_PLEDGE_MODAL_ADMIN_MOCKS = [USER_DETAILS_ADMIN_MOCK];

// Helper to create UPDATE_PLEDGE mock with custom variables
const createUpdatePledgeMock = (
  variables: {
    id: string;
    amount?: number;
    currency?: string;
    startDate?: string;
    endDate?: string;
  },
  isError = false,
): MockedResponse => ({
  request: {
    query: UPDATE_PLEDGE,
    variables,
  },
  ...(isError
    ? { error: new Error('Failed to update pledge') }
    : {
        result: {
          data: {
            updateFundraisingCampaignPledge: {
              _id: variables.id,
            },
          },
        },
      }),
});

// Helper to create CREATE_PLEDGE mock with custom variables
// Helper to create CREATE_PLEDGE mock with custom variables
// Note: startDate and endDate are removed as dates are now auto-generated by the backend
const createCreatePledgeMock = (
  variables: {
    campaignId: string;
    amount: number;
    pledgerId: string;
  },
  isError = false,
): MockedResponse => ({
  request: {
    query: CREATE_PLEDGE,
    variables,
  },
  ...(isError
    ? { error: new Error('Failed to create pledge') }
    : {
        result: {
          data: {
            createFundCampaignPledge: {
              id: '3',
              amount: variables.amount,
              note: null,
              createdAt: new Date().toISOString(),
              updatedAt: new Date().toISOString(),
              campaign: {
                id: variables.campaignId,
                name: 'Campaign Name',
              },
              pledger: {
                id: variables.pledgerId,
                name: 'Pledger Name',
              },
            },
          },
        },
      }),
});

// Default mocks for basic rendering tests
const PLEDGE_MODAL_MOCKS = [
  ...BASE_PLEDGE_MODAL_MOCKS,
  createUpdatePledgeMock({ id: '1', amount: 200 }),
  createCreatePledgeMock({
    campaignId: 'campaignId',
    amount: 200,
    pledgerId: 'userId', // Use 'userId' to match USER_DETAILS_MOCK id
  }),
];

const link1 = new StaticMockLink(PLEDGE_MODAL_MOCKS);
const translations = JSON.parse(
  JSON.stringify(i18nForTest.getDataByLanguage('en')?.translation.pledges),
);

const renderPledgeModal = (
  link: ApolloLink,
  props: InterfacePledgeModal,
): RenderResult => {
  return render(
    <MockedProvider link={link}>
      <Provider store={store}>
        <BrowserRouter>
          <LocalizationProvider dateAdapter={AdapterDayjs}>
            <I18nextProvider i18n={i18nForTest}>
              <PledgeModal {...props} />
            </I18nextProvider>
          </LocalizationProvider>
        </BrowserRouter>
      </Provider>
    </MockedProvider>,
  );
};

// Setup shared localStorage mock
const localStorageMock = setupLocalStorageMock();

describe('PledgeModal', () => {
  beforeAll(() => {
    vi.mock('react-router', async () => {
      const actual = await vi.importActual('react-router');
      return {
        ...actual,
        useParams: () => ({ orgId: 'orgId', fundCampaignId: 'fundCampaignId' }),
        useNavigate: vi.fn(),
      };
    });
  });

  afterAll(() => {
    vi.clearAllMocks();
  });

  it('should populate form fields with correct values in edit mode', async () => {
    const adminLink = new StaticMockLink(BASE_PLEDGE_MODAL_ADMIN_MOCKS);
    renderPledgeModal(adminLink, pledgeProps[1]);
    await waitFor(() =>
      expect(screen.getByText(translations.editPledge)).toBeInTheDocument(),
    );
    // Use getByDisplayValue to find the input with the value "John Doe"
    expect(screen.getByDisplayValue(/John Doe/i)).toBeInTheDocument();

    expect(screen.getByLabelText('Currency')).toHaveTextContent('USD ($)');
    expect(screen.getByLabelText('Amount')).toHaveValue('100');
  });

  describe('Rendering and Basic UI', () => {
    it('should render create mode modal with all form fields', async () => {
      renderPledgeModal(link1, pledgeProps[0]);
      await waitFor(() =>
        expect(
          screen.getAllByText(translations.createPledge)[0],
        ).toBeInTheDocument(),
      );

      expect(screen.getByLabelText('Amount')).toBeInTheDocument();
      expect(screen.getByLabelText('Currency')).toBeInTheDocument();
      expect(screen.getByTestId('pledgeForm')).toBeInTheDocument();
    });

    it('should render edit mode modal with populated form fields', async () => {
      const adminLink = new StaticMockLink(BASE_PLEDGE_MODAL_ADMIN_MOCKS);
      renderPledgeModal(adminLink, pledgeProps[1]);
      await waitFor(() =>
        expect(screen.getByText(translations.editPledge)).toBeInTheDocument(),
      );

      const pledgerInput = screen.getByRole('combobox', { name: /pledger/i });
      expect(pledgerInput).toHaveValue('John Doe');
      expect(screen.getByLabelText('Currency')).toHaveTextContent('USD ($)');
      expect(screen.getByLabelText('Amount')).toHaveValue('100');
    });

    it('should close modal when close button is clicked', async () => {
      renderPledgeModal(link1, pledgeProps[0]);
      await waitFor(() =>
        expect(
          screen.getAllByText(translations.createPledge)[0],
        ).toBeInTheDocument(),
      );

      const closeButton = screen.getByTestId('pledgeModalCloseBtn');
      fireEvent.click(closeButton);

      expect(pledgeProps[0].hide).toHaveBeenCalled();
    });
  });

  it('handles USER_DETAILS returning null user data', async () => {
    const loadingMock = {
      request: {
        query: USER_DETAILS,
        variables: { input: { id: 'userId' } },
      },
      result: {
        data: {
          user: null,
        },
      },
    };

    const link = new StaticMockLink([loadingMock]);
    renderPledgeModal(link, pledgeProps[0]);

    // When user data is null, pledgerSelect should not be rendered
    expect(screen.queryByTestId('pledgerSelect')).not.toBeInTheDocument();
    // But the form should still be present
    expect(screen.getByTestId('pledgeForm')).toBeInTheDocument();
  });

  it('handles USER_DETAILS error state gracefully', async () => {
    const errorMock = {
      request: {
        query: USER_DETAILS,
        variables: { input: { id: 'userId' } },
      },
      error: new Error('USER_DETAILS failed'),
    };

    const link = new StaticMockLink([errorMock]);

    renderPledgeModal(link, pledgeProps[0]);

    expect(screen.getByTestId('pledgeForm')).toBeInTheDocument();
  });

  describe('Form Field Updates', () => {
    it('should update pledgeAmount when input value changes to valid positive number', async () => {
      renderPledgeModal(link1, pledgeProps[1]);
      const amountInput = screen.getByLabelText('Amount');
      expect(amountInput).toHaveValue('100');

      fireEvent.change(amountInput, { target: { value: '200' } });
      expect(amountInput).toHaveValue('200');
    });

    it('should not update pledgeAmount when input value is negative', async () => {
      renderPledgeModal(link1, pledgeProps[1]);
      const amountInput = screen.getByLabelText('Amount');
      expect(amountInput).toHaveValue('100');

      fireEvent.change(amountInput, { target: { value: '-10' } });
      expect(amountInput).toHaveValue('100');
    });

    it('should not update pledgeAmount when input value is zero', async () => {
      renderPledgeModal(link1, pledgeProps[1]);
      const amountInput = screen.getByLabelText('Amount');
      expect(amountInput).toHaveValue('100');

      fireEvent.change(amountInput, { target: { value: '0' } });
      expect(amountInput).toHaveValue('100');
    });

    // Date picker tests removed - dates are now auto-generated by the backend

    it('should update currency when changed', async () => {
      renderPledgeModal(link1, pledgeProps[0]);
      await waitFor(() =>
        expect(
          screen.getAllByText(translations.createPledge)[0],
        ).toBeInTheDocument(),
      );

      const currencyDropdown = screen.getByLabelText('Currency');
      fireEvent.mouseDown(currencyDropdown);

      const eurOption = await screen.findByText('EUR (€)');
      fireEvent.click(eurOption);

      await waitFor(() => {
        expect(screen.getByLabelText('Currency')).toHaveTextContent('EUR (€)');
      });
    });

    it('should successfully update pledge with only amount change', async () => {
      const amountChangeMock = [
        ...BASE_PLEDGE_MODAL_MOCKS,
        createUpdatePledgeMock({
          id: '1',
          amount: 200,
        }),
      ];
      const link = new StaticMockLink(amountChangeMock);
      renderPledgeModal(link, pledgeProps[1]);

      await waitFor(() =>
        expect(screen.getByText(translations.editPledge)).toBeInTheDocument(),
      );

      fireEvent.change(screen.getByLabelText('Amount'), {
        target: { value: '200' },
      });

      const form = screen.getByTestId('pledgeForm');
      fireEvent.submit(form);

      await waitFor(
        () => {
          expect(toast.success).toHaveBeenCalledWith(
            translations.pledgeUpdated,
            expect.any(Object),
          );
        },
        { timeout: 2000 },
      );

      expect(pledgeProps[1].refetchPledge).toHaveBeenCalled();
      expect(pledgeProps[1].hide).toHaveBeenCalled();
    });
    it('shows pledger autocomplete for regular users in create mode', async () => {
      const regularLink = new StaticMockLink([USER_DETAILS_MOCK]); // role: 'regular'
      renderPledgeModal(regularLink, {
        ...pledgeProps[0],
        mode: 'create',
        pledge: null,
      });
      await waitFor(() =>
        expect(screen.getByTestId('pledgeForm')).toBeInTheDocument(),
      );
      // Pledger autocomplete is now shown for all users including regular users
      await waitFor(() =>
        expect(
          screen.getByRole('combobox', { name: /pledger/i }),
        ).toBeInTheDocument(),
      );
    });
    it('should handle pledge creation error', async () => {
      const errorMock = [
        ...BASE_PLEDGE_MODAL_MOCKS,
        createCreatePledgeMock(
          {
            campaignId: 'campaignId',
            amount: 200,
            pledgerId: 'userId',
          },
          true,
        ),
      ];

      const errorLink = new StaticMockLink(errorMock);
      renderPledgeModal(errorLink, pledgeProps[0]);

      await waitFor(() => {
        expect(screen.getByTestId('pledgeForm')).toBeInTheDocument();
      });

      fireEvent.change(screen.getByLabelText('Amount'), {
        target: { value: '200' },
      });

      const form = screen.getByTestId('pledgeForm');
      fireEvent.submit(form);

      await waitFor(
        () => {
          expect(toast.error).toHaveBeenCalled();
        },
        { timeout: 2000 },
      );
    });
  });

  describe('Pledge Update', () => {
    it('should successfully update pledge with amount change', async () => {
      const updateMock = [
        ...BASE_PLEDGE_MODAL_MOCKS,
        createUpdatePledgeMock({ id: '1', amount: 200 }),
      ];

      const updateLink = new StaticMockLink(updateMock);
      renderPledgeModal(updateLink, pledgeProps[1]);

      await waitFor(() =>
        expect(screen.getByText(translations.editPledge)).toBeInTheDocument(),
      );

      const amountInput = screen.getByLabelText('Amount');
      fireEvent.change(amountInput, { target: { value: '200' } });

      const form = screen.getByTestId('pledgeForm');
      fireEvent.submit(form);

      await waitFor(
        () => {
          expect(toast.success).toHaveBeenCalledWith(
            translations.pledgeUpdated,
            expect.any(Object),
          );
        },
        { timeout: 2000 },
      );

      expect(pledgeProps[1].refetchPledge).toHaveBeenCalled();
      expect(pledgeProps[1].hide).toHaveBeenCalled();
    });

    it('should not include pledgerId in update when no new user is selected', async () => {
      const updateMock = [
        ...BASE_PLEDGE_MODAL_MOCKS,
        createUpdatePledgeMock({ id: '1', amount: 150 }),
      ];

      const updateLink = new StaticMockLink(updateMock);
      renderPledgeModal(updateLink, pledgeProps[1]);

      await waitFor(() =>
        expect(screen.getByText(translations.editPledge)).toBeInTheDocument(),
      );

      const amountInput = screen.getByLabelText('Amount');
      fireEvent.change(amountInput, { target: { value: '150' } });

      const form = screen.getByTestId('pledgeForm');
      fireEvent.submit(form);

      await waitFor(
        () => {
          expect(toast.success).toHaveBeenCalledWith(
            translations.pledgeUpdated,
            expect.any(Object),
          );
        },
        { timeout: 2000 },
      );
    });

    it('should handle pledge update error', async () => {
      const errorMock = [
        ...BASE_PLEDGE_MODAL_MOCKS,
        createUpdatePledgeMock({ id: '1', amount: 200 }, true),
      ];

      const errorLink = new StaticMockLink(errorMock);
      renderPledgeModal(errorLink, pledgeProps[1]);

      await waitFor(() =>
        expect(screen.getByText(translations.editPledge)).toBeInTheDocument(),
      );

      const amountInput = screen.getByLabelText('Amount');
      fireEvent.change(amountInput, { target: { value: '200' } });

      const form = screen.getByTestId('pledgeForm');
      fireEvent.submit(form);

      await waitFor(
        () => {
          expect(toast.error).toHaveBeenCalled();
        },
        { timeout: 2000 },
      );
    });

    it('should submit update with only ID if no fields are changed', async () => {
      const updateMock = [
        ...BASE_PLEDGE_MODAL_MOCKS,
        createUpdatePledgeMock({ id: '1' }),
      ];

      const updateLink = new StaticMockLink(updateMock);
      renderPledgeModal(updateLink, pledgeProps[1]);

      await waitFor(() =>
        expect(screen.getByText(translations.editPledge)).toBeInTheDocument(),
      );

      // Change: Submit immediately without editing any fields
      const form = screen.getByTestId('pledgeForm');
      fireEvent.submit(form);

      await waitFor(
        () => {
          expect(toast.success).toHaveBeenCalledWith(
            translations.pledgeUpdated,
            expect.any(Object),
          );
        },
        { timeout: 2000 },
      );
    });
  });

  describe('Edge Cases and Error Handling', () => {
    it('should show error toast when submitting without selecting a pledger', async () => {
      // Create props with no pledger selected for create mode
      const noPledgerProps: InterfacePledgeModal = {
        isOpen: true,
        hide: vi.fn(),
        pledge: null, // No existing pledge, so pledgeUsers will be empty initially
        refetchPledge: vi.fn(),
        campaignId: 'campaignId',
        userId: 'userId',
        mode: 'create',
      };

      const adminLink = new StaticMockLink([USER_DETAILS_ADMIN_MOCK]);
      renderPledgeModal(adminLink, noPledgerProps);

      // Wait for the user data to load and autocomplete to be visible
      await waitFor(() => {
        expect(screen.getByTestId('pledgerSelect')).toBeInTheDocument();
      });

      // The component auto-selects the current user as pledger
      // Clear the autocomplete selection before submitting
      const autocomplete = screen.getByTestId('pledgerSelect');
      const clearButton = within(autocomplete).queryByLabelText('Clear');
      if (clearButton) {
        await act(async () => {
          fireEvent.click(clearButton);
        });
      }

      // Submit the form without any pledger selected
      const form = screen.getByTestId('pledgeForm');
      fireEvent.submit(form);

      await waitFor(
        () => {
          expect(toast.error).toHaveBeenCalledWith(
            translations.selectPledger,
            expect.any(Object),
          );
        },
        { timeout: 2000 },
      );
    });

    // Date validation test removed - dates are now auto-generated by the backend
    it('should handle form validation gracefully', async () => {
      renderPledgeModal(link1, pledgeProps[0]);
      expect(screen.getByLabelText('Amount')).toBeInTheDocument();
    });

    it('should handle empty autocomplete selection', async () => {
      const adminLink = new StaticMockLink(BASE_PLEDGE_MODAL_ADMIN_MOCKS);
      // Use pledge: null so the component auto-selects the current user
      renderPledgeModal(adminLink, {
        ...pledgeProps[0],
        pledge: null,
      });

      await waitFor(() => {
        expect(screen.getByTestId('pledgerSelect')).toBeInTheDocument();
      });

      const userAutocomplete = screen
        .getByRole('combobox', { name: /pledger/i })
        .closest('.MuiAutocomplete-root');
      const input = within(userAutocomplete as HTMLElement).getByRole(
        'combobox',
      );

      await act(async () => {
        input.focus();
        fireEvent.change(input, { target: { value: '' } });
      });

      expect(screen.getByLabelText('Amount')).toBeInTheDocument();
    });

    it('should maintain form state when modal stays open after validation', async () => {
      renderPledgeModal(link1, pledgeProps[0]);

      const amountInput = screen.getByLabelText('Amount');
      fireEvent.change(amountInput, { target: { value: '500' } });

      expect(amountInput).toHaveValue('500');

      fireEvent.change(amountInput, { target: { value: '-100' } });

      expect(amountInput).toHaveValue('500');
    });
  });

  describe('User Autocomplete', () => {
    it('should display pledgers autocomplete field', async () => {
      const adminLink = new StaticMockLink([...BASE_PLEDGE_MODAL_ADMIN_MOCKS]);
      renderPledgeModal(adminLink, pledgeProps[0]);

      await waitFor(() => {
        expect(
          screen.getByRole('combobox', { name: /pledger/i }),
        ).toBeInTheDocument();
      });
    });

    it('should show current pledger in edit mode', async () => {
      const adminLink = new StaticMockLink([...BASE_PLEDGE_MODAL_ADMIN_MOCKS]);
      renderPledgeModal(adminLink, pledgeProps[1]);

      await waitFor(() => {
        const pledgerInput = screen.getByRole('combobox', { name: /pledger/i });
        expect(pledgerInput).toHaveValue('John Doe');
      });
    });

    it('should have readonly input in edit mode autocomplete', async () => {
      const adminLink = new StaticMockLink([...BASE_PLEDGE_MODAL_ADMIN_MOCKS]);
      renderPledgeModal(adminLink, pledgeProps[1]);

      await waitFor(() => {
        const autocomplete = screen.getByTestId('pledgerSelect');
        const input = within(autocomplete).getByRole('combobox');
        expect(input).toHaveAttribute('readonly');
      });
    });

    it('should trigger onChange when autocomplete selection changes in create mode', async () => {
      const createMockWithAdminUser = [
        ...BASE_PLEDGE_MODAL_ADMIN_MOCKS,
        createCreatePledgeMock({
          campaignId: 'campaignId',
          amount: 150,
          pledgerId: 'userId',
        }),
      ];

      const link = new StaticMockLink(createMockWithAdminUser);
      // Use pledge: null so the component auto-selects the current user
      renderPledgeModal(link, {
        ...pledgeProps[0],
        pledge: null,
      });

      // Wait for the autocomplete to appear
      await waitFor(() => {
        expect(screen.getByTestId('pledgerSelect')).toBeInTheDocument();
      });

      const autocomplete = screen.getByTestId('pledgerSelect');
      const input = within(autocomplete).getByRole('combobox');

      // Verify the autocomplete is interactive (not readonly)
      expect(input).not.toHaveAttribute('readonly');

      // Verify the autocomplete can be focused and opened
      await act(async () => {
        input.focus();
      });

      expect(input).toHaveFocus();

<<<<<<< HEAD
      // The autocomplete should be connected to the onChange handler
      // This is verified by the presence of the autocomplete and it being focusable
      expect(screen.getByLabelText('Amount')).toBeInTheDocument();
=======
      await waitFor(
        () => {
          expect(toast.success).toHaveBeenCalledWith(
            translations.pledgeCreated,
            expect.any(Object),
          );
        },
        { timeout: 2000 },
      );
>>>>>>> 735c893b
    });
  });

  describe('Update field change flows', () => {
    // Note: The component now only supports updating the amount field during pledge edit.
    // Currency, startDate, and endDate changes are no longer sent to the backend.

    it('should cover remaining edge cases for 100% coverage', async () => {
      const adminLink = new StaticMockLink([...BASE_PLEDGE_MODAL_ADMIN_MOCKS]);
      renderPledgeModal(adminLink, pledgeProps[0]);

      await waitFor(() => {
        expect(screen.getByTestId('pledgerSelect')).toBeInTheDocument();
      });

      const form = screen.getByTestId('pledgeForm');
      expect(form).toBeInTheDocument();

      const autocomplete = screen.getByTestId('pledgerSelect');
      expect(autocomplete).toBeInTheDocument();
    });
  });

  describe('PledgeModal helper logic (coverage)', () => {
    it('areOptionsEqual returns true when ids match', () => {
      const option: InterfaceUserInfoPG = {
        id: '1',
        firstName: 'Alice',
        lastName: 'Smith',
        name: 'Alice Smith',
      };

      const value: InterfaceUserInfoPG = {
        id: '1',
        firstName: 'Bob',
        lastName: 'Jones',
        name: 'Bob Jones',
      };

      expect(areOptionsEqual(option, value)).toBe(true);
    });

    it('getMemberLabel builds full name correctly', () => {
      const member = {
        id: '2',
        firstName: 'John',
        lastName: 'Doe',
      };

      expect(getMemberLabel(member as InterfaceUserInfoPG)).toBe('John Doe');
    });

    // computeAdjustedEndDate tests removed - function no longer exists as dates are auto-generated

    it('areOptionsEqual returns false when ids do not match', () => {
      const option: InterfaceUserInfoPG = {
        id: '1',
        firstName: 'Alice',
        lastName: 'Smith',
        name: 'Alice Smith',
      };

      const value: InterfaceUserInfoPG = {
        id: '2',
        firstName: 'A',
        lastName: 'B',
        name: 'A B',
      };

      expect(areOptionsEqual(option, value)).toBe(false);
    });

    it('getMemberLabel handles missing firstName', () => {
      const member = { id: '1', firstName: '', lastName: 'Doe' };
      expect(getMemberLabel(member as InterfaceUserInfoPG)).toBe('Doe');
    });
    it('should update pledgeUsers state when selecting a pledger from autocomplete in create mode', async () => {
      const adminLink = new StaticMockLink([...BASE_PLEDGE_MODAL_ADMIN_MOCKS]);
      renderPledgeModal(adminLink, pledgeProps[0]);

      await waitFor(() => {
        expect(screen.getByTestId('pledgerSelect')).toBeInTheDocument();
      });

      const autocomplete = screen.getByTestId('pledgerSelect');
      const input = within(autocomplete).getByRole('combobox');

      // Clear any existing selection first
      const clearButton = within(autocomplete).queryByLabelText('Clear');
      if (clearButton) {
        await act(async () => {
          fireEvent.click(clearButton);
        });
      }

      // Open the autocomplete
      await act(async () => {
        input.focus();
        fireEvent.mouseDown(input);
      });

      // Wait for options to be available
      await waitFor(
        () => {
          const options = screen.queryAllByRole('option');
          expect(options.length).toBeGreaterThan(0);
        },
        { timeout: 2000 },
      );

      // Try to select an option if available
      const options = screen.getAllByRole('option');
      if (options.length > 0) {
        await act(async () => {
          fireEvent.click(options[0]);
        });
      }

      // Verify the autocomplete is still there after selection
      await waitFor(() => {
        expect(screen.getByTestId('pledgerSelect')).toBeInTheDocument();
      });
    });
  });
});<|MERGE_RESOLUTION|>--- conflicted
+++ resolved
@@ -161,7 +161,15 @@
         mobilePhoneNumber: null,
         homePhoneNumber: null,
         workPhoneNumber: null,
-        organizationsWhereMember: { edges: [] },
+        organizationsWhereMember: {
+          edges: [],
+          pageInfo: {
+            hasNextPage: false,
+            hasPreviousPage: false,
+            startCursor: null,
+            endCursor: null,
+          },
+        },
         createdOrganizations: [],
         __typename: 'User',
       },
@@ -211,8 +219,20 @@
     : {
         result: {
           data: {
-            updateFundraisingCampaignPledge: {
-              _id: variables.id,
+            updateFundCampaignPledge: {
+              id: variables.id,
+              amount: variables.amount || 100,
+              note: null,
+              createdAt: '2024-01-01T00:00:00.000Z',
+              updatedAt: '2024-01-10T00:00:00.000Z',
+              campaign: {
+                id: 'campaignId',
+                name: 'Campaign Name',
+              },
+              pledger: {
+                id: '1',
+                name: 'John Doe',
+              },
             },
           },
         },
@@ -817,18 +837,45 @@
       // Verify the autocomplete is interactive (not readonly)
       expect(input).not.toHaveAttribute('readonly');
 
+      // Clear the selection first so the option appears in the list (since filterSelectedOptions is true)
+      await act(async () => {
+        const clearButton = within(autocomplete).queryByTitle('Clear');
+        if (clearButton) {
+          fireEvent.click(clearButton);
+        }
+      });
+
       // Verify the autocomplete can be focused and opened
       await act(async () => {
-        input.focus();
+        const openButton = within(autocomplete).getByTitle('Open');
+        fireEvent.click(openButton);
       });
 
       expect(input).toHaveFocus();
 
-<<<<<<< HEAD
-      // The autocomplete should be connected to the onChange handler
-      // This is verified by the presence of the autocomplete and it being focusable
-      expect(screen.getByLabelText('Amount')).toBeInTheDocument();
-=======
+      // Select the first option (Harve Lance - admin user)
+      const options = screen.getAllByRole('option');
+      await act(async () => {
+        // Find the option with text 'Harve Lance' to be safe, or just first one
+        const harveOption =
+          options.find((o) => o.textContent?.includes('Harve Lance')) ||
+          options[0];
+        fireEvent.click(harveOption);
+      });
+
+      // Wait for selection to be applied
+      await waitFor(() => {
+        expect(input).toHaveValue('Harve Lance');
+      });
+
+      // Submit the form with selected pledger
+      fireEvent.change(screen.getByLabelText('Amount'), {
+        target: { value: '150' },
+      });
+
+      const form = screen.getByTestId('pledgeForm');
+      fireEvent.submit(form);
+
       await waitFor(
         () => {
           expect(toast.success).toHaveBeenCalledWith(
@@ -838,7 +885,6 @@
         },
         { timeout: 2000 },
       );
->>>>>>> 735c893b
     });
   });
 
@@ -924,7 +970,7 @@
       });
 
       const autocomplete = screen.getByTestId('pledgerSelect');
-      const input = within(autocomplete).getByRole('combobox');
+      within(autocomplete).getByRole('combobox');
 
       // Clear any existing selection first
       const clearButton = within(autocomplete).queryByLabelText('Clear');
@@ -936,8 +982,8 @@
 
       // Open the autocomplete
       await act(async () => {
-        input.focus();
-        fireEvent.mouseDown(input);
+        const openButton = within(autocomplete).getByTitle('Open');
+        fireEvent.click(openButton);
       });
 
       // Wait for options to be available
