--- conflicted
+++ resolved
@@ -19,13 +19,9 @@
 import { StaticMockLink } from 'utils/StaticMockLink';
 import { toast } from 'react-toastify';
 import type { InterfaceUserInfoPG } from 'utils/interfaces';
-<<<<<<< HEAD
 import type { DatePickerProps } from '@mui/x-date-pickers';
 import dayjs, { Dayjs } from 'dayjs';
-import { act } from 'react';
-=======
 import React, { act } from 'react';
->>>>>>> 4725f1e5
 import { USER_DETAILS } from 'GraphQl/Queries/Queries';
 import { CREATE_PLEDGE, UPDATE_PLEDGE } from 'GraphQl/Mutations/PledgeMutation';
 import { vi } from 'vitest';
@@ -49,15 +45,14 @@
   const actual = await vi.importActual<typeof import('@mui/x-date-pickers')>(
     '@mui/x-date-pickers',
   );
-<<<<<<< HEAD
+
   type MockDatePickerProps = DatePickerProps<Dayjs, false>;
-=======
+
   interface InterfaceTestDatePickerProps {
     label?: React.ReactNode;
     value?: dayjs.Dayjs | null;
     onChange?: (value: dayjs.Dayjs | null) => void;
   }
->>>>>>> 4725f1e5
 
   return {
     ...actual,
