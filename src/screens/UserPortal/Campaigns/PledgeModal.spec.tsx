--- conflicted
+++ resolved
@@ -19,15 +19,9 @@
 import i18nForTest from 'utils/i18nForTest';
 import { StaticMockLink } from 'utils/StaticMockLink';
 import { toast } from 'react-toastify';
-<<<<<<< HEAD
 import type { InterfaceUserInfoPG } from 'utils/interfaces';
 import type { DatePickerProps } from '@mui/x-date-pickers';
 import React, { act } from 'react';
-=======
-import type { InterfacePledgeModal } from './PledgeModal';
-import PledgeModal from './PledgeModal';
-import { act } from 'react';
->>>>>>> 8c1fb5f2
 import { USER_DETAILS } from 'GraphQl/Queries/Queries';
 import { CREATE_PLEDGE, UPDATE_PLEDGE } from 'GraphQl/Mutations/PledgeMutation';
 import { vi } from 'vitest';
@@ -141,7 +135,6 @@
       user: {
         id: 'userId',
         name: 'Harve Lance',
-<<<<<<< HEAD
         emailAddress: 'harve@example.com',
         avatarURL: null,
         birthDate: null,
@@ -165,31 +158,6 @@
         workPhoneNumber: null,
         organizationsWhereMember: { edges: [] },
         createdOrganizations: [],
-=======
-        avatarURL: null,
-        role: 'regular',
-        __typename: 'User',
-      },
-    },
-  },
-};
-
-// Admin user details mock for tests that need autocomplete visible
-const USER_DETAILS_ADMIN_MOCK = {
-  request: {
-    query: USER_DETAILS,
-    variables: {
-      input: { id: 'userId' },
-    },
-  },
-  result: {
-    data: {
-      user: {
-        id: 'userId',
-        name: 'Harve Lance',
-        avatarURL: null,
-        role: 'admin',
->>>>>>> 8c1fb5f2
         __typename: 'User',
       },
     },
@@ -251,12 +219,9 @@
   variables: {
     campaignId: string;
     amount: number;
-<<<<<<< HEAD
     currency: string;
     startDate: string;
     endDate: string;
-=======
->>>>>>> 8c1fb5f2
     pledgerId: string;
   },
   isError = false,
@@ -285,14 +250,10 @@
   createCreatePledgeMock({
     campaignId: 'campaignId',
     amount: 200,
-<<<<<<< HEAD
     currency: 'USD',
     startDate: '2024-01-02',
     endDate: '2024-01-02',
     pledgerId: 'userId', // Use 'userId' to match USER_DETAILS_MOCK id
-=======
-    pledgerId: '1',
->>>>>>> 8c1fb5f2
   }),
 ];
 
@@ -349,7 +310,6 @@
     await waitFor(() =>
       expect(screen.getByText(translations.editPledge)).toBeInTheDocument(),
     );
-<<<<<<< HEAD
     // Use getByDisplayValue to find the input with the value "John Doe"
     expect(screen.getByDisplayValue(/John Doe/i)).toBeInTheDocument();
     const startDateGroup = getPickerGroup('Start Date');
@@ -360,13 +320,6 @@
     const endDateInput = within(endDateGroup).getByRole('textbox', {
       hidden: true,
     });
-=======
-    // Use getAllByText to find the text content anywhere in the component
-    const pledgerInput = screen.getByRole('combobox', { name: /pledger/i });
-    expect(pledgerInput).toHaveValue('John Doe');
-    const startDateInput = getDatePickerInput('Start Date');
-    const endDateInput = getDatePickerInput('End Date');
->>>>>>> 8c1fb5f2
 
     expect(endDateInput).toHaveValue('10/01/2024');
     await waitFor(() => {
@@ -597,14 +550,10 @@
           {
             campaignId: 'campaignId',
             amount: 200,
-<<<<<<< HEAD
             currency: 'USD',
             startDate: '2024-01-02',
             endDate: '2024-01-02',
             pledgerId: 'userId',
-=======
-            pledgerId: '1',
->>>>>>> 8c1fb5f2
           },
           true,
         ),
@@ -774,11 +723,7 @@
       renderPledgeModal(adminLink, pledgeProps[0]);
 
       const userAutocomplete = screen
-<<<<<<< HEAD
         .getByRole('combobox', { name: /pledger/i })
-=======
-        .getByLabelText('Pledger')
->>>>>>> 8c1fb5f2
         .closest('.MuiAutocomplete-root');
       const input = within(userAutocomplete as HTMLElement).getByRole(
         'combobox',
@@ -812,13 +757,9 @@
       renderPledgeModal(adminLink, pledgeProps[0]);
 
       await waitFor(() => {
-<<<<<<< HEAD
         expect(
           screen.getByRole('combobox', { name: /pledger/i }),
         ).toBeInTheDocument();
-=======
-        expect(screen.getByLabelText('Pledger')).toBeInTheDocument();
->>>>>>> 8c1fb5f2
       });
     });
 
@@ -849,12 +790,9 @@
         createCreatePledgeMock({
           campaignId: 'campaignId',
           amount: 150,
-<<<<<<< HEAD
           currency: 'USD',
           startDate: '2024-01-02',
           endDate: '2024-01-02',
-=======
->>>>>>> 8c1fb5f2
           pledgerId: 'userId',
         }),
       ];
@@ -883,7 +821,6 @@
         },
         { timeout: 2000 },
       );
-<<<<<<< HEAD
 
       // Select the first option (Harve Lance - admin user)
       const options = screen.getAllByRole('option');
@@ -899,8 +836,20 @@
       await waitFor(() => {
         expect(input).toHaveValue('Harve Lance');
       });
-=======
->>>>>>> 8c1fb5f2
+
+      const startDateGroup = getPickerGroup(/start date/i);
+      const startDateInput = within(startDateGroup).getByRole('textbox', {
+        hidden: true,
+      });
+
+      // Wait for options to appear
+      await waitFor(
+        () => {
+          const options = screen.queryAllByRole('option');
+          expect(options.length).toBeGreaterThan(0);
+        },
+        { timeout: 2000 },
+      );
 
       // Select the first option (Harve Lance - admin user)
       const options = screen.getAllByRole('option');
@@ -908,17 +857,6 @@
         fireEvent.click(options[0]);
       });
 
-      // Wait for selection to be applied
-      await waitFor(() => {
-        expect(input).toHaveValue('Harve Lance');
-      });
-
-<<<<<<< HEAD
-=======
-      const startDateInput = getDatePickerInput('Start Date');
-      const endDateInput = getDatePickerInput('End Date');
-
->>>>>>> 8c1fb5f2
       // Submit the form with selected pledger
       fireEvent.change(screen.getByLabelText('Amount'), {
         target: { value: '150' },
@@ -1096,7 +1034,6 @@
     });
   });
 
-<<<<<<< HEAD
   describe('PledgeModal helper logic (coverage)', () => {
     it('areOptionsEqual returns true when ids match', () => {
       const option: InterfaceUserInfoPG = {
@@ -1105,11 +1042,6 @@
         lastName: 'Smith',
         name: 'Alice Smith',
       };
-=======
-    it('should trigger autocomplete onChange handler in create mode', async () => {
-      const adminLink = new StaticMockLink([...BASE_PLEDGE_MODAL_ADMIN_MOCKS]);
-      renderPledgeModal(adminLink, pledgeProps[0]);
->>>>>>> 8c1fb5f2
 
       const value: InterfaceUserInfoPG = {
         id: '1',
@@ -1131,16 +1063,9 @@
       expect(getMemberLabel(member as InterfaceUserInfoPG)).toBe('John Doe');
     });
 
-<<<<<<< HEAD
     it('computeAdjustedEndDate returns later date when start exceeds end', () => {
       const existingEndDate = new Date('2024-01-01');
       const newStartDate = dayjs('2025-01-01');
-=======
-    it('should properly trigger autocomplete onChange with new pledger data (cover line 279)', async () => {
-      // Test to cover line 279: setFormState({ ...formState, pledgeUsers: newPledgers })
-      const adminLink = new StaticMockLink([...BASE_PLEDGE_MODAL_ADMIN_MOCKS]);
-      renderPledgeModal(adminLink, pledgeProps[0]);
->>>>>>> 8c1fb5f2
 
       const result = computeAdjustedEndDate(existingEndDate, newStartDate);
 
@@ -1178,10 +1103,7 @@
       expect(getMemberLabel(member as InterfaceUserInfoPG)).toBe('Doe');
     });
 
-<<<<<<< HEAD
     it('should properly trigger autocomplete onChange with new pledger data (cover line 279)', async () => {
-=======
->>>>>>> 8c1fb5f2
       const adminLink = new StaticMockLink([...BASE_PLEDGE_MODAL_ADMIN_MOCKS]);
       renderPledgeModal(adminLink, pledgeProps[0]);
 
