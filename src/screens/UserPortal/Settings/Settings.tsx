--- conflicted
+++ resolved
@@ -77,10 +77,6 @@
     image: '',
   });
 
-<<<<<<< HEAD
-  const originalImageState = useRef<string>('');
-  const fileInputRef = useRef<HTMLInputElement>(null);
-=======
   /**
    * Ref to store the original image URL for comparison during updates.
    */
@@ -96,7 +92,6 @@
    * This function sends a mutation request to update the user details
    * and reloads the page on success.
    */
->>>>>>> 43316fc4
   const handleUpdateUserDetails = async (): Promise<void> => {
     try {
       let updatedUserDetails = { ...userDetails };
