import React, { useEffect, useRef, useState } from 'react';
import { useTranslation } from 'react-i18next';
import styles from './Settings.module.css';
import { Button, Card, Col, Form, Row } from 'react-bootstrap';
import convertToBase64 from 'utils/convertToBase64';
import { UPDATE_USER_MUTATION } from 'GraphQl/Mutations/mutations';
import { useMutation, useQuery } from '@apollo/client';
import { errorHandler } from 'utils/errorHandler';
import { toast } from 'react-toastify';
import { CHECK_AUTH } from 'GraphQl/Queries/Queries';
import useLocalStorage from 'utils/useLocalstorage';
import {
  countryOptions,
  educationGradeEnum,
  employmentStatusEnum,
  genderEnum,
  maritalStatusEnum,
} from 'utils/formEnumFields';
import DeleteUser from 'components/UserProfileSettings/DeleteUser';
import OtherSettings from 'components/UserProfileSettings/OtherSettings';
import UserSidebar from 'components/UserPortal/UserSidebar/UserSidebar';
import ProfileDropdown from 'components/ProfileDropdown/ProfileDropdown';
import Avatar from 'components/Avatar/Avatar';
import EventsAttendedByMember from 'components/MemberDetail/EventsAttendedByMember';
import CardItemLoading from 'components/OrganizationDashCards/CardItemLoading';
import type { InterfaceEvent } from 'components/EventManagement/EventAttendance/InterfaceEvents';

/**
 * The Settings component allows users to view and update their profile settings.
 * It includes functionality to handle image uploads, reset changes, and save updated user details.
 *
 * @returns The Settings component.
 */
export default function settings(): JSX.Element {
  const { t } = useTranslation('translation', {
    keyPrefix: 'settings',
  });
  const { t: tCommon } = useTranslation('common');
<<<<<<< HEAD
  const [isUpdated, setisUpdated] = useState<boolean | null>(null);
=======
>>>>>>> af2f5093
  const [hideDrawer, setHideDrawer] = useState<boolean | null>(null);

  /**
   * Handler to adjust sidebar visibility based on window width.
   * This function is invoked on window resize and when the component mounts.
   */
  const handleResize = (): void => {
    if (window.innerWidth <= 820) {
      setHideDrawer(!hideDrawer);
    }
  };

  useEffect(() => {
    handleResize();
    window.addEventListener('resize', handleResize);
    return () => {
      window.removeEventListener('resize', handleResize);
    };
  }, []);

  const { setItem } = useLocalStorage();
  const { data } = useQuery(CHECK_AUTH, { fetchPolicy: 'network-only' });
  const [updateUserDetails] = useMutation(UPDATE_USER_MUTATION);
<<<<<<< HEAD
  const [userDetails, setUserDetails] = React.useState({
=======

  const [userDetails, setUserDetails] = useState({
>>>>>>> af2f5093
    firstName: '',
    lastName: '',
    createdAt: '',
    gender: '',
    email: '',
    phoneNumber: '',
    birthDate: '',
    grade: '',
    empStatus: '',
    maritalStatus: '',
    address: '',
    state: '',
    country: '',
    image: '',
    eventsAttended: [] as InterfaceEvent[],
  });
<<<<<<< HEAD
  console.log(userDetails);
=======

  /**
   * Ref to store the original image URL for comparison during updates.
   */
>>>>>>> af2f5093
  const originalImageState = React.useRef<string>('');
  /**
   * Ref to access the file input element for image uploads.
   */
  const fileInputRef = React.useRef<HTMLInputElement>(null);

  /**
   * Handles the update of user details.
   * This function sends a mutation request to update the user details
   * and reloads the page on success.
   */
  const handleUpdateUserDetails = async (): Promise<void> => {
    try {
      let updatedUserDetails = { ...userDetails };
      if (updatedUserDetails.image === originalImageState.current) {
        updatedUserDetails = { ...updatedUserDetails, image: '' };
      }
      const { data } = await updateUserDetails({
        variables: updatedUserDetails,
      });
      /* istanbul ignore next */
      if (data) {
        toast.success(
          tCommon('updatedSuccessfully', { item: 'Profile' }) as string,
        );
        setTimeout(() => {
          window.location.reload();
        }, 500);
        const userFullName = `${userDetails.firstName} ${userDetails.lastName}`;
        setItem('name', userFullName);
      }
    } catch (error: unknown) {
      errorHandler(t, error);
    }
  };

  /**
   * Handles the change of a specific field in the user details state.
   *
   * @param fieldName - The name of the field to be updated.
   * @param value - The new value for the field.
   */
  const handleFieldChange = (fieldName: string, value: string): void => {
    setisUpdated(true);
    setUserDetails((prevState) => ({
      ...prevState,
      [fieldName]: value,
    }));
  };

  /**
   * Triggers the file input click event to open the file picker dialog.
   */
  const handleImageUpload = (): void => {
    setisUpdated(true);
    if (fileInputRef.current) {
      (fileInputRef.current as HTMLInputElement).click();
    }
  };

  /**
   * Resets the user details to the values fetched from the server.
   */
  const handleResetChanges = (): void => {
    setisUpdated(!isUpdated);
    /* istanbul ignore next */
    if (data) {
      const {
        firstName,
        lastName,
        createdAt,
        gender,
        phone,
        birthDate,
        educationGrade,
        employmentStatus,
        maritalStatus,
        address,
      } = data.checkAuth;

      setUserDetails({
        ...userDetails,
        firstName: firstName || '',
        lastName: lastName || '',
        createdAt: createdAt || '',
        gender: gender || '',
        phoneNumber: phone?.mobile || '',
        birthDate: birthDate || '',
        grade: educationGrade || '',
        empStatus: employmentStatus || '',
        maritalStatus: maritalStatus || '',
        address: address?.line1 || '',
        state: address?.state || '',
        country: address?.countryCode || '',
      });
    }
  };

  useEffect(() => {
    /* istanbul ignore next */
    if (data) {
      const {
        firstName,
        lastName,
        createdAt,
        gender,
        email,
        phone,
        birthDate,
        educationGrade,
        employmentStatus,
        maritalStatus,
        address,
        image,
        eventsAttended,
      } = data.checkAuth;

      setUserDetails({
        firstName,
        lastName,
        createdAt,
        gender,
        email,
        phoneNumber: phone?.mobile || '',
        birthDate,
        grade: educationGrade || '',
        empStatus: employmentStatus || '',
        maritalStatus: maritalStatus || '',
        address: address?.line1 || '',
        state: address?.state || '',
        country: address?.countryCode || '',
        eventsAttended,
        image,
      });
      originalImageState.current = image;
    }
  }, [data]);
  console.log(userDetails.eventsAttended.length);
  return (
    <>
      {hideDrawer ? (
        <Button
          className={styles.opendrawer}
          onClick={(): void => {
            setHideDrawer(!hideDrawer);
          }}
          data-testid="openMenu"
        >
          <i className="fa fa-angle-double-right" aria-hidden="true"></i>
        </Button>
      ) : (
        <Button
          className={styles.collapseSidebarButton}
          onClick={(): void => {
            setHideDrawer(!hideDrawer);
          }}
          data-testid="closeMenu"
        >
          <i className="fa fa-angle-double-left" aria-hidden="true"></i>
        </Button>
      )}
      <UserSidebar hideDrawer={hideDrawer} setHideDrawer={setHideDrawer} />
      <div
        className={`d-flex flex-row ${styles.containerHeight} ${
          hideDrawer === null
            ? ''
            : hideDrawer
              ? styles.expand
              : styles.contract
        }`}
      >
        <div className={`${styles.mainContainer}`}>
          <div className="d-flex justify-content-between align-items-center">
            <div style={{ flex: 1 }}>
              <h1>{tCommon('settings')}</h1>
            </div>
            <ProfileDropdown />
          </div>
<<<<<<< HEAD
          <h3>{tCommon('settings')}</h3>
          <Row>
=======

          <Row className="mt-4">
            <Col lg={5} className="d-lg-none">
              <UserProfile
                firstName={userDetails.firstName}
                lastName={userDetails.lastName}
                createdAt={userDetails.createdAt}
                email={userDetails.email}
                image={userDetails.image}
              />
            </Col>
>>>>>>> af2f5093
            <Col lg={7}>
              <Card border="0" className="rounded-4 mb-4">
                <div className={`${styles.cardHeader}`}>
                  <div className={`${styles.cardTitle}`}>
                    {t('profileSettings')}
                  </div>
                </div>
                <Card.Body className={`${styles.cardBody}`}>
                  <Row className="mb-1">
                    <Col lg={12} className="mb-2">
                      <div className="text-center mb-3">
                        <div className="position-relative d-inline-block">
                          {userDetails?.image ? (
                            <img
                              className="rounded-circle"
                              style={{
                                width: '60px',
                                height: '60px',
                                objectFit: 'cover',
                              }}
                              src={userDetails.image}
                              alt="User"
                              data-testid="profile-picture"
                            />
                          ) : (
                            <Avatar
                              name={`${userDetails.firstName} ${userDetails.lastName}`}
                              alt="User Image"
                              size={250}
                              dataTestId="profile-picture"
                              radius={250}
                            />
                          )}
                          <i
                            className="fas fa-edit position-absolute bottom-0 right-0 p-2 bg-white rounded-circle"
                            onClick={handleImageUpload}
                            data-testid="uploadImageBtn"
                            style={{ cursor: 'pointer', fontSize: '1.2rem' }}
                            title="Edit profile picture"
                          />
                        </div>
                      </div>
                      <Form.Control
                        accept="image/*"
                        id="postphoto"
                        name="photo"
                        type="file"
                        className={styles.cardControl}
                        data-testid="fileInput"
                        multiple={false}
                        ref={fileInputRef}
                        onChange={
                          /* istanbul ignore next */
                          async (
                            e: React.ChangeEvent<HTMLInputElement>,
                          ): Promise<void> => {
                            const target = e.target as HTMLInputElement;
                            const file = target.files && target.files[0];
                            if (file) {
                              const image = await convertToBase64(file);
                              setUserDetails({ ...userDetails, image });
                            }
                          }
                        }
                        style={{ display: 'none' }}
                      />
                    </Col>
                    <Col lg={4}>
                      <Form.Label
                        htmlFor="inputFirstName"
                        className={`${styles.cardLabel}`}
                      >
                        {tCommon('firstName')}
                      </Form.Label>
                      <Form.Control
                        type="text"
                        id="inputFirstName"
                        value={userDetails.firstName}
                        onChange={(e) =>
                          handleFieldChange('firstName', e.target.value)
                        }
                        className={`${styles.cardControl}`}
                        data-testid="inputFirstName"
                      />
                    </Col>
                    <Col lg={4}>
                      <Form.Label
                        htmlFor="inputLastName"
                        className={`${styles.cardLabel}`}
                      >
                        {tCommon('lastName')}
                      </Form.Label>
                      <Form.Control
                        type="text"
                        id="inputLastName"
                        value={userDetails.lastName}
                        onChange={(e) =>
                          handleFieldChange('lastName', e.target.value)
                        }
                        className={`${styles.cardControl}`}
                        data-testid="inputLastName"
                      />
                    </Col>
                    <Col lg={4}>
                      <Form.Label
                        htmlFor="gender"
                        className={`${styles.cardLabel}`}
                      >
                        {t('gender')}
                      </Form.Label>
                      <Form.Control
                        as="select"
                        id="gender"
                        value={userDetails.gender}
                        onChange={(e) =>
                          handleFieldChange('gender', e.target.value)
                        }
                        className={`${styles.cardControl}`}
                        data-testid="inputGender"
                      >
                        <option value="" disabled>
                          {t('sgender')}
                        </option>
                        {genderEnum.map((g) => (
                          <option key={g.value.toLowerCase()} value={g.value}>
                            {g.label}
                          </option>
                        ))}
                      </Form.Control>
                    </Col>
                  </Row>
                  <Row className="mb-1">
                    <Col lg={4}>
                      <Form.Label
                        htmlFor="inputEmail"
                        className={`${styles.cardLabel}`}
                      >
                        {tCommon('emailAddress')}
                      </Form.Label>
                      <Form.Control
                        type="email"
                        id="inputEmail"
                        value={userDetails.email}
                        className={`${styles.cardControl}`}
                        disabled
                      />
                    </Col>
                    <Col lg={4}>
                      <Form.Label
                        htmlFor="phoneNo"
                        className={`${styles.cardLabel}`}
                      >
                        {t('phoneNumber')}
                      </Form.Label>
                      <Form.Control
                        type="tel"
                        id="phoneNo"
                        placeholder="1234567890"
                        value={userDetails.phoneNumber}
                        onChange={(e) =>
                          handleFieldChange('phoneNumber', e.target.value)
                        }
                        className={`${styles.cardControl}`}
                        data-testid="inputPhoneNumber"
                      />
                    </Col>
                    <Col lg={4}>
                      <Form.Label
                        htmlFor="birthDate"
                        className={`${styles.cardLabel}`}
                      >
                        {t('birthDate')}
                      </Form.Label>
                      <Form.Control
                        type="date"
                        id="birthDate"
                        value={userDetails.birthDate}
                        onChange={(e) =>
                          handleFieldChange('birthDate', e.target.value)
                        }
                        className={`${styles.cardControl}`}
                      />
                    </Col>
                  </Row>
                  <Row className="mb-1">
                    <Col lg={4}>
                      <Form.Label
                        htmlFor="grade"
                        className={`${styles.cardLabel}`}
                      >
                        {t('grade')}
                      </Form.Label>
                      <Form.Control
                        as="select"
                        id="grade"
                        value={userDetails.grade}
                        onChange={(e) =>
                          handleFieldChange('grade', e.target.value)
                        }
                        className={`${styles.cardControl}`}
                        data-testid="inputGrade"
                      >
                        <option value="" disabled>
                          {t('gradePlaceholder')}
                        </option>
                        {educationGradeEnum.map((grade) => (
                          <option
                            key={grade.value.toLowerCase()}
                            value={grade.value}
                          >
                            {grade.label}
                          </option>
                        ))}
                      </Form.Control>
                    </Col>
                    <Col lg={4}>
                      <Form.Label
                        htmlFor="empStatus"
                        className={`${styles.cardLabel}`}
                      >
                        {t('empStatus')}
                      </Form.Label>
                      <Form.Control
                        as="select"
                        id="empStatus"
                        value={userDetails.empStatus}
                        onChange={(e) =>
                          handleFieldChange('empStatus', e.target.value)
                        }
                        className={`${styles.cardControl}`}
                        data-testid="inputEmpStatus"
                      >
                        <option value="" disabled>
                          {t('sEmpStatus')}
                        </option>
                        {employmentStatusEnum.map((status) => (
                          <option
                            key={status.value.toLowerCase()}
                            value={status.value}
                          >
                            {status.label}
                          </option>
                        ))}
                      </Form.Control>
                    </Col>
                    <Col lg={4}>
                      <Form.Label
                        htmlFor="maritalStatus"
                        className={`${styles.cardLabel}`}
                      >
                        {t('maritalStatus')}
                      </Form.Label>
                      <Form.Control
                        as="select"
                        id="maritalStatus"
                        value={userDetails.maritalStatus}
                        onChange={(e) =>
                          handleFieldChange('maritalStatus', e.target.value)
                        }
                        className={`${styles.cardControl}`}
                        data-testid="inputMaritalStatus"
                      >
                        <option value="" disabled>
                          {t('sMaritalStatus')}
                        </option>
                        {maritalStatusEnum.map((status) => (
                          <option
                            key={status.value.toLowerCase()}
                            value={status.value}
                          >
                            {status.label}
                          </option>
                        ))}
                      </Form.Control>
                    </Col>
                  </Row>
                  <Row className="mb-1">
                    <Col lg={4}>
                      <Form.Label
                        htmlFor="address"
                        className={`${styles.cardLabel}`}
                      >
                        {tCommon('address')}
                      </Form.Label>
                      <Form.Control
                        type="text"
                        placeholder="Eg: lane 123, Main Street"
                        id="address"
                        value={userDetails.address}
                        onChange={(e) =>
                          handleFieldChange('address', e.target.value)
                        }
                        className={`${styles.cardControl}`}
                        data-testid="inputAddress"
                      />
                    </Col>
                    <Col lg={4}>
                      <Form.Label
                        htmlFor="inputState"
                        className={`${styles.cardLabel}`}
                      >
                        {t('state')}
                      </Form.Label>
                      <Form.Control
                        type="text"
                        id="inputState"
                        placeholder={t('enterState')}
                        value={userDetails.state}
                        onChange={(e) =>
                          handleFieldChange('state', e.target.value)
                        }
                        className={`${styles.cardControl}`}
                        data-testid="inputState"
                      />
                    </Col>
                    <Col lg={4}>
                      <Form.Label
                        htmlFor="country"
                        className={`${styles.cardLabel}`}
                      >
                        {t('country')}
                      </Form.Label>
                      <Form.Control
                        as="select"
                        id="country"
                        value={userDetails.country}
                        onChange={(e) =>
                          handleFieldChange('country', e.target.value)
                        }
                        className={`${styles.cardControl}`}
                        data-testid="inputCountry"
                      >
                        <option value="" disabled>
                          {t('selectCountry')}
                        </option>
                        {countryOptions.map((country) => (
                          <option
                            key={country.value.toUpperCase()}
                            value={country.value.toUpperCase()}
                          >
                            {country.label}
                          </option>
                        ))}
                      </Form.Control>
                    </Col>
                  </Row>
<<<<<<< HEAD
                  {isUpdated && (
                    <div
                      style={{
                        display: 'flex',
                        justifyContent: 'space-between',
                        marginTop: '1.5em',
                      }}
=======
                  <div className="d-flex justify-content-between mt-3">
                    <Button
                      onClick={handleResetChanges}
                      variant="outline-success"
                      data-testid="resetChangesBtn"
>>>>>>> af2f5093
                    >
                      <Button
                        onClick={handleResetChanges}
                        variant="outline-success"
                        data-testid="resetChangesBtn"
                      >
                        {t('resetChanges')}
                      </Button>
                      <Button
                        onClick={handleUpdateUserDetails}
                        data-testid="updateUserBtn"
                        className={`${styles.cardButton}`}
                      >
                        {tCommon('saveChanges')}
                      </Button>
                    </div>
                  )}
                </Card.Body>
              </Card>
            </Col>
            <Col lg={5} className="d-none d-lg-block">
<<<<<<< HEAD
=======
              <UserProfile
                firstName={userDetails.firstName}
                lastName={userDetails.lastName}
                createdAt={userDetails.createdAt}
                email={userDetails.email}
                image={userDetails.image}
              />
>>>>>>> af2f5093
              <DeleteUser />
              <OtherSettings />
            </Col>
            <Col lg={5} className="d-lg-none">
              <DeleteUser />
              <OtherSettings />
            </Col>
          </Row>
          <Card border="0" className="rounded-4 mb-4">
            <div className={`${styles.cardHeader}`}>
              <div className={`${styles.cardTitle}`}>{t('eventAttended')}</div>
            </div>
            <Card.Body
              className={`${styles.cardBody} ${styles.scrollableCardBody}`}
            >
              {userDetails.eventsAttended.length === 0 || null || undefined ? (
                <div className={styles.emptyContainer}>
                  <h6>{t('noeventsAttended')}</h6>
                </div>
              ) : (
                userDetails.eventsAttended.map(
                  (event: InterfaceEvent, index: number) => (
                    <span data-testid="usereventsCard" key={index}>
                      <EventsAttendedByMember
                        eventsId={event._id}
                        key={index}
                      />
                    </span>
                  ),
                )
              )}
            </Card.Body>
          </Card>
        </div>
      </div>
    </>
  );
}<|MERGE_RESOLUTION|>--- conflicted
+++ resolved
@@ -36,10 +36,7 @@
     keyPrefix: 'settings',
   });
   const { t: tCommon } = useTranslation('common');
-<<<<<<< HEAD
   const [isUpdated, setisUpdated] = useState<boolean | null>(null);
-=======
->>>>>>> af2f5093
   const [hideDrawer, setHideDrawer] = useState<boolean | null>(null);
 
   /**
@@ -63,12 +60,7 @@
   const { setItem } = useLocalStorage();
   const { data } = useQuery(CHECK_AUTH, { fetchPolicy: 'network-only' });
   const [updateUserDetails] = useMutation(UPDATE_USER_MUTATION);
-<<<<<<< HEAD
   const [userDetails, setUserDetails] = React.useState({
-=======
-
-  const [userDetails, setUserDetails] = useState({
->>>>>>> af2f5093
     firstName: '',
     lastName: '',
     createdAt: '',
@@ -85,14 +77,10 @@
     image: '',
     eventsAttended: [] as InterfaceEvent[],
   });
-<<<<<<< HEAD
-  console.log(userDetails);
-=======
 
   /**
    * Ref to store the original image URL for comparison during updates.
    */
->>>>>>> af2f5093
   const originalImageState = React.useRef<string>('');
   /**
    * Ref to access the file input element for image uploads.
@@ -271,22 +259,8 @@
             </div>
             <ProfileDropdown />
           </div>
-<<<<<<< HEAD
           <h3>{tCommon('settings')}</h3>
           <Row>
-=======
-
-          <Row className="mt-4">
-            <Col lg={5} className="d-lg-none">
-              <UserProfile
-                firstName={userDetails.firstName}
-                lastName={userDetails.lastName}
-                createdAt={userDetails.createdAt}
-                email={userDetails.email}
-                image={userDetails.image}
-              />
-            </Col>
->>>>>>> af2f5093
             <Col lg={7}>
               <Card border="0" className="rounded-4 mb-4">
                 <div className={`${styles.cardHeader}`}>
@@ -633,7 +607,6 @@
                       </Form.Control>
                     </Col>
                   </Row>
-<<<<<<< HEAD
                   {isUpdated && (
                     <div
                       style={{
@@ -641,13 +614,6 @@
                         justifyContent: 'space-between',
                         marginTop: '1.5em',
                       }}
-=======
-                  <div className="d-flex justify-content-between mt-3">
-                    <Button
-                      onClick={handleResetChanges}
-                      variant="outline-success"
-                      data-testid="resetChangesBtn"
->>>>>>> af2f5093
                     >
                       <Button
                         onClick={handleResetChanges}
@@ -669,16 +635,6 @@
               </Card>
             </Col>
             <Col lg={5} className="d-none d-lg-block">
-<<<<<<< HEAD
-=======
-              <UserProfile
-                firstName={userDetails.firstName}
-                lastName={userDetails.lastName}
-                createdAt={userDetails.createdAt}
-                email={userDetails.email}
-                image={userDetails.image}
-              />
->>>>>>> af2f5093
               <DeleteUser />
               <OtherSettings />
             </Col>
