--- conflicted
+++ resolved
@@ -64,15 +64,11 @@
   fileInputRef,
   handleFileUpload,
 }) => {
-<<<<<<< HEAD
   const { t } = useTranslation('translation');
-=======
->>>>>>> 3a4039e6
   const normalizedAvatarUrl =
     userDetails?.avatarURL && userDetails.avatarURL.includes('127.0.0.1')
       ? userDetails.avatarURL.replace('127.0.0.1', 'localhost')
       : userDetails?.avatarURL;
-<<<<<<< HEAD
   const uploadProfilePictureLabel = t('settings.uploadProfilePicture', {
     name: userDetails?.name || t('settings.profileSettings'),
     defaultValue: t('settings.editProfile'),
@@ -90,8 +86,6 @@
       triggerFileInput();
     }
   };
-=======
->>>>>>> 3a4039e6
   return (
     <Col lg={12} className="mb-2">
       <div className="text-center mb-3">
@@ -102,27 +96,17 @@
                 ? sanitizeAvatars(selectedAvatar, normalizedAvatarUrl)
                 : undefined
             }
-            fallbackName={userDetails?.name}
-<<<<<<< HEAD
+            fallbackName={userDetails?.name ?? ''}
             size="custom"
             shape="circle"
             customSize={80}
             border={false}
             className="rounded-circle"
-=======
-            size="medium"
-            shape="circle"
-            customSize={60}
-            border={false}
-            className="rounded-circle"
-            style={{ width: 80, height: 80, objectFit: 'cover' }}
->>>>>>> 3a4039e6
             dataTestId="profile-avatar"
             objectFit="cover"
             enableEnlarge={true}
             crossOrigin="anonymous"
           />
-<<<<<<< HEAD
           <button
             type="button"
             className="position-absolute bottom-0 right-0 p-2 bg-white rounded-circle border-0 cursor-pointer d-flex align-items-center justify-content-center"
@@ -134,18 +118,6 @@
           >
             <i className="fas fa-edit fs-5" aria-hidden="true" />
           </button>
-=======
-          <i
-            className="fas fa-edit position-absolute bottom-0 right-0 p-2 bg-white rounded-circle"
-            onClick={() => fileInputRef.current?.click()}
-            data-testid="uploadImageBtn"
-            style={{ cursor: 'pointer', fontSize: '1.2rem' }}
-            title={userDetails?.name}
-            role="button"
-            aria-label={userDetails?.name}
-            tabIndex={0}
-          />
->>>>>>> 3a4039e6
         </div>
       </div>
       <Form.Control
