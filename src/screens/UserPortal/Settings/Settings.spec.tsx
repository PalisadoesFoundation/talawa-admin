--- conflicted
+++ resolved
@@ -176,19 +176,13 @@
         </MockedProvider>,
       );
     });
-<<<<<<< HEAD
 
     await wait();
     userEvent.type(screen.getByTestId('inputName'), 'Majumder');
     await wait();
 
     userEvent.click(screen.getByTestId('resetChangesBtn'));
-=======
-    fireEvent.change(screen.getByTestId('inputAddress'), {
-      target: { value: 'random' },
-    });
-    fireEvent.click(screen.getByTestId('resetChangesBtn'));
->>>>>>> 44083849
+        
     await wait();
 
     expect(screen.getByTestId('inputName')).toHaveValue('Bandhan Majumder');
@@ -233,13 +227,9 @@
     });
 
     await wait();
-<<<<<<< HEAD
+
     userEvent.type(screen.getByTestId('inputName'), 'Bandhan Majumder');
-=======
-    fireEvent.change(screen.getByTestId('inputAddress'), {
-      target: { value: 'random' },
-    });
->>>>>>> 44083849
+
     await wait();
     fireEvent.click(screen.getByTestId('resetChangesBtn'));
     await wait();
