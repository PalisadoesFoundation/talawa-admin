/**
 * UserScreen component serves as the main layout for the user portal.
 * It manages the sidebar visibility, handles routing, and displays
 * the appropriate content based on the current route and organization ID.
 *
 * @remarks
 * - Redirects to the home page if `orgId` is not present in the URL.
 * - Dynamically updates the Redux store with targets based on the `orgId`.
 * - Adjusts the sidebar visibility based on the screen width.
 *
 *
 * ### Internal Functions
 * - `handleResize`: Toggles the sidebar visibility based on the screen width.
 *
 * ### Hooks
 * - `useEffect`:
 *   - Updates targets in the Redux store when `orgId` changes.
 *   - Sets up and cleans up the window resize event listener.
 *
 * ### Dependencies
 * - `react-router-dom` for routing and navigation.
 * - `react-redux` for state management.
 * - `react-bootstrap` for UI components.
 * - `react-i18next` for internationalization.
 *
 * @param props - The props for the UserSidebar component:
 * - `orgId`: The organization ID retrieved from the URL parameters.
 * - `hideDrawer`: State to manage the visibility of the sidebar.
 * - `targets`: List of user-specific routes fetched from the Redux store.
 *
 * @returns A JSX.Element representing the rendered UserScreen component.
 *
 * @example
 * ```tsx
 * <Route path="/user/:orgId/*" element={<UserScreen />} />
 * ```
 */
import React, { useEffect, useState } from 'react';
import { useSelector } from 'react-redux';
import { Outlet, useLocation, useParams } from 'react-router';
import { updateTargets } from 'state/action-creators';
import { useAppDispatch } from 'state/hooks';
import type { RootState } from 'state/reducers';
import type { TargetsType } from 'state/reducers/routesReducer';
import styles from 'style/app-fixed.module.css';
import localStyles from './UserScreen.module.css';
import UserSidebarOrg from 'components/UserPortal/UserSidebarOrg/UserSidebarOrg';
import UserSidebar from 'components/UserPortal/UserSidebar/UserSidebar';
import type { InterfaceMapType } from 'utils/interfaces';
import { useTranslation } from 'react-i18next';
import useLocalStorage from 'utils/useLocalstorage';
const map: InterfaceMapType = {
  organization: 'home',
  people: 'people',
  events: 'userEvents',
  donate: 'donate',
  transactions: 'transactions',
  chat: 'userChat',
  campaigns: 'userCampaigns',
  pledges: 'userPledges',
  volunteer: 'userVolunteer',
  leaveorg: 'leaveOrganization',
  notification: 'notification',
};

const UserScreen = (): React.JSX.Element => {
  // Get the current location path for debugging or conditional rendering
  const location = useLocation();
  const { getItem, setItem } = useLocalStorage();
  const [hideDrawer, setHideDrawer] = useState<boolean>(() => {
    const stored = getItem('sidebar');
    return stored === 'true';
  });

  const { orgId } = useParams();

  // Note: some user routes (for example global user pages like /user/notification)
  // don't include an `orgId`. In that case render the global user sidebar
  // instead of redirecting to home.

  const titleKey: string | undefined = map[location.pathname.split('/')[2]];
  const { t } = useTranslation('translation', { keyPrefix: titleKey });

  const userRoutes: { targets: TargetsType[] } = useSelector(
    (state: RootState) => state.userRoutes,
  );

  const { targets } = userRoutes;

  /**
   * Retrieves the organization ID from the URL parameters.
   */

  // Initialize Redux dispatch
  const dispatch = useAppDispatch();

  /**
   * Effect hook to update targets based on the organization ID.
   * This hook is triggered when the orgId changes.
   */
  useEffect(() => {
    if (orgId) {
      dispatch(updateTargets(orgId));
    }
  }, [orgId]);

  /**
   * Handles window resize events to toggle the sidebar visibility
   * based on the screen width.
   */
  const handleResize = (): void => {
    if (window.innerWidth <= 820) {
      setHideDrawer(true);
    }
  };

  // Set up event listener for window resize and clean up on unmount
  useEffect(() => {
    handleResize();
    window.addEventListener('resize', handleResize);
    return () => {
      window.removeEventListener('resize', handleResize);
    };
  }, []);

  useEffect(() => {
    setItem('sidebar', hideDrawer.toString());
  }, [hideDrawer, setItem]);

  return (
    <>
      {/* {hideDrawer ? (
        <Button
          className={styles.opendrawer}
          onClick={(): void => {
            setHideDrawer(!hideDrawer);
          }}
          data-testid="openMenu"
        >
          <i className="fa fa-angle-double-right" aria-hidden="true"></i>
        </Button>
      ) : (
        <Button
          className={styles.collapseSidebarButton}
          onClick={(): void => {
            setHideDrawer(!hideDrawer);
          }}
          data-testid="closeMenu"
        >
          <i className="fa fa-angle-double-left" aria-hidden="true"></i>
        </Button>
      )} */}
      <div className={styles.drawer}>
        {orgId ? (
          <UserSidebarOrg
            orgId={orgId}
            targets={targets}
            hideDrawer={hideDrawer}
            setHideDrawer={setHideDrawer}
          />
        ) : (
          <UserSidebar hideDrawer={hideDrawer} setHideDrawer={setHideDrawer} />
        )}
      </div>
      <div
<<<<<<< HEAD
        className={`${hideDrawer ? styles.expand : styles.contract} ${hideDrawer ? localStyles.contentContainer : ''}`}
        data-testid="mainpageright"
      >
        <div className="d-flex justify-content-between align-items-center">
          <div className={localStyles.titleContainer}>
            <h1>{t('title')}</h1>
=======
        className={`${hideDrawer ? `${styles.expand} ${styles.userScreenExpandedMargin}` : styles.contract}`}
        data-testid="mainpageright"
      >
        <div className="d-flex justify-content-between align-items-center">
          <div className={styles.flexContainerColumn}>
            <h1 className={styles.titleMargin}>{t('title')}</h1>
>>>>>>> 3c5dd158
          </div>
          {/* <ProfileDropdown /> */}
        </div>
        <Outlet />
      </div>
    </>
  );
};

export default UserScreen;<|MERGE_RESOLUTION|>--- conflicted
+++ resolved
@@ -163,21 +163,15 @@
         )}
       </div>
       <div
-<<<<<<< HEAD
+
         className={`${hideDrawer ? styles.expand : styles.contract} ${hideDrawer ? localStyles.contentContainer : ''}`}
         data-testid="mainpageright"
       >
         <div className="d-flex justify-content-between align-items-center">
           <div className={localStyles.titleContainer}>
             <h1>{t('title')}</h1>
-=======
-        className={`${hideDrawer ? `${styles.expand} ${styles.userScreenExpandedMargin}` : styles.contract}`}
-        data-testid="mainpageright"
-      >
-        <div className="d-flex justify-content-between align-items-center">
-          <div className={styles.flexContainerColumn}>
-            <h1 className={styles.titleMargin}>{t('title')}</h1>
->>>>>>> 3c5dd158
+
+       
           </div>
           {/* <ProfileDropdown /> */}
         </div>
