import type { ChangeEvent } from 'react';
import { Button, Form, Modal } from 'react-bootstrap';
import type {
  InterfaceCreateVolunteerGroup,
  InterfaceVolunteerGroupInfo,
  InterfaceVolunteerMembership,
} from 'utils/interfaces';
<<<<<<< HEAD
import styles from '../../../../style/app.module.css';
=======
import styles from 'style/app.module.css';
>>>>>>> 6997a04e
import React, { useCallback, useEffect, useMemo, useState } from 'react';
import { useTranslation } from 'react-i18next';
import { useMutation, useQuery } from '@apollo/client';
import { toast } from 'react-toastify';
import {
  FormControl,
  Paper,
  Stack,
  Table,
  TableBody,
  TableCell,
  TableContainer,
  TableHead,
  TableRow,
  TextField,
} from '@mui/material';
import {
  UPDATE_VOLUNTEER_GROUP,
  UPDATE_VOLUNTEER_MEMBERSHIP,
} from 'GraphQl/Mutations/EventVolunteerMutation';
import { PiUserListBold } from 'react-icons/pi';
import { TbListDetails } from 'react-icons/tb';
import { USER_VOLUNTEER_MEMBERSHIP } from 'GraphQl/Queries/EventVolunteerQueries';
import Avatar from 'components/Avatar/Avatar';
import { FaXmark } from 'react-icons/fa6';

export interface InterfaceGroupModal {
  isOpen: boolean;
  hide: () => void;
  eventId: string;
  group: InterfaceVolunteerGroupInfo;
  refetchGroups: () => void;
}

/**
 * A modal dialog for creating or editing a volunteer group.
 *
 * @param isOpen - Indicates whether the modal is open.
 * @param hide - Function to close the modal.
 * @param eventId - The ID of the event associated with volunteer group.
 * @param orgId - The ID of the organization associated with volunteer group.
 * @param group - The volunteer group object to be edited.
 * @param refetchGroups - Function to refetch the volunteer groups after creation or update.
 * @returns The rendered modal component.
 *
 * The `VolunteerGroupModal` component displays a form within a modal dialog for creating or editing a Volunteer Group.
 * It includes fields for entering the group name, description, volunteersRequired, and selecting volunteers/leaders.
 *
 * The modal includes:
 * - A header with a title indicating the current mode (create or edit) and a close button.
 * - A form with:
 *   - An input field for entering the group name.
 *   - A textarea for entering the group description.
 *   - An input field for entering the number of volunteers required.
 * - A submit button to create or update the pledge.
 *
 * On form submission, the component either:
 * - Calls `updateVoluneerGroup` mutation to update an existing group, or
 *
 * Success or error messages are displayed using toast notifications based on the result of the mutation.
 */

const GroupModal: React.FC<InterfaceGroupModal> = ({
  isOpen,
  hide,
  eventId,
  group,
  refetchGroups,
}) => {
  const { t } = useTranslation('translation', {
    keyPrefix: 'eventVolunteers',
  });
  const { t: tCommon } = useTranslation('common');

  const [modalType, setModalType] = useState<'details' | 'requests'>('details');
  const [formState, setFormState] = useState<InterfaceCreateVolunteerGroup>({
    name: group.name,
    description: group.description ?? '',
    leader: group.leader,
    volunteerUsers: group.volunteers.map((volunteer) => volunteer.user),
    volunteersRequired: group.volunteersRequired ?? null,
  });

  const [updateVolunteerGroup] = useMutation(UPDATE_VOLUNTEER_GROUP);
  const [updateMembership] = useMutation(UPDATE_VOLUNTEER_MEMBERSHIP);

  const updateMembershipStatus = async (
    id: string,
    status: 'accepted' | 'rejected',
  ): Promise<void> => {
    try {
      await updateMembership({
        variables: {
          id: id,
          status: status,
        },
      });
      toast.success(
        t(
          status === 'accepted' ? 'requestAccepted' : 'requestRejected',
        ) as string,
      );
      refetchRequests();
    } catch (error: unknown) {
      toast.error((error as Error).message);
    }
  };

  /**
   * Query to fetch volunteer Membership requests for the event.
   */
  const {
    data: requestsData,
    refetch: refetchRequests,
  }: {
    data?: {
      getVolunteerMembership: InterfaceVolunteerMembership[];
    };
    refetch: () => void;
  } = useQuery(USER_VOLUNTEER_MEMBERSHIP, {
    variables: {
      where: {
        eventId,
        groupId: group._id,
        status: 'requested',
      },
    },
  });

  const requests = useMemo(() => {
    if (!requestsData) return [];
    return requestsData.getVolunteerMembership;
  }, [requestsData]);

  useEffect(() => {
    setFormState({
      name: group.name,
      description: group.description ?? '',
      leader: group.leader,
      volunteerUsers: group.volunteers.map((volunteer) => volunteer.user),
      volunteersRequired: group.volunteersRequired ?? null,
    });
  }, [group]);

  const { name, description, volunteersRequired } = formState;

  const updateGroupHandler = useCallback(
    async (e: ChangeEvent<HTMLFormElement>): Promise<void> => {
      e.preventDefault();

      const updatedFields: {
        [key: string]: number | string | undefined | null;
      } = {};

      if (name !== group?.name) {
        updatedFields.name = name;
      }
      if (description !== group?.description) {
        updatedFields.description = description;
      }
      if (volunteersRequired !== group?.volunteersRequired) {
        updatedFields.volunteersRequired = volunteersRequired;
      }
      try {
        await updateVolunteerGroup({
          variables: {
            id: group?._id,
            data: { ...updatedFields, eventId },
          },
        });
        toast.success(t('volunteerGroupUpdated'));
        refetchGroups();
        hide();
      } catch (error: unknown) {
        console.log(error);
        toast.error((error as Error).message);
      }
    },
    [formState, group],
  );

  return (
    <Modal className={styles.groupModal} onHide={hide} show={isOpen}>
      <Modal.Header>
        <p className={styles.titlemodal}>{t('manageGroup')}</p>
        <Button
          variant="danger"
          onClick={hide}
          className={styles.modalCloseBtn}
          data-testid="modalCloseBtn"
        >
          <i className="fa fa-times"></i>
        </Button>
      </Modal.Header>
      <Modal.Body>
        <div
          className={`btn-group ${styles.toggleGroup} mt-0 px-3 mb-4 w-100`}
          role="group"
        >
          <input
            type="radio"
            className={`btn-check ${styles.toggleBtn}`}
            name="btnradio"
            id="detailsRadio"
            checked={modalType === 'details'}
            onChange={() => setModalType('details')}
          />
          <label
            className={`btn btn-outline-primary ${styles.toggleBtn}`}
            htmlFor="detailsRadio"
          >
            <TbListDetails className="me-2" />
            {t('details')}
          </label>

          <input
            type="radio"
            className={`btn-check ${styles.toggleBtn}`}
            name="btnradio"
            id="groupsRadio"
            onChange={() => setModalType('requests')}
            checked={modalType === 'requests'}
          />
          <label
            className={`btn btn-outline-primary ${styles.toggleBtn}`}
            htmlFor="groupsRadio"
          >
            <PiUserListBold className="me-2" size={21} />
            {t('requests')}
          </label>
        </div>

        {modalType === 'details' ? (
          <Form
            data-testid="pledgeForm"
            onSubmitCapture={updateGroupHandler}
            className="p-3"
          >
            {/* Input field to enter the group name */}
            <Form.Group className="mb-3">
              <FormControl fullWidth>
                <TextField
                  required
                  label={tCommon('name')}
                  variant="outlined"
                  className={styles.noOutline}
                  value={name}
                  data-testid="nameInput"
                  onChange={(e) =>
                    setFormState({ ...formState, name: e.target.value })
                  }
                />
              </FormControl>
            </Form.Group>
            {/* Input field to enter the group description */}
            <Form.Group className="mb-3">
              <FormControl fullWidth>
                <TextField
                  multiline
                  rows={3}
                  label={tCommon('description')}
                  variant="outlined"
                  className={styles.noOutline}
                  value={description}
                  onChange={(e) =>
                    setFormState({ ...formState, description: e.target.value })
                  }
                />
              </FormControl>
            </Form.Group>

            <Form.Group className="mb-3">
              <FormControl fullWidth>
                <TextField
                  label={t('volunteersRequired')}
                  variant="outlined"
                  className={styles.noOutline}
                  value={volunteersRequired ?? ''}
                  onChange={(e) => {
                    if (parseInt(e.target.value) > 0) {
                      setFormState({
                        ...formState,
                        volunteersRequired: parseInt(e.target.value),
                      });
                    } else if (e.target.value === '') {
                      setFormState({
                        ...formState,
                        volunteersRequired: null,
                      });
                    }
                  }}
                />
              </FormControl>
            </Form.Group>

            {/* Button to submit the pledge form */}
            <Button
              type="submit"
              className={styles.greenregbtn}
              data-testid="submitBtn"
            >
              {t('updateGroup')}
            </Button>
          </Form>
        ) : (
          <div className="px-3">
            {requests.length === 0 ? (
              <Stack height="100%" alignItems="center" justifyContent="center">
                {t('noRequests')}
              </Stack>
            ) : (
              <TableContainer
                component={Paper}
                variant="outlined"
                className={styles.modalTable}
              >
                <Table aria-label="group table">
                  <TableHead>
                    <TableRow>
                      <TableCell className="fw-bold">Name</TableCell>
                      <TableCell className="fw-bold">Actions</TableCell>
                    </TableRow>
                  </TableHead>
                  <TableBody>
                    {requests.map((request, index) => {
                      const { _id, firstName, lastName, image } =
                        request.volunteer.user;
                      return (
                        <TableRow
                          key={index + 1}
                          sx={{
                            '&:last-child td, &:last-child th': { border: 0 },
                          }}
                        >
                          <TableCell
                            component="th"
                            scope="row"
                            className="d-flex gap-1 align-items-center"
                            data-testid="userName"
                          >
                            {image ? (
                              <img
                                src={image}
                                alt="volunteer"
                                data-testid={`image${_id + 1}`}
                                className={styles.TableImage}
                              />
                            ) : (
                              <div className={styles.avatarContainer}>
                                <Avatar
                                  key={_id + '1'}
                                  containerStyle={styles.imageContainer}
                                  avatarStyle={styles.TableImage}
                                  name={firstName + ' ' + lastName}
                                  alt={firstName + ' ' + lastName}
                                />
                              </div>
                            )}
                            {firstName + ' ' + lastName}
                          </TableCell>
                          <TableCell component="th" scope="row">
                            <div className="d-flex gap-2">
                              <Button
                                variant="success"
                                size="sm"
                                style={{ minWidth: '32px' }}
                                className="me-2 rounded"
                                data-testid={`acceptBtn`}
                                onClick={() =>
                                  updateMembershipStatus(
                                    request._id,
                                    'accepted',
                                  )
                                }
                              >
                                <i className="fa fa-check" />
                              </Button>
                              <Button
                                size="sm"
                                variant="danger"
                                className="rounded"
                                data-testid={`rejectBtn`}
                                onClick={() =>
                                  updateMembershipStatus(
                                    request._id,
                                    'rejected',
                                  )
                                }
                              >
                                <FaXmark size={18} fontWeight={900} />
                              </Button>
                            </div>
                          </TableCell>
                        </TableRow>
                      );
                    })}
                  </TableBody>
                </Table>
              </TableContainer>
            )}
          </div>
        )}
      </Modal.Body>
    </Modal>
  );
};
export default GroupModal;<|MERGE_RESOLUTION|>--- conflicted
+++ resolved
@@ -5,11 +5,7 @@
   InterfaceVolunteerGroupInfo,
   InterfaceVolunteerMembership,
 } from 'utils/interfaces';
-<<<<<<< HEAD
-import styles from '../../../../style/app.module.css';
-=======
 import styles from 'style/app.module.css';
->>>>>>> 6997a04e
 import React, { useCallback, useEffect, useMemo, useState } from 'react';
 import { useTranslation } from 'react-i18next';
 import { useMutation, useQuery } from '@apollo/client';
