/**
 * A modal dialog for creating or editing a volunteer group.
 *
 * @param isOpen - Indicates whether the modal is open.
 * @param hide - Function to close the modal.
 * @param eventId - The ID of the event associated with volunteer group.
 * @param orgId - The ID of the organization associated with volunteer group.
 * @param group - The volunteer group object to be edited.
 * @param refetchGroups - Function to refetch the volunteer groups after creation or update.
 * @returns The rendered modal component.
 *
 * The `VolunteerGroupModal` component displays a form within a modal dialog for creating or editing a Volunteer Group.
 * It includes fields for entering the group name, description, volunteersRequired, and selecting volunteers/leaders.
 *
 * The modal includes:
 * - A header with a title indicating the current mode (create or edit) and a close button.
 * - A form with:
 *   - An input field for entering the group name.
 *   - A textarea for entering the group description.
 *   - An input field for entering the number of volunteers required.
 * - A submit button to create or update the pledge.
 *
 * On form submission, the component either:
 * - Calls `updateVoluneerGroup` mutation to update an existing group, or
 *
 * Success or error messages are displayed using toast notifications based on the result of the mutation.
 */
import type { ChangeEvent } from 'react';
import { Button, Form, Modal } from 'react-bootstrap';
import type {
  InterfaceCreateVolunteerGroup,
  InterfaceVolunteerGroupInfo,
  InterfaceVolunteerMembership,
} from 'utils/interfaces';
import styles from 'style/app-fixed.module.css';
import React, { useCallback, useEffect, useMemo, useState } from 'react';
import { useTranslation } from 'react-i18next';
<<<<<<< HEAD
import { useMutation, useQuery } from '@apollo/client/react';
import { toast } from 'react-toastify';
=======
import { useMutation, useQuery } from '@apollo/client';
import { NotificationToast } from 'components/NotificationToast/NotificationToast';
>>>>>>> 708347e9
import {
  FormControl,
  Paper,
  Stack,
  Table,
  TableBody,
  TableCell,
  TableContainer,
  TableHead,
  TableRow,
  TextField,
} from '@mui/material';
import {
  UPDATE_VOLUNTEER_GROUP,
  UPDATE_VOLUNTEER_MEMBERSHIP,
} from 'GraphQl/Mutations/EventVolunteerMutation';
import { PiUserListBold } from 'react-icons/pi';
import { TbListDetails } from 'react-icons/tb';
import { USER_VOLUNTEER_MEMBERSHIP } from 'GraphQl/Queries/EventVolunteerQueries';
import Avatar from 'components/Avatar/Avatar';
import { FaXmark } from 'react-icons/fa6';

export interface InterfaceGroupModal {
  isOpen: boolean;
  hide: () => void;
  eventId: string;
  group: InterfaceVolunteerGroupInfo;
  refetchGroups: () => void;
}

const GroupModal: React.FC<InterfaceGroupModal> = ({
  isOpen,
  hide,
  eventId,
  group,
  refetchGroups,
}) => {
  const { t } = useTranslation('translation', {
    keyPrefix: 'eventVolunteers',
  });
  const { t: tCommon } = useTranslation('common');

  const [modalType, setModalType] = useState<'details' | 'requests'>('details');
  const [formState, setFormState] = useState<InterfaceCreateVolunteerGroup>({
    name: group.name,
    description: group.description ?? '',
    leader: group.leader,
    volunteerUsers: group.volunteers.map((volunteer) => volunteer.user),
    volunteersRequired: group.volunteersRequired ?? null,
  });

  const [updateVolunteerGroup] = useMutation(UPDATE_VOLUNTEER_GROUP);
  const [updateMembership] = useMutation(UPDATE_VOLUNTEER_MEMBERSHIP);

  const updateMembershipStatus = async (
    id: string,
    status: 'accepted' | 'rejected',
  ): Promise<void> => {
    try {
      await updateMembership({
        variables: {
          id: id,
          status: status,
        },
      });
      NotificationToast.success(
        t(
          status === 'accepted' ? 'requestAccepted' : 'requestRejected',
        ) as string,
      );
      refetchRequests();
    } catch (error: unknown) {
      NotificationToast.error((error as Error).message);
    }
  };

  /**
   * Query to fetch volunteer Membership requests for the event.
   */
  const { data: requestsData, refetch: refetchRequests } = useQuery<any>(
    USER_VOLUNTEER_MEMBERSHIP,
    {
      variables: {
        where: {
          eventId,
          groupId: group.id,
          status: 'requested',
        },
      },
    },
  );

  const requests = useMemo(() => {
    if (!requestsData) return [];
    return requestsData.getVolunteerMembership;
  }, [requestsData]);

  useEffect(() => {
    setFormState({
      name: group.name,
      description: group.description ?? '',
      leader: group.leader,
      volunteerUsers: group.volunteers.map((volunteer) => volunteer.user),
      volunteersRequired: group.volunteersRequired ?? null,
    });
  }, [group]);

  const { name, description, volunteersRequired } = formState;

  const updateGroupHandler = useCallback(
    async (e: ChangeEvent<HTMLFormElement>): Promise<void> => {
      e.preventDefault();

      const updatedFields: {
        [key: string]: number | string | undefined | null;
      } = {};

      if (name !== group?.name) {
        updatedFields.name = name;
      }
      if (description !== group?.description) {
        updatedFields.description = description;
      }
      if (volunteersRequired !== group?.volunteersRequired) {
        updatedFields.volunteersRequired = volunteersRequired;
      }
      try {
        await updateVolunteerGroup({
          variables: {
            id: group?.id,
            data: { ...updatedFields, eventId },
          },
        });
        NotificationToast.success(t('volunteerGroupUpdated'));
        refetchGroups();
        hide();
      } catch (error: unknown) {
        console.log(error);
        NotificationToast.error((error as Error).message);
      }
    },
    [formState, group],
  );

  return (
    <Modal className={styles.groupModal} onHide={hide} show={isOpen}>
      <Modal.Header>
        <p className={styles.titlemodal}>{t('manageGroup')}</p>
        <Button
          variant="danger"
          onClick={hide}
          className={styles.modalCloseBtn}
          data-testid="modalCloseBtn"
        >
          <i className="fa fa-times"></i>
        </Button>
      </Modal.Header>
      <Modal.Body>
        <div
          className={`btn-group ${styles.toggleGroup} mt-0 px-3 mb-4 w-100`}
          role="group"
        >
          <input
            type="radio"
            className={`btn-check ${styles.toggleBtn}`}
            name="btnradio"
            id="detailsRadio"
            checked={modalType === 'details'}
            onChange={() => setModalType('details')}
          />
          <label
            className={`btn btn-outline-primary ${styles.toggleBtn}`}
            htmlFor="detailsRadio"
          >
            <TbListDetails className="me-2" />
            {t('details')}
          </label>

          <input
            type="radio"
            className={`btn-check ${styles.toggleBtn}`}
            name="btnradio"
            id="groupsRadio"
            onChange={() => setModalType('requests')}
            checked={modalType === 'requests'}
          />
          <label
            className={`btn btn-outline-primary ${styles.toggleBtn}`}
            htmlFor="groupsRadio"
          >
            <PiUserListBold className="me-2" size={21} />
            {t('requests')}
          </label>
        </div>

        {modalType === 'details' ? (
          <Form
            data-testid="pledgeForm"
            onSubmitCapture={updateGroupHandler}
            className="p-3"
          >
            {/* Input field to enter the group name */}
            <Form.Group className="mb-3">
              <FormControl fullWidth>
                <TextField
                  required
                  label={tCommon('name')}
                  variant="outlined"
                  className={styles.noOutline}
                  value={name}
                  data-testid="nameInput"
                  onChange={(e) =>
                    setFormState({ ...formState, name: e.target.value })
                  }
                />
              </FormControl>
            </Form.Group>
            {/* Input field to enter the group description */}
            <Form.Group className="mb-3">
              <FormControl fullWidth>
                <TextField
                  multiline
                  rows={3}
                  label={tCommon('description')}
                  variant="outlined"
                  className={styles.noOutline}
                  value={description}
                  onChange={(e) =>
                    setFormState({ ...formState, description: e.target.value })
                  }
                />
              </FormControl>
            </Form.Group>

            <Form.Group className="mb-3">
              <FormControl fullWidth>
                <TextField
                  label={t('volunteersRequired')}
                  variant="outlined"
                  className={styles.noOutline}
                  value={volunteersRequired ?? ''}
                  onChange={(e) => {
                    if (parseInt(e.target.value) > 0) {
                      setFormState({
                        ...formState,
                        volunteersRequired: parseInt(e.target.value),
                      });
                    } else if (e.target.value === '') {
                      setFormState({
                        ...formState,
                        volunteersRequired: null,
                      });
                    }
                  }}
                />
              </FormControl>
            </Form.Group>

            {/* Button to submit the pledge form */}
            <Button
              type="submit"
              className={styles.regBtn}
              data-testid="submitBtn"
            >
              {t('updateGroup')}
            </Button>
          </Form>
        ) : (
          <div className="px-3">
            {requests.length === 0 ? (
              <Stack height="100%" alignItems="center" justifyContent="center">
                {t('noRequests')}
              </Stack>
            ) : (
              <TableContainer
                component={Paper}
                variant="outlined"
                className={styles.modalTable}
              >
                <Table aria-label="group table">
                  <TableHead>
                    <TableRow>
                      <TableCell className="fw-bold">Name</TableCell>
                      <TableCell className="fw-bold">Actions</TableCell>
                    </TableRow>
                  </TableHead>
                  <TableBody>
                    {requests.map(
                      (
                        request: InterfaceVolunteerMembership,
                        index: number,
                      ) => {
                        const { id, name, avatarURL } = request.volunteer.user;
                        return (
                          <TableRow
                            key={index + 1}
                            sx={{
                              '&:last-child td, &:last-child th': { border: 0 },
                            }}
                          >
                            <TableCell
                              component="th"
                              scope="row"
                              className="d-flex gap-1 align-items-center"
                              data-testid="userName"
                            >
                              {avatarURL ? (
                                <img
                                  src={avatarURL}
                                  alt="volunteer"
                                  data-testid={`image${id + 1}`}
                                  className={styles.TableImage}
                                />
                              ) : (
                                <div className={styles.avatarContainer}>
                                  <Avatar
                                    key={id + '1'}
                                    containerStyle={styles.imageContainer}
                                    avatarStyle={styles.TableImage}
                                    name={name}
                                    alt={name}
                                  />
                                </div>
                              )}
                              {name}
                            </TableCell>
                            <TableCell component="th" scope="row">
                              <div className="d-flex gap-2">
                                <Button
                                  variant="success"
                                  size="sm"
                                  style={{ minWidth: '32px' }}
                                  className="me-2 rounded"
                                  data-testid={`acceptBtn`}
                                  onClick={() =>
                                    updateMembershipStatus(
                                      request.id,
                                      'accepted',
                                    )
                                  }
                                >
                                  <i className="fa fa-check" />
                                </Button>
                                <Button
                                  size="sm"
                                  variant="danger"
                                  className="rounded"
                                  data-testid={`rejectBtn`}
                                  onClick={() =>
                                    updateMembershipStatus(
                                      request.id,
                                      'rejected',
                                    )
                                  }
                                >
                                  <FaXmark size={18} fontWeight={900} />
                                </Button>
                              </div>
<<<<<<< HEAD
                            </TableCell>
                          </TableRow>
                        );
                      },
                    )}
=======
                            )}
                            {name}
                          </TableCell>
                          <TableCell component="th" scope="row">
                            <div className="d-flex gap-2">
                              <Button
                                variant="success"
                                size="sm"
                                className="me-2 rounded"
                                data-testid={`acceptBtn`}
                                onClick={() =>
                                  updateMembershipStatus(request.id, 'accepted')
                                }
                              >
                                <i className="fa fa-check" />
                              </Button>
                              <Button
                                size="sm"
                                variant="danger"
                                className="rounded"
                                data-testid={`rejectBtn`}
                                onClick={() =>
                                  updateMembershipStatus(request.id, 'rejected')
                                }
                              >
                                <FaXmark size={18} className="fw-bold" />
                              </Button>
                            </div>
                          </TableCell>
                        </TableRow>
                      );
                    })}
>>>>>>> 708347e9
                  </TableBody>
                </Table>
              </TableContainer>
            )}
          </div>
        )}
      </Modal.Body>
    </Modal>
  );
};
export default GroupModal;<|MERGE_RESOLUTION|>--- conflicted
+++ resolved
@@ -35,13 +35,8 @@
 import styles from 'style/app-fixed.module.css';
 import React, { useCallback, useEffect, useMemo, useState } from 'react';
 import { useTranslation } from 'react-i18next';
-<<<<<<< HEAD
 import { useMutation, useQuery } from '@apollo/client/react';
-import { toast } from 'react-toastify';
-=======
-import { useMutation, useQuery } from '@apollo/client';
 import { NotificationToast } from 'components/NotificationToast/NotificationToast';
->>>>>>> 708347e9
 import {
   FormControl,
   Paper,
@@ -63,6 +58,7 @@
 import { USER_VOLUNTEER_MEMBERSHIP } from 'GraphQl/Queries/EventVolunteerQueries';
 import Avatar from 'components/Avatar/Avatar';
 import { FaXmark } from 'react-icons/fa6';
+import type { IGetVolunteerMembershipResult } from 'types/GraphQL/queryResults';
 
 export interface InterfaceGroupModal {
   isOpen: boolean;
@@ -121,9 +117,8 @@
   /**
    * Query to fetch volunteer Membership requests for the event.
    */
-  const { data: requestsData, refetch: refetchRequests } = useQuery<any>(
-    USER_VOLUNTEER_MEMBERSHIP,
-    {
+  const { data: requestsData, refetch: refetchRequests } =
+    useQuery<IGetVolunteerMembershipResult>(USER_VOLUNTEER_MEMBERSHIP, {
       variables: {
         where: {
           eventId,
@@ -131,8 +126,7 @@
           status: 'requested',
         },
       },
-    },
-  );
+    });
 
   const requests = useMemo(() => {
     if (!requestsData) return [];
@@ -321,11 +315,15 @@
                 variant="outlined"
                 className={styles.modalTable}
               >
-                <Table aria-label="group table">
+                <Table aria-label={t('groupTable')}>
                   <TableHead>
                     <TableRow>
-                      <TableCell className="fw-bold">Name</TableCell>
-                      <TableCell className="fw-bold">Actions</TableCell>
+                      <TableCell className="fw-bold">
+                        {tCommon('name')}
+                      </TableCell>
+                      <TableCell className="fw-bold">
+                        {tCommon('actions')}
+                      </TableCell>
                     </TableRow>
                   </TableHead>
                   <TableBody>
@@ -351,7 +349,7 @@
                               {avatarURL ? (
                                 <img
                                   src={avatarURL}
-                                  alt="volunteer"
+                                  alt={tCommon('volunteer')}
                                   data-testid={`image${id + 1}`}
                                   className={styles.TableImage}
                                 />
@@ -373,8 +371,7 @@
                                 <Button
                                   variant="success"
                                   size="sm"
-                                  style={{ minWidth: '32px' }}
-                                  className="me-2 rounded"
+                                  className={`me-2 rounded ${styles.minWidth32}`}
                                   data-testid={`acceptBtn`}
                                   onClick={() =>
                                     updateMembershipStatus(
@@ -397,49 +394,17 @@
                                     )
                                   }
                                 >
-                                  <FaXmark size={18} fontWeight={900} />
+                                  <FaXmark
+                                    size={18}
+                                    className={styles.fontWeightBold}
+                                  />
                                 </Button>
                               </div>
-<<<<<<< HEAD
                             </TableCell>
                           </TableRow>
                         );
                       },
                     )}
-=======
-                            )}
-                            {name}
-                          </TableCell>
-                          <TableCell component="th" scope="row">
-                            <div className="d-flex gap-2">
-                              <Button
-                                variant="success"
-                                size="sm"
-                                className="me-2 rounded"
-                                data-testid={`acceptBtn`}
-                                onClick={() =>
-                                  updateMembershipStatus(request.id, 'accepted')
-                                }
-                              >
-                                <i className="fa fa-check" />
-                              </Button>
-                              <Button
-                                size="sm"
-                                variant="danger"
-                                className="rounded"
-                                data-testid={`rejectBtn`}
-                                onClick={() =>
-                                  updateMembershipStatus(request.id, 'rejected')
-                                }
-                              >
-                                <FaXmark size={18} className="fw-bold" />
-                              </Button>
-                            </div>
-                          </TableCell>
-                        </TableRow>
-                      );
-                    })}
->>>>>>> 708347e9
                   </TableBody>
                 </Table>
               </TableContainer>
