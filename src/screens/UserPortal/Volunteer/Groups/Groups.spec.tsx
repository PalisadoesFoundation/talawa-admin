--- conflicted
+++ resolved
@@ -23,7 +23,6 @@
 import useLocalStorage from 'utils/useLocalstorage';
 import { vi, afterEach, beforeEach, describe, it, expect } from 'vitest';
 
-<<<<<<< HEAD
 type LSApi = ReturnType<typeof useLocalStorage>;
 let setItem: LSApi['setItem'];
 let removeItem: LSApi['removeItem'];
@@ -38,9 +37,6 @@
   setItem('userId', '123'); // if this screen reads it
   removeItem('AdminFor'); // must be absent (== undefined)
 });
-=======
-const { setItem, clearAllItems } = useLocalStorage();
->>>>>>> e2f4fa9d
 
 const routerMocks = vi.hoisted(() => ({
   useParams: vi.fn(() => ({ orgId: 'orgId' })),
