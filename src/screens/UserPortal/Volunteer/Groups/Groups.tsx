import React, { useCallback, useMemo, useState } from 'react';
import { useTranslation } from 'react-i18next';
import { Button } from 'react-bootstrap';
import { Navigate, useParams } from 'react-router-dom';
import { WarningAmberRounded } from '@mui/icons-material';
import { useQuery } from '@apollo/client';
import { debounce, Stack } from '@mui/material';

import type { InterfaceVolunteerGroupInfo } from 'utils/interfaces';
import Loader from 'components/Loader/Loader';
import {
  DataGrid,
  type GridCellParams,
  type GridColDef,
} from '@mui/x-data-grid';
import Avatar from 'components/Avatar/Avatar';
import styles from '../../../../style/app.module.css';
import { EVENT_VOLUNTEER_GROUP_LIST } from 'GraphQl/Queries/EventVolunteerQueries';
import VolunteerGroupViewModal from 'screens/EventVolunteers/VolunteerGroups/VolunteerGroupViewModal';
import useLocalStorage from 'utils/useLocalstorage';
import GroupModal from './GroupModal';
import SortingButton from 'subComponents/SortingButton';
import SearchBar from 'subComponents/SearchBar';

enum ModalState {
  EDIT = 'edit',
  VIEW = 'view',
}

const dataGridStyle = {
  '&.MuiDataGrid-root .MuiDataGrid-cell:focus-within': {
    outline: 'none !important',
  },
  '&.MuiDataGrid-root .MuiDataGrid-columnHeader:focus-within': {
    outline: 'none',
  },
  '& .MuiDataGrid-row:hover': {
    backgroundColor: 'transparent',
  },
  '& .MuiDataGrid-row.Mui-hovered': {
    backgroundColor: 'transparent',
  },
  '& .MuiDataGrid-root': {
    borderRadius: '0.5rem',
  },
  '& .MuiDataGrid-main': {
    borderRadius: '0.5rem',
  },
};

/**
 * Component for managing volunteer groups for an event.
 * This component allows users to view, filter, sort, and create action items. It also provides a modal for creating and editing action items.
 * @returns The rendered component.
 *
 * ## CSS Strategy Explanation:
 *
 * To ensure consistency across the application and reduce duplication, common styles
 * (such as button styles) have been moved to the global CSS file. Instead of using
 * component-specific classes (e.g., `.greenregbtnOrganizationFundCampaign`, `.greenregbtnPledge`), a single reusable
 * class (e.g., .addButton) is now applied.
 *
 * ### Benefits:
 * - **Reduces redundant CSS code.
 * - **Improves maintainability by centralizing common styles.
 * - **Ensures consistent styling across components.
 *
 * ### Global CSS Classes used:
 * - `.searchButton`
 *
 * For more details on the reusable classes, refer to the global CSS file.
 */
function groups(): JSX.Element {
  const { t } = useTranslation('translation', {
    keyPrefix: 'eventVolunteers',
  });
  const { t: tCommon } = useTranslation('common');
  const { t: tErrors } = useTranslation('errors');

  const { getItem } = useLocalStorage();
  const userId = getItem('userId');

  // Get the organization ID from URL parameters
  const { orgId } = useParams();

  if (!orgId || !userId) {
    return <Navigate to={'/'} replace />;
  }

  const [group, setGroup] = useState<InterfaceVolunteerGroupInfo | null>(null);
  const [searchTerm, setSearchTerm] = useState<string>('');
  const [sortBy, setSortBy] = useState<
    'volunteers_ASC' | 'volunteers_DESC' | null
  >(null);
  const [searchBy, setSearchBy] = useState<'leader' | 'group'>('group');
  const [modalState, setModalState] = useState<{
    [key in ModalState]: boolean;
  }>({
    [ModalState.EDIT]: false,
    [ModalState.VIEW]: false,
  });

  const debouncedSearch = useMemo(
    () => debounce((value: string) => setSearchTerm(value), 300),
    [],
  );

  /**
   * Query to fetch the list of volunteer groups for the event.
   */
  const {
    data: groupsData,
    loading: groupsLoading,
    error: groupsError,
    refetch: refetchGroups,
  }: {
    data?: {
      getEventVolunteerGroups: InterfaceVolunteerGroupInfo[];
    };
    loading: boolean;
    error?: Error | undefined;
    refetch: () => void;
  } = useQuery(EVENT_VOLUNTEER_GROUP_LIST, {
    variables: {
      where: {
        eventId: undefined,
        userId,
        orgId,
        leaderName: searchBy === 'leader' ? searchTerm : null,
        name_contains: searchBy === 'group' ? searchTerm : null,
      },
      orderBy: sortBy,
    },
  });

  const openModal = (modal: ModalState): void =>
    setModalState((prevState) => ({ ...prevState, [modal]: true }));

  const closeModal = (modal: ModalState): void =>
    setModalState((prevState) => ({ ...prevState, [modal]: false }));

  const handleModalClick = useCallback(
    (group: InterfaceVolunteerGroupInfo | null, modal: ModalState): void => {
      setGroup(group);
      openModal(modal);
    },
    [openModal],
  );

  const groups = useMemo(
    () => groupsData?.getEventVolunteerGroups || [],
    [groupsData],
  );

  if (groupsLoading) {
    return <Loader size="xl" />;
  }

  if (groupsError) {
    return (
      <div className={styles.message} data-testid="errorMsg">
        <WarningAmberRounded className={styles.icon} fontSize="large" />
        <h6 className="fw-bold text-danger text-center">
          {tErrors('errorLoading', { entity: 'Volunteer Groups' })}
        </h6>
      </div>
    );
  }

  const columns: GridColDef[] = [
    {
      field: 'group',
      headerName: 'Group',
      flex: 1,
      align: 'left',
      minWidth: 100,
      headerAlign: 'center',
      sortable: false,
      headerClassName: `${styles.tableHeader}`,
      renderCell: (params: GridCellParams) => {
        return (
          <div
            className="d-flex justify-content-center fw-bold"
            data-testid="groupName"
          >
            {params.row.name}
          </div>
        );
      },
    },
    {
      field: 'leader',
      headerName: 'Leader',
      flex: 1,
      align: 'center',
      minWidth: 100,
      headerAlign: 'center',
      sortable: false,
      headerClassName: `${styles.tableHeader}`,
      renderCell: (params: GridCellParams) => {
        const { _id, firstName, lastName, image } = params.row.leader;
        return (
          <div
            className="d-flex fw-bold align-items-center ms-2"
            data-testid="leaderName"
          >
            {image ? (
              <img
                src={image}
                alt="Assignee"
                data-testid={`image${_id + 1}`}
                className={styles.TableImage}
              />
            ) : (
              <div className={styles.avatarContainer}>
                <Avatar
                  key={_id + '1'}
                  containerStyle={styles.imageContainer}
                  avatarStyle={styles.TableImage}
                  name={firstName + ' ' + lastName}
                  alt={firstName + ' ' + lastName}
                />
              </div>
            )}
            {firstName + ' ' + lastName}
          </div>
        );
      },
    },
    {
      field: 'actions',
      headerName: 'Actions Completed',
      flex: 1,
      align: 'center',
      headerAlign: 'center',
      sortable: false,
      headerClassName: `${styles.tableHeader}`,
      renderCell: (params: GridCellParams) => {
        return (
          <div className="d-flex justify-content-center fw-bold">
            {params.row.assignments.length}
          </div>
        );
      },
    },
    {
      field: 'volunteers',
      headerName: 'No. of Volunteers',
      flex: 1,
      align: 'center',
      headerAlign: 'center',
      sortable: false,
      headerClassName: `${styles.tableHeader}`,
      renderCell: (params: GridCellParams) => {
        return (
          <div className="d-flex justify-content-center fw-bold">
            {params.row.volunteers.length}
          </div>
        );
      },
    },
    {
      field: 'options',
      headerName: 'Options',
      align: 'center',
      flex: 1,
      minWidth: 100,
      headerAlign: 'center',
      sortable: false,
      headerClassName: `${styles.tableHeader}`,
      renderCell: (params: GridCellParams) => {
        return (
          <>
            <Button
              variant="success"
              size="sm"
              style={{ minWidth: '32px' }}
              className="me-2 rounded"
              data-testid="viewGroupBtn"
              onClick={() => handleModalClick(params.row, ModalState.VIEW)}
            >
              <i className="fa fa-info" />
            </Button>
            {params.row.leader._id === userId && (
              <Button
                variant="success"
                size="sm"
                className="me-2 rounded"
                data-testid="editGroupBtn"
                onClick={() => handleModalClick(params.row, ModalState.EDIT)}
              >
                <i className="fa fa-edit" />
              </Button>
            )}
          </>
        );
      },
    },
  ];

  return (
    <div>
      {/* Header with search, filter  and Create Button */}
      <div className={`${styles.btnsContainer} gap-4 flex-wrap`}>
<<<<<<< HEAD
        <SearchBar
          placeholder={tCommon('searchBy', {
            item: searchBy.charAt(0).toUpperCase() + searchBy.slice(1),
          })}
          onSearch={debouncedSearch}
          inputTestId="searchBy"
          buttonTestId="searchBtn"
        />
=======
        <div className={`${styles.input} mb-1`}>
          <Form.Control
            type="name"
            placeholder={tCommon('searchBy', {
              item: searchBy.charAt(0).toUpperCase() + searchBy.slice(1),
            })}
            autoComplete="off"
            required
            className={styles.inputField}
            value={searchValue}
            onChange={(e) => {
              setSearchValue(e.target.value);
              debouncedSearch(e.target.value);
            }}
            data-testid="searchBy"
          />
          <Button
            tabIndex={-1}
            className={`${styles.searchButton}`}
            style={{ marginBottom: '10px' }}
            data-testid="searchBtn"
          >
            <Search />
          </Button>
        </div>
>>>>>>> d02edfa8
        <div className="d-flex gap-3 mb-1">
          <div className="d-flex justify-space-between align-items-center gap-3">
            <SortingButton
              sortingOptions={[
                { label: t('leader'), value: 'leader' },
                { label: t('group'), value: 'group' },
              ]}
              selectedOption={searchBy}
              onSortChange={(value) => setSearchBy(value as 'leader' | 'group')}
              dataTestIdPrefix="searchByToggle"
              buttonLabel={tCommon('searchBy', { item: '' })}
            />
            <SortingButton
              sortingOptions={[
                { label: t('mostVolunteers'), value: 'volunteers_DESC' },
                { label: t('leastVolunteers'), value: 'volunteers_ASC' },
              ]}
              onSortChange={(value) =>
                setSortBy(value as 'volunteers_DESC' | 'volunteers_ASC')
              }
              dataTestIdPrefix="sort"
              buttonLabel={tCommon('sort')}
            />
          </div>
        </div>
      </div>

      {/* Table with Volunteer Groups */}
      <DataGrid
        disableColumnMenu
        columnBufferPx={7}
        hideFooter={true}
        getRowId={(row) => row._id}
        slots={{
          noRowsOverlay: () => (
            <Stack height="100%" alignItems="center" justifyContent="center">
              {t('noVolunteerGroups')}
            </Stack>
          ),
        }}
        sx={dataGridStyle}
        getRowClassName={() => `${styles.rowBackground}`}
        autoHeight
        rowHeight={65}
        rows={groups.map((group, index) => ({
          id: index + 1,
          ...group,
        }))}
        columns={columns}
        isRowSelectable={() => false}
      />

      {group && (
        <>
          <GroupModal
            isOpen={modalState[ModalState.EDIT]}
            hide={() => closeModal(ModalState.EDIT)}
            refetchGroups={refetchGroups}
            group={group}
            eventId={group.event._id}
          />
          <VolunteerGroupViewModal
            isOpen={modalState[ModalState.VIEW]}
            hide={() => closeModal(ModalState.VIEW)}
            group={group}
          />
        </>
      )}
    </div>
  );
}

export default groups;<|MERGE_RESOLUTION|>--- conflicted
+++ resolved
@@ -302,7 +302,6 @@
     <div>
       {/* Header with search, filter  and Create Button */}
       <div className={`${styles.btnsContainer} gap-4 flex-wrap`}>
-<<<<<<< HEAD
         <SearchBar
           placeholder={tCommon('searchBy', {
             item: searchBy.charAt(0).toUpperCase() + searchBy.slice(1),
@@ -311,33 +310,6 @@
           inputTestId="searchBy"
           buttonTestId="searchBtn"
         />
-=======
-        <div className={`${styles.input} mb-1`}>
-          <Form.Control
-            type="name"
-            placeholder={tCommon('searchBy', {
-              item: searchBy.charAt(0).toUpperCase() + searchBy.slice(1),
-            })}
-            autoComplete="off"
-            required
-            className={styles.inputField}
-            value={searchValue}
-            onChange={(e) => {
-              setSearchValue(e.target.value);
-              debouncedSearch(e.target.value);
-            }}
-            data-testid="searchBy"
-          />
-          <Button
-            tabIndex={-1}
-            className={`${styles.searchButton}`}
-            style={{ marginBottom: '10px' }}
-            data-testid="searchBtn"
-          >
-            <Search />
-          </Button>
-        </div>
->>>>>>> d02edfa8
         <div className="d-flex gap-3 mb-1">
           <div className="d-flex justify-space-between align-items-center gap-3">
             <SortingButton
