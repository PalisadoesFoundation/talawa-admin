--- conflicted
+++ resolved
@@ -248,7 +248,6 @@
   };
   return (
     <>
-<<<<<<< HEAD
       <div className={styles.calendar__header}>
         {/* 1. Search Section */}
         <div className={styles.calendar__search}>
@@ -287,23 +286,6 @@
           {/* Displayed if no events are found */}
           {tCommon('noEvents')}
         </Stack>
-=======
-      <AdminSearchFilterBar
-        searchPlaceholder={tCommon('searchBy', { item: t('titleOrLocation') })}
-        searchValue={searchTerm}
-        onSearchChange={setSearchTerm}
-        searchInputTestId="searchByInput"
-        searchButtonTestId="searchBtn"
-        hasDropdowns={true}
-        dropdowns={[searchByDropdown]}
-      />
-      {events.length === 0 ? (
-        <EmptyState
-          icon={<Event />}
-          message={t('noEvents')}
-          dataTestId="events-empty-state"
-        />
->>>>>>> 03a87887
       ) : (
         events.map((event, index) => {
           const status = getVolunteerStatus(event._id);
@@ -436,7 +418,6 @@
                     })}
                   </div>
                 )}
-<<<<<<< HEAD
                 {volunteerGroups && volunteerGroups.length > 0 && (
                   <Form.Group>
                     <Form.Label
@@ -532,8 +513,6 @@
                     </TableContainer>
                   </Form.Group>
                 )}
-=======
->>>>>>> 03a87887
               </AccordionDetails>
             </Accordion>
           );
