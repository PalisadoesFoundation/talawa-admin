--- conflicted
+++ resolved
@@ -226,47 +226,12 @@
   it('sorts by due date ascending', async () => {
     renderActions(link1);
 
-<<<<<<< HEAD
-    // Wait for initial data to load
-    await waitFor(async () => {
-      const assigneeNames = await screen.findAllByTestId('assigneeName');
-      expect(assigneeNames.length).toBeGreaterThan(0);
-    });
-
-    const searchInput = await screen.findByTestId('searchBy');
-    expectVitestToBeInTheDocument(searchInput);
-
-    const searchToggle = await screen.findByTestId('searchByToggle');
-    expectVitestToBeInTheDocument(searchToggle);
-    await userEvent.click(searchToggle);
-
-    const searchByAssignee = await screen.findByTestId('assignee');
-    expectVitestToBeInTheDocument(searchByAssignee);
-    await userEvent.click(searchByAssignee);
-
-    await userEvent.clear(searchInput);
-    await userEvent.type(searchInput, '1');
-
-    await debounceWait();
-    fireEvent.click(screen.getByTestId('searchBtn'));
-
-    // Wait for search to filter results
-    await waitFor(
-      async () => {
-        const assigneeName = await screen.findAllByTestId('assigneeName');
-        expect(assigneeName.length).toBe(1);
-        expectElementToHaveTextContent(assigneeName[0], 'Group 1');
-      },
-      { timeout: 3000 },
-    );
-=======
     fireEvent.click(await screen.findByTestId('sort'));
     fireEvent.click(await screen.findByTestId('dueDate_ASC'));
 
     await waitFor(() => {
       expect(screen.getAllByTestId('assigneeName')[0]).toBeInTheDocument();
     });
->>>>>>> 3192eeeb
   });
 
   it('sorts by due date descending explicitly', async () => {
