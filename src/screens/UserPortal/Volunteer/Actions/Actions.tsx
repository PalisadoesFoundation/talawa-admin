/**
 * @file Actions.tsx
 * @description This component renders a table of action items assigned to a user within an organization.
 * It provides functionalities for searching, sorting, and updating the status of action items.
 * The component also includes modals for viewing and updating action item details.
 *
 * @module Actions
 *
 *
 * @component
 * @returns {JSX.Element} A React component that displays a searchable and sortable table of action items.
 *
 * @example
 * // Usage
 * import Actions from './Actions';
 *
 * function App() {
 *   return <Actions />;
 * }
 *
 * @remarks
 * - The component fetches action items using GraphQL queries.
 * - It uses Material-UI's DataGrid for displaying the table.
 * - Modals are used for viewing and updating action item details.
 * - Includes search and sorting functionalities for better user experience.
 *
 * @todo
 * - Add pagination support for the DataGrid.
 * - Improve error handling and user feedback mechanisms.
 */
import React, { useCallback, useMemo, useState } from 'react';
import { useTranslation } from 'react-i18next';
import { Button, Form } from 'react-bootstrap';
import { Navigate, useParams } from 'react-router-dom';

import { Circle, WarningAmberRounded } from '@mui/icons-material';
import dayjs from 'dayjs';

import { useQuery } from '@apollo/client';

<<<<<<< HEAD
import type { InterfaceActionItem } from 'utils/interfaces';
import styles from '../../../../style/app-fixed.module.css';
=======
import type { InterfaceActionItemInfo } from 'utils/interfaces';
import styles from 'style/app-fixed.module.css';
>>>>>>> afb5bc8f
import Loader from 'components/Loader/Loader';
import {
  DataGrid,
  type GridCellParams,
  type GridColDef,
} from '@mui/x-data-grid';
import { Chip, debounce, Stack } from '@mui/material';
import ItemViewModal from 'screens/OrganizationActionItems/itemViewModal/ItemViewModal';
import Avatar from 'components/Avatar/Avatar';
import ItemUpdateStatusModal from 'screens/OrganizationActionItems/itemUpdateModal/ItemUpdateStatusModal';
import { ACTION_ITEMS_BY_USER } from 'GraphQl/Queries/ActionItemQueries';
import useLocalStorage from 'utils/useLocalstorage';
import SortingButton from 'subComponents/SortingButton';
import SearchBar from 'subComponents/SearchBar';

enum ModalState {
  VIEW = 'view',
  STATUS = 'status',
}

const dataGridStyle = {
  '&.MuiDataGrid-root .MuiDataGrid-cell:focus-within': {
    outline: 'none !important',
  },
  '&.MuiDataGrid-root .MuiDataGrid-columnHeader:focus-within': {
    outline: 'none',
  },
  '& .MuiDataGrid-row:hover': { backgroundColor: 'transparent' },
  '& .MuiDataGrid-row.Mui-hovered': { backgroundColor: 'transparent' },
  '& .MuiDataGrid-root': { borderRadius: '0.5rem' },
  '& .MuiDataGrid-main': { borderRadius: '0.5rem' },
};

function actions(): JSX.Element {
  const { t } = useTranslation('translation', {
    keyPrefix: 'organizationActionItems',
  });
  const { t: tCommon } = useTranslation('common');
  const { t: tErrors } = useTranslation('errors');

  // Get the organization ID from URL parameters
  const { orgId } = useParams();
  const { getItem } = useLocalStorage();
  const userId = getItem('userId');

  if (!orgId || !userId) {
    return <Navigate to={'/'} replace />;
  }

  const [actionItem, setActionItem] = useState<InterfaceActionItem | null>(
    null,
  );
  const [searchTerm, setSearchTerm] = useState<string>('');
  const [sortBy, setSortBy] = useState<'dueDate_ASC' | 'dueDate_DESC' | null>(
    null,
  );
  const [searchBy, setSearchBy] = useState<'assignee' | 'category'>('assignee');
  const [modalState, setModalState] = useState<{
    [key in ModalState]: boolean;
  }>({ [ModalState.VIEW]: false, [ModalState.STATUS]: false });

  const debouncedSearch = useMemo(
    () => debounce((value: string) => setSearchTerm(value), 300),
    [],
  );

  const openModal = (modal: ModalState): void =>
    setModalState((prevState) => ({ ...prevState, [modal]: true }));

  const closeModal = (modal: ModalState): void =>
    setModalState((prevState) => ({ ...prevState, [modal]: false }));

  const handleModalClick = useCallback(
    (actionItem: InterfaceActionItem | null, modal: ModalState): void => {
      setActionItem(actionItem);
      openModal(modal);
    },
    [openModal],
  );

  /**
   * Query to fetch action items for the organization based on filters and sorting.
   */
  const {
    data: actionItemsData,
    loading: actionItemsLoading,
    error: actionItemsError,
    refetch: actionItemsRefetch,
  }: {
<<<<<<< HEAD
    data?: {
      actionItemsByUser: InterfaceActionItem[];
    };
=======
    data?: { actionItemsByUser: InterfaceActionItemInfo[] };
>>>>>>> afb5bc8f
    loading: boolean;
    error?: Error | undefined;
    refetch: () => void;
  } = useQuery(ACTION_ITEMS_BY_USER, {
    variables: {
      userId,
      orderBy: sortBy,
      where: {
        orgId,
        assigneeName: searchBy === 'assignee' ? searchTerm : undefined,
        categoryName: searchBy === 'category' ? searchTerm : undefined,
      },
    },
  });

  const actionItems = useMemo(
    () => actionItemsData?.actionItemsByUser || [],
    [actionItemsData],
  );

  if (actionItemsLoading) {
    return <Loader size="xl" />;
  }

  if (actionItemsError) {
    return (
      <div className={styles.message} data-testid="errorMsg">
        <WarningAmberRounded className={styles.icon} fontSize="large" />
        <h6 className="fw-bold text-danger text-center">
          {tErrors('errorLoading', { entity: 'Action Items' })}
        </h6>
      </div>
    );
  }

  const columns: GridColDef[] = [
    {
      field: 'assignee',
      headerName: 'Assignee',
      flex: 1,
      align: 'left',
      minWidth: 100,
      headerAlign: 'center',
      sortable: false,
      headerClassName: `${styles.tableHeader}`,
      renderCell: (params: GridCellParams) => {
        const { _id, firstName, lastName, image } =
          params.row.assignee?.user || {};

        return (
          <>
            {params.row.assigneeType === 'EventVolunteer' ? (
              <>
                <div
                  className="d-flex fw-bold align-items-center ms-2"
                  data-testid="assigneeName"
                >
                  {image ? (
                    <img
                      src={image}
                      alt="Assignee"
                      data-testid={`image${_id + 1}`}
                      className={styles.TableImage}
                    />
                  ) : (
                    <div className={styles.avatarContainer}>
                      <Avatar
                        key={_id + '1'}
                        containerStyle={styles.imageContainer}
                        avatarStyle={styles.TableImage}
                        name={firstName + ' ' + lastName}
                        alt={firstName + ' ' + lastName}
                      />
                    </div>
                  )}
                  {firstName + ' ' + lastName}
                </div>
              </>
            ) : (
              <>
                <div
                  className="d-flex fw-bold align-items-center ms-2"
                  data-testid="assigneeName"
                >
                  <div className={styles.avatarContainer}>
                    <Avatar
                      key={_id + '1'}
                      containerStyle={styles.imageContainer}
                      avatarStyle={styles.TableImage}
                      name={params.row.assigneeGroup?.name as string}
                      alt={params.row.assigneeGroup?.name as string}
                    />
                  </div>
                  {params.row.assigneeGroup?.name as string}
                </div>
              </>
            )}
          </>
        );
      },
    },
    {
      field: 'itemCategory',
      headerName: 'Item Category',
      flex: 1,
      align: 'center',
      minWidth: 100,
      headerAlign: 'center',
      sortable: false,
      headerClassName: `${styles.tableHeader}`,
      renderCell: (params: GridCellParams) => {
        return (
          <div
            className="d-flex justify-content-center fw-bold"
            data-testid="categoryName"
          >
            {params.row.actionItemCategory?.name}
          </div>
        );
      },
    },
    {
      field: 'status',
      headerName: 'Status',
      flex: 1,
      align: 'center',
      headerAlign: 'center',
      sortable: false,
      headerClassName: `${styles.tableHeader}`,
      renderCell: (params: GridCellParams) => {
        return (
          <Chip
            icon={<Circle className={styles.chipIcon} />}
            label={params.row.isCompleted ? 'Completed' : 'Pending'}
            variant="outlined"
            color="primary"
            className={`${styles.chip} ${params.row.isCompleted ? styles.active : styles.pending}`}
          />
        );
      },
    },
    {
      field: 'allottedHours',
      headerName: 'Allotted Hours',
      align: 'center',
      headerAlign: 'center',
      sortable: false,
      headerClassName: `${styles.tableHeader}`,
      flex: 1,
      renderCell: (params: GridCellParams) => {
        return (
          <div data-testid="allottedHours">
            {params.row.allottedHours ?? '-'}
          </div>
        );
      },
    },
    {
      field: 'dueDate',
      headerName: 'Due Date',
      align: 'center',
      headerAlign: 'center',
      sortable: false,
      headerClassName: `${styles.tableHeader}`,
      flex: 1,
      renderCell: (params: GridCellParams) => {
        return (
          <div data-testid="createdOn">
            {dayjs(params.row.dueDate).format('DD/MM/YYYY')}
          </div>
        );
      },
    },
    {
      field: 'options',
      headerName: 'Options',
      align: 'center',
      flex: 1,
      minWidth: 100,
      headerAlign: 'center',
      sortable: false,
      headerClassName: `${styles.tableHeader}`,
      renderCell: (params: GridCellParams) => {
        return (
          <>
            <Button
              variant="success"
              size="sm"
              style={{ minWidth: '32px' }}
              className={`me-2 rounded ${styles.editButton}`}
              data-testid={`viewItemBtn`}
              onClick={() => handleModalClick(params.row, ModalState.VIEW)}
            >
              <i className="fa fa-info" />
            </Button>
          </>
        );
      },
    },
    {
      field: 'completed',
      headerName: 'Completed',
      align: 'center',
      flex: 1,
      minWidth: 100,
      headerAlign: 'center',
      sortable: false,
      headerClassName: `${styles.tableHeader}`,
      renderCell: (params: GridCellParams) => {
        return (
          <div className="d-flex align-items-center justify-content-center mt-3">
            <Form.Check
              type="checkbox"
              data-testid={`statusCheckbox`}
              checked={params.row.isCompleted}
              onChange={() => handleModalClick(params.row, ModalState.STATUS)}
              className={styles.switch}
            />
          </div>
        );
      },
    },
  ];

  return (
    <div>
      {/* Header with search, filter  and Create Button */}
      <div className={`${styles.btnsContainer} gap-4 flex-wrap`}>
        <SearchBar
          placeholder={tCommon('searchBy', {
            item: searchBy.charAt(0).toUpperCase() + searchBy.slice(1),
          })}
          onSearch={debouncedSearch}
          inputTestId="searchBy"
          buttonTestId="searchBtn"
        />
        <div className="d-flex gap-3 mb-1">
          <div className="d-flex justify-space-between align-items-center gap-3">
            <SortingButton
              sortingOptions={[
                { label: t('assignee'), value: 'assignee' },
                { label: t('category'), value: 'category' },
              ]}
              selectedOption={searchBy}
              onSortChange={(value) =>
                setSearchBy(value as 'assignee' | 'category')
              }
              dataTestIdPrefix="searchByToggle"
              buttonLabel={tCommon('searchBy', { item: '' })}
            />
            <SortingButton
              sortingOptions={[
                { label: t('latestDueDate'), value: 'dueDate_DESC' },
                { label: t('earliestDueDate'), value: 'dueDate_ASC' },
              ]}
              onSortChange={(value) =>
                setSortBy(value as 'dueDate_DESC' | 'dueDate_ASC')
              }
              dataTestIdPrefix="sort"
              buttonLabel={tCommon('sort')}
            />
          </div>
        </div>
      </div>

      {/* Table with Action Items */}
      <DataGrid
        disableColumnMenu
        columnBufferPx={7}
        hideFooter={true}
        getRowId={(row) => row._id}
        slots={{
          noRowsOverlay: () => (
            <Stack height="100%" alignItems="center" justifyContent="center">
              {t('noActionItems')}
            </Stack>
          ),
        }}
        sx={dataGridStyle}
        getRowClassName={() => `${styles.rowBackground}`}
        autoHeight
        rowHeight={65}
        rows={actionItems}
        columns={columns}
        isRowSelectable={() => false}
      />

      {/* View Modal */}
      {actionItem && (
        <>
          <ItemViewModal
            isOpen={modalState[ModalState.VIEW]}
            hide={() => closeModal(ModalState.VIEW)}
            item={actionItem}
          />

          <ItemUpdateStatusModal
            actionItem={actionItem}
            isOpen={modalState[ModalState.STATUS]}
            hide={() => closeModal(ModalState.STATUS)}
            actionItemsRefetch={actionItemsRefetch}
          />
        </>
      )}
    </div>
  );
}

export default actions;<|MERGE_RESOLUTION|>--- conflicted
+++ resolved
@@ -38,13 +38,8 @@
 
 import { useQuery } from '@apollo/client';
 
-<<<<<<< HEAD
 import type { InterfaceActionItem } from 'utils/interfaces';
-import styles from '../../../../style/app-fixed.module.css';
-=======
-import type { InterfaceActionItemInfo } from 'utils/interfaces';
 import styles from 'style/app-fixed.module.css';
->>>>>>> afb5bc8f
 import Loader from 'components/Loader/Loader';
 import {
   DataGrid,
@@ -134,13 +129,9 @@
     error: actionItemsError,
     refetch: actionItemsRefetch,
   }: {
-<<<<<<< HEAD
     data?: {
       actionItemsByUser: InterfaceActionItem[];
     };
-=======
-    data?: { actionItemsByUser: InterfaceActionItemInfo[] };
->>>>>>> afb5bc8f
     loading: boolean;
     error?: Error | undefined;
     refetch: () => void;
