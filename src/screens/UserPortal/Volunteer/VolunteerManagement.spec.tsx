/**
 * Unit tests for the VolunteerManagement component.
 *
 * This file contains tests for the VolunteerManagement component to ensure it behaves
 * as expected under various scenarios including tab navigation, mobile dropdown
 * functionality, and URL parameter handling.
 */

import React from 'react';
import type { RenderResult } from '@testing-library/react';
import { render, screen, waitFor, within } from '@testing-library/react';
import { MockedProvider } from '@apollo/react-testing';
import { I18nextProvider } from 'react-i18next';
import i18n from 'utils/i18nForTest';
import { MemoryRouter, Route, Routes } from 'react-router';
import { Provider } from 'react-redux';
import { store } from 'state/store';
import VolunteerManagement from './VolunteerManagement';
import userEvent from '@testing-library/user-event';
import { MOCKS } from './UpcomingEvents/UpcomingEvents.mocks';
import { StaticMockLink } from 'utils/StaticMockLink';
import useLocalStorage from 'utils/useLocalstorage';

vi.mock('@mui/icons-material', () => ({
  SettingsInputComponentSharp: vi.fn(() => null),
  Circle: vi.fn(() => null),
  WarningAmberRounded: vi.fn(() => null),
}));

const { setItem, clearAllItems } = useLocalStorage();

const renderVolunteerManagement = (): RenderResult => {
  const link = new StaticMockLink(MOCKS);
  return render(
    <MockedProvider link={link}>
      <MemoryRouter initialEntries={['/user/volunteer/orgId']}>
        <Provider store={store}>
          <I18nextProvider i18n={i18n}>
            <Routes>
              <Route
                path="/user/volunteer/:orgId"
                element={<VolunteerManagement />}
              />
              <Route path="/" element={<div data-testid="paramsError" />} />
              <Route
                path="/user/organization/:orgId"
                element={<div data-testid="orgHome" />}
              />
            </Routes>
          </I18nextProvider>
        </Provider>
      </MemoryRouter>
    </MockedProvider>,
  );
};

describe('Volunteer Management', () => {
  beforeEach(() => {
<<<<<<< HEAD
    clearAllItems();
    sharedMocks.useParams.mockReturnValue({ orgId: 'orgId' });
=======
>>>>>>> 334f3072
    setItem('userId', 'userId');
  });

  it('should redirect to fallback URL if URL params are undefined', async () => {
    const link = new StaticMockLink(MOCKS);
    render(
      <MockedProvider link={link}>
        <MemoryRouter initialEntries={['/user/volunteer']}>
          <Provider store={store}>
            <I18nextProvider i18n={i18n}>
              <Routes>
                <Route
                  path="/user/volunteer"
                  element={<VolunteerManagement />}
                />
                <Route
                  path="/"
                  element={<div data-testid="paramsError"></div>}
                />
              </Routes>
            </I18nextProvider>
          </Provider>
        </MemoryRouter>
      </MockedProvider>,
    );

    await waitFor(() => {
      expect(screen.getByTestId('paramsError')).toBeInTheDocument();
    });
  });

  test('Render Volunteer Management Screen', async () => {
    renderVolunteerManagement();

    const upcomingEventsTab = await screen.findByTestId('upcomingEventsTab');
    expect(upcomingEventsTab).toBeInTheDocument();
    expect(screen.getByTestId('invitationsBtn')).toBeInTheDocument();
    expect(screen.getByTestId('actionsBtn')).toBeInTheDocument();
    expect(screen.getByTestId('groupsBtn')).toBeInTheDocument();
  });

  test('Testing back button navigation', async () => {
    renderVolunteerManagement();

    const backButton = await screen.findByTestId('backBtn');
    await userEvent.click(backButton);
    await waitFor(() => {
      const orgHome = screen.getByTestId('orgHome');
      expect(orgHome).toBeInTheDocument();
    });
  });

  test('Testing volunteer management tab switching', async () => {
    renderVolunteerManagement();

    const invitationsBtn = screen.getByTestId('invitationsBtn');
    await userEvent.click(invitationsBtn);

    const invitationsTab = screen.getByTestId('invitationsTab');
    expect(invitationsTab).toBeInTheDocument();

    const actionsBtn = screen.getByTestId('actionsBtn');
    await userEvent.click(actionsBtn);

    const actionsTab = screen.getByTestId('actionsTab');
    expect(actionsTab).toBeInTheDocument();

    const groupsBtn = screen.getByTestId('groupsBtn');
    await userEvent.click(groupsBtn);

    const groupsTab = screen.getByTestId('groupsTab');
    expect(groupsTab).toBeInTheDocument();
  });
  test('Component should highlight the selected tab', async () => {
    renderVolunteerManagement();

    const upcomingEventsBtn = screen.getByTestId('upcomingEventsBtn');
    const invitationsBtn = screen.getByTestId('invitationsBtn');
    // Click the invitations tab
    await userEvent.click(invitationsBtn);
    await waitFor(() => {
      expect(invitationsBtn).toHaveClass('btn-success');
      expect(upcomingEventsBtn).not.toHaveClass('btn-success');
    });
  });
  test('should update the component state on tab switch', async () => {
    renderVolunteerManagement();

    const actionsBtn = screen.getByTestId('actionsBtn');
    await userEvent.click(actionsBtn);
    const actionsTab = screen.getByTestId('actionsTab');
    expect(actionsTab).toBeInTheDocument();
  });

  test('Testing mobile dropdown menu for tab switching', async () => {
    renderVolunteerManagement();

    // Find the dropdown toggle button
    const dropdownToggle = await screen.findByTestId('tabsDropdownToggle');
    expect(dropdownToggle).toBeInTheDocument();

    // Click the dropdown to open it
    await userEvent.click(dropdownToggle);

    // Find the dropdown container and get the dropdown menu within it
    const dropdownContainer = screen.getByTestId('tabsDropdownContainer');
    // The dropdown menu has class "dropdown-menu" in Bootstrap
    const dropdownMenu = dropdownContainer.querySelector('.dropdown-menu');
    expect(dropdownMenu).toBeInTheDocument();

    // Verify dropdown is open
    expect(dropdownMenu).toHaveClass('show');

    // Find and click on "Invitations" within the dropdown menu
    const invitationsItem = within(dropdownMenu as HTMLElement).getByText(
      'Invitations',
    );
    await userEvent.click(invitationsItem);

    // Verify that invitations tab is now displayed
    const invitationsTab = await screen.findByTestId('invitationsTab');
    expect(invitationsTab).toBeInTheDocument();

    // Verify dropdown closed after selection
    await waitFor(() => {
      expect(dropdownMenu).not.toHaveClass('show');
    });
  });

  test('Testing mobile dropdown switches to actions tab', async () => {
    renderVolunteerManagement();

    // Open dropdown
    const dropdownToggle = await screen.findByTestId('tabsDropdownToggle');
    await userEvent.click(dropdownToggle);

    // Find dropdown menu and verify it's open
    const dropdownContainer = screen.getByTestId('tabsDropdownContainer');
    const dropdownMenu = dropdownContainer.querySelector('.dropdown-menu');
    expect(dropdownMenu).toHaveClass('show');

    const actionsItem = within(dropdownMenu as HTMLElement).getByText(
      'Action Items',
    );
    await userEvent.click(actionsItem);

    // Verify that actions tab is now displayed
    const actionsTab = await screen.findByTestId('actionsTab');
    expect(actionsTab).toBeInTheDocument();

    // Verify dropdown closed after selection
    await waitFor(() => {
      expect(dropdownMenu).not.toHaveClass('show');
    });
  });

  test('Testing mobile dropdown switches to groups tab', async () => {
    renderVolunteerManagement();

    // Open dropdown
    const dropdownToggle = await screen.findByTestId('tabsDropdownToggle');
    await userEvent.click(dropdownToggle);

    // Find dropdown menu and verify it's open
    const dropdownContainer = screen.getByTestId('tabsDropdownContainer');
    const dropdownMenu = dropdownContainer.querySelector('.dropdown-menu');
    expect(dropdownMenu).toHaveClass('show');

    const groupsItem = within(dropdownMenu as HTMLElement).getByText(
      'Volunteer Groups',
    );
    await userEvent.click(groupsItem);

    // Verify that groups tab is now displayed
    const groupsTab = await screen.findByTestId('groupsTab');
    expect(groupsTab).toBeInTheDocument();

    // Verify dropdown closed after selection
    await waitFor(() => {
      expect(dropdownMenu).not.toHaveClass('show');
    });
  });

  test('Testing mobile dropdown switches to upcomingEvents tab', async () => {
    renderVolunteerManagement();

    // First switch to a different tab
    const invitationsBtn = screen.getByTestId('invitationsBtn');
    await userEvent.click(invitationsBtn);
    expect(screen.getByTestId('invitationsTab')).toBeInTheDocument();

    // Open dropdown
    const dropdownToggle = await screen.findByTestId('tabsDropdownToggle');
    await userEvent.click(dropdownToggle);

    // Find dropdown menu and verify it's open
    const dropdownContainer = screen.getByTestId('tabsDropdownContainer');
    const dropdownMenu = dropdownContainer.querySelector('.dropdown-menu');
    expect(dropdownMenu).toHaveClass('show');

    const upcomingEventsItem = within(dropdownMenu as HTMLElement).getByText(
      'Upcoming Events',
    );
    await userEvent.click(upcomingEventsItem);

    // Verify that upcoming events tab is now displayed
    const upcomingEventsTab = await screen.findByTestId('upcomingEventsTab');
    expect(upcomingEventsTab).toBeInTheDocument();

    // Verify dropdown closed after selection
    await waitFor(() => {
      expect(dropdownMenu).not.toHaveClass('show');
    });
  });
});<|MERGE_RESOLUTION|>--- conflicted
+++ resolved
@@ -55,12 +55,13 @@
 };
 
 describe('Volunteer Management', () => {
+  afterEach(() => {
+    vi.clearAllMocks();
+  });
+
   beforeEach(() => {
-<<<<<<< HEAD
     clearAllItems();
-    sharedMocks.useParams.mockReturnValue({ orgId: 'orgId' });
-=======
->>>>>>> 334f3072
+    // sharedMocks.useParams.mockReturnValue({ orgId: 'orgId' });
     setItem('userId', 'userId');
   });
 
