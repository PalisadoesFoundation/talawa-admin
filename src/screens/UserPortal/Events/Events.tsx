--- conflicted
+++ resolved
@@ -116,14 +116,9 @@
           endDate: dayjs(endDate).format('YYYY-MM-DD'),
           allDay: isAllDay,
           location: eventLocation,
-<<<<<<< HEAD
           startTime: !isAllDay ? startTime + 'Z' : null,
           endTime: !isAllDay ? endTime + 'Z' : null,
           createChat: createChatCheck,
-=======
-          startTime: !isAllDay ? startTime : null,
-          endTime: !isAllDay ? endTime : null,
->>>>>>> 63936481
         },
       });
 
