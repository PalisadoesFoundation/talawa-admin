--- conflicted
+++ resolved
@@ -172,11 +172,7 @@
     ALL_MEMBERS: 0,
     ADMINS: 1,
   } as const;
-<<<<<<< HEAD
-  
-=======
-
->>>>>>> 9b6cf5ae
+
   /**
    * Updates the list of members based on the selected filter mode.
    */
@@ -193,19 +189,10 @@
           console.error('Organization not found');
           return;
         }
-<<<<<<< HEAD
-        const admins = data2.organizations[0].admins.map(
-          (admin: InterfaceMember) => ({
-            ...admin,
-            userType: 'Admin' as const,
-          }),
-        );
-=======
         const admins = organization.admins.map((admin: InterfaceMember) => ({
           ...admin,
           userType: 'Admin' as const,
         }));
->>>>>>> 9b6cf5ae
         setMembers(admins);
       }
     }
