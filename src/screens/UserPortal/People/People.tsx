import React, { useEffect, useState } from 'react';
import PeopleCard from 'components/UserPortal/PeopleCard/PeopleCard';
import { Dropdown, Form, InputGroup } from 'react-bootstrap';
import PaginationList from 'components/PaginationList/PaginationList';
import {
  ORGANIZATIONS_MEMBER_CONNECTION_LIST,
  ORGANIZATION_ADMINS_LIST,
} from 'GraphQl/Queries/Queries';
import { useQuery } from '@apollo/client';
import { FilterAltOutlined, SearchOutlined } from '@mui/icons-material';
import styles from './People.module.css';
import { useTranslation } from 'react-i18next';
import HourglassBottomIcon from '@mui/icons-material/HourglassBottom';
import { useParams } from 'react-router-dom';

interface InterfaceOrganizationCardProps {
  id: string;
  name: string;
  image: string;
  email: string;
  role: string;
  sno: string;
}

interface InterfaceMember {
  firstName: string;
  lastName: string;
  image: string;
  _id: string;
  email: string;
  userType: string;
}

/**
 * `People` component displays a list of people associated with an organization.
 * It allows users to filter between all members and admins, search for members by their first name,
 * and paginate through the list.
 */
export default function people(): JSX.Element {
  // i18n translation hook for user organization related translations
  const { t } = useTranslation('translation', {
    keyPrefix: 'people',
  });

  // i18n translation hook for common translations
  const { t: tCommon } = useTranslation('common');

<<<<<<< HEAD
  const [page, setPage] = useState(0);
  const [rowsPerPage, setRowsPerPage] = useState(5);
  const [members, setMembers] = useState([]);
  const [mode, setMode] = useState(0);
=======
  // State for managing current page in pagination
  const [page, setPage] = React.useState(0);

  // State for managing the number of rows per page in pagination
  const [rowsPerPage, setRowsPerPage] = React.useState(5);
  const [members, setMembers] = React.useState([]);
  const [mode, setMode] = React.useState(0);
>>>>>>> 43316fc4

  // Extracting organization ID from URL parameters
  const { orgId: organizationId } = useParams();

  // Filter modes for dropdown selection
  const modes = ['All Members', 'Admins'];

  // Query to fetch list of members of the organization
  const { data, loading, refetch } = useQuery(
    ORGANIZATIONS_MEMBER_CONNECTION_LIST,
    {
      variables: {
        orgId: organizationId,
        firstName_contains: '',
      },
    },
  );

  // Query to fetch list of admins of the organization
  const { data: data2 } = useQuery(ORGANIZATION_ADMINS_LIST, {
    variables: { id: organizationId },
  });

  /**
   * Handles page change in pagination.
   *
   */
  /* istanbul ignore next */
  const handleChangePage = (
    _event: React.MouseEvent<HTMLButtonElement> | null,
    newPage: number,
  ): void => {
    setPage(newPage);
  };

  /**
   * Handles change in the number of rows per page.
   *
   */
  /* istanbul ignore next */
  const handleChangeRowsPerPage = (
    event: React.ChangeEvent<HTMLInputElement | HTMLTextAreaElement>,
  ): void => {
    const newRowsPerPage = event.target.value;

    setRowsPerPage(parseInt(newRowsPerPage, 10));
    setPage(0);
  };

  /**
   * Searches for members based on the filter value.
   *
   */
  const handleSearch = (newFilter: string): void => {
    refetch({
      firstName_contains: newFilter,
    });
  };

  /**
   * Handles search operation triggered by pressing the Enter key.
   *
   */
  const handleSearchByEnter = (
    e: React.KeyboardEvent<HTMLInputElement>,
  ): void => {
    if (e.key === 'Enter') {
      const { value } = e.currentTarget;
      handleSearch(value);
    }
  };

  /**
   * Handles search operation triggered by clicking the search button.
   */
  const handleSearchByBtnClick = (): void => {
    const inputValue =
      (document.getElementById('searchPeople') as HTMLInputElement)?.value ||
      '';
    handleSearch(inputValue);
  };

  useEffect(() => {
    if (data) {
      setMembers(data.organizationsMemberConnection.edges);
      console.log(data);
    }
  }, [data]);

  /**
   * Updates the list of members based on the selected filter mode.
   */
  /* istanbul ignore next */
  useEffect(() => {
    if (mode == 0) {
      if (data) {
        setMembers(data.organizationsMemberConnection.edges);
      }
    } else if (mode == 1) {
      if (data2) {
        setMembers(data2.organizations[0].admins);
      }
    }
  }, [mode]);

  return (
    <>
      <div className={`d-flex flex-row`}>
        <div className={`${styles.mainContainer}`}>
          <div
            className={`mt-4 d-flex flex-row justify-content-between flex-wrap ${styles.gap}`}
          >
            <InputGroup className={`${styles.maxWidth} ${styles.shadow}`}>
              <Form.Control
                placeholder={t('searchUsers')}
                id="searchPeople"
                type="text"
                className={`${styles.borderBox} ${styles.backgroundWhite} ${styles.placeholderColor}`}
                onKeyUp={handleSearchByEnter}
                data-testid="searchInput"
              />
              <InputGroup.Text
                className={`${styles.colorPrimary} ${styles.borderRounded5}`}
                style={{ cursor: 'pointer' }}
                onClick={handleSearchByBtnClick}
                data-testid="searchBtn"
              >
                <SearchOutlined className={`${styles.colorWhite}`} />
              </InputGroup.Text>
            </InputGroup>
            <Dropdown drop="down-centered">
              <Dropdown.Toggle
                className={`${styles.greenBorder} ${styles.backgroundWhite} ${styles.colorGreen} ${styles.semiBold} ${styles.shadow} ${styles.borderRounded8}`}
                id="dropdown-basic"
                data-testid={`modeChangeBtn`}
              >
                <FilterAltOutlined />
                {tCommon('filter').toUpperCase()}
              </Dropdown.Toggle>
              <Dropdown.Menu>
                {modes.map((value, index) => {
                  return (
                    <Dropdown.Item
                      key={index}
                      data-testid={`modeBtn${index}`}
                      onClick={(): void => setMode(index)}
                    >
                      {value}
                    </Dropdown.Item>
                  );
                })}
              </Dropdown.Menu>
            </Dropdown>
          </div>
          <div className={`d-flex flex-column ${styles.content}`}>
            <div
              className={`d-flex border py-3 px-4 mt-4 bg-white ${styles.topRadius}`}
            >
              <span style={{ flex: '1' }} className="d-flex">
                <span style={{ flex: '1' }}>S.No</span>
                <span style={{ flex: '1' }}>Avatar</span>
              </span>
              <span style={{ flex: '2' }}>Name</span>
              <span style={{ flex: '2' }}>Email</span>
              <span style={{ flex: '2' }}>Role</span>
            </div>

            <div
              className={`d-flex flex-column border px-4 p-3 mt-0 ${styles.gap} ${styles.bottomRadius} ${styles.backgroundWhite}`}
            >
              {loading ? (
                <div className={`d-flex flex-row justify-content-center`}>
                  <HourglassBottomIcon /> <span>Loading...</span>
                </div>
              ) : (
                <>
                  {members && members.length > 0 ? (
                    (rowsPerPage > 0
                      ? members.slice(
                          page * rowsPerPage,
                          page * rowsPerPage + rowsPerPage,
                        )
                      : /* istanbul ignore next */
                        members
                    ).map((member: InterfaceMember, index) => {
                      const name = `${member.firstName} ${member.lastName}`;

                      const cardProps: InterfaceOrganizationCardProps = {
                        name,
                        image: member.image,
                        id: member._id,
                        email: member.email,
                        role: member.userType,
                        sno: (index + 1).toString(),
                      };
                      return <PeopleCard key={index} {...cardProps} />;
                    })
                  ) : (
                    <span>{t('nothingToShow')}</span>
                  )}
                </>
              )}
            </div>
            <table>
              <tbody>
                <tr>
                  <PaginationList
                    count={
                      /* istanbul ignore next */
                      members ? members.length : 0
                    }
                    rowsPerPage={rowsPerPage}
                    page={page}
                    onPageChange={handleChangePage}
                    onRowsPerPageChange={handleChangeRowsPerPage}
                  />
                </tr>
              </tbody>
            </table>
          </div>
        </div>
        {/* <OrganizationSidebar /> */}
      </div>
    </>
  );
}<|MERGE_RESOLUTION|>--- conflicted
+++ resolved
@@ -45,20 +45,13 @@
   // i18n translation hook for common translations
   const { t: tCommon } = useTranslation('common');
 
-<<<<<<< HEAD
-  const [page, setPage] = useState(0);
-  const [rowsPerPage, setRowsPerPage] = useState(5);
+  // State for managing current page in pagination
+  const [page, setPage] = useState<number>(0);
+
+  // State for managing the number of rows per page in pagination
+  const [rowsPerPage, setRowsPerPage] = useState<number>(5);
   const [members, setMembers] = useState([]);
-  const [mode, setMode] = useState(0);
-=======
-  // State for managing current page in pagination
-  const [page, setPage] = React.useState(0);
-
-  // State for managing the number of rows per page in pagination
-  const [rowsPerPage, setRowsPerPage] = React.useState(5);
-  const [members, setMembers] = React.useState([]);
-  const [mode, setMode] = React.useState(0);
->>>>>>> 43316fc4
+  const [mode, setMode] = useState<number>(0);
 
   // Extracting organization ID from URL parameters
   const { orgId: organizationId } = useParams();
@@ -144,7 +137,6 @@
   useEffect(() => {
     if (data) {
       setMembers(data.organizationsMemberConnection.edges);
-      console.log(data);
     }
   }, [data]);
 
