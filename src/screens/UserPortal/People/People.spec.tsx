import React from 'react';
import type { RenderResult } from '@testing-library/react';
import {
  render,
  screen,
  fireEvent,
  waitFor,
  waitForElementToBeRemoved,
  act,
} from '@testing-library/react';
import { MockedProvider } from '@apollo/react-testing';
import { I18nextProvider } from 'react-i18next';
import {
  ORGANIZATIONS_MEMBER_CONNECTION_LIST,
  ORGANIZATION_ADMINS_LIST,
} from 'GraphQl/Queries/Queries';
import type { DocumentNode } from '@apollo/client';
import { BrowserRouter } from 'react-router-dom';
import { Provider } from 'react-redux';
import { store } from 'state/store';
import i18nForTest from 'utils/i18nForTest';
import { StaticMockLink } from 'utils/StaticMockLink';
import People from './People';
import userEvent from '@testing-library/user-event';
import { vi } from 'vitest';
/**
 * This file contains unit tests for the People component.
 *
 * The tests cover:
 * - Proper rendering of the People screen and its elements.
 * - Functionality of the search input and search button.
 * - Correct behavior when switching between member and admin modes.
 * - Integration with mocked GraphQL queries for testing data fetching.
 *
 * These tests use Vitest for test execution, MockedProvider for mocking GraphQL queries, and react-testing-library for rendering and interactions.
 */
type MockData = {
  request: {
    query: DocumentNode;
    variables: Record<string, unknown>;
  };
  result?: {
    data: {
      organizationsMemberConnection?: {
        edges: {
          _id: string;
          firstName: string;
          lastName: string;
          image: string | null;
          email: string;
          createdAt: string;
        }[];
      };
      organizations?: {
        __typename?: string;
        _id: string;
        admins: {
          _id: string;
          firstName: string;
          lastName: string;
          image: string | null;
          email: string;
          createdAt: string;
        }[];
      }[];
    };
  };
  error?: Error;
};

const MOCKS = [
  {
    request: {
      query: ORGANIZATIONS_MEMBER_CONNECTION_LIST,
      variables: {
        orgId: '',
        firstName_contains: '',
      },
    },
    result: {
      data: {
        organizationsMemberConnection: {
          edges: [
            {
              _id: '64001660a711c62d5b4076a2',
              firstName: 'Noble',
              lastName: 'Mittal',
              image: null,
              email: 'noble@gmail.com',
              createdAt: '2023-03-02T03:22:08.101Z',
            },
            {
              _id: '64001660a711c62d5b4076a3',
              firstName: 'Noble',
              lastName: 'Mittal',
              image: 'mockImage',
              email: 'noble@gmail.com',
              createdAt: '2023-03-02T03:22:08.101Z',
            },
          ],
        },
      },
    },
  },
  {
    request: {
      query: ORGANIZATION_ADMINS_LIST,
      variables: {
        id: '',
      },
    },
    result: {
      data: {
        organizations: [
          {
            __typename: 'Organization',
            _id: '6401ff65ce8e8406b8f07af2',
            admins: [
              {
                _id: '64001660a711c62d5b4076a2',
                firstName: 'Noble',
                lastName: 'Admin',
                image: null,
                email: 'noble@gmail.com',
                createdAt: '2023-03-02T03:22:08.101Z',
              },
            ],
          },
        ],
      },
    },
  },
  {
    request: {
      query: ORGANIZATIONS_MEMBER_CONNECTION_LIST,
      variables: { orgId: '', firstName_contains: '' },
    },
    result: {
      data: {
        organizationsMemberConnection: {
          edges: [],
        },
      },
    },
  },
  {
    request: {
      query: ORGANIZATION_ADMINS_LIST,
      variables: { id: '' },
    },
    result: {
      data: {
        organizations: [
          {
            _id: 'org-1',
            admins: [],
          },
        ],
      },
    },
  },
  {
    request: {
      query: ORGANIZATIONS_MEMBER_CONNECTION_LIST,
      variables: {
        orgId: '',
        firstName_contains: 'j',
      },
    },
    result: {
      data: {
        organizationsMemberConnection: {
          edges: [
            {
              _id: '64001660a711c62d5b4076a2',
              firstName: 'John',
              lastName: 'Cena',
              image: null,
              email: 'john@gmail.com',
              createdAt: '2023-03-02T03:22:08.101Z',
            },
          ],
        },
      },
    },
  },
];

const EMPTY_MOCKS = [
  {
    request: {
      query: ORGANIZATIONS_MEMBER_CONNECTION_LIST,
      variables: {
        orgId: '',
        firstName_contains: '',
      },
    },
    result: {
      data: {
        organizationsMemberConnection: {
          edges: [],
        },
      },
    },
  },
  {
    request: {
      query: ORGANIZATION_ADMINS_LIST,
      variables: {
        id: '',
      },
    },
    result: {
      data: {
        organizations: [
          {
            __typename: 'Organization',
            _id: '6401ff65ce8e8406b8f07af2',
            admins: [],
          },
        ],
      },
    },
  },
];

const LOADING_MOCKS = [
  {
    request: {
      query: ORGANIZATIONS_MEMBER_CONNECTION_LIST,
      variables: {
        orgId: '',
        firstName_contains: '',
      },
    },
    loading: true,
  },
  {
    request: {
      query: ORGANIZATION_ADMINS_LIST,
      variables: {
        id: '',
      },
    },
    loading: true,
  },
];

const link = new StaticMockLink(MOCKS, true);

async function wait(ms = 100): Promise<void> {
  await act(() => {
    return new Promise((resolve) => {
      setTimeout(resolve, ms);
    });
  });
}

vi.mock('react-router-dom', async () => {
  const actual = await vi.importActual('react-router-dom');
  return {
    ...actual,
    useParams: () => ({ orgId: '' }),
  };
});

describe('Testing People Screen [User Portal]', () => {
  Object.defineProperty(window, 'matchMedia', {
    writable: true,
    value: vi.fn().mockImplementation((query) => ({
      matches: false,
      media: query,
      onchange: null,
      addListener: vi.fn(), // Deprecated
      removeListener: vi.fn(), // Deprecated
      addEventListener: vi.fn(),
      removeEventListener: vi.fn(),
      dispatchEvent: vi.fn(),
    })),
  });

  it('Screen should be rendered properly', async () => {
    render(
      <MockedProvider addTypename={false} link={link}>
        <BrowserRouter>
          <Provider store={store}>
            <I18nextProvider i18n={i18nForTest}>
              <People />
            </I18nextProvider>
          </Provider>
        </BrowserRouter>
      </MockedProvider>,
    );

    await wait();

    expect(screen.queryAllByText('Noble Mittal')).not.toBe([]);
  });

  it('Search works properly by pressing enter', async () => {
    render(
      <MockedProvider addTypename={false} link={link}>
        <BrowserRouter>
          <Provider store={store}>
            <I18nextProvider i18n={i18nForTest}>
              <People />
            </I18nextProvider>
          </Provider>
        </BrowserRouter>
      </MockedProvider>,
    );

    await wait();

    userEvent.type(screen.getByTestId('searchInput'), 'j{enter}');
    await wait();

    expect(screen.queryByText('John Cena')).toBeInTheDocument();
    expect(screen.queryByText('Noble Mittal')).not.toBeInTheDocument();
  });

  it('Search works properly by clicking search Btn', async () => {
    render(
      <MockedProvider addTypename={false} link={link}>
        <BrowserRouter>
          <Provider store={store}>
            <I18nextProvider i18n={i18nForTest}>
              <People />
            </I18nextProvider>
          </Provider>
        </BrowserRouter>
      </MockedProvider>,
    );

    await wait();
    const searchBtn = screen.getByTestId('searchBtn');
    userEvent.type(screen.getByTestId('searchInput'), '');
    userEvent.click(searchBtn);
    await wait();
    userEvent.type(screen.getByTestId('searchInput'), 'j');
    userEvent.click(searchBtn);
    await wait();

    expect(screen.queryByText('John Cena')).toBeInTheDocument();
    expect(screen.queryByText('Noble Mittal')).not.toBeInTheDocument();
  });

  it('Mode is changed to Admins', async () => {
    render(
      <MockedProvider addTypename={false} link={link}>
        <BrowserRouter>
          <Provider store={store}>
            <I18nextProvider i18n={i18nForTest}>
              <People />
            </I18nextProvider>
          </Provider>
        </BrowserRouter>
      </MockedProvider>,
    );

    await wait();

    userEvent.click(screen.getByTestId('modeChangeBtn'));
    await wait();
    userEvent.click(screen.getByTestId('modeBtn1'));
    await wait();

    expect(screen.queryByText('Noble Admin')).toBeInTheDocument();
    expect(screen.queryByText('Noble Mittal')).not.toBeInTheDocument();
  });
<<<<<<< HEAD

  it('should handle pagination page change', async () => {
    render(
      <MockedProvider
        addTypename={false}
        link={new StaticMockLink(MOCKS, true)}
      >
=======
  it('Shows loading state while fetching data', async () => {
    render(
      <MockedProvider addTypename={false} link={link}>
>>>>>>> dd4a08e6
        <BrowserRouter>
          <Provider store={store}>
            <I18nextProvider i18n={i18nForTest}>
              <People />
            </I18nextProvider>
          </Provider>
        </BrowserRouter>
      </MockedProvider>,
    );

<<<<<<< HEAD
    await act(async () => {
      await new Promise((resolve) => setTimeout(resolve, 100));
    });

    // Find and click next page button using data-testid
    const nextPageButton = screen.getByTestId('nextPage');
    expect(nextPageButton).toBeInTheDocument();
    await userEvent.click(nextPageButton);

    // Verify page change
    const pageInfo = screen.getByTestId('table-pagination');
    expect(pageInfo).toBeInTheDocument();
  });

  it('should handle rows per page change', async () => {
    render(
      <MockedProvider
        addTypename={false}
        link={new StaticMockLink(MOCKS, true)}
      >
=======
    expect(screen.getByText('Loading...')).toBeInTheDocument();
    await wait();
  });
});

describe('Testing People Screen Pagination [User Portal]', () => {
  // Mock data with more than 5 members to test pagination
  const PAGINATION_MOCKS = [
    {
      request: {
        query: ORGANIZATIONS_MEMBER_CONNECTION_LIST,
        variables: {
          orgId: '',
          firstName_contains: '',
        },
      },
      result: {
        data: {
          organizationsMemberConnection: {
            edges: Array(7)
              .fill(null)
              .map((_, index) => ({
                _id: `member${index}`,
                firstName: `User${index}`,
                lastName: 'Test',
                image: null,
                email: `user${index}@test.com`,
                createdAt: '2023-03-02T03:22:08.101Z',
              })),
          },
        },
      },
    },
    {
      request: {
        query: ORGANIZATION_ADMINS_LIST,
        variables: {
          id: '',
        },
      },
      result: {
        data: {
          organizations: [
            {
              __typename: 'Organization',
              _id: 'org1',
              admins: [
                {
                  _id: 'member0',
                  firstName: 'User0',
                  lastName: 'Test',
                  image: null,
                  email: 'user0@test.com',
                  createdAt: '2023-03-02T03:22:08.101Z',
                },
              ],
            },
          ],
        },
      },
    },
  ];

  const link = new StaticMockLink(PAGINATION_MOCKS, true);

  const renderComponent = (): RenderResult => {
    return render(
      <MockedProvider addTypename={false} link={link}>
>>>>>>> dd4a08e6
        <BrowserRouter>
          <Provider store={store}>
            <I18nextProvider i18n={i18nForTest}>
              <People />
            </I18nextProvider>
          </Provider>
        </BrowserRouter>
      </MockedProvider>,
    );
<<<<<<< HEAD

    await act(async () => {
      await new Promise((resolve) => setTimeout(resolve, 100));
    });

    // Find and change rows per page select
    const select = screen.getByRole('combobox', { name: /rows per page/i });
    expect(select).toBeInTheDocument();
    await userEvent.selectOptions(select, '10');

    // Verify rows per page changed
    const pageInfo = screen.getByTestId('table-pagination');
    expect(pageInfo).toBeInTheDocument();
  });

  it('should display loading state', async () => {
    render(
      <MockedProvider
        addTypename={false}
        link={new StaticMockLink(LOADING_MOCKS, true)}
      >
=======
  };

  // Helper function to wait for async operations
  const wait = async (ms = 100): Promise<void> => {
    await act(() => {
      return new Promise((resolve) => {
        setTimeout(resolve, ms);
      });
    });
  };

  beforeAll(() => {
    // Mock window.matchMedia
    Object.defineProperty(window, 'matchMedia', {
      writable: true,
      value: vi.fn().mockImplementation((query) => ({
        matches: false,
        media: query,
        onchange: null,
        addListener: vi.fn(),
        removeListener: vi.fn(),
        addEventListener: vi.fn(),
        removeEventListener: vi.fn(),
        dispatchEvent: vi.fn(),
      })),
    });

    // Mock useParams
    vi.mock('react-router-dom', async () => {
      const actual = await vi.importActual('react-router-dom');
      return {
        ...actual,
        useParams: () => ({ orgId: '' }),
      };
    });
  });

  it('handles rows per page change correctly', async () => {
    renderComponent();
    await wait();

    // Default should show 5 items
    expect(screen.getByText('User0 Test')).toBeInTheDocument();
    expect(screen.queryByText('User5 Test')).not.toBeInTheDocument();

    // Change rows per page to 10
    const select = screen.getByRole('combobox');
    userEvent.selectOptions(select, '10');
    await wait();

    // Should now show all items on one page
    expect(screen.getByText('User0 Test')).toBeInTheDocument();
    expect(screen.getByText('User5 Test')).toBeInTheDocument();
  });

  it('should slice members when rowsPerPage > 0 to cover paging logic', async () => {
    // PAGINATION_MOCKS has 7 members. We confirm first page shows fewer than 7
    render(
      <MockedProvider mocks={PAGINATION_MOCKS} addTypename={false}>
        <I18nextProvider i18n={i18nForTest}>
          <BrowserRouter>
            <Provider store={store}>
              <People />
            </Provider>
          </BrowserRouter>
        </I18nextProvider>
      </MockedProvider>,
    );

    await wait();

    // Should initially show 5 members if rowsPerPage = 5
    expect(screen.queryAllByText(/User\d Test/).length).toBe(5);
  });
});
describe('People Component Mode Switch Coverage', () => {
  // Setup function to help with repeated test setup
  const setupTest = (): RenderResult => {
    // Mock data that ensures both member and admin data is available
    const mocks = [
      {
        request: {
          query: ORGANIZATIONS_MEMBER_CONNECTION_LIST,
          variables: { orgId: '', firstName_contains: '' },
        },
        result: {
          data: {
            organizationsMemberConnection: {
              edges: [
                {
                  _id: '123',
                  firstName: 'Test',
                  lastName: 'User',
                  image: null,
                  email: 'test@example.com',
                  createdAt: '2023-03-02T03:22:08.101Z',
                },
              ],
            },
          },
        },
      },
      {
        request: {
          query: ORGANIZATION_ADMINS_LIST,
          variables: { id: '' },
        },
        result: {
          data: {
            organizations: [
              {
                admins: [
                  {
                    _id: '456',
                    firstName: 'Admin',
                    lastName: 'User',
                    image: null,
                    email: 'admin@example.com',
                    createdAt: '2023-03-02T03:22:08.101Z',
                  },
                ],
              },
            ],
          },
        },
      },
    ];

    return render(
      <MockedProvider addTypename={false} mocks={mocks}>
>>>>>>> dd4a08e6
        <BrowserRouter>
          <Provider store={store}>
            <I18nextProvider i18n={i18nForTest}>
              <People />
            </I18nextProvider>
          </Provider>
        </BrowserRouter>
      </MockedProvider>,
    );
<<<<<<< HEAD

    expect(screen.getByText('Loading...')).toBeInTheDocument();
  });

  it('should display empty state message', async () => {
    render(
      <MockedProvider
        addTypename={false}
        link={new StaticMockLink(EMPTY_MOCKS, true)}
      >
=======
  };

  it('handles mode transitions correctly including edge cases', async () => {
    setupTest();

    // Wait for initial render
    await waitFor(() => {
      expect(screen.getByText('Test User')).toBeInTheDocument();
    });

    // Open dropdown and switch to admin mode
    userEvent.click(screen.getByTestId('modeChangeBtn'));
    await waitFor(() => {
      userEvent.click(screen.getByTestId('modeBtn1'));
    });

    // Verify admin view
    await waitFor(() => {
      expect(screen.getByText('Admin User')).toBeInTheDocument();
      expect(screen.queryByText('Test User')).not.toBeInTheDocument();
    });

    // Test mode transition with missing data
    const modeSetter = vi.fn();
    vi.spyOn(React, 'useState').mockImplementationOnce(() => [1, modeSetter]); // Mock mode state

    // Force a re-render to trigger the useEffect with mocked state
    setupTest();

    // Verify the component handles the transition gracefully
    await waitFor(() => {
      expect(screen.queryByText('Loading...')).not.toBeInTheDocument();
    });
  });

  // Set up i18next mock for all tests in this describe block
  beforeAll(() => {
    vi.mock('react-i18next', async () => {
      const actual = await vi.importActual('react-i18next');
      return {
        ...actual,
        useTranslation: () => ({
          t: (key: string) =>
            key === 'nothingToShow' ? 'Nothing to show' : key,
          i18n: {
            changeLanguage: () => new Promise(() => {}),
          },
        }),
      };
    });
  });

  it('handles transitioning between empty and non-empty states', async () => {
    const mixedMocks = [
      {
        request: {
          query: ORGANIZATIONS_MEMBER_CONNECTION_LIST,
          variables: { orgId: '', firstName_contains: '' },
        },
        result: {
          data: {
            organizationsMemberConnection: {
              edges: [],
            },
          },
        },
      },
      {
        request: {
          query: ORGANIZATION_ADMINS_LIST,
          variables: { id: '' },
        },
        result: {
          data: {
            organizations: [
              {
                admins: [
                  {
                    _id: 'admin1',
                    firstName: 'Admin',
                    lastName: 'User',
                    image: null,
                    email: 'admin@test.com',
                    createdAt: new Date().toISOString(),
                  },
                ],
              },
            ],
          },
        },
      },
    ];

    // Mock i18next translation specifically for this test
    vi.mock('react-i18next', async () => {
      const actual = await vi.importActual('react-i18next');
      return {
        ...actual,
        useTranslation: () => ({
          t: (key: string) =>
            key === 'nothingToShow' ? 'Nothing to show' : key,
          i18n: {
            changeLanguage: () => new Promise(() => {}),
          },
        }),
      };
    });

    render(
      <MockedProvider addTypename={false} mocks={mixedMocks}>
>>>>>>> dd4a08e6
        <BrowserRouter>
          <Provider store={store}>
            <I18nextProvider i18n={i18nForTest}>
              <People />
            </I18nextProvider>
          </Provider>
        </BrowserRouter>
      </MockedProvider>,
    );

<<<<<<< HEAD
    await act(async () => {
      await new Promise((resolve) => setTimeout(resolve, 100));
    });

    // Look for the actual text that appears in the DOM
    expect(screen.getByText('people.nothingToShow')).toBeInTheDocument();
  });

  it('should switch back to All Members mode', async () => {
    render(
      <MockedProvider
        addTypename={false}
        link={new StaticMockLink(MOCKS, true)}
      >
=======
    await waitForElementToBeRemoved(() => screen.queryByText('Loading...'));

    // Verify empty state in members view using translated text
    expect(screen.getByText('Nothing to show')).toBeInTheDocument();

    // Switch to admin mode
    userEvent.click(screen.getByTestId('modeChangeBtn'));
    await waitFor(() => {
      userEvent.click(screen.getByTestId('modeBtn1'));
    });

    // Verify admin is shown in admin view
    await waitFor(() => {
      expect(screen.getByText('Admin User')).toBeInTheDocument();
      expect(screen.queryByText('Nothing to show')).not.toBeInTheDocument();
    });
  });
});

describe('People Additional Flow Tests', () => {
  const renderComponent = (mocks: MockData[]): RenderResult => {
    return render(
      <MockedProvider addTypename={false} mocks={mocks}>
>>>>>>> dd4a08e6
        <BrowserRouter>
          <Provider store={store}>
            <I18nextProvider i18n={i18nForTest}>
              <People />
            </I18nextProvider>
          </Provider>
        </BrowserRouter>
      </MockedProvider>,
    );
<<<<<<< HEAD

    await act(async () => {
      await new Promise((resolve) => setTimeout(resolve, 100));
    });

    // Switch to Admins mode first
    userEvent.click(screen.getByTestId('modeChangeBtn'));
    await act(async () => {
      await new Promise((resolve) => setTimeout(resolve, 100));
    });
    userEvent.click(screen.getByTestId('modeBtn1'));
    await act(async () => {
      await new Promise((resolve) => setTimeout(resolve, 100));
    });

    // Switch back to All Members
    userEvent.click(screen.getByTestId('modeChangeBtn'));
    await act(async () => {
      await new Promise((resolve) => setTimeout(resolve, 100));
    });
    userEvent.click(screen.getByTestId('modeBtn0'));
    await act(async () => {
      await new Promise((resolve) => setTimeout(resolve, 100));
    });

    expect(screen.queryAllByText('Noble Mittal')).not.toHaveLength(0);
  });

  it('should handle rows per page selection', async () => {
    render(
      <MockedProvider
        addTypename={false}
        link={new StaticMockLink(MOCKS, true)}
      >
=======
  };

  const setupWithMocks = (mocks: MockData[]): RenderResult =>
    renderComponent(mocks);

  it('searches partial user name correctly and displays matching results', async (): Promise<void> => {
    const aliMembersMock: MockData = {
      request: {
        query: ORGANIZATIONS_MEMBER_CONNECTION_LIST,
        variables: { orgId: '', firstName_contains: 'Ali' },
      },
      result: {
        data: {
          organizationsMemberConnection: {
            edges: [
              {
                _id: 'user-1',
                firstName: 'Alice',
                lastName: 'Test',
                image: null,
                email: 'alice@test.com',
                createdAt: '2023-03-02T03:22:08.101Z',
              },
            ],
          },
        },
      },
    };

    renderComponent([aliMembersMock]);

    userEvent.type(screen.getByTestId('searchInput'), 'Ali');
    userEvent.click(screen.getByTestId('searchBtn'));

    await waitFor(() => {
      expect(screen.getByText('Alice Test')).toBeInTheDocument();
      expect(screen.queryByText('Bob Test')).not.toBeInTheDocument();
    });
  });

  it('switches mode multiple times in a row without errors', async (): Promise<void> => {
    const multiSwitchMocks: MockData[] = [
      {
        request: {
          query: ORGANIZATIONS_MEMBER_CONNECTION_LIST,
          variables: { orgId: '', firstName_contains: '' },
        },
        result: {
          data: {
            organizationsMemberConnection: {
              edges: [
                {
                  _id: '3',
                  firstName: 'Charlie',
                  lastName: 'Test',
                  image: null,
                  email: 'charlie@test.com',
                  createdAt: '2023-03-02T03:22:08.101Z',
                },
              ],
            },
          },
        },
      },
      {
        request: {
          query: ORGANIZATION_ADMINS_LIST,
          variables: { id: '' },
        },
        result: {
          data: {
            organizations: [{ _id: 'org-1', admins: [] }],
          },
        },
      },
    ];

    setupWithMocks(multiSwitchMocks);

    await waitFor(() => {
      expect(screen.queryByText('Loading...')).not.toBeInTheDocument();
      expect(screen.getByText('Charlie Test')).toBeInTheDocument();
    });

    const modeSwitchBtn = screen.getByTestId('modeChangeBtn');

    // Switch to admin mode
    userEvent.click(modeSwitchBtn);
    await waitFor(() => userEvent.click(screen.getByTestId('modeBtn1')));

    // Switch back to all members
    userEvent.click(modeSwitchBtn);
    await waitFor(() => userEvent.click(screen.getByTestId('modeBtn0')));

    expect(screen.getByText('Charlie Test')).toBeInTheDocument();
  });

  // Add test for error handling
});
describe('Testing People Screen Edge Cases [User Portal]', () => {
  const renderComponent = (mocks = MOCKS): RenderResult => {
    return render(
      <MockedProvider addTypename={false} mocks={mocks}>
        <BrowserRouter>
          <Provider store={store}>
            <I18nextProvider i18n={i18nForTest}>
              <People />
            </I18nextProvider>
          </Provider>
        </BrowserRouter>
      </MockedProvider>,
    );
  };

  // Mock i18next translation
  vi.mock('react-i18next', async () => {
    const actual = await vi.importActual('react-i18next');
    return {
      ...actual,
      useTranslation: () => ({
        t: (key: string) => {
          const translations: { [key: string]: string } = {
            nothingToShow: 'Nothing to show',
            all: 'All',
          };
          return translations[key] || key;
        },
      }),
    };
  });

  beforeAll(() => {
    Object.defineProperty(window, 'matchMedia', {
      writable: true,
      value: vi.fn().mockImplementation((query) => ({
        matches: false,
        media: query,
        onchange: null,
        addListener: vi.fn(),
        removeListener: vi.fn(),
        addEventListener: vi.fn(),
        removeEventListener: vi.fn(),
        dispatchEvent: vi.fn(),
      })),
    });
  });

  it('handles rowsPerPage = 0 case', async () => {
    const membersMock = {
      request: {
        query: ORGANIZATIONS_MEMBER_CONNECTION_LIST,
        variables: { orgId: '', firstName_contains: '' },
      },
      result: {
        data: {
          organizationsMemberConnection: {
            edges: [
              {
                _id: '1',
                firstName: 'Test',
                lastName: 'User',
                email: 'test@example.com',
                image: null,
                createdAt: new Date().toISOString(),
              },
            ],
          },
        },
      },
    };

    renderComponent([membersMock]);
    await wait();

    // Find the rows per page select
    const select = screen.getByLabelText('rows per page');
    expect(select).toBeInTheDocument();

    // Select the "All" option (which should be the last option)
    const options = Array.from(select.getElementsByTagName('option'));
    const allOption = options.find((option) => option.textContent === 'All');
    if (allOption) {
      userEvent.selectOptions(select, allOption.value);
    }
    await wait();

    // Verify member is shown
    expect(screen.getByText('Test User')).toBeInTheDocument();
  });
});

describe('People Component Additional Coverage Tests', () => {
  // Mock for testing error states

  // Test case to cover line 142: handleSearchByEnter with non-Enter key
  it('should not trigger search for non-Enter key press', async () => {
    render(
      <MockedProvider addTypename={false} mocks={[]}>
        <BrowserRouter>
          <Provider store={store}>
            <I18nextProvider i18n={i18nForTest}>
              <People />
            </I18nextProvider>
          </Provider>
        </BrowserRouter>
      </MockedProvider>,
    );

    const searchInput = screen.getByTestId('searchInput');
    fireEvent.keyUp(searchInput, { key: 'A', code: 'KeyA' });

    // Wait a bit to ensure no search is triggered
    await new Promise((resolve) => setTimeout(resolve, 100));
    // The loading state should not appear
    expect(screen.queryByText('Loading...')).not.toBeInTheDocument();
  });

  // Test case to cover line 151: handleSearchByBtnClick with empty input
  it('should handle search with empty input value', async () => {
    render(
      <MockedProvider addTypename={false} mocks={[]}>
        <BrowserRouter>
          <Provider store={store}>
            <I18nextProvider i18n={i18nForTest}>
              <People />
            </I18nextProvider>
          </Provider>
        </BrowserRouter>
      </MockedProvider>,
    );

    const searchBtn = screen.getByTestId('searchBtn');
    // Remove the search input from DOM to simulate edge case
    const searchInput = screen.getByTestId('searchInput');
    searchInput.remove();

    userEvent.click(searchBtn);
    await new Promise((resolve) => setTimeout(resolve, 100));
  });

  it('Sets userType to Admin if user is found in admins list', async (): Promise<void> => {
    const adminMock = {
      request: {
        query: ORGANIZATION_ADMINS_LIST,
        variables: { id: '' },
      },
      result: {
        data: {
          organizations: [
            {
              _id: 'testOrg',
              admins: [
                {
                  _id: 'admin123',
                  firstName: 'Test',
                  lastName: 'Admin',
                  email: 'admin@test.com',
                },
              ],
            },
          ],
        },
      },
    };
    const membersMock = {
      request: {
        query: ORGANIZATIONS_MEMBER_CONNECTION_LIST,
        variables: { orgId: '', firstName_contains: '' },
      },
      result: {
        data: {
          organizationsMemberConnection: {
            edges: [
              {
                _id: 'admin123',
                firstName: 'Test',
                lastName: 'Admin',
                email: 'admin@test.com',
              },
            ],
          },
        },
      },
    };
    const link = new StaticMockLink([adminMock, membersMock], true);
    render(
      <MockedProvider
        mocks={[adminMock, membersMock]}
        addTypename={false}
        link={link}
      >
        <People />
      </MockedProvider>,
    );
    await wait();
    expect(screen.getByText('Admin')).toBeInTheDocument();
  });
});

describe('People Component Pagination Tests', () => {
  const mockData = {
    request: {
      query: ORGANIZATIONS_MEMBER_CONNECTION_LIST,
      variables: { orgId: '', firstName_contains: '' },
    },
    result: {
      data: {
        organizationsMemberConnection: {
          edges: Array(15)
            .fill(null)
            .map((_, index) => ({
              _id: `user-${index}`,
              firstName: `User${index}`,
              lastName: 'Test',
              image: null,
              email: `user${index}@test.com`,
              createdAt: '2023-03-02T03:22:08.101Z',
            })),
        },
      },
    },
  };

  const adminMock = {
    request: {
      query: ORGANIZATION_ADMINS_LIST,
      variables: { id: '' },
    },
    result: {
      data: {
        organizations: [
          {
            __typename: 'Organization',
            _id: 'org-1',
            admins: [],
          },
        ],
      },
    },
  };

  const renderComponent = (): RenderResult => {
    return render(
      <MockedProvider mocks={[mockData, adminMock]} addTypename={false}>
>>>>>>> dd4a08e6
        <BrowserRouter>
          <Provider store={store}>
            <I18nextProvider i18n={i18nForTest}>
              <People />
            </I18nextProvider>
          </Provider>
        </BrowserRouter>
      </MockedProvider>,
    );
<<<<<<< HEAD
=======
  };

  beforeAll(() => {
    // Mock window.matchMedia
    Object.defineProperty(window, 'matchMedia', {
      writable: true,
      value: vi.fn().mockImplementation((query) => ({
        matches: false,
        media: query,
        onchange: null,
        addListener: vi.fn(),
        removeListener: vi.fn(),
        addEventListener: vi.fn(),
        removeEventListener: vi.fn(),
        dispatchEvent: vi.fn(),
      })),
    });
  });
  it('handles edge cases in pagination', async () => {
    renderComponent();
>>>>>>> dd4a08e6

    await act(async () => {
      await new Promise((resolve) => setTimeout(resolve, 0));
    });

<<<<<<< HEAD
    const select = screen.getByRole('combobox', { name: /rows per page/i });
    expect(select).toBeInTheDocument();

    await act(async () => {
      await userEvent.selectOptions(select, '10');
    });

    const pageInfo = screen.getByTestId('table-pagination');
    expect(pageInfo).toBeInTheDocument();
=======
    // Test last page navigation
    const lastPageButton = screen.getByRole('button', { name: /last page/i });
    await act(async () => {
      userEvent.click(lastPageButton);
    });

    // Verify last page content
    expect(screen.getByText('User14 Test')).toBeInTheDocument();

    // Test first page navigation
    const firstPageButton = screen.getByRole('button', { name: /first page/i });
    await act(async () => {
      userEvent.click(firstPageButton);
    });

    // Verify return to first page
    expect(screen.getByText('User0 Test')).toBeInTheDocument();
    expect(screen.queryByText('User14 Test')).not.toBeInTheDocument();
>>>>>>> dd4a08e6
  });
});<|MERGE_RESOLUTION|>--- conflicted
+++ resolved
@@ -186,66 +186,6 @@
   },
 ];
 
-const EMPTY_MOCKS = [
-  {
-    request: {
-      query: ORGANIZATIONS_MEMBER_CONNECTION_LIST,
-      variables: {
-        orgId: '',
-        firstName_contains: '',
-      },
-    },
-    result: {
-      data: {
-        organizationsMemberConnection: {
-          edges: [],
-        },
-      },
-    },
-  },
-  {
-    request: {
-      query: ORGANIZATION_ADMINS_LIST,
-      variables: {
-        id: '',
-      },
-    },
-    result: {
-      data: {
-        organizations: [
-          {
-            __typename: 'Organization',
-            _id: '6401ff65ce8e8406b8f07af2',
-            admins: [],
-          },
-        ],
-      },
-    },
-  },
-];
-
-const LOADING_MOCKS = [
-  {
-    request: {
-      query: ORGANIZATIONS_MEMBER_CONNECTION_LIST,
-      variables: {
-        orgId: '',
-        firstName_contains: '',
-      },
-    },
-    loading: true,
-  },
-  {
-    request: {
-      query: ORGANIZATION_ADMINS_LIST,
-      variables: {
-        id: '',
-      },
-    },
-    loading: true,
-  },
-];
-
 const link = new StaticMockLink(MOCKS, true);
 
 async function wait(ms = 100): Promise<void> {
@@ -368,51 +308,19 @@
     expect(screen.queryByText('Noble Admin')).toBeInTheDocument();
     expect(screen.queryByText('Noble Mittal')).not.toBeInTheDocument();
   });
-<<<<<<< HEAD
-
-  it('should handle pagination page change', async () => {
-    render(
-      <MockedProvider
-        addTypename={false}
-        link={new StaticMockLink(MOCKS, true)}
-      >
-=======
   it('Shows loading state while fetching data', async () => {
     render(
       <MockedProvider addTypename={false} link={link}>
->>>>>>> dd4a08e6
-        <BrowserRouter>
-          <Provider store={store}>
-            <I18nextProvider i18n={i18nForTest}>
-              <People />
-            </I18nextProvider>
-          </Provider>
-        </BrowserRouter>
-      </MockedProvider>,
-    );
-
-<<<<<<< HEAD
-    await act(async () => {
-      await new Promise((resolve) => setTimeout(resolve, 100));
-    });
-
-    // Find and click next page button using data-testid
-    const nextPageButton = screen.getByTestId('nextPage');
-    expect(nextPageButton).toBeInTheDocument();
-    await userEvent.click(nextPageButton);
-
-    // Verify page change
-    const pageInfo = screen.getByTestId('table-pagination');
-    expect(pageInfo).toBeInTheDocument();
-  });
-
-  it('should handle rows per page change', async () => {
-    render(
-      <MockedProvider
-        addTypename={false}
-        link={new StaticMockLink(MOCKS, true)}
-      >
-=======
+        <BrowserRouter>
+          <Provider store={store}>
+            <I18nextProvider i18n={i18nForTest}>
+              <People />
+            </I18nextProvider>
+          </Provider>
+        </BrowserRouter>
+      </MockedProvider>,
+    );
+
     expect(screen.getByText('Loading...')).toBeInTheDocument();
     await wait();
   });
@@ -481,39 +389,15 @@
   const renderComponent = (): RenderResult => {
     return render(
       <MockedProvider addTypename={false} link={link}>
->>>>>>> dd4a08e6
-        <BrowserRouter>
-          <Provider store={store}>
-            <I18nextProvider i18n={i18nForTest}>
-              <People />
-            </I18nextProvider>
-          </Provider>
-        </BrowserRouter>
-      </MockedProvider>,
-    );
-<<<<<<< HEAD
-
-    await act(async () => {
-      await new Promise((resolve) => setTimeout(resolve, 100));
-    });
-
-    // Find and change rows per page select
-    const select = screen.getByRole('combobox', { name: /rows per page/i });
-    expect(select).toBeInTheDocument();
-    await userEvent.selectOptions(select, '10');
-
-    // Verify rows per page changed
-    const pageInfo = screen.getByTestId('table-pagination');
-    expect(pageInfo).toBeInTheDocument();
-  });
-
-  it('should display loading state', async () => {
-    render(
-      <MockedProvider
-        addTypename={false}
-        link={new StaticMockLink(LOADING_MOCKS, true)}
-      >
-=======
+        <BrowserRouter>
+          <Provider store={store}>
+            <I18nextProvider i18n={i18nForTest}>
+              <People />
+            </I18nextProvider>
+          </Provider>
+        </BrowserRouter>
+      </MockedProvider>,
+    );
   };
 
   // Helper function to wait for async operations
@@ -644,28 +528,15 @@
 
     return render(
       <MockedProvider addTypename={false} mocks={mocks}>
->>>>>>> dd4a08e6
-        <BrowserRouter>
-          <Provider store={store}>
-            <I18nextProvider i18n={i18nForTest}>
-              <People />
-            </I18nextProvider>
-          </Provider>
-        </BrowserRouter>
-      </MockedProvider>,
-    );
-<<<<<<< HEAD
-
-    expect(screen.getByText('Loading...')).toBeInTheDocument();
-  });
-
-  it('should display empty state message', async () => {
-    render(
-      <MockedProvider
-        addTypename={false}
-        link={new StaticMockLink(EMPTY_MOCKS, true)}
-      >
-=======
+        <BrowserRouter>
+          <Provider store={store}>
+            <I18nextProvider i18n={i18nForTest}>
+              <People />
+            </I18nextProvider>
+          </Provider>
+        </BrowserRouter>
+      </MockedProvider>,
+    );
   };
 
   it('handles mode transitions correctly including edge cases', async () => {
@@ -776,33 +647,16 @@
 
     render(
       <MockedProvider addTypename={false} mocks={mixedMocks}>
->>>>>>> dd4a08e6
-        <BrowserRouter>
-          <Provider store={store}>
-            <I18nextProvider i18n={i18nForTest}>
-              <People />
-            </I18nextProvider>
-          </Provider>
-        </BrowserRouter>
-      </MockedProvider>,
-    );
-
-<<<<<<< HEAD
-    await act(async () => {
-      await new Promise((resolve) => setTimeout(resolve, 100));
-    });
-
-    // Look for the actual text that appears in the DOM
-    expect(screen.getByText('people.nothingToShow')).toBeInTheDocument();
-  });
-
-  it('should switch back to All Members mode', async () => {
-    render(
-      <MockedProvider
-        addTypename={false}
-        link={new StaticMockLink(MOCKS, true)}
-      >
-=======
+        <BrowserRouter>
+          <Provider store={store}>
+            <I18nextProvider i18n={i18nForTest}>
+              <People />
+            </I18nextProvider>
+          </Provider>
+        </BrowserRouter>
+      </MockedProvider>,
+    );
+
     await waitForElementToBeRemoved(() => screen.queryByText('Loading...'));
 
     // Verify empty state in members view using translated text
@@ -826,52 +680,15 @@
   const renderComponent = (mocks: MockData[]): RenderResult => {
     return render(
       <MockedProvider addTypename={false} mocks={mocks}>
->>>>>>> dd4a08e6
-        <BrowserRouter>
-          <Provider store={store}>
-            <I18nextProvider i18n={i18nForTest}>
-              <People />
-            </I18nextProvider>
-          </Provider>
-        </BrowserRouter>
-      </MockedProvider>,
-    );
-<<<<<<< HEAD
-
-    await act(async () => {
-      await new Promise((resolve) => setTimeout(resolve, 100));
-    });
-
-    // Switch to Admins mode first
-    userEvent.click(screen.getByTestId('modeChangeBtn'));
-    await act(async () => {
-      await new Promise((resolve) => setTimeout(resolve, 100));
-    });
-    userEvent.click(screen.getByTestId('modeBtn1'));
-    await act(async () => {
-      await new Promise((resolve) => setTimeout(resolve, 100));
-    });
-
-    // Switch back to All Members
-    userEvent.click(screen.getByTestId('modeChangeBtn'));
-    await act(async () => {
-      await new Promise((resolve) => setTimeout(resolve, 100));
-    });
-    userEvent.click(screen.getByTestId('modeBtn0'));
-    await act(async () => {
-      await new Promise((resolve) => setTimeout(resolve, 100));
-    });
-
-    expect(screen.queryAllByText('Noble Mittal')).not.toHaveLength(0);
-  });
-
-  it('should handle rows per page selection', async () => {
-    render(
-      <MockedProvider
-        addTypename={false}
-        link={new StaticMockLink(MOCKS, true)}
-      >
-=======
+        <BrowserRouter>
+          <Provider store={store}>
+            <I18nextProvider i18n={i18nForTest}>
+              <People />
+            </I18nextProvider>
+          </Provider>
+        </BrowserRouter>
+      </MockedProvider>,
+    );
   };
 
   const setupWithMocks = (mocks: MockData[]): RenderResult =>
@@ -1216,18 +1033,15 @@
   const renderComponent = (): RenderResult => {
     return render(
       <MockedProvider mocks={[mockData, adminMock]} addTypename={false}>
->>>>>>> dd4a08e6
-        <BrowserRouter>
-          <Provider store={store}>
-            <I18nextProvider i18n={i18nForTest}>
-              <People />
-            </I18nextProvider>
-          </Provider>
-        </BrowserRouter>
-      </MockedProvider>,
-    );
-<<<<<<< HEAD
-=======
+        <BrowserRouter>
+          <Provider store={store}>
+            <I18nextProvider i18n={i18nForTest}>
+              <People />
+            </I18nextProvider>
+          </Provider>
+        </BrowserRouter>
+      </MockedProvider>,
+    );
   };
 
   beforeAll(() => {
@@ -1248,23 +1062,11 @@
   });
   it('handles edge cases in pagination', async () => {
     renderComponent();
->>>>>>> dd4a08e6
 
     await act(async () => {
       await new Promise((resolve) => setTimeout(resolve, 0));
     });
 
-<<<<<<< HEAD
-    const select = screen.getByRole('combobox', { name: /rows per page/i });
-    expect(select).toBeInTheDocument();
-
-    await act(async () => {
-      await userEvent.selectOptions(select, '10');
-    });
-
-    const pageInfo = screen.getByTestId('table-pagination');
-    expect(pageInfo).toBeInTheDocument();
-=======
     // Test last page navigation
     const lastPageButton = screen.getByRole('button', { name: /last page/i });
     await act(async () => {
@@ -1283,6 +1085,5 @@
     // Verify return to first page
     expect(screen.getByText('User0 Test')).toBeInTheDocument();
     expect(screen.queryByText('User14 Test')).not.toBeInTheDocument();
->>>>>>> dd4a08e6
   });
 });