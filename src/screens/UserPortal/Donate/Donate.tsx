/**
 * Donate Component
 *
 * This component allows users to make donations to an organization and view their previous donations.
 * It includes features such as currency selection, donation amount validation, and pagination for donation history.
 *
 * @component
 * @returns {JSX.Element} The Donate component.
 *
 * @remarks
 * - Uses `react-bootstrap` for UI components and `react-router-dom` for routing.
 * - Integrates with GraphQL queries and mutations to fetch and update donation data.
 * - Includes localization support using `react-i18next`.
 *
 * @requires
 * - `ORGANIZATION_DONATION_CONNECTION_LIST` (GraphQL Query): Fetches donation data for the organization.
 * - `ORGANIZATION_LIST` (GraphQL Query): Fetches organization details.
 * - `DONATE_TO_ORGANIZATION` (GraphQL Mutation): Handles donation submission.
 *
 * @example
 * ```tsx
 * <Donate />
 * ```
 *
 * @state
 * - `amount` (string): The donation amount entered by the user.
 * - `organizationDetails` (object): Details of the organization being donated to.
 * - `donations` (array): List of previous donations.
 * - `selectedCurrency` (number): Index of the selected currency.
 * - `page` (number): Current page for pagination.
 * - `rowsPerPage` (number): Number of rows per page for pagination.
 *
 * @methods
 * - `donateToOrg`: Validates and submits the donation.
 * - `handleChangePage`: Handles pagination page changes.
 * - `handleChangeRowsPerPage`: Handles changes in rows per page for pagination.
 *
 * @dependencies
 * - `DonationCard`: Displays individual donation details.
 * - `OrganizationSidebar`: Sidebar component for organization-related actions.
 * - `PaginationList`: Handles pagination controls.
 * - `SearchBar`: Search input for filtering donations.
 *
 * @accessibility
 * - Includes ARIA attributes and test IDs for better accessibility and testing.
 */
import React, { useEffect, useState } from 'react';
import { useParams } from 'react-router';
import { Button, Dropdown, Form, InputGroup } from 'react-bootstrap';
<<<<<<< HEAD
import { toast } from 'react-toastify';
import { useMutation, useQuery } from '@apollo/client/react';
import type {
  IDonationConnectionResult,
  IOrganizationListResult,
} from 'types/GraphQL/queryResults';
=======
import { useQuery, useMutation } from '@apollo/client';
>>>>>>> 708347e9
import SendIcon from '@mui/icons-material/Send';
import HourglassBottomIcon from '@mui/icons-material/HourglassBottom';
import { useTranslation } from 'react-i18next';

import {
  ORGANIZATION_DONATION_CONNECTION_LIST,
  ORGANIZATION_LIST,
} from 'GraphQl/Queries/Queries';
import { DONATE_TO_ORGANIZATION } from 'GraphQl/Mutations/mutations';
import styles from 'style/app-fixed.module.css';
import DonationCard from 'components/UserPortal/DonationCard/DonationCard';
import useLocalStorage from 'utils/useLocalstorage';
import { errorHandler } from 'utils/errorHandler';
import OrganizationSidebar from 'components/UserPortal/OrganizationSidebar/OrganizationSidebar';
import { NotificationToast } from 'components/NotificationToast/NotificationToast';
import PaginationList from 'components/Pagination/PaginationList/PaginationList';
import SearchBar from 'shared-components/SearchBar/SearchBar';
import { InterfaceDonationCardProps } from 'types/Donation/interface';

export default function donate(): JSX.Element {
  const { t } = useTranslation('translation', { keyPrefix: 'donate' });

  const { getItem } = useLocalStorage();
  const userId = getItem('userId');
  const userName = getItem('name');

  const { orgId: organizationId } = useParams();
  const [amount, setAmount] = useState<string>('');
  const [organizationDetails, setOrganizationDetails] = useState<{
    name: string;
  }>({ name: '' });
  const [donations, setDonations] = useState<
    Array<{
      _id: string;
      nameOfUser: string;
      amount: number;
      userId: string;
      payPalId: string;
      updatedAt: string;
    }>
  >([]);
  const [selectedCurrency, setSelectedCurrency] = useState(0);
  const [page, setPage] = useState(0);
  const [rowsPerPage, setRowsPerPage] = useState(5);

  const currencies = ['USD', 'INR', 'EUR'];

  const {
    data: donationData,
    loading,
    refetch,
  } = useQuery<IDonationConnectionResult>(
    ORGANIZATION_DONATION_CONNECTION_LIST,
    {
      variables: { orgId: organizationId },
    },
  );

  const { data } = useQuery<IOrganizationListResult>(ORGANIZATION_LIST, {
    variables: { id: organizationId },
  });

  const [donate] = useMutation(DONATE_TO_ORGANIZATION);

  const handleChangePage = (
    event: React.MouseEvent<HTMLButtonElement> | null,
    newPage: number,
  ): void => {
    setPage(newPage);
  };

  const handleChangeRowsPerPage = (
    event: React.ChangeEvent<HTMLInputElement | HTMLTextAreaElement>,
  ): void => {
    const newRowsPerPage = event.target.value;

    setRowsPerPage(parseInt(newRowsPerPage, 10));
    setPage(0);
  };

  useEffect(() => {
    if (data) {
      setOrganizationDetails(data.organizations[0]);
    }
  }, [data]);

  useEffect(() => {
    if (donationData) {
      setDonations(donationData.getDonationByOrgIdConnection);
    }
  }, [donationData]);

  const donateToOrg = async (): Promise<void> => {
    // check if the amount is non empty and is a number
    if (amount === '' || Number.isNaN(Number(amount))) {
      NotificationToast.error(t(`invalidAmount`));
      return;
    }

    // check if the amount is non negative and within the range
    const minDonation = 1;
    const maxDonation = 10000000;
    if (
      Number(amount) <= 0 ||
      Number(amount) < minDonation ||
      Number(amount) > maxDonation
    ) {
      NotificationToast.error(
        t(`donationOutOfRange`, { min: minDonation, max: maxDonation }),
      );
      return;
    }

    const formattedAmount = Number(amount.trim());

    try {
      await donate({
        variables: {
          userId,
          createDonationOrgId2: organizationId,
          payPalId: 'paypalId',
          nameOfUser: userName,
          amount: formattedAmount,
          nameOfOrg: organizationDetails.name,
        },
      });
      refetch();
      NotificationToast.success(t(`success`) as string);
    } catch (error: unknown) {
      errorHandler(t, error);
    }
  };

  return (
    <>
      <div className={`d-flex flex-row mt-4`}>
        <div className={`${styles.mainContainer50} me-4`}>
          <div className={styles.inputContainer}>
            <SearchBar
              placeholder={t('searchDonations')}
              onSearch={(value) => console.log(value)} // Replace with actual search handler
              inputTestId="searchByName"
              buttonTestId="searchButton"
            />
          </div>
          <div className={`${styles.box}`}>
            <div className={`${styles.heading}`}>
              {t('donateForThe')} {organizationDetails.name}
            </div>
            <div className={styles.donationInputContainer}>
              <InputGroup className={styles.width100}>
                <Dropdown drop="down-centered">
                  <Dropdown.Toggle
                    className={`${styles.colorPrimary} ${styles.dropdown}`}
                    variant="success"
                    id="dropdown-basic"
                    data-testid={`modeChangeBtn`}
                  >
                    <span data-testid={`changeCurrencyBtn`}>
                      {currencies[selectedCurrency]}
                    </span>
                  </Dropdown.Toggle>
                  <Dropdown.Menu>
                    {currencies.map((currency, index) => {
                      return (
                        <Dropdown.Item
                          key={index}
                          onClick={(): void => setSelectedCurrency(index)}
                          data-testid={`currency${index}`}
                        >
                          {currency}
                        </Dropdown.Item>
                      );
                    })}
                  </Dropdown.Menu>
                </Dropdown>
                <Form.Control
                  type="text"
                  className={styles.inputField}
                  data-testid="donationAmount"
                  placeholder={t('amount')}
                  value={amount}
                  onChange={(e) => {
                    setAmount(e.target.value);
                  }}
                />
              </InputGroup>
            </div>
            <Form.Text className="text-muted">
              {t('donationAmountDescription')}
            </Form.Text>
            <div className={styles.donateActions}>
              <Button
                size="sm"
                data-testid={'donateBtn'}
                onClick={donateToOrg}
                className={`${styles.addButton} ${styles.donateBtn}`}
              >
                {t('donate')} <SendIcon />
              </Button>
            </div>
          </div>
          <div className={styles.sectionContainer}>
            <h5>{t('yourPreviousDonations')}</h5>
            <div
              className={`d-flex flex-column justify-content-between ${styles.sectionContent}`}
            >
              <div className={` ${styles.cardsContainer}`}>
                {loading ? (
                  <div
                    className={`d-flex flex-row justify-content-center`}
                    data-testid="loading-state"
                  >
                    <HourglassBottomIcon /> <span>{t('loading')}</span>
                  </div>
                ) : (
                  <>
                    {donations && donations.length > 0 ? (
                      (rowsPerPage > 0
                        ? donations.slice(
                            page * rowsPerPage,
                            page * rowsPerPage + rowsPerPage,
                          )
                        : donations
                      ).map((donation, index) => {
                        const cardProps: InterfaceDonationCardProps = {
                          name: donation.nameOfUser,
                          id: donation._id,
                          amount: String(donation.amount),
                          userId: donation.userId,
                          payPalId: donation.payPalId,
                          updatedAt: donation.updatedAt,
                        };
                        return (
                          <div key={index} data-testid="donationCard">
                            <DonationCard {...cardProps} />
                          </div>
                        );
                      })
                    ) : (
                      <span>{t('nothingToShow')}</span>
                    )}
                  </>
                )}
              </div>
              <table>
                <tbody>
                  <tr>
                    <PaginationList
                      count={donations ? donations.length : 0}
                      rowsPerPage={rowsPerPage}
                      page={page}
                      onPageChange={handleChangePage}
                      onRowsPerPageChange={handleChangeRowsPerPage}
                    />
                  </tr>
                </tbody>
              </table>
            </div>
          </div>
        </div>
        <OrganizationSidebar />
      </div>
    </>
  );
}<|MERGE_RESOLUTION|>--- conflicted
+++ resolved
@@ -47,16 +47,11 @@
 import React, { useEffect, useState } from 'react';
 import { useParams } from 'react-router';
 import { Button, Dropdown, Form, InputGroup } from 'react-bootstrap';
-<<<<<<< HEAD
-import { toast } from 'react-toastify';
 import { useMutation, useQuery } from '@apollo/client/react';
 import type {
   IDonationConnectionResult,
   IOrganizationListResult,
 } from 'types/GraphQL/queryResults';
-=======
-import { useQuery, useMutation } from '@apollo/client';
->>>>>>> 708347e9
 import SendIcon from '@mui/icons-material/Send';
 import HourglassBottomIcon from '@mui/icons-material/HourglassBottom';
 import { useTranslation } from 'react-i18next';
