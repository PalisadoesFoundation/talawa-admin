--- conflicted
+++ resolved
@@ -28,7 +28,6 @@
   payPalId: string;
   updatedAt: string;
 }
-<<<<<<< HEAD
 
 interface InterfaceDonation {
   _id: string;
@@ -39,7 +38,6 @@
   updatedAt: string;
 }
 
-=======
 /**
  * `donate` component allows users to make donations to an organization and view their previous donations.
  *
@@ -64,7 +62,6 @@
  *
  * @returns The rendered component.
  */
->>>>>>> 43316fc4
 export default function donate(): JSX.Element {
   const { t } = useTranslation('translation', {
     keyPrefix: 'donate',
