<<<<<<< HEAD
import React, { useEffect, useRef, useState } from 'react';
import type { ChangeEvent } from 'react';
import OrganizationNavbar from 'components/UserPortal/OrganizationNavbar/OrganizationNavbar';
import styles from './Home.module.css';
import UserSidebar from 'components/UserPortal/UserSidebar/UserSidebar';
import ChevronRightIcon from '@mui/icons-material/ChevronRight';
import {
  Button,
  Form,
  Col,
  Container,
  Image,
  Row,
  Modal,
} from 'react-bootstrap';
import { Link } from 'react-router-dom';
import getOrganizationId from 'utils/getOrganizationId';
import PostCard from 'components/UserPortal/PostCard/PostCard';
import { useMutation, useQuery } from '@apollo/client';
import {
  ADVERTISEMENTS_GET,
  ORGANIZATION_POST_LIST,
  USER_DETAILS,
} from 'GraphQl/Queries/Queries';
import { CREATE_POST_MUTATION } from 'GraphQl/Mutations/mutations';
import { errorHandler } from 'utils/errorHandler';
import { useTranslation } from 'react-i18next';
import convertToBase64 from 'utils/convertToBase64';
import { toast } from 'react-toastify';
import HourglassBottomIcon from '@mui/icons-material/HourglassBottom';
import PromotedPost from 'components/UserPortal/PromotedPost/PromotedPost';
import UserDefault from '../../../assets/images/defaultImg.png';
import useLocalStorage from 'utils/useLocalstorage';
=======
import { useQuery } from '@apollo/client';
import ChevronRightIcon from '@mui/icons-material/ChevronRight';
import HourglassBottomIcon from '@mui/icons-material/HourglassBottom';
import {
  ADVERTISEMENTS_GET,
  ORGANIZATION_POST_LIST,
  USER_DETAILS,
} from 'GraphQl/Queries/Queries';
import OrganizationNavbar from 'components/UserPortal/OrganizationNavbar/OrganizationNavbar';
import PostCard from 'components/UserPortal/PostCard/PostCard';
import type { InterfacePostCard } from 'utils/interfaces';
import PromotedPost from 'components/UserPortal/PromotedPost/PromotedPost';
import UserSidebar from 'components/UserPortal/UserSidebar/UserSidebar';
import StartPostModal from 'components/UserPortal/StartPostModal/StartPostModal';
import React, { useEffect, useState } from 'react';
import { Button, Col, Container, Image, Row } from 'react-bootstrap';
import { useTranslation } from 'react-i18next';

import { Link, Navigate, useParams } from 'react-router-dom';
import useLocalStorage from 'utils/useLocalstorage';
import UserDefault from '../../../assets/images/defaultImg.png';
import { ReactComponent as MediaIcon } from 'assets/svgs/media.svg';
import { ReactComponent as ArticleIcon } from 'assets/svgs/article.svg';
import { ReactComponent as EventIcon } from 'assets/svgs/userEvent.svg';
import styles from './Home.module.css';
>>>>>>> b9df0aac

interface InterfaceAdContent {
  _id: string;
  name: string;
  type: string;
  organization: { _id: string };
  mediaUrl: string;
  endDate: string;
  startDate: string;
}

export default function home(): JSX.Element {
  const { t } = useTranslation('translation', { keyPrefix: 'home' });
  const { getItem } = useLocalStorage();
<<<<<<< HEAD

  const organizationId = getOrganizationId(window.location.href);
  const [posts, setPosts] = React.useState([]);
  const [postContent, setPostContent] = React.useState<string>('');
  const [postImage, setPostImage] = React.useState<string>('');
  const [adContent, setAdContent] = React.useState<InterfaceAdContent[]>([]);
  const [filteredAd, setFilteredAd] = useState<InterfaceAdContent[]>([]);
  const [showStartPost, setShowStartPost] = useState<boolean>(false);
  const fileInputRef = useRef<HTMLInputElement>(null);
  const currentOrgId = window.location.href.split('/id=')[1] + '';
=======
  const [posts, setPosts] = useState([]);
  const [adContent, setAdContent] = useState<InterfaceAdContent[]>([]);
  const [filteredAd, setFilteredAd] = useState<InterfaceAdContent[]>([]);
  const [showModal, setShowModal] = useState<boolean>(false);
  const { orgId } = useParams();
  const organizationId = orgId?.split('=')[1] || null;
  if (!organizationId) {
    return <Navigate to={'/user'} />;
  }
>>>>>>> b9df0aac

  const navbarProps = {
    currentPage: 'home',
  };
  const {
    data: promotedPostsData,
    // eslint-disable-next-line @typescript-eslint/no-unused-vars
    refetch: _promotedPostsRefetch,
    // eslint-disable-next-line @typescript-eslint/no-unused-vars
    loading: promotedPostsLoading,
  } = useQuery(ADVERTISEMENTS_GET);
  const {
    data,
    refetch,
    loading: loadingPosts,
  } = useQuery(ORGANIZATION_POST_LIST, {
    variables: { id: organizationId },
  });
  const userId: string | null = getItem('userId');

  const { data: userData } = useQuery(USER_DETAILS, {
    variables: { id: userId },
  });

  useEffect(() => {
    if (data) {
      setPosts(data.organizations[0].posts.edges);
    }
  }, [data]);

  useEffect(() => {
    if (promotedPostsData) {
      setAdContent(promotedPostsData.advertisementsConnection);
    }
  }, [data]);

  useEffect(() => {
    setFilteredAd(filterAdContent(adContent, currentOrgId));
  }, [adContent]);

  const filterAdContent = (
    adCont: InterfaceAdContent[],
    currentOrgId: string,
    currentDate: Date = new Date()
  ): InterfaceAdContent[] => {
    return adCont.filter(
      (ad: InterfaceAdContent) =>
        ad.organization._id === currentOrgId &&
<<<<<<< HEAD
        new Date(ad.endDate) > currentDate
=======
        new Date(ad.endDate) > currentDate,
>>>>>>> b9df0aac
    );
  };

  const handlePostButtonClick = (): void => {
    setShowModal(true);
  };

  const handleModalClose = (): void => {
    setShowModal(false);
  };

  return (
    <>
      <OrganizationNavbar {...navbarProps} />
      <div className={`d-flex flex-row ${styles.containerHeight}`}>
        <UserSidebar />
        <div className={`${styles.colorLight} ${styles.mainContainer}`}>
          <Container className={styles.postContainer}>
            <Row className="d-flex align-items-center justify-content-center">
              <Col xs={2} className={styles.userImage}>
                <Image
<<<<<<< HEAD
                  src={
                    userData?.user.image ? userData?.user.image : UserDefault
                  }
=======
                  src={userData?.image || UserDefault}
>>>>>>> b9df0aac
                  roundedCircle
                  className="mt-2"
                />
              </Col>
              <Col xs={10}>
                <Button
                  className={styles.startPostBtn}
                  onClick={handlePostButtonClick}
                  data-testid="startPostBtn"
                >
                  {t('startPost')}
                </Button>
              </Col>
            </Row>
            <Row className="mt-3 d-flex align-items-center justify-content-evenly">
              <Col xs={4} className={styles.uploadLink}>
                <div className="d-flex gap-2 align-items-center justify-content-center">
                  <div className={styles.icons}>
                    <MediaIcon />
                  </div>
                  <p className={styles.iconLabel}>{t('media')}</p>
                </div>
              </Col>
              <Col xs={4} className={styles.uploadLink}>
                <div className="d-flex gap-2 align-items-center justify-content-center">
                  {/* <div className={styles.icons}>{eventSvg}</div> */}
                  <div className={styles.icons}>
                    <EventIcon />
                  </div>
                  <p className={styles.iconLabel}>{t('event')}</p>
                </div>
              </Col>
              <Col xs={4} className={styles.uploadLink}>
                <div className="d-flex gap-2 align-items-center justify-content-center">
                  <div className={styles.icons}>
                    <ArticleIcon />
                  </div>
                  <p className={styles.iconLabel}>{t('article')}</p>
                </div>
              </Col>
            </Row>
          </Container>
          <div
            style={{
              display: `flex`,
              flexDirection: `row`,
              justifyContent: `space-between`,
              alignItems: `center`,
            }}
          >
            <h3>{t('feed')}</h3>
            <div>
              <Link to="/user/organizations" className={styles.link}>
                {t('pinnedPosts')}
                <ChevronRightIcon
                  fontSize="small"
                  className={styles.marginTop}
                />
              </Link>
            </div>
          </div>

          {filteredAd.length > 0 && (
            <div data-testid="promotedPostsContainer">
              {filteredAd.map((post: any) => (
                <PromotedPost
                  key={post.organization._id}
                  id={post.organization._id}
                  image={post.organization.mediaUrl}
                  title={post.organization.name}
                  data-testid="postid"
                />
              ))}
            </div>
          )}

          {loadingPosts ? (
            <div className={`d-flex flex-row justify-content-center`}>
              <HourglassBottomIcon /> <span>Loading...</span>
            </div>
          ) : (
            <>
              {posts.map(({ node }: any) => {
                const {
                  // likedBy,
                  // comments,
                  creator,
                  _id,
                  imageUrl,
                  videoUrl,
                  title,
                  text,
                  likeCount,
                  commentCount,
                } = node;

                // const allLikes: any =
                //   likedBy && Array.isArray(likedBy)
                //     ? likedBy.map((value: any) => ({
                //         firstName: value.firstName,
                //         lastName: value.lastName,
                //         id: value._id,
                //       }))
                //     : [];

                const allLikes: any = [];

                // const postComments: any =
                //   comments && Array.isArray(comments)
                //     ? comments.map((value: any) => {
                //         const commentLikes = value.likedBy.map(
                //           (commentLike: any) => ({ id: commentLike._id }),
                //         );
                //         return {
                //           id: value._id,
                //           creator: {
                //             firstName: value.creator.firstName,
                //             lastName: value.creator.lastName,
                //             id: value.creator._id,
                //             email: value.creator.email,
                //           },
                //           likeCount: value.likeCount,
                //           likedBy: commentLikes,
                //           text: value.text,
                //         };
                //       })
                //     : [];

                const postComments: any = [];

                const cardProps: InterfacePostCard = {
                  id: _id,
                  creator: {
                    id: creator._id,
                    firstName: creator.firstName,
                    lastName: creator.lastName,
                    email: creator.email,
                  },
                  image: imageUrl,
                  video: videoUrl,
                  title,
                  text,
                  likeCount,
                  commentCount,
                  comments: postComments,
                  likedBy: allLikes,
                };

                return <PostCard key={_id} {...cardProps} />;
              })}
            </>
          )}
        </div>
        <StartPostModal
          show={showModal}
          onHide={handleModalClose}
<<<<<<< HEAD
          backdrop="static"
          aria-labelledby="contained-modal-title-vcenter"
          centered
          data-testid="startPostModal"
        >
          <Modal.Header
            className="bg-primary"
            closeButton
            data-testid="modalHeader"
          >
            <Modal.Title className="text-white">
              <span className="d-flex gap-2 align-items-center">
                <span className={styles.userImage}>
                  <Image
                    src={
                      userData?.user.image ? userData?.user.image : UserDefault
                    }
                    roundedCircle
                    className="mt-2"
                  />
                </span>
                <span>{`${userData?.user.firstName} ${userData?.user.lastName}`}</span>
              </span>
            </Modal.Title>
          </Modal.Header>
          <Form>
            <Modal.Body>
              <Form.Control
                type="text"
                as="textarea"
                rows={3}
                id="orgname"
                className={styles.postInput}
                data-testid="postInput"
                autoComplete="off"
                required
                onChange={handlePostInput}
                placeholder={t('somethingOnYourMind')}
                value={postContent}
              />
              <Form.Control
                ref={fileInputRef}
                accept="image/*"
                id="postphoto"
                name="photo"
                type="file"
                className={styles.imageInput}
                multiple={false}
                data-testid="postImageInput"
                onChange={async (
                  e: React.ChangeEvent<HTMLInputElement>
                ): Promise<void> => {
                  const file = e.target.files && e.target.files[0];
                  if (file) {
                    const image = await convertToBase64(file);
                    setPostImage(image);
                  }
                }}
              />
              {postImage && (
                <div className={styles.previewImage}>
                  <Image src={postImage} alt="Post Image Preview" />
                </div>
              )}
              <div className="d-flex gap-2">
                <button
                  className={`${styles.icons} ${styles.dark}`}
                  onClick={handleIconClick}
                  data-testid="addMediaBtn"
                >
                  <svg
                    xmlns="http://www.w3.org/2000/svg"
                    fill="none"
                    viewBox="0 0 24 24"
                    strokeWidth={1.5}
                    stroke="#000"
                    className="w-6 h-6"
                  >
                    <path
                      strokeLinecap="round"
                      strokeLinejoin="round"
                      d="M2.25 15.75l5.159-5.159a2.25 2.25 0 013.182 0l5.159 5.159m-1.5-1.5l1.409-1.409a2.25 2.25 0 013.182 0l2.909 2.909m-18 3.75h16.5a1.5 1.5 0 001.5-1.5V6a1.5 1.5 0 00-1.5-1.5H3.75A1.5 1.5 0 002.25 6v12a1.5 1.5 0 001.5 1.5zm10.5-11.25h.008v.008h-.008V8.25zm.375 0a.375.375 0 11-.75 0 .375.375 0 01.75 0z"
                    />
                  </svg>
                </button>
              </div>
            </Modal.Body>
            <Modal.Footer>
              <Button
                type="button"
                value="invite"
                data-testid="createPostBtn"
                onClick={handlePost}
              >
                {t('addPost')}
              </Button>
            </Modal.Footer>
          </Form>
        </Modal>
=======
          fetchPosts={refetch}
          userData={userData}
          organizationId={organizationId}
        />
>>>>>>> b9df0aac
      </div>
    </>
  );
}<|MERGE_RESOLUTION|>--- conflicted
+++ resolved
@@ -1,4 +1,3 @@
-<<<<<<< HEAD
 import React, { useEffect, useRef, useState } from 'react';
 import type { ChangeEvent } from 'react';
 import OrganizationNavbar from 'components/UserPortal/OrganizationNavbar/OrganizationNavbar';
@@ -32,33 +31,6 @@
 import PromotedPost from 'components/UserPortal/PromotedPost/PromotedPost';
 import UserDefault from '../../../assets/images/defaultImg.png';
 import useLocalStorage from 'utils/useLocalstorage';
-=======
-import { useQuery } from '@apollo/client';
-import ChevronRightIcon from '@mui/icons-material/ChevronRight';
-import HourglassBottomIcon from '@mui/icons-material/HourglassBottom';
-import {
-  ADVERTISEMENTS_GET,
-  ORGANIZATION_POST_LIST,
-  USER_DETAILS,
-} from 'GraphQl/Queries/Queries';
-import OrganizationNavbar from 'components/UserPortal/OrganizationNavbar/OrganizationNavbar';
-import PostCard from 'components/UserPortal/PostCard/PostCard';
-import type { InterfacePostCard } from 'utils/interfaces';
-import PromotedPost from 'components/UserPortal/PromotedPost/PromotedPost';
-import UserSidebar from 'components/UserPortal/UserSidebar/UserSidebar';
-import StartPostModal from 'components/UserPortal/StartPostModal/StartPostModal';
-import React, { useEffect, useState } from 'react';
-import { Button, Col, Container, Image, Row } from 'react-bootstrap';
-import { useTranslation } from 'react-i18next';
-
-import { Link, Navigate, useParams } from 'react-router-dom';
-import useLocalStorage from 'utils/useLocalstorage';
-import UserDefault from '../../../assets/images/defaultImg.png';
-import { ReactComponent as MediaIcon } from 'assets/svgs/media.svg';
-import { ReactComponent as ArticleIcon } from 'assets/svgs/article.svg';
-import { ReactComponent as EventIcon } from 'assets/svgs/userEvent.svg';
-import styles from './Home.module.css';
->>>>>>> b9df0aac
 
 interface InterfaceAdContent {
   _id: string;
@@ -73,7 +45,7 @@
 export default function home(): JSX.Element {
   const { t } = useTranslation('translation', { keyPrefix: 'home' });
   const { getItem } = useLocalStorage();
-<<<<<<< HEAD
+
 
   const organizationId = getOrganizationId(window.location.href);
   const [posts, setPosts] = React.useState([]);
@@ -84,17 +56,6 @@
   const [showStartPost, setShowStartPost] = useState<boolean>(false);
   const fileInputRef = useRef<HTMLInputElement>(null);
   const currentOrgId = window.location.href.split('/id=')[1] + '';
-=======
-  const [posts, setPosts] = useState([]);
-  const [adContent, setAdContent] = useState<InterfaceAdContent[]>([]);
-  const [filteredAd, setFilteredAd] = useState<InterfaceAdContent[]>([]);
-  const [showModal, setShowModal] = useState<boolean>(false);
-  const { orgId } = useParams();
-  const organizationId = orgId?.split('=')[1] || null;
-  if (!organizationId) {
-    return <Navigate to={'/user'} />;
-  }
->>>>>>> b9df0aac
 
   const navbarProps = {
     currentPage: 'home',
@@ -143,11 +104,7 @@
     return adCont.filter(
       (ad: InterfaceAdContent) =>
         ad.organization._id === currentOrgId &&
-<<<<<<< HEAD
         new Date(ad.endDate) > currentDate
-=======
-        new Date(ad.endDate) > currentDate,
->>>>>>> b9df0aac
     );
   };
 
@@ -169,13 +126,10 @@
             <Row className="d-flex align-items-center justify-content-center">
               <Col xs={2} className={styles.userImage}>
                 <Image
-<<<<<<< HEAD
                   src={
                     userData?.user.image ? userData?.user.image : UserDefault
                   }
-=======
-                  src={userData?.image || UserDefault}
->>>>>>> b9df0aac
+
                   roundedCircle
                   className="mt-2"
                 />
@@ -332,7 +286,6 @@
         <StartPostModal
           show={showModal}
           onHide={handleModalClose}
-<<<<<<< HEAD
           backdrop="static"
           aria-labelledby="contained-modal-title-vcenter"
           centered
@@ -432,12 +385,6 @@
             </Modal.Footer>
           </Form>
         </Modal>
-=======
-          fetchPosts={refetch}
-          userData={userData}
-          organizationId={organizationId}
-        />
->>>>>>> b9df0aac
       </div>
     </>
   );
