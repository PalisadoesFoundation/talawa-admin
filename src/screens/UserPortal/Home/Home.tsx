import { useQuery } from '@apollo/client';
import ChevronRightIcon from '@mui/icons-material/ChevronRight';
import HourglassBottomIcon from '@mui/icons-material/HourglassBottom';
import {
  ADVERTISEMENTS_GET,
  ORGANIZATION_POST_LIST,
  USER_DETAILS,
} from 'GraphQl/Queries/Queries';
import OrganizationNavbar from 'components/UserPortal/OrganizationNavbar/OrganizationNavbar';
import PostCard from 'components/UserPortal/PostCard/PostCard';
import PromotedPost from 'components/UserPortal/PromotedPost/PromotedPost';
import UserSidebar from 'components/UserPortal/UserSidebar/UserSidebar';
import StartPostModal from 'components/UserPortal/StartPostModal/StartPostModal';
import React, { useEffect, useState } from 'react';
import { Button, Col, Container, Image, Row } from 'react-bootstrap';
import { useTranslation } from 'react-i18next';
<<<<<<< HEAD
import { Link } from 'react-router-dom';

import getOrganizationId from 'utils/getOrganizationId';
=======
import { Link, Navigate, useParams } from 'react-router-dom';
import { toast } from 'react-toastify';
import convertToBase64 from 'utils/convertToBase64';
import { errorHandler } from 'utils/errorHandler';
>>>>>>> e04abf34
import useLocalStorage from 'utils/useLocalstorage';
import UserDefault from '../../../assets/images/defaultImg.png';
import { ReactComponent as MediaIcon } from 'assets/svgs/media.svg';
import { ReactComponent as ArticleIcon } from 'assets/svgs/article.svg';
import { ReactComponent as EventIcon } from 'assets/svgs/userEvent.svg';
import styles from './Home.module.css';

interface InterfacePostCardProps {
  id: string;
  creator: {
    firstName: string;
    lastName: string;
    email: string;
    id: string;
  };
  image: string;
  video: string;
  text: string;
  title: string;
  likeCount: number;
  commentCount: number;
  comments: {
    creator: {
      _id: string;
      firstName: string;
      lastName: string;
      email: string;
    };
    likeCount: number;
    likedBy: {
      id: string;
    }[];
    text: string;
  }[];
  likedBy: {
    firstName: string;
    lastName: string;
    id: string;
  }[];
}

interface InterfaceAdContent {
  _id: string;
  name: string;
  type: string;
  organization: {
    _id: string;
  };
  link: string;
  endDate: string;
  startDate: string;
}

export default function home(): JSX.Element {
  const { t } = useTranslation('translation', { keyPrefix: 'home' });
  const { getItem } = useLocalStorage();
<<<<<<< HEAD
  const [posts, setPosts] = useState([]);
  const [adContent, setAdContent] = useState<InterfaceAdContent[]>([]);
  const [filteredAd, setFilteredAd] = useState<InterfaceAdContent[]>([]);
  const [showModal, setShowModal] = useState<boolean>(false);
  const organizationId = getOrganizationId(window.location.href);
=======

  const { orgId: organizationId } = useParams();
  if (!organizationId) {
    return <Navigate to={'/user'} />;
  }
  const [posts, setPosts] = React.useState([]);
  const [postContent, setPostContent] = React.useState<string>('');
  const [postImage, setPostImage] = React.useState<string>('');
  const [adContent, setAdContent] = React.useState<InterfaceAdContent[]>([]);
  const [filteredAd, setFilteredAd] = useState<InterfaceAdContent[]>([]);
  const [showStartPost, setShowStartPost] = useState<boolean>(false);
  const fileInputRef = useRef<HTMLInputElement>(null);
>>>>>>> e04abf34

  const navbarProps = {
    currentPage: 'home',
  };
  const { data: promotedPostsData } = useQuery(ADVERTISEMENTS_GET);
  const {
    data,
    refetch,
    loading: loadingPosts,
  } = useQuery(ORGANIZATION_POST_LIST, {
    variables: { id: organizationId, first: 10 },
  });

  const userId: string | null = getItem('userId');

  const { data: userData } = useQuery(USER_DETAILS, {
    variables: { id: userId },
  });

  useEffect(() => {
    if (
      data &&
      data.organizaitons &&
      data.organizaitons[0] &&
      data.organizaitons[0].posts.edges
    ) {
      setPosts(data.organizaitons[0].posts.edges);
    }
  }, [data]);

  useEffect(() => {
    if (promotedPostsData) {
      setAdContent(promotedPostsData.advertisementsConnection);
    }
  }, [promotedPostsData]);

  useEffect(() => {
    setFilteredAd(filterAdContent(adContent, organizationId));
  }, [adContent]);

  const filterAdContent = (
    adCont: InterfaceAdContent[],
    currentOrgId: string,
    currentDate: Date = new Date(),
  ): InterfaceAdContent[] => {
    return adCont.filter(
      (ad: InterfaceAdContent) =>
        ad.organization._id === organizationId &&
        new Date(ad.endDate) > currentDate,
    );
  };

  const handlePostButtonClick = (): void => {
    setShowModal(true);
  };

  const handleModalClose = (): void => {
    setShowModal(false);
  };

  return (
    <>
      <OrganizationNavbar {...navbarProps} />
      <div className={`d-flex flex-row ${styles.containerHeight}`}>
        <UserSidebar />
        <div className={`${styles.colorLight} ${styles.mainContainer}`}>
          <Container className={styles.postContainer}>
            <Row className="d-flex align-items-center justify-content-center">
              <Col xs={2} className={styles.userImage}>
                <Image
                  src={userData?.image ? userData?.image : UserDefault}
                  roundedCircle
                  className="mt-2"
                />
              </Col>
              <Col xs={10}>
                <Button
                  className={styles.startPostBtn}
                  onClick={handlePostButtonClick}
                  data-testid="startPostBtn"
                >
                  {t('startPost')}
                </Button>
              </Col>
            </Row>
            <Row className="mt-3 d-flex align-items-center justify-content-evenly">
              <Col xs={4} className={styles.uploadLink}>
                <div className="d-flex gap-2 align-items-center justify-content-center">
                  <div className={styles.icons}>
                    <MediaIcon />
                  </div>
                  <p className={styles.iconLabel}>{t('media')}</p>
                </div>
              </Col>
              <Col xs={4} className={styles.uploadLink}>
                <div className="d-flex gap-2 align-items-center justify-content-center">
                  {/* <div className={styles.icons}>{eventSvg}</div> */}
                  <div className={styles.icons}>
                    <EventIcon />
                  </div>
                  <p className={styles.iconLabel}>{t('event')}</p>
                </div>
              </Col>
              <Col xs={4} className={styles.uploadLink}>
                <div className="d-flex gap-2 align-items-center justify-content-center">
                  <div className={styles.icons}>
                    <ArticleIcon />
                  </div>
                  <p className={styles.iconLabel}>{t('article')}</p>
                </div>
              </Col>
            </Row>
          </Container>
          <div
            style={{
              display: `flex`,
              flexDirection: `row`,
              justifyContent: `space-between`,
              alignItems: `center`,
            }}
          >
            <h3>{t('feed')}</h3>
            <div>
              <Link to="/user/organizations" className={styles.link}>
                {t('pinnedPosts')}
                <ChevronRightIcon
                  fontSize="small"
                  className={styles.marginTop}
                />
              </Link>
            </div>
          </div>
          {filteredAd.length === 0 ? (
            ''
          ) : (
            <div data-testid="promotedPostsContainer">
              {filteredAd.map((post: any) => (
                <PromotedPost
                  key={post._id}
                  id={post._id}
                  media={post.mediaUrl}
                  title={post.name}
                  data-testid="postid"
                />
              ))}
            </div>
          )}
          {loadingPosts ? (
            <div className={`d-flex flex-row justify-content-center`}>
              <HourglassBottomIcon /> <span>Loading...</span>
            </div>
          ) : (
            <>
              {posts.map((post: any) => {
                const allLikes: any = [];
                post.likedBy.forEach((value: any) => {
                  const singleLike = {
                    firstName: value.firstName,
                    lastName: value.lastName,
                    id: value._id,
                  };
                  allLikes.push(singleLike);
                });

                const postComments: any = [];
                post.comments.forEach((value: any) => {
                  const commentLikes: any = [];

                  value.likedBy.forEach((commentLike: any) => {
                    const singleLike = {
                      id: commentLike._id,
                    };
                    commentLikes.push(singleLike);
                  });

                  const singleCommnet: any = {
                    id: value._id,
                    creator: {
                      firstName: value.creator.firstName,
                      lastName: value.creator.lastName,
                      id: value.creator._id,
                      email: value.creator.email,
                    },
                    likeCount: value.likeCount,
                    likedBy: commentLikes,
                    text: value.text,
                  };

                  postComments.push(singleCommnet);
                });

                const cardProps: InterfacePostCardProps = {
                  id: post._id,
                  creator: {
                    id: post.creator._id,
                    firstName: post.creator.firstName,
                    lastName: post.creator.lastName,
                    email: post.creator.email,
                  },
                  image: post.imageUrl,
                  video: post.videoUrl,
                  title: post.title,
                  text: post.text,
                  likeCount: post.likeCount,
                  commentCount: post.commentCount,
                  comments: postComments,
                  likedBy: allLikes,
                };

                return <PostCard key={post._id} {...cardProps} />;
              })}
            </>
          )}
        </div>
        <StartPostModal
          show={showModal}
          onHide={handleModalClose}
          fetchPosts={refetch}
          userData={userData}
        />
      </div>
    </>
  );
}<|MERGE_RESOLUTION|>--- conflicted
+++ resolved
@@ -14,16 +14,8 @@
 import React, { useEffect, useState } from 'react';
 import { Button, Col, Container, Image, Row } from 'react-bootstrap';
 import { useTranslation } from 'react-i18next';
-<<<<<<< HEAD
-import { Link } from 'react-router-dom';
-
-import getOrganizationId from 'utils/getOrganizationId';
-=======
+
 import { Link, Navigate, useParams } from 'react-router-dom';
-import { toast } from 'react-toastify';
-import convertToBase64 from 'utils/convertToBase64';
-import { errorHandler } from 'utils/errorHandler';
->>>>>>> e04abf34
 import useLocalStorage from 'utils/useLocalstorage';
 import UserDefault from '../../../assets/images/defaultImg.png';
 import { ReactComponent as MediaIcon } from 'assets/svgs/media.svg';
@@ -80,26 +72,15 @@
 export default function home(): JSX.Element {
   const { t } = useTranslation('translation', { keyPrefix: 'home' });
   const { getItem } = useLocalStorage();
-<<<<<<< HEAD
   const [posts, setPosts] = useState([]);
   const [adContent, setAdContent] = useState<InterfaceAdContent[]>([]);
   const [filteredAd, setFilteredAd] = useState<InterfaceAdContent[]>([]);
   const [showModal, setShowModal] = useState<boolean>(false);
-  const organizationId = getOrganizationId(window.location.href);
-=======
-
-  const { orgId: organizationId } = useParams();
+  const { orgId } = useParams();
+  const organizationId = orgId?.split('=')[1];
   if (!organizationId) {
     return <Navigate to={'/user'} />;
   }
-  const [posts, setPosts] = React.useState([]);
-  const [postContent, setPostContent] = React.useState<string>('');
-  const [postImage, setPostImage] = React.useState<string>('');
-  const [adContent, setAdContent] = React.useState<InterfaceAdContent[]>([]);
-  const [filteredAd, setFilteredAd] = useState<InterfaceAdContent[]>([]);
-  const [showStartPost, setShowStartPost] = useState<boolean>(false);
-  const fileInputRef = useRef<HTMLInputElement>(null);
->>>>>>> e04abf34
 
   const navbarProps = {
     currentPage: 'home',
