--- conflicted
+++ resolved
@@ -184,8 +184,6 @@
 
   const getCardProps = (node: InterfacePostNode): InterfacePostCard => {
     const {
-      // likedBy,
-      // comments,
       creator,
       _id,
       imageUrl,
@@ -194,40 +192,46 @@
       text,
       likeCount,
       commentCount,
+      likedBy,
+      comments,
     } = node;
-    // const allLikes: any =
-    //   likedBy && Array.isArray(likedBy)
-    //     ? likedBy.map((value: any) => ({
-    //         firstName: value.firstName,
-    //         lastName: value.lastName,
-    //         id: value._id,
-    //       }))
-    //     : [];
-
-    const allLikes: InterfacePostLikes = [];
-
-    // const postComments: any =
-    //   comments && Array.isArray(comments)
-    //     ? comments.map((value: any) => {
-    //         const commentLikes = value.likedBy.map(
-    //           (commentLike: any) => ({ id: commentLike._id }),
-    //         );
-    //         return {
-    //           id: value._id,
-    //           creator: {
-    //             firstName: value.creator.firstName,
-    //             lastName: value.creator.lastName,
-    //             id: value.creator._id,
-    //             email: value.creator.email,
-    //           },
-    //           likeCount: value.likeCount,
-    //           likedBy: commentLikes,
-    //           text: value.text,
-    //         };
-    //       })
-    //     : [];
-
-    const postComments: InterfacePostComments = [];
+
+    const allLikes: any = [];
+
+    likedBy.forEach((value: any) => {
+      const singleLike = {
+        firstName: value.firstName,
+        lastName: value.lastName,
+        id: value._id,
+      };
+      allLikes.push(singleLike);
+    });
+
+    const postComments: any = [];
+
+    comments.forEach((value: any) => {
+      const commentLikes: any = [];
+      value.likedBy.forEach((commentLike: any) => {
+        const singleLike = {
+          id: commentLike._id,
+        };
+        commentLikes.push(singleLike);
+      });
+
+      const comment = {
+        id: value._id,
+        creator: {
+          firstName: value.creator.firstName,
+          lastName: value.creator.lastName,
+          id: value.creator._id,
+          email: value.creator.email,
+        },
+        likeCount: value.likeCount,
+        likedBy: commentLikes,
+        text: value.text,
+      };
+      postComments.push(comment);
+    });
 
     const date = new Date(node.createdAt);
     const formattedDate = new Intl.DateTimeFormat('en-US', {
@@ -266,9 +270,10 @@
     setShowModal(false);
   };
 
-  return (
-    <>
-      <OrganizationNavbar {...navbarProps} />
+  // return (
+  // <>
+  {
+    /* <OrganizationNavbar {...navbarProps} />
       <div className={`d-flex flex-row ${styles.containerHeight}`}>
         <UserSidebar />
         <div className={`${styles.colorLight} ${styles.mainContainer}`}>
@@ -346,23 +351,6 @@
               ))}
             </div>
           )}
-<<<<<<< HEAD
-          <p className=" mt-5">Your Feed</p>
-          <div className={` ${styles.postsCardsContainer}`}>
-            {loadingPosts ? (
-              <div className={`d-flex flex-row`}>
-                <HourglassBottomIcon /> <span>Loading...</span>
-              </div>
-            ) : (
-              <div className="d-flex flex-wrap gap-3 justify-content-center">
-                {posts.map(({ node }: { node: InterfacePostNode }) => {
-                  const cardProps = getCardProps(node);
-                  return <PostCard key={node._id} {...cardProps} />;
-                })}
-              </div>
-            )}
-          </div>
-=======
 
           {loadingPosts ? (
             <div className={`d-flex flex-row justify-content-center`}>
@@ -372,6 +360,8 @@
             <>
               {posts.map(({ node }: { node: InterfacePostNode }) => {
                 const {
+                  // likedBy,
+                  // comments,
                   creator,
                   _id,
                   imageUrl,
@@ -380,46 +370,41 @@
                   text,
                   likeCount,
                   commentCount,
-                  likedBy,
-                  comments,
                 } = node;
 
-                const allLikes: any = [];
-
-                likedBy.forEach((value: any) => {
-                  const singleLike = {
-                    firstName: value.firstName,
-                    lastName: value.lastName,
-                    id: value._id,
-                  };
-                  allLikes.push(singleLike);
-                });
-
-                const postComments: any = [];
-
-                comments.forEach((value: any) => {
-                  const commentLikes: any = [];
-                  value.likedBy.forEach((commentLike: any) => {
-                    const singleLike = {
-                      id: commentLike._id,
-                    };
-                    commentLikes.push(singleLike);
-                  });
-
-                  const comment = {
-                    id: value._id,
-                    creator: {
-                      firstName: value.creator.firstName,
-                      lastName: value.creator.lastName,
-                      id: value.creator._id,
-                      email: value.creator.email,
-                    },
-                    likeCount: value.likeCount,
-                    likedBy: commentLikes,
-                    text: value.text,
-                  };
-                  postComments.push(comment);
-                });
+                // const allLikes: any =
+                //   likedBy && Array.isArray(likedBy)
+                //     ? likedBy.map((value: any) => ({
+                //         firstName: value.firstName,
+                //         lastName: value.lastName,
+                //         id: value._id,
+                //       }))
+                //     : [];
+
+                const allLikes: InterfacePostLikes = [];
+
+                // const postComments: any =
+                //   comments && Array.isArray(comments)
+                //     ? comments.map((value: any) => {
+                //         const commentLikes = value.likedBy.map(
+                //           (commentLike: any) => ({ id: commentLike._id }),
+                //         );
+                //         return {
+                //           id: value._id,
+                //           creator: {
+                //             firstName: value.creator.firstName,
+                //             lastName: value.creator.lastName,
+                //             id: value.creator._id,
+                //             email: value.creator.email,
+                //           },
+                //           likeCount: value.likeCount,
+                //           likedBy: commentLikes,
+                //           text: value.text,
+                //         };
+                //       })
+                //     : [];
+
+                const postComments: InterfacePostComments = [];
 
                 const cardProps: InterfacePostCard = {
                   id: _id,
@@ -439,11 +424,113 @@
                   likedBy: allLikes,
                 };
 
-                return <PostCard key={_id} {...cardProps} />;
-              })}
-            </>
+    return cardProps;
+  };
+
+  const handlePostButtonClick = (): void => {
+    setShowModal(true);
+  };
+
+  const handleModalClose = (): void => {
+    setShowModal(false);
+  }; */
+  }
+
+  return (
+    <>
+      <OrganizationNavbar {...navbarProps} />
+      <div className={`d-flex flex-row ${styles.containerHeight}`}>
+        <UserSidebar />
+        <div className={`${styles.colorLight} ${styles.mainContainer}`}>
+          <h1>{t(`posts`)}</h1>
+          <div className={`${styles.postContainer}`}>
+            <div className={`${styles.heading}`}>{t('startPost')}</div>
+            <div className={styles.postInputContainer}>
+              <Row className="d-flex gap-1">
+                <Col className={styles.maxWidth}>
+                  <Form.Control
+                    type="file"
+                    accept="image/*"
+                    multiple={false}
+                    className={styles.inputArea}
+                    data-testid="fileInput"
+                    autoComplete="off"
+                    onChange={async (
+                      e: React.ChangeEvent<HTMLInputElement>,
+                    ): Promise<void> => {
+                      setPostImg('');
+                      const target = e.target as HTMLInputElement;
+                      const file = target.files && target.files[0];
+                      const base64file = file && (await convertToBase64(file));
+                      setPostImg(base64file ?? '');
+                    }}
+                  />
+                </Col>
+              </Row>
+            </div>
+            <div className="d-flex justify-content-end">
+              <Button
+                size="sm"
+                data-testid={'postBtn'}
+                onClick={handlePostButtonClick}
+                className="px-4 py-sm-2"
+              >
+                {t('post')} <SendIcon />
+              </Button>
+            </div>
+          </div>
+          <div style={{ marginTop: `2rem` }}>
+            <h2>{t('feed')}</h2>
+            {pinnedPosts.length > 0 && (
+              <div>
+                <p>{t(`pinnedPosts`)}</p>
+                <div className={` ${styles.pinnedPostsCardsContainer}`}>
+                  {loadingPosts ? (
+                    <div className={`d-flex flex-row justify-content-center`}>
+                      <HourglassBottomIcon /> <span>Loading...</span>
+                    </div>
+                  ) : (
+                    <>
+                      {pinnedPosts.map(
+                        ({ node }: { node: InterfacePostNode }) => {
+                          const cardProps = getCardProps(node);
+                          return <PostCard key={node._id} {...cardProps} />;
+                        },
+                      )}
+                    </>
+                  )}
+                </div>
+              </div>
+            )}
+          </div>
+          {filteredAd.length > 0 && (
+            <div data-testid="promotedPostsContainer">
+              {filteredAd.map((post: InterfaceAdContent) => (
+                <PromotedPost
+                  key={post._id}
+                  id={post._id}
+                  image={post.mediaUrl}
+                  title={post.name}
+                  data-testid="postid"
+                />
+              ))}
+            </div>
           )}
->>>>>>> 2c362818
+          <p className=" mt-5">Your Feed</p>
+          <div className={` ${styles.postsCardsContainer}`}>
+            {loadingPosts ? (
+              <div className={`d-flex flex-row`}>
+                <HourglassBottomIcon /> <span>Loading...</span>
+              </div>
+            ) : (
+              <div className="d-flex flex-wrap gap-3 justify-content-center">
+                {posts.map(({ node }: { node: InterfacePostNode }) => {
+                  const cardProps = getCardProps(node);
+                  return <PostCard key={node._id} {...cardProps} />;
+                })}
+              </div>
+            )}
+          </div>
         </div>
         <StartPostModal
           show={showModal}
