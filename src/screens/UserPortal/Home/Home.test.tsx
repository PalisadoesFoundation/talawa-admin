--- conflicted
+++ resolved
@@ -13,17 +13,16 @@
 import { StaticMockLink } from 'utils/StaticMockLink';
 import i18nForTest from 'utils/i18nForTest';
 import Home from './Home';
-<<<<<<< HEAD
+
 import userEvent from '@testing-library/user-event';
 import * as getOrganizationId from 'utils/getOrganizationId';
 import { CREATE_POST_MUTATION } from 'GraphQl/Mutations/mutations';
 import { toast } from 'react-toastify';
 import { REACT_APP_CUSTOM_PORT } from 'Constant/constant';
-=======
+
 import useLocalStorage from 'utils/useLocalstorage';
 
 const { setItem } = useLocalStorage();
->>>>>>> b9df0aac
 
 jest.mock('react-toastify', () => ({
   toast: {
