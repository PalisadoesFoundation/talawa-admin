import React from 'react';
import { MockedProvider } from '@apollo/react-testing';
import type { RenderResult } from '@testing-library/react';
import { act, render, screen, waitFor, within } from '@testing-library/react';
import { I18nextProvider } from 'react-i18next';
import userEvent from '@testing-library/user-event';
import {
  ADVERTISEMENTS_GET,
  ORGANIZATION_POST_LIST,
} from 'GraphQl/Queries/Queries';
import { Provider } from 'react-redux';
import { MemoryRouter, Route, Routes } from 'react-router-dom';
import { store } from 'state/store';
import { StaticMockLink } from 'utils/StaticMockLink';
import i18nForTest from 'utils/i18nForTest';
import Home from './Home';
import useLocalStorage from 'utils/useLocalstorage';

const { setItem } = useLocalStorage();

jest.mock('react-toastify', () => ({
  toast: {
    error: jest.fn(),
    info: jest.fn(),
    success: jest.fn(),
  },
}));

const MOCKS = [
  {
    request: {
      query: ORGANIZATION_POST_LIST,
      variables: {
        id: 'orgId',
        first: 10,
      },
    },
    result: {
      data: {
        organizations: [
          {
            posts: {
              edges: [
                {
                  node: {
                    _id: '6411e53835d7ba2344a78e21',
                    title: 'post one',
                    text: 'This is the first post',
                    imageUrl: null,
                    videoUrl: null,
                    createdAt: '2024-03-03T09:26:56.524+00:00',
                    creator: {
                      _id: '640d98d9eb6a743d75341067',
                      firstName: 'Glen',
                      lastName: 'Dsza',
                      email: 'glendsza@gmail.com',
                    },
                    likeCount: 0,
                    commentCount: 0,
                    comments: [],
                    pinned: true,
                    likedBy: [],
                  },
                  cursor: '6411e53835d7ba2344a78e21',
                },
                {
                  node: {
                    _id: '6411e54835d7ba2344a78e29',
                    title: 'post two',
                    text: 'This is the post two',
                    imageUrl: null,
                    videoUrl: null,
                    createdAt: '2024-03-03T09:26:56.524+00:00',
                    creator: {
                      _id: '640d98d9eb6a743d75341067',
                      firstName: 'Glen',
                      lastName: 'Dsza',
                      email: 'glendsza@gmail.com',
                    },
                    likeCount: 2,
                    commentCount: 1,
                    pinned: false,
                    likedBy: [
                      {
                        _id: '640d98d9eb6a743d75341067',
                        firstName: 'Glen',
                        lastName: 'Dsza',
                      },
                      {
                        _id: '640d98d9eb6a743d75341068',
                        firstName: 'Glen2',
                        lastName: 'Dsza2',
                      },
                    ],
                    comments: [
                      {
                        _id: '6411e54835d7ba2344a78e29',
                        creator: {
                          _id: '640d98d9eb6a743d75341067',
                          firstName: 'Glen',
                          lastName: 'Dsza',
                          email: 'glendsza@gmail.com',
                        },
                        likeCount: 2,
                        likedBy: [
                          {
                            _id: '640d98d9eb6a743d75341067',
                            firstName: 'Glen',
                            lastName: 'Dsza',
                          },
                          {
                            _id: '640d98d9eb6a743d75341068',
                            firstName: 'Glen2',
                            lastName: 'Dsza2',
                          },
                        ],
                        text: 'This is the post two',
                      },
                    ],
                  },
                  cursor: '6411e54835d7ba2344a78e29',
                },
              ],
              pageInfo: {
                startCursor: '6411e53835d7ba2344a78e21',
                endCursor: '6411e54835d7ba2344a78e31',
                hasNextPage: false,
                hasPreviousPage: false,
              },
              totalCount: 2,
            },
          },
        ],
      },
    },
  },
  {
    request: {
      query: ADVERTISEMENTS_GET,
      variables: {},
    },
    result: {
      data: {
        advertisementsConnection: {
          edges: [
            {
              node: {
                _id: '1234',
                name: 'Ad 1',
                type: 'Type 1',
                organization: {
                  _id: 'orgId',
                },
                mediaUrl: 'Link 1',
                endDate: '2024-12-31',
                startDate: '2022-01-01',
              },
            },
            {
              node: {
                _id: '2345',
                name: 'Ad 2',
                type: 'Type 1',
                organization: {
                  _id: 'orgId',
                },
                mediaUrl: 'Link 2',
                endDate: '2024-09-31',
                startDate: '2023-04-01',
              },
            },
            {
              node: {
                _id: '3456',
                name: 'name3',
                type: 'Type 2',
                organization: {
                  _id: 'orgId',
                },
                mediaUrl: 'link3',
                startDate: '2023-01-30',
                endDate: '2023-12-31',
              },
            },
<<<<<<< HEAD
            {
              node: {
                _id: '4567',
                name: 'name4',
                type: 'Type 2',
                organization: {
                  _id: 'orgId1',
                },
                mediaUrl: 'link4',
                startDate: '2023-01-30',
                endDate: '2023-12-01',
              },
=======
            mediaUrl: 'link3',
            startDate: '2023-01-30',
            endDate: '2023-12-31',
          },
          {
            _id: '4567',
            name: 'name4',
            type: 'Type 2',
            organization: {
              _id: 'orgId',
>>>>>>> 63225ec5
            },
          ],
        },
      },
    },
  },
];

const link = new StaticMockLink(MOCKS, true);

afterEach(() => {
  localStorage.clear();
});

async function wait(ms = 100): Promise<void> {
  await act(() => {
    return new Promise((resolve) => {
      setTimeout(resolve, ms);
    });
  });
}

const renderHomeScreen = (): RenderResult =>
  render(
    <MockedProvider addTypename={false} link={link}>
      <MemoryRouter initialEntries={['/user/organization/id=orgId']}>
        <Provider store={store}>
          <I18nextProvider i18n={i18nForTest}>
            <Routes>
              <Route path="/user/organization/:orgId" element={<Home />} />
            </Routes>
          </I18nextProvider>
        </Provider>
      </MemoryRouter>
    </MockedProvider>,
  );

describe('Testing Home Screen: User Portal', () => {
  beforeAll(() => {
    Object.defineProperty(window, 'matchMedia', {
      writable: true,
      value: jest.fn().mockImplementation((query) => ({
        matches: false,
        media: query,
        onchange: null,
        addListener: jest.fn(), // Deprecated
        removeListener: jest.fn(), // Deprecated
        addEventListener: jest.fn(),
        removeEventListener: jest.fn(),
        dispatchEvent: jest.fn(),
      })),
    });

    jest.mock('react-router-dom', () => ({
      ...jest.requireActual('react-router-dom'),
      useParams: () => ({ orgId: 'id=orgId' }),
    }));
  });

  afterAll(() => {
    jest.clearAllMocks();
  });

  test('Check if HomeScreen renders properly', async () => {
    renderHomeScreen();

    await wait();
    const startPostBtn = await screen.findByTestId('startPostBtn');
    expect(startPostBtn).toBeInTheDocument();
  });

  test('StartPostModal should render on click of StartPost btn', async () => {
    renderHomeScreen();

    await wait();
    const startPostBtn = await screen.findByTestId('startPostBtn');
    expect(startPostBtn).toBeInTheDocument();

    userEvent.click(startPostBtn);
    const startPostModal = screen.getByTestId('startPostModal');
    expect(startPostModal).toBeInTheDocument();
  });

  test('StartPostModal should close on clicking the close button', async () => {
    renderHomeScreen();

    await wait();
    const startPostBtn = await screen.findByTestId('startPostBtn');
    expect(startPostBtn).toBeInTheDocument();

    userEvent.click(startPostBtn);
    const startPostModal = screen.getByTestId('startPostModal');
    expect(startPostModal).toBeInTheDocument();

    userEvent.type(screen.getByTestId('postInput'), 'some content');
    userEvent.upload(
      screen.getByTestId('postImageInput'),
      new File(['image content'], 'image.png', { type: 'image/png' }),
    );

    // Check that the content and image have been added
    expect(screen.getByTestId('postInput')).toHaveValue('some content');
    await screen.findByAltText('Post Image Preview');
    expect(screen.getByAltText('Post Image Preview')).toBeInTheDocument();

    const closeButton = within(startPostModal).getByRole('button', {
      name: /close/i,
    });
    userEvent.click(closeButton);

    const closedModalText = screen.queryByText(/somethingOnYourMind/i);
    expect(closedModalText).not.toBeInTheDocument();

    expect(screen.getByTestId('postInput')).toHaveValue('');
    expect(screen.getByTestId('postImageInput')).toHaveValue('');
  });

  test('Check whether Posts render in PostCard', async () => {
    setItem('userId', '640d98d9eb6a743d75341067');
    renderHomeScreen();
    await wait();

    const postCardContainers = screen.findAllByTestId('postCardContainer');
    expect(postCardContainers).not.toBeNull();

    expect(screen.queryByText('post one')).toBeInTheDocument();
    expect(screen.queryByText('This is the first post')).toBeInTheDocument();

    expect(screen.queryByText('post two')).toBeInTheDocument();
    expect(screen.queryByText('This is the post two')).toBeInTheDocument();
  });
});

describe('HomeScreen with invalid orgId', () => {
  test('Redirect to /user when organizationId is falsy', async () => {
    jest.mock('react-router-dom', () => ({
      ...jest.requireActual('react-router-dom'),
      useParams: () => ({ orgId: '' }),
    }));
    render(
      <MockedProvider addTypename={false} link={link}>
        <MemoryRouter initialEntries={['/user/organization/orgId']}>
          <Provider store={store}>
            <I18nextProvider i18n={i18nForTest}>
              <Routes>
                <Route path="/user/organization/:orgId" element={<Home />} />
                <Route
                  path="/user"
                  element={<div data-testid="homeEl"></div>}
                />
              </Routes>
            </I18nextProvider>
          </Provider>
        </MemoryRouter>
      </MockedProvider>,
    );

    // Wait for the navigation to occur
    await waitFor(() => {
      const homeEl = screen.getByTestId('homeEl');
      expect(homeEl).toBeInTheDocument();
    });
  });
});<|MERGE_RESOLUTION|>--- conflicted
+++ resolved
@@ -182,7 +182,6 @@
                 endDate: '2023-12-31',
               },
             },
-<<<<<<< HEAD
             {
               node: {
                 _id: '4567',
@@ -195,18 +194,6 @@
                 startDate: '2023-01-30',
                 endDate: '2023-12-01',
               },
-=======
-            mediaUrl: 'link3',
-            startDate: '2023-01-30',
-            endDate: '2023-12-31',
-          },
-          {
-            _id: '4567',
-            name: 'name4',
-            type: 'Type 2',
-            organization: {
-              _id: 'orgId',
->>>>>>> 63225ec5
             },
           ],
         },
