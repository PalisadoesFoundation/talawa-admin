import { useMutation } from '@apollo/client';
import type { ChangeEvent } from 'react';
import React, { useEffect, useState } from 'react';
import { Link } from 'react-router-dom';
import { toast } from 'react-toastify';

import {
  FORGOT_PASSWORD_MUTATION,
  GENERATE_OTP_MUTATION,
} from 'GraphQl/Mutations/mutations';
import KeyLogo from 'assets/svgs/key.svg?react';

import ArrowRightAlt from '@mui/icons-material/ArrowRightAlt';
import Loader from 'components/Loader/Loader';
import { Form } from 'react-bootstrap';
import Button from 'react-bootstrap/Button';
import { useTranslation } from 'react-i18next';
import { errorHandler } from 'utils/errorHandler';
import styles from '../../style/app.module.css';
import useLocalStorage from 'utils/useLocalstorage';

/**
 * `ForgotPassword` component allows users to reset their password.
 *
 * It provides two stages:
 * 1. Entering the registered email to receive an OTP.
 * 2. Entering the OTP and new password to reset the password.
 *
 * @returns JSX.Element - The `ForgotPassword` component.
 *
 * @example
 * ```tsx
 * <ForgotPassword />
 * ```
 */
const ForgotPassword = (): JSX.Element => {
  // Translation hook for internationalization
  const { t } = useTranslation('translation', {
    keyPrefix: 'forgotPassword',
  });
  const { t: tCommon } = useTranslation('common');
  const { t: tErrors } = useTranslation('errors');

  // Set the page title
  document.title = t('title');

  // Custom hook for accessing local storage
  const { getItem, removeItem, setItem } = useLocalStorage();

  // State hooks for form data and UI
  const [showEnterEmail, setShowEnterEmail] = useState(true);

  const [registeredEmail, setregisteredEmail] = useState('');

  const [forgotPassFormData, setForgotPassFormData] = useState({
    userOtp: '',
    newPassword: '',
    confirmNewPassword: '',
  });

  // GraphQL mutations
  const [otp, { loading: otpLoading }] = useMutation(GENERATE_OTP_MUTATION);
  const [forgotPassword, { loading: forgotPasswordLoading }] = useMutation(
    FORGOT_PASSWORD_MUTATION,
  );

  // Check if the user is already logged in
  const isLoggedIn = getItem('IsLoggedIn');
  useEffect(() => {
    if (isLoggedIn == 'TRUE') {
      window.location.replace('/orglist');
    }
    return () => {
      removeItem('otpToken');
    };
  }, []);

  /**
   * Handles the form submission for generating OTP.
   *
   * @param e - The form submit event
   */
  const getOTP = async (e: ChangeEvent<HTMLFormElement>): Promise<void> => {
    e.preventDefault();

    try {
      const { data } = await otp({
        variables: {
          email: registeredEmail,
        },
      });

      setItem('otpToken', data.otp.otpToken);
      toast.success(t('OTPsent'));
      setShowEnterEmail(false);
    } catch (error: unknown) {
      if ((error as Error).message === 'User not found') {
        toast.warn(tErrors('emailNotRegistered'));
      } else if ((error as Error).message === 'Failed to fetch') {
        toast.error(tErrors('talawaApiUnavailable'));
      } else {
        toast.error(tErrors('errorSendingMail'));
      }
    }
  };

  /**
   * manages the form submission for resetting the password.
   *
   * @param e - The form submit event
   */
  const submitForgotPassword = async (
    e: ChangeEvent<HTMLFormElement>,
  ): Promise<void> => {
    e.preventDefault();
    const { userOtp, newPassword, confirmNewPassword } = forgotPassFormData;

    if (newPassword !== confirmNewPassword) {
      toast.error(t('passwordMismatches') as string);
      return;
    }

    const otpToken = getItem('otpToken');

    if (!otpToken) {
      return;
    }

    try {
      const { data } = await forgotPassword({
        variables: {
          userOtp,
          newPassword,
          otpToken,
        },
      });

      if (data) {
        toast.success(t('passwordChanges') as string);
        setShowEnterEmail(true);
        setForgotPassFormData({
          userOtp: '',
          newPassword: '',
          confirmNewPassword: '',
        });
      }
    } catch (error: unknown) {
      setShowEnterEmail(true);
      errorHandler(t, error);
    }
  };

  // Show loader while performing OTP or password reset operations
  if (otpLoading || forgotPasswordLoading) {
    return <Loader />;
  }

  return (
    <>
      <div className={styles.pageWrapper}>
        <div
          className={`${styles['rows']} ${styles['container-fluid']} ${styles['d-flex']} ${styles['justify-content-center']} ${styles['items-center']}`}
        >
          <div
            className={`${styles['col-12']} ${styles['col-lg-4']} ${styles['px-0']}`}
          >
            <div className={styles.cardTemplate}>
              <div className={styles.keyWrapper}>
                <div className={styles.themeOverlay} />
                <KeyLogo
                  className={styles.keyLogo}
                  fill="var(--forgot-password-fill)"
                />
              </div>
              <h3 className={`${styles['text-center']} ${styles['fw-bold']}`}>
                {tCommon('forgotPassword')}
              </h3>
              {showEnterEmail ? (
                <div className={styles['mt-4']}>
                  <Form onSubmit={getOTP}>
                    <Form.Label htmlFor="registeredEmail">
                      {t('registeredEmail')}:
                    </Form.Label>
                    <div className={styles['position-relative']}>
                      <Form.Control
                        type="email"
                        className={styles['form-control']}
                        id="registeredEmail"
                        placeholder={t('registeredEmail')}
                        value={registeredEmail}
                        name="registeredEmail"
                        required
                        onChange={(e): void =>
                          setregisteredEmail(e.target.value)
                        }
                      />
                    </div>
                    <Button
                      type="submit"
<<<<<<< HEAD
                      className={`${styles['mt-4']} ${styles['w-100']}`}
=======
                      className={`mt-4 w-100 ${styles.login_btn}`}
>>>>>>> 846ce57e
                      data-testid="getOtpBtn"
                    >
                      {t('getOtp')}
                    </Button>
                  </Form>
                </div>
              ) : (
                <div className={styles['mt-4']}>
                  <Form onSubmit={submitForgotPassword}>
                    <Form.Label htmlFor="userOtp">{t('enterOtp')}:</Form.Label>
                    <Form.Control
                      type="number"
                      className={styles['form-control']}
                      id="userOtp"
                      placeholder={t('userOtp')}
                      name="userOtp"
                      value={forgotPassFormData.userOtp}
                      required
                      onChange={(e): void =>
                        setForgotPassFormData({
                          ...forgotPassFormData,
                          userOtp: e.target.value,
                        })
                      }
                    />
                    <Form.Label htmlFor="newPassword">
                      {t('enterNewPassword')}:
                    </Form.Label>
                    <Form.Control
                      type="password"
                      className={styles['form-control']}
                      id="newPassword"
                      placeholder={tCommon('password')}
                      data-testid="newPassword"
                      name="newPassword"
                      value={forgotPassFormData.newPassword}
                      required
                      onChange={(e): void =>
                        setForgotPassFormData({
                          ...forgotPassFormData,
                          newPassword: e.target.value,
                        })
                      }
                    />
                    <Form.Label htmlFor="confirmNewPassword">
                      {t('cofirmNewPassword')}:
                    </Form.Label>
                    <Form.Control
                      type="password"
                      className={styles['form-control']}
                      id="confirmNewPassword"
                      placeholder={t('cofirmNewPassword')}
                      data-testid="confirmNewPassword"
                      name="confirmNewPassword"
                      value={forgotPassFormData.confirmNewPassword}
                      required
                      onChange={(e): void =>
                        setForgotPassFormData({
                          ...forgotPassFormData,
                          confirmNewPassword: e.target.value,
                        })
                      }
                    />
                    <Button
                      type="submit"
                      className={`${styles['mt-2']} ${styles['w-100']}`}
                    >
                      {t('changePassword')}
                    </Button>
                  </Form>
                </div>
              )}
              <div
                className={`${styles['d-flex']} ${styles['justify-content-between']} ${styles['items-center']} ${styles['mt-4']}`}
              >
                <Link
                  to={'/'}
                  className={`${styles['mx-auto']} ${styles['d-flex']} ${styles['items-center']} ${styles['text-secondary']}`}
                >
                  <ArrowRightAlt
                    fontSize="medium"
                    style={{ transform: 'rotate(180deg)' }}
                  />
                  {t('backToLogin')}
                </Link>
              </div>
            </div>
          </div>
        </div>
      </div>
    </>
  );
};

export default ForgotPassword;<|MERGE_RESOLUTION|>--- conflicted
+++ resolved
@@ -197,11 +197,8 @@
                     </div>
                     <Button
                       type="submit"
-<<<<<<< HEAD
-                      className={`${styles['mt-4']} ${styles['w-100']}`}
-=======
-                      className={`mt-4 w-100 ${styles.login_btn}`}
->>>>>>> 846ce57e
+                      className={`${styles['mt-4']} ${styles.login_btn} ${styles['w-100']}`}
+
                       data-testid="getOtpBtn"
                     >
                       {t('getOtp')}
