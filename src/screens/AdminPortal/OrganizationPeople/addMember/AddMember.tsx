/**
 * Component: AddMember
 *
 * This component allows users to add members to an organization. It provides two options:
 * 1. Adding an existing user from the user list.
 * 2. Creating a new user and adding them to the organization.
 *
 * @Features
 * - Fetches and displays a paginated list of users with search functionality.
 * - Allows adding existing users to the organization.
 * - Provides a modal for creating new users with validation for required fields.
 * - Supports cursor-based pagination for user listing.
 *
 * @Hooks
 * - `useLazyQuery`: Fetches users with pagination.
 * - `useMutation`: Handles adding members and creating new users.
 * - `useQuery`: Fetches organization details.
 * - `useTranslation`: Provides translations for UI text.
 *
 * @StateManagement
 * - `addUserModalisOpen`: Controls the visibility of the "Add Existing User" modal.
 * - `createNewUserModalisOpen`: Controls the visibility of the "Create New User" modal.
 * - `page`: Tracks the current page for pagination.
 * - `paginationMeta`: Stores pagination metadata (e.g., hasNextPage, hasPreviousPage).
 * - `createUserVariables`: Stores input values for creating a new user.
 *
 * @Props
 * - None
 *
 * @Dependencies
 * - Apollo Client for GraphQL queries and mutations.
 * - React Bootstrap for modals and forms.
 * - Material-UI for table and icons.
 * - React Router for navigation.
 * - React Toastify for notifications.
 *
 * @Usage
 * - This component is used in the "Organization People" section of the application.
 * - It allows administrators to manage members of an organization.
 *
 * @returns {JSX.Element} The rendered AddMember component.
 */
import { useLazyQuery, useMutation, useQuery } from '@apollo/client';
import { Check, Close } from '@mui/icons-material';
import EmailOutlinedIcon from '@mui/icons-material/EmailOutlined';
import Paper from '@mui/material/Paper';
import Table from '@mui/material/Table';
import TableBody from '@mui/material/TableBody';
import TableCell from '@mui/material/TableCell';
import TableContainer from '@mui/material/TableContainer';
import TableHead from '@mui/material/TableHead';
import TableRow from '@mui/material/TableRow';
import {
  CREATE_MEMBER_PG,
  CREATE_ORGANIZATION_MEMBERSHIP_MUTATION_PG,
} from 'GraphQl/Mutations/mutations';
import {
  GET_ORGANIZATION_BASIC_DATA,
  USER_LIST_FOR_TABLE,
} from 'GraphQl/Queries/Queries';
import Loader from 'components/Loader/Loader';
import type { ChangeEvent } from 'react';
import React, { useCallback, useEffect, useRef, useState } from 'react';
import { Button, Form, InputGroup, Modal } from 'react-bootstrap';
import { useTranslation } from 'react-i18next';
import { Link, useParams } from 'react-router';
import { NotificationToast } from 'components/NotificationToast/NotificationToast';
import { errorHandler } from 'utils/errorHandler';
import type { InterfaceQueryOrganizationsListObject } from 'utils/interfaces';
import styles from 'style/app-fixed.module.css';
import Avatar from 'components/Avatar/Avatar';
import { TablePagination } from '@mui/material';
import PageHeader from 'shared-components/Navbar/Navbar';
import SearchBar from 'shared-components/SearchBar/SearchBar';
import type { IEdge, IUserDetails, IQueryVariable } from './types';

// Removed StyledTableCell and StyledTableRow in favor of CSS modules

function AddMember(): JSX.Element {
  const { t: translateOrgPeople } = useTranslation('translation', {
    keyPrefix: 'organizationPeople',
  });
  const { t: translateAddMember } = useTranslation('translation');
  const { t: tCommon } = useTranslation('common');
  document.title = translateOrgPeople('title');
  const [addUserModalisOpen, setAddUserModalIsOpen] = useState(false);
  const PAGE_SIZE = 10;
  const [page, setPage] = useState(0);
  const [paginationMeta, setPaginationMeta] = useState({
    hasNextPage: false,
    hasPreviousPage: false,
  });
  const mapPageToCursor = useRef<Record<number, string>>({});
  const backwardMapPageToCursor = useRef<Record<number, string>>({});
  const responsePageRef = useRef<number>(0);
  const resetPagination = useCallback(() => {
    mapPageToCursor.current = {};
    backwardMapPageToCursor.current = {};
    setPage(0);
    responsePageRef.current = 0;
    setPaginationMeta({ hasNextPage: false, hasPreviousPage: false });
  }, []);
  const [
    fetchUsers,
    { loading: userLoading, error: userError, data: userData },
  ] = useLazyQuery(USER_LIST_FOR_TABLE, {
    variables: { first: PAGE_SIZE, after: null, last: null, before: null },
  });

  const openAddUserModal = () => setAddUserModalIsOpen(true);
  useEffect(() => {
    setUserName('');
  }, [addUserModalisOpen]);
  const toggleDialogModal = (): void =>
    setAddUserModalIsOpen(!addUserModalisOpen);

  const [createNewUserModalisOpen, setCreateNewUserModalIsOpen] =
    useState(false);
  const openCreateNewUserModal = () => setCreateNewUserModalIsOpen(true);
  const closeCreateNewUserModal = () => setCreateNewUserModalIsOpen(false);
  const [addMember] = useMutation(CREATE_ORGANIZATION_MEMBERSHIP_MUTATION_PG);
  const createMember = async (userId: string): Promise<void> => {
    try {
      await addMember({
        variables: {
          memberId: userId,
          organizationId: currentUrl,
          role: 'regular',
        },
      });
      NotificationToast.success(
        tCommon('addedSuccessfully', { item: 'Member' }) as string,
      );
    } catch (error: unknown) {
      errorHandler(tCommon, error);
    }
  };
  const { orgId: currentUrl } = useParams();
  const [showPassword, setShowPassword] = useState<boolean>(false);
  const [showConfirmPassword, setShowConfirmPassword] =
    useState<boolean>(false);
  const togglePassword = (): void => setShowPassword(!showPassword);
  const toggleConfirmPassword = (): void =>
    setShowConfirmPassword(!showConfirmPassword);
  const [userName, setUserName] = useState('');
  const {
    data: organizationData,
  }: { data?: { organization: InterfaceQueryOrganizationsListObject } } =
    useQuery(GET_ORGANIZATION_BASIC_DATA, { variables: { id: currentUrl } });
  const [registerMutation] = useMutation(CREATE_MEMBER_PG);
  const [createUserVariables, setCreateUserVariables] = React.useState({
    name: '',
    email: '',
    password: '',
    confirmPassword: '',
  });
  enum OrganizationMembershipRole {
    ADMIN = 'administrator',
    REGULAR = 'regular',
  }
  const handleCreateUser = async (): Promise<void> => {
    if (
      !(
        createUserVariables.email &&
        createUserVariables.password &&
        createUserVariables.name
      )
    ) {
      NotificationToast.error(
        translateOrgPeople('invalidDetailsMessage') as string,
      );
    } else if (
      createUserVariables.password !== createUserVariables.confirmPassword
    ) {
      NotificationToast.error(translateOrgPeople('passwordNotMatch') as string);
    } else {
      try {
        const registeredUser = await registerMutation({
          variables: {
            name: createUserVariables.name,
            email: createUserVariables.email,
            password: createUserVariables.password,
            role: OrganizationMembershipRole.REGULAR,
            isEmailAddressVerified: true,
          },
        });
        const createdUserId = registeredUser?.data.createUser.user.id;
        await createMember(createdUserId);
        closeCreateNewUserModal();
        setCreateUserVariables({
          name: '',
          email: '',
          password: '',
          confirmPassword: '',
        });
      } catch (error: unknown) {
        errorHandler(translateOrgPeople, error);
      }
    }
  };
  const handleFirstName = (e: ChangeEvent<HTMLInputElement>): void => {
    const name = e.target.value;
    setCreateUserVariables({ ...createUserVariables, name });
  };
  const handleEmailChange = (e: ChangeEvent<HTMLInputElement>): void => {
    const email = e.target.value;
    setCreateUserVariables({ ...createUserVariables, email });
  };
  const handlePasswordChange = (e: ChangeEvent<HTMLInputElement>): void => {
    const password = e.target.value;
    setCreateUserVariables({ ...createUserVariables, password });
  };
  const handleConfirmPasswordChange = (
    e: ChangeEvent<HTMLInputElement>,
  ): void => {
    const confirmPassword = e.target.value;
    setCreateUserVariables({ ...createUserVariables, confirmPassword });
  };
  const handleUserModalSearchChange = (searchTerm: string): void => {
    resetPagination();
    const variables = {
      first: PAGE_SIZE,
      where: searchTerm ? { name: searchTerm } : null,
      after: null,
      last: null,
      before: null,
    };
    fetchUsers({ variables });
  };
  const handleSortChange = (value: string): void => {
    if (value === 'existingUser') {
      openAddUserModal();
    } else if (value === 'newUser') {
      openCreateNewUserModal();
    }
  };
  useEffect(() => {
    if (addUserModalisOpen) {
      resetPagination();
      fetchUsers({
        variables: { first: PAGE_SIZE, after: null, last: null, before: null },
      });
    }
  }, [currentUrl, addUserModalisOpen]);
  useEffect(() => {
    if (userData?.allUsers) {
      const { pageInfo } = userData.allUsers;
      const pageIndex = responsePageRef.current;
      if (pageInfo.endCursor) {
        mapPageToCursor.current[pageIndex + 1] = pageInfo.endCursor;
      }
      if (pageIndex > 0 && pageInfo.startCursor) {
        backwardMapPageToCursor.current[pageIndex - 1] = pageInfo.startCursor;
      }
      setPaginationMeta({
        hasNextPage: pageInfo.hasNextPage,
        hasPreviousPage: pageInfo.hasPreviousPage,
      });
    }
  }, [userData]);
  const handleChangePage = (event: unknown, newPage: number) => {
    const isForwardNavigation = newPage > page;
    if (isForwardNavigation && !paginationMeta.hasNextPage) return;
    if (!isForwardNavigation && !paginationMeta.hasPreviousPage) return;
    const variables: IQueryVariable = {};
    if (isForwardNavigation) {
      const afterCursor = mapPageToCursor.current[newPage];
      if (!afterCursor) return;
      variables.first = PAGE_SIZE;
      variables.after = afterCursor;
      variables.last = null;
      variables.before = null;
    } else {
      const beforeCursor = backwardMapPageToCursor.current[newPage];
      if (!beforeCursor) return;
      variables.last = PAGE_SIZE;
      variables.before = beforeCursor;
      variables.first = null;
      variables.after = null;
    }
    setPage(newPage);
    responsePageRef.current = newPage;
    fetchUsers({ variables });
  };
  const allUsersData =
    userData?.allUsers?.edges?.map((edge: IEdge) => edge.node) || [];
  return (
    <>
      <PageHeader
        sorting={[
          {
            title: translateOrgPeople('addMembers'),
            options: [
              {
                label: translateOrgPeople('existingUser'),
                value: 'existingUser',
              },
              { label: translateOrgPeople('newUser'), value: 'newUser' },
            ],
            selected: translateOrgPeople('addMembers'),
            onChange: (value) => handleSortChange(value.toString()),
            testIdPrefix: 'addMembers',
          },
        ]}
      />
      <Modal
        data-testid="addExistingUserModal"
        show={addUserModalisOpen}
        onHide={toggleDialogModal}
        contentClassName={styles.modalContent}
      >
        <Modal.Header closeButton data-testid="pluginNotificationHeader">
          <Modal.Title>{translateOrgPeople('addMembers')}</Modal.Title>
        </Modal.Header>
        <Modal.Body>
          {userLoading ? (
            <Loader />
          ) : (
            <>
              <div className={styles.input}>
                <SearchBar
                  placeholder={translateOrgPeople('searchFullName')}
                  value={userName}
                  onChange={(value) => setUserName(value)}
                  onSearch={handleUserModalSearchChange}
                  onClear={() => {
                    setUserName('');
                    handleUserModalSearchChange('');
                  }}
                  inputTestId="searchUser"
                  buttonTestId="submitBtn"
                />
              </div>
              <TableContainer component={Paper}>
                <Table aria-label={translateOrgPeople('users')}>
                  <TableHead>
                    <TableRow>
                      <TableCell className={styles.tableHeadCell}>#</TableCell>
                      <TableCell
                        align="center"
                        className={styles.tableHeadCell}
                      >
                        {translateAddMember('addMember.profile')}
                      </TableCell>
                      <TableCell
                        align="center"
                        className={styles.tableHeadCell}
                      >
                        {translateAddMember('addMember.user')}
                      </TableCell>
                      <TableCell
                        align="center"
                        className={styles.tableHeadCell}
                      >
                        {translateAddMember('addMember.addMember')}
                      </TableCell>
                    </TableRow>
                  </TableHead>
                  <TableBody>
                    {userError ? (
                      <TableRow>
                        <TableCell
                          colSpan={4}
                          align="center"
                          className={styles.tableBodyCell}
                        >
<<<<<<< HEAD
                          {tCommon('loading')}
                        </TableCell>
                      </TableRow>
                    ) : userError ? (
                      <TableRow>
                        <TableCell
                          colSpan={4}
                          align="center"
                          className={styles.tableBodyCell}
                        >
                          {translateAddMember('errorLoadingUsers')}
=======
                          {translateAddMember('users.errorLoadingUsers')}
>>>>>>> c26d5229
                        </TableCell>
                      </TableRow>
                    ) : allUsersData.length === 0 ? (
                      <TableRow>
                        <TableCell
                          colSpan={4}
                          align="center"
                          className={styles.tableBodyCell}
                        >
<<<<<<< HEAD
                          {translateAddMember('noUsersFound')}
=======
                          {translateOrgPeople('notFound')}
>>>>>>> c26d5229
                        </TableCell>
                      </TableRow>
                    ) : (
                      allUsersData.map(
                        (userDetails: IUserDetails, index: number) => (
                          <TableRow
                            className={styles.tableRow}
                            data-testid="user"
                            key={userDetails.id}
                          >
                            <TableCell
                              component="th"
                              scope="row"
                              className={styles.tableBodyCell}
                            >
                              {page * PAGE_SIZE + index + 1}
                            </TableCell>
                            <TableCell
                              align="center"
                              className={styles.tableBodyCell}
                              data-testid="profileImage"
                            >
                              {userDetails.avatarURL ? (
                                <img
                                  src={userDetails.avatarURL}
                                  alt={`${userDetails.name} ${tCommon('avatar')}`}
                                  className={styles.TableImage}
                                  crossOrigin="anonymous"
                                  loading="lazy"
                                />
                              ) : (
                                <Avatar
                                  avatarStyle={styles.TableImage}
                                  name={`${userDetails.name}`}
                                  data-testid="avatarImage"
                                />
                              )}
                            </TableCell>
                            <TableCell
                              align="center"
                              className={styles.tableBodyCell}
                            >
                              <Link
                                className={`${styles.membername} ${styles.subtleBlueGrey}`}
                                to={{ pathname: `/member/${currentUrl}` }}
                              >
                                {userDetails.name}
                                <br />
                                {userDetails.emailAddress}
                              </Link>
                            </TableCell>
                            <TableCell
                              align="center"
                              className={styles.tableBodyCell}
                            >
                              <Button
                                onClick={() => {
                                  createMember(userDetails.id);
                                }}
                                data-testid="addBtn"
                                className={styles.addButton}
                              >
                                <i className={'fa fa-plus me-2'} />
                                {translateAddMember('addMember.add')}
                              </Button>
                            </TableCell>
                          </TableRow>
                        ),
                      )
                    )}
                  </TableBody>
                </Table>
              </TableContainer>
              <TablePagination
                component="div"
                count={-1}
                rowsPerPage={PAGE_SIZE}
                page={page}
                onPageChange={handleChangePage}
                rowsPerPageOptions={[PAGE_SIZE]}
                backIconButtonProps={{
                  disabled: !paginationMeta.hasPreviousPage,
                  'aria-label': tCommon('previousPage'),
                }}
                nextIconButtonProps={{
                  disabled: !paginationMeta.hasNextPage,
                  'aria-label': tCommon('nextPage'),
                }}
                labelDisplayedRows={({ page }) =>
                  tCommon('pageNumber', { page: page + 1 })
                }
              />
            </>
          )}
        </Modal.Body>
      </Modal>
      <Modal data-testid="addNewUserModal" show={createNewUserModalisOpen}>
        <Modal.Header className={styles.headers} data-testid="createUser">
          <Modal.Title>{translateOrgPeople('createUser')}</Modal.Title>
        </Modal.Header>
        <Modal.Body>
          <div className="my-3">
            <div className="row">
              <div className="col-sm-12">
                <h6>{translateAddMember('addMember.enterName')}</h6>
                <InputGroup className="mt-2 mb-4">
                  <Form.Control
                    placeholder={translateAddMember('addMember.name')}
                    className={styles.borderNone}
                    value={createUserVariables.name}
                    onChange={handleFirstName}
                    data-testid="firstNameInput"
                  />
                </InputGroup>
              </div>
            </div>
            <h6>{translateOrgPeople('enterEmail')}</h6>
            <InputGroup className="mt-2 mb-4">
              <Form.Control
                placeholder={translateOrgPeople('emailAddress')}
                type="email"
                className={styles.borderNone}
                value={createUserVariables.email}
                onChange={handleEmailChange}
                data-testid="emailInput"
              />
              <InputGroup.Text
                className={`${styles.colorPrimary} ${styles.borderNone}`}
              >
                <EmailOutlinedIcon className={`${styles.colorWhite}`} />
              </InputGroup.Text>
            </InputGroup>
            <h6>{translateOrgPeople('enterPassword')}</h6>
            <InputGroup className="mt-2 mb-4">
              <Form.Control
                placeholder={translateOrgPeople('password')}
                type={showPassword ? 'text' : 'password'}
                className={styles.borderNone}
                value={createUserVariables.password}
                onChange={handlePasswordChange}
                data-testid="passwordInput"
              />
              <InputGroup.Text
                className={`${styles.colorPrimary} ${styles.borderNone} ${styles.colorWhite}`}
                onClick={togglePassword}
                data-testid="showPassword"
              >
                {showPassword ? (
                  <i className="fas fa-eye"></i>
                ) : (
                  <i className="fas fa-eye-slash"></i>
                )}
              </InputGroup.Text>
            </InputGroup>
            <h6>{translateOrgPeople('enterConfirmPassword')}</h6>
            <InputGroup className="mt-2 mb-4">
              <Form.Control
                placeholder={translateOrgPeople('confirmPassword')}
                type={showConfirmPassword ? 'text' : 'password'}
                className={styles.borderNone}
                value={createUserVariables.confirmPassword}
                onChange={handleConfirmPasswordChange}
                data-testid="confirmPasswordInput"
              />
              <InputGroup.Text
                className={`${styles.colorPrimary} ${styles.borderNone} ${styles.colorWhite}`}
                onClick={toggleConfirmPassword}
                data-testid="showConfirmPassword"
              >
                {showConfirmPassword ? (
                  <i className="fas fa-eye"></i>
                ) : (
                  <i className="fas fa-eye-slash"></i>
                )}
              </InputGroup.Text>
            </InputGroup>
            <h6>{translateOrgPeople('organization')}</h6>
            <InputGroup className="mt-2 mb-4">
              <Form.Control
                className={styles.borderNone}
                value={organizationData?.organization?.name}
                data-testid="organizationName"
                disabled
              />
            </InputGroup>
          </div>
        </Modal.Body>
        <Modal.Footer>
          <div>
            <Button
              className={`${styles.removeButton}`}
              variant="danger"
              onClick={closeCreateNewUserModal}
              data-testid="closeBtn"
            >
              <Close />
              {translateOrgPeople('cancel')}
            </Button>
            <Button
              className={`${styles.addButton}`}
              variant="success"
              onClick={handleCreateUser}
              data-testid="createBtn"
            >
              <Check />
              {translateOrgPeople('create')}
            </Button>
          </div>
        </Modal.Footer>
      </Modal>
    </>
  );
}
export default AddMember;<|MERGE_RESOLUTION|>--- conflicted
+++ resolved
@@ -357,14 +357,13 @@
                     </TableRow>
                   </TableHead>
                   <TableBody>
-                    {userError ? (
+                    {userLoading ? (
                       <TableRow>
                         <TableCell
                           colSpan={4}
                           align="center"
                           className={styles.tableBodyCell}
                         >
-<<<<<<< HEAD
                           {tCommon('loading')}
                         </TableCell>
                       </TableRow>
@@ -375,10 +374,7 @@
                           align="center"
                           className={styles.tableBodyCell}
                         >
-                          {translateAddMember('errorLoadingUsers')}
-=======
                           {translateAddMember('users.errorLoadingUsers')}
->>>>>>> c26d5229
                         </TableCell>
                       </TableRow>
                     ) : allUsersData.length === 0 ? (
@@ -388,11 +384,7 @@
                           align="center"
                           className={styles.tableBodyCell}
                         >
-<<<<<<< HEAD
-                          {translateAddMember('noUsersFound')}
-=======
                           {translateOrgPeople('notFound')}
->>>>>>> c26d5229
                         </TableCell>
                       </TableRow>
                     ) : (
