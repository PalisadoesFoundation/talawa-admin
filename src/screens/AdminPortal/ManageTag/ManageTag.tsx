/**
 * ManageTag Component
 *
 * This component is responsible for managing tags within an organization. It provides
 * functionalities to view, edit, assign, unassign, and remove tags, as well as manage
 * members assigned to a specific tag. It also supports infinite scrolling for assigned
 * members and includes modals for various actions.
 *
 * @component
 * @returns {JSX.Element} The ManageTag component.
 *
 * @remarks
 * - Uses GraphQL queries and mutations to fetch and manipulate tag data.
 * - Includes modals for actions like editing, removing, assigning, and unassigning tags.
 * - Implements infinite scrolling for the list of assigned members.
 *
 * @dependencies
 * - `@apollo/client` for GraphQL queries and mutations.
 * - `react-router-dom` for navigation.
 * - `react-bootstrap` for UI components.
 * - `@mui/x-data-grid` for displaying assigned members in a table.
 * - `react-toastify` for notifications.
 * - Custom components like `AddPeopleToTag`, `TagActions`, `EditUserTagModal`, etc.
 *
 * @state
 * - `unassignUserTagModalIsOpen` - Controls the visibility of the unassign user tag modal.
 * - `addPeopleToTagModalIsOpen` - Controls the visibility of the add people to tag modal.
 * - `tagActionsModalIsOpen` - Controls the visibility of the tag actions modal.
 * - `editUserTagModalIsOpen` - Controls the visibility of the edit user tag modal.
 * - `removeUserTagModalIsOpen` - Controls the visibility of the remove user tag modal.
 * - `assignedMemberSearchInput` - Stores the search input for filtering assigned members.
 * - `assignedMemberSortOrder` - Stores the sort order for assigned members.
 * - `tagActionType` - Specifies the type of tag action (assign or remove).
 * - `newTagName` - Stores the new name for the tag being edited.
 *
 * @methods
 * - `toggleRemoveUserTagModal` - Toggles the visibility of the remove user tag modal.
 * - `showAddPeopleToTagModal` - Opens the add people to tag modal.
 * - `hideAddPeopleToTagModal` - Closes the add people to tag modal.
 * - `showTagActionsModal` - Opens the tag actions modal.
 * - `hideTagActionsModal` - Closes the tag actions modal.
 * - `handleUnassignUserTag` - Handles the unassignment of a user from a tag.
 * - `handleEditUserTag` - Handles the editing of a tag's name.
 * - `handleRemoveUserTag` - Handles the removal of a tag.
 *
 * @errorHandling
 * - Displays error messages using `react-toastify` in case of GraphQL errors.
 *
 * @example
 * ```tsx
 * <ManageTag />
 * ```
 */
import type { FormEvent } from 'react';
import React, { useEffect, useState } from 'react';
import { useMutation, useQuery } from '@apollo/client';
import { WarningAmberRounded } from '@mui/icons-material';
import Loader from 'components/Loader/Loader';
import IconComponent from 'components/IconComponent/IconComponent';
import { useNavigate, useParams, Link } from 'react-router';
import { Col } from 'react-bootstrap';
import Button from 'react-bootstrap/Button';
import Row from 'react-bootstrap/Row';
import { useTranslation } from 'react-i18next';
import { NotificationToast } from 'components/NotificationToast/NotificationToast';
import type { InterfaceQueryUserTagsAssignedMembers } from 'utils/interfaces';
import styles from 'style/app-fixed.module.css';
import { DataGrid } from '@mui/x-data-grid';
import type {
  InterfaceTagAssignedMembersQuery,
  SortedByType,
  TagActionType,
} from 'utils/organizationTagsUtils';
import {
  TAGS_QUERY_DATA_CHUNK_SIZE,
  dataGridStyle,
} from 'utils/organizationTagsUtils';
import type { GridCellParams, GridColDef } from '@mui/x-data-grid';
import { Stack } from '@mui/material';
import {
  REMOVE_USER_TAG,
  UNASSIGN_USER_TAG,
  UPDATE_USER_TAG,
} from 'GraphQl/Mutations/TagMutations';
import { USER_TAGS_ASSIGNED_MEMBERS } from 'GraphQl/Queries/userTagQueries';
import AddPeopleToTag from 'components/AddPeopleToTag/AddPeopleToTag';
import TagActions from 'components/TagActions/TagActions';
import InfiniteScroll from 'react-infinite-scroll-component';
import InfiniteScrollLoader from 'components/InfiniteScrollLoader/InfiniteScrollLoader';
import EditUserTagModal from './editModal/EditUserTagModal';
import RemoveUserTagModal from './removeModal/RemoveUserTagModal';
import UnassignUserTagModal from './unassignModal/UnassignUserTagModal';
import AdminSearchFilterBar from 'components/AdminSearchFilterBar/AdminSearchFilterBar';

export const getManageTagErrorMessage = (error: unknown): string => {
  if (error instanceof Error) {
    return error.message;
  }
  if (typeof error === 'object' && error !== null) {
    return JSON.stringify(error);
  }
  return String(error);
};

function ManageTag(): JSX.Element {
  const { t } = useTranslation('translation', { keyPrefix: 'manageTag' });
  const { t: tCommon } = useTranslation('common');
  const { orgId, tagId: currentTagId } = useParams();
  const navigate = useNavigate();

  const [unassignUserTagModalIsOpen, setUnassignUserTagModalIsOpen] =
    useState(false);
  const [addPeopleToTagModalIsOpen, setAddPeopleToTagModalIsOpen] =
    useState(false);
  const [tagActionsModalIsOpen, setTagActionsModalIsOpen] = useState(false);
  const [editUserTagModalIsOpen, setEditUserTagModalIsOpen] = useState(false);
  const [removeUserTagModalIsOpen, setRemoveUserTagModalIsOpen] =
    useState(false);
  const [unassignUserId, setUnassignUserId] = useState(null);
  const [assignedMemberSearchInput, setAssignedMemberSearchInput] =
    useState('');
  const [assignedMemberSearchFirstName, setAssignedMemberSearchFirstName] =
    useState('');
  const [assignedMemberSearchLastName, setAssignedMemberSearchLastName] =
    useState('');
  const [assignedMemberSortOrder, setAssignedMemberSortOrder] =
    useState<SortedByType>('DESCENDING');
  // a state to specify whether we're assigning to tags or removing from tags
  const [tagActionType, setTagActionType] =
    useState<TagActionType>('assignToTags');

  const toggleRemoveUserTagModal = (): void => {
    setRemoveUserTagModalIsOpen(!removeUserTagModalIsOpen);
  };
  const showAddPeopleToTagModal = (): void => {
    setAddPeopleToTagModalIsOpen(true);
  };
  const hideAddPeopleToTagModal = (): void => {
    setAddPeopleToTagModalIsOpen(false);
  };
  const showTagActionsModal = (): void => {
    setTagActionsModalIsOpen(true);
  };
  const hideTagActionsModal = (): void => {
    setTagActionsModalIsOpen(false);
  };
  const showEditUserTagModal = (): void => {
    setEditUserTagModalIsOpen(true);
  };
  const hideEditUserTagModal = (): void => {
    setEditUserTagModalIsOpen(false);
  };

  const {
    data: userTagAssignedMembersData,
    loading: userTagAssignedMembersLoading,
    error: userTagAssignedMembersError,
    refetch: userTagAssignedMembersRefetch,
    fetchMore: fetchMoreAssignedMembers,
  }: InterfaceTagAssignedMembersQuery = useQuery(USER_TAGS_ASSIGNED_MEMBERS, {
    variables: {
      id: currentTagId,
      first: TAGS_QUERY_DATA_CHUNK_SIZE,
      where: {
        firstName: { starts_with: assignedMemberSearchFirstName },
        lastName: { starts_with: assignedMemberSearchLastName },
      },
      sortedBy: { id: assignedMemberSortOrder },
    },
    fetchPolicy: 'no-cache',
  });

  const loadMoreAssignedMembers = (): void => {
    fetchMoreAssignedMembers({
      variables: {
        first: TAGS_QUERY_DATA_CHUNK_SIZE,
        after:
          userTagAssignedMembersData?.getAssignedUsers.usersAssignedTo?.pageInfo
            ?.endCursor,
      },
      updateQuery: (
        prevResult: { getAssignedUsers: InterfaceQueryUserTagsAssignedMembers },
        {
          fetchMoreResult,
        }: {
          fetchMoreResult: {
            getAssignedUsers: InterfaceQueryUserTagsAssignedMembers;
          };
        },
      ) => {
        if (!fetchMoreResult?.getAssignedUsers) return prevResult;

        return {
          getAssignedUsers: {
            ...fetchMoreResult.getAssignedUsers,
            usersAssignedTo: {
              ...fetchMoreResult.getAssignedUsers.usersAssignedTo,
              edges: [
                ...(prevResult.getAssignedUsers.usersAssignedTo?.edges ?? []),
                ...(fetchMoreResult.getAssignedUsers.usersAssignedTo?.edges ??
                  []),
              ],
            },
          },
        };
      },
    });
  };

  useEffect(() => {
    const [firstName, ...lastNameParts] = assignedMemberSearchInput
      .trim()
      .split(/\s+/);
    const lastName = lastNameParts.join(' '); // Joins everything after the first word
    setAssignedMemberSearchFirstName(firstName);
    setAssignedMemberSearchLastName(lastName);
  }, [assignedMemberSearchInput]);

  const [unassignUserTag] = useMutation(UNASSIGN_USER_TAG);

  const handleUnassignUserTag = async (): Promise<void> => {
    try {
      await unassignUserTag({
        variables: { tagId: currentTagId, userId: unassignUserId },
      });

      userTagAssignedMembersRefetch();
      toggleUnassignUserTagModal();
      NotificationToast.success({
        key: 'successfullyUnassigned',
        namespace: 'translation',
      });
    } catch (error: unknown) {
      const errorMessage = getManageTagErrorMessage(error);
      NotificationToast.error(errorMessage);
    }
  };

  const [edit] = useMutation(UPDATE_USER_TAG);

  const [newTagName, setNewTagName] = useState<string>('');
  const currentTagName =
    userTagAssignedMembersData?.getAssignedUsers.name ?? '';

  useEffect(() => {
    setNewTagName(userTagAssignedMembersData?.getAssignedUsers.name ?? '');
  }, [userTagAssignedMembersData]);

  const handleEditUserTag = async (
    e: FormEvent<HTMLFormElement>,
  ): Promise<void> => {
    e.preventDefault();

    if (newTagName === currentTagName) {
      NotificationToast.info({
        key: 'changeNameToEdit',
        namespace: 'translation',
      });
      return;
    }

    try {
      await edit({
        variables: { tagId: currentTagId, name: newTagName },
      });

      NotificationToast.success({
        key: 'tagUpdationSuccess',
        namespace: 'translation',
      });
      userTagAssignedMembersRefetch();
      setEditUserTagModalIsOpen(false);
    } catch (error: unknown) {
      const errorMessage = getManageTagErrorMessage(error);
      NotificationToast.error(errorMessage);
    }
  };

  const [removeUserTag] = useMutation(REMOVE_USER_TAG);
  const handleRemoveUserTag = async (): Promise<void> => {
    try {
      await removeUserTag({ variables: { id: currentTagId } });

      navigate(`/orgtags/${orgId}`);
      toggleRemoveUserTagModal();
      NotificationToast.success({
        key: 'tagRemovalSuccess',
        namespace: 'translation',
      });
    } catch (error: unknown) {
      const errorMessage = getManageTagErrorMessage(error);
      NotificationToast.error(errorMessage);
    }
  };

  if (userTagAssignedMembersError) {
    return (
      <div className={`${styles.errorContainer} bg-white rounded-4 my-3`}>
        <div className={styles.errorMessage}>
<<<<<<< HEAD
          <WarningAmberRounded className={styles.errorIcon} />
          <h6 className="fw-bold text-danger text-center">
            {t('errorLoadingAssignedMembers')}
=======
          <WarningAmberRounded
            className={`${styles.errorIcon} ${styles.manageTagErrorIcon}`}
          />

          <h6 className="fw-bold text-danger text-center">
            {t('loadAssignedUsersError')}
>>>>>>> 03a87887
          </h6>
        </div>
      </div>
    );
  }

  const userTagAssignedMembers =
    userTagAssignedMembersData?.getAssignedUsers.usersAssignedTo?.edges?.map(
      (edge) => edge.node,
    ) ?? [];

  // get the ancestorTags array and push the current tag in it
  // used for the tag breadcrumbs
  const orgUserTagAncestors = [
    ...(userTagAssignedMembersData?.getAssignedUsers?.ancestorTags ?? []),
    { _id: currentTagId, name: currentTagName },
  ];

  const redirectToSubTags = (tagId: string): void => {
    navigate(`/orgtags/${orgId}/subTags/${tagId}`);
  };
  const redirectToManageTag = (tagId: string): void => {
    navigate(`/orgtags/${orgId}/manageTag/${tagId}`);
  };
  const toggleUnassignUserTagModal = (): void => {
    if (unassignUserTagModalIsOpen) {
      setUnassignUserId(null);
    }
    setUnassignUserTagModalIsOpen(!unassignUserTagModalIsOpen);
  };

  const getFullName = (
    firstName?: string | null,
    lastName?: string | null,
  ): string => {
    return [firstName, lastName]
      .filter((name): name is string => Boolean(name))
      .join(' ');
  };

  const columns: GridColDef[] = [
    {
      field: 'id',
      headerName: '#',
      minWidth: 100,
      align: 'center',
      headerAlign: 'center',
      headerClassName: `${styles.tableHeader}`,
      sortable: false,
      renderCell: (params: GridCellParams) => {
        return <div>{params.row?.id}</div>;
      },
    },
    {
      field: 'userName',
<<<<<<< HEAD
      headerName: tCommon('userName'),
=======
      headerName: t('userName'),
>>>>>>> 03a87887
      flex: 2,
      minWidth: 100,
      sortable: false,
      headerClassName: `${styles.tableHeader}`,
      renderCell: (params: GridCellParams) => {
        return (
          <div data-testid="memberName">
            {getFullName(params.row?.firstName, params.row?.lastName)}
          </div>
        );
      },
    },
    {
      field: 'actions',
      headerName: tCommon('actions'),
      flex: 1,
      align: 'center',
      minWidth: 100,
      headerAlign: 'center',
      sortable: false,
      headerClassName: `${styles.tableHeader}`,
      renderCell: (params: GridCellParams) => {
        return (
          <div>
            <Link
              to={`/member/${orgId}`}
              state={{ id: params.row?._id }}
              data-testid="viewProfileBtn"
            >
              <div
                className={`btn btn-sm btn-primary me-3 ${styles.editButton}`}
              >
                {t('viewProfile')}
              </div>
            </Link>

            <Button
              size="sm"
              variant="danger"
              onClick={() => {
                setUnassignUserId(params.row?._id);
                toggleUnassignUserTagModal();
              }}
              data-testid="unassignTagBtn"
            >
              {tCommon('unassign')}
            </Button>
          </div>
        );
      },
    },
  ];

  const hasMoreAssignedMembers = Boolean(
    userTagAssignedMembersData?.getAssignedUsers.usersAssignedTo?.pageInfo
      ?.hasNextPage,
  );

  return (
    <>
      <Row className={styles.head}>
        <div className={styles.mainpageright}>
          <div className={styles.btnsContainer}>
            <AdminSearchFilterBar
              hasDropdowns={true}
              searchPlaceholder={tCommon('searchByName')}
              searchValue={assignedMemberSearchInput}
              onSearchChange={(term) =>
                setAssignedMemberSearchInput(term.trim())
              }
              searchInputTestId="searchInput"
              searchButtonTestId="searchBtn"
              dropdowns={[
                {
                  id: 'manage-tag-sort',
                  label: tCommon('sort'),
                  type: 'sort',
                  options: [
                    { label: tCommon('Latest'), value: 'DESCENDING' },
                    { label: tCommon('Oldest'), value: 'ASCENDING' },
                  ],
                  selectedOption: assignedMemberSortOrder,
                  onOptionChange: (value) =>
                    setAssignedMemberSortOrder(value as SortedByType),
                  dataTestIdPrefix: 'sortPeople',
                },
              ]}
              additionalButtons={
                <>
                  <Button
                    variant="success"
                    onClick={() => redirectToSubTags(currentTagId as string)}
                    className={`${styles.createButton} mb-2`}
                    data-testid="subTagsBtn"
                  >
                    {t('subTags')}
                  </Button>
                  <Button
                    variant="success"
                    onClick={showAddPeopleToTagModal}
                    data-testid="addPeopleToTagBtn"
                    className={`${styles.createButton} mb-2 ms-3`}
                  >
                    <i className={'fa fa-plus me-2'} />
                    {t('addPeopleToTag')}
                  </Button>
                </>
              }
            />
          </div>

          {userTagAssignedMembersLoading ? (
            <Loader />
          ) : (
            <Row className="mb-4">
              <Col xs={9}>
                <div className="bg-white light border rounded-top mb-0 py-2 d-flex align-items-center">
                  <div className="ms-3 my-1">
                    <IconComponent name="Tag" />
                  </div>
                  <div
                    onClick={() => navigate(`/orgtags/${orgId}`)}
                    className={`fs-6 ms-3 my-1 ${styles.tagsBreadCrumbs}`}
                    data-testid="allTagsBtn"
                  >
<<<<<<< HEAD
                    {t('tags')}
=======
                    {tCommon('tags')}

>>>>>>> 03a87887
                    <i className={'mx-2 fa fa-caret-right'} />
                  </div>
                  {orgUserTagAncestors?.map((tag, index) => (
                    <div
                      key={index}
                      className={`ms-2 my-1 ${tag._id === currentTagId ? `fs-4 fw-semibold text-secondary` : `${styles.tagsBreadCrumbs} fs-6`}`}
                      onClick={() => redirectToManageTag(tag._id as string)}
                      data-testid="redirectToManageTag"
                    >
                      {tag.name}
                      {orgUserTagAncestors.length - 1 !== index && (
                        <i className={'mx-2 fa fa-caret-right'} />
                      )}
                    </div>
                  ))}
                </div>
                <div
                  id="manageTagScrollableDiv"
                  data-testid="manageTagScrollableDiv"
                  className={styles.manageTagScrollableDiv}
                >
                  <InfiniteScroll
                    dataLength={userTagAssignedMembers.length}
                    next={loadMoreAssignedMembers}
                    hasMore={hasMoreAssignedMembers}
                    loader={<InfiniteScrollLoader />}
                    scrollableTarget="manageTagScrollableDiv"
                  >
                    <DataGrid
                      disableColumnMenu
                      columnBufferPx={7}
                      hideFooter={true}
                      getRowId={(row) => row.id}
                      slots={{
                        noRowsOverlay: () => (
                          <Stack
                            height="100%"
                            alignItems="center"
                            justifyContent="center"
                          >
                            {t('noAssignedMembersFound')}
                          </Stack>
                        ),
                      }}
                      sx={dataGridStyle}
                      getRowClassName={() => `${styles.rowBackgrounds}`}
                      autoHeight
                      rowHeight={65}
                      rows={userTagAssignedMembers.map(
                        (assignedMembers, index) => ({
                          id: index + 1,
                          ...assignedMembers,
                        }),
                      )}
                      columns={columns}
                      isRowSelectable={() => false}
                    />
                  </InfiniteScroll>
                </div>
              </Col>
              <Col className="ms-auto" xs={3}>
                <div className="bg-secondary text-white rounded-top mb-0 py-2 fw-semibold ms-2">
                  <div className="ms-3 fs-5">{tCommon('actions')}</div>
                </div>
                <div className="d-flex flex-column align-items-center bg-white rounded-bottom mb-0 py-2 fw-semibold ms-2">
                  <div
                    onClick={() => {
                      setTagActionType('assignToTags');
                      showTagActionsModal();
                    }}
                    className={`my-2 btn btn-primary btn-sm w-75 ${styles.editButton}`}
                    data-testid="assignToTags"
                  >
                    {t('assignToTags')}
                  </div>
                  <div
                    onClick={() => {
                      setTagActionType('removeFromTags');
                      showTagActionsModal();
                    }}
                    className="mb-1 btn btn-danger btn-sm w-75"
                    data-testid="removeFromTags"
                  >
                    {t('removeFromTags')}
                  </div>
<<<<<<< HEAD
                  <hr className={styles.tagActionsDivider} />
=======
                  <hr className={styles.manageTagDivider} />

>>>>>>> 03a87887
                  <div
                    onClick={showEditUserTagModal}
                    className={`mt-1 mb-2 btn btn-primary btn-sm w-75 ${styles.editButton}`}
                    data-testid="editUserTag"
                  >
                    {tCommon('edit')}
                  </div>
                  <div
                    onClick={toggleRemoveUserTagModal}
                    className="mb-2 btn btn-danger btn-sm w-75"
                    data-testid="removeTag"
                  >
                    {tCommon('remove')}
                  </div>
                </div>
              </Col>
            </Row>
          )}
        </div>
      </Row>

      {/* Add People To Tag Modal */}
      <AddPeopleToTag
        addPeopleToTagModalIsOpen={addPeopleToTagModalIsOpen}
        hideAddPeopleToTagModal={hideAddPeopleToTagModal}
        refetchAssignedMembersData={userTagAssignedMembersRefetch}
        t={t}
        tCommon={tCommon}
      />
      {/* Assign People To Tags Modal */}
      <TagActions
        tagActionsModalIsOpen={tagActionsModalIsOpen}
        hideTagActionsModal={hideTagActionsModal}
        tagActionType={tagActionType}
        t={t}
        tCommon={tCommon}
      />
      {/* Unassign User Tag Modal */}
      <UnassignUserTagModal
        unassignUserTagModalIsOpen={unassignUserTagModalIsOpen}
        toggleUnassignUserTagModal={toggleUnassignUserTagModal}
        handleUnassignUserTag={handleUnassignUserTag}
      />
      {/* Edit User Tag Modal */}
      <EditUserTagModal
        editUserTagModalIsOpen={editUserTagModalIsOpen}
        hideEditUserTagModal={hideEditUserTagModal}
        newTagName={newTagName}
        setNewTagName={setNewTagName}
        handleEditUserTag={handleEditUserTag}
        t={t}
        tCommon={tCommon}
      />
      {/* Remove User Tag Modal */}
      <RemoveUserTagModal
        removeUserTagModalIsOpen={removeUserTagModalIsOpen}
        toggleRemoveUserTagModal={toggleRemoveUserTagModal}
        handleRemoveUserTag={handleRemoveUserTag}
      />
    </>
  );
}
export default ManageTag;<|MERGE_RESOLUTION|>--- conflicted
+++ resolved
@@ -297,18 +297,9 @@
     return (
       <div className={`${styles.errorContainer} bg-white rounded-4 my-3`}>
         <div className={styles.errorMessage}>
-<<<<<<< HEAD
           <WarningAmberRounded className={styles.errorIcon} />
           <h6 className="fw-bold text-danger text-center">
             {t('errorLoadingAssignedMembers')}
-=======
-          <WarningAmberRounded
-            className={`${styles.errorIcon} ${styles.manageTagErrorIcon}`}
-          />
-
-          <h6 className="fw-bold text-danger text-center">
-            {t('loadAssignedUsersError')}
->>>>>>> 03a87887
           </h6>
         </div>
       </div>
@@ -364,11 +355,7 @@
     },
     {
       field: 'userName',
-<<<<<<< HEAD
       headerName: tCommon('userName'),
-=======
-      headerName: t('userName'),
->>>>>>> 03a87887
       flex: 2,
       minWidth: 100,
       sortable: false,
@@ -494,12 +481,7 @@
                     className={`fs-6 ms-3 my-1 ${styles.tagsBreadCrumbs}`}
                     data-testid="allTagsBtn"
                   >
-<<<<<<< HEAD
                     {t('tags')}
-=======
-                    {tCommon('tags')}
-
->>>>>>> 03a87887
                     <i className={'mx-2 fa fa-caret-right'} />
                   </div>
                   {orgUserTagAncestors?.map((tag, index) => (
@@ -585,12 +567,7 @@
                   >
                     {t('removeFromTags')}
                   </div>
-<<<<<<< HEAD
                   <hr className={styles.tagActionsDivider} />
-=======
-                  <hr className={styles.manageTagDivider} />
-
->>>>>>> 03a87887
                   <div
                     onClick={showEditUserTagModal}
                     className={`mt-1 mb-2 btn btn-primary btn-sm w-75 ${styles.editButton}`}
