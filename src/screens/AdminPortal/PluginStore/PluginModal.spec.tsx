--- conflicted
+++ resolved
@@ -77,7 +77,6 @@
           .format('YYYY-MM-DD'),
         changes: ['Fixed bug X', 'Added feature Y'],
       },
-<<<<<<< HEAD
       {
         version: '1.2.2',
         date: dayjs
@@ -88,8 +87,6 @@
           .format('YYYY-MM-DD'),
         changes: ['Initial release'],
       },
-=======
->>>>>>> 5978ab86
     ],
   };
 
@@ -254,7 +251,7 @@
     it('should show loading state while fetching', () => {
       (
         AdminPluginFileService.getPluginDetails as unknown as Mock
-      ).mockImplementationOnce(() => new Promise(() => {}));
+      ).mockImplementationOnce(() => new Promise(() => { }));
 
       render(<PluginModal {...defaultProps} />);
 
@@ -901,7 +898,7 @@
     it('should show error toast and log error when plugin details loading fails', async () => {
       const consoleErrorSpy = vi
         .spyOn(console, 'error')
-        .mockImplementation(() => {});
+        .mockImplementation(() => { });
       const testError = new Error('Failed to load plugin details');
 
       (
@@ -937,7 +934,7 @@
     it('should handle different error types and set details to null', async () => {
       const consoleErrorSpy = vi
         .spyOn(console, 'error')
-        .mockImplementation(() => {});
+        .mockImplementation(() => { });
 
       // Test with a string error
       (
@@ -964,7 +961,7 @@
     it('should execute catch block and set details to null on network error', async () => {
       const consoleErrorSpy = vi
         .spyOn(console, 'error')
-        .mockImplementation(() => {});
+        .mockImplementation(() => { });
       const networkError = new Error('Network request failed');
 
       (
@@ -1000,7 +997,7 @@
     it('should set details to null and setFetching to false in catch block', async () => {
       const consoleErrorSpy = vi
         .spyOn(console, 'error')
-        .mockImplementation(() => {});
+        .mockImplementation(() => { });
 
       (
         AdminPluginFileService.getPluginDetails as unknown as Mock
@@ -1732,7 +1729,7 @@
       (
         AdminPluginFileService.getPluginDetails as unknown as Mock
       ).mockImplementationOnce(
-        () => new Promise(() => {}), // Never resolves
+        () => new Promise(() => { }), // Never resolves
       );
 
       render(
