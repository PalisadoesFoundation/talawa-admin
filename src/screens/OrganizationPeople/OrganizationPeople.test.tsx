--- conflicted
+++ resolved
@@ -26,8 +26,6 @@
 const admins: any[] = [];
 const users: any[] = [];
 
-<<<<<<< HEAD
-console.log('hey');
 for (let i = 0; i < 100; i++) {
   members.push({
     __typename: 'User',
@@ -69,8 +67,6 @@
   });
 }
 
-=======
->>>>>>> 9538a8fc
 const createMemberMock = (
   orgId = '',
   firstNameContains = '',
