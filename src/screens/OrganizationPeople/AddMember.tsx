import { useLazyQuery, useMutation, useQuery } from '@apollo/client';
import { Check, Close, Search } from '@mui/icons-material';
import EmailOutlinedIcon from '@mui/icons-material/EmailOutlined';
import Paper from '@mui/material/Paper';
import Table from '@mui/material/Table';
import TableBody from '@mui/material/TableBody';
import TableCell, { tableCellClasses } from '@mui/material/TableCell';
import TableContainer from '@mui/material/TableContainer';
import TableHead from '@mui/material/TableHead';
import TableRow from '@mui/material/TableRow';
import { styled } from '@mui/material/styles';
import {
  ADD_MEMBER_MUTATION,
  SIGNUP_MUTATION,
} from 'GraphQl/Mutations/mutations';
import {
  ORGANIZATIONS_LIST,
  ORGANIZATIONS_MEMBER_CONNECTION_LIST,
  USERS_CONNECTION_LIST,
} from 'GraphQl/Queries/Queries';
import Loader from 'components/Loader/Loader';
import type { ChangeEvent } from 'react';
import React, { useEffect, useState } from 'react';
import { Button, Form, InputGroup, Modal } from 'react-bootstrap';
import { useTranslation } from 'react-i18next';
import { Link, useParams } from 'react-router-dom';
import { toast } from 'react-toastify';
import { errorHandler } from 'utils/errorHandler';
import type {
  InterfaceQueryOrganizationsListObject,
  InterfaceQueryUserListItem,
} from 'utils/interfaces';
import styles from '../../style/app.module.css';
import Avatar from 'components/Avatar/Avatar';
import SortingButton from 'subComponents/SortingButton';

const StyledTableCell = styled(TableCell)(() => ({
  [`&.${tableCellClasses.head}`]: {
    backgroundColor: 'var(--table-head-bg, blue)',
    color: 'var(--table-header-color, black)',
  },
  [`&.${tableCellClasses.body}`]: {
    fontSize: 14,
  },
}));

const StyledTableRow = styled(TableRow)(() => ({
  '&:last-child td, &:last-child th': {
    border: 0,
  },
}));

/**
 * AddMember component is used to add new members to the organization by selecting from
 * the existing users or creating a new user.
 * It uses the following queries and mutations:
 *  ORGANIZATIONS_LIST,
 *  ORGANIZATIONS_MEMBER_CONNECTION_LIST,
 *  USERS_CONNECTION_LIST,
 *  ADD_MEMBER_MUTATION,SIGNUP_MUTATION.
 */
function AddMember(): JSX.Element {
  const { t: translateOrgPeople } = useTranslation('translation', {
    keyPrefix: 'organizationPeople',
  });

  const { t: translateAddMember } = useTranslation('translation', {
    keyPrefix: 'addMember',
  });

  const { t: tCommon } = useTranslation('common');

  document.title = translateOrgPeople('title');

  const [addUserModalisOpen, setAddUserModalIsOpen] = useState(false);

  function openAddUserModal(): void {
    setAddUserModalIsOpen(true);
  }
  useEffect(() => {
    setUserName('');
  }, [addUserModalisOpen]);

  const toggleDialogModal = (): void =>
    setAddUserModalIsOpen(!addUserModalisOpen);

  const [createNewUserModalisOpen, setCreateNewUserModalIsOpen] =
    useState(false);
  function openCreateNewUserModal(): void {
    setCreateNewUserModalIsOpen(true);
  }

  function closeCreateNewUserModal(): void {
    setCreateNewUserModalIsOpen(false);
  }
  const toggleCreateNewUserModal = (): void =>
    setCreateNewUserModalIsOpen(!addUserModalisOpen);

  const [addMember] = useMutation(ADD_MEMBER_MUTATION);

  const [createNewUserModalisOpen1, setCreateNewUserModalIsOpen1] =
    useState(false);

  // Function to open the modal
  function openCreateNewUserModal1(): void {
    setCreateNewUserModalIsOpen(true);
  }

  // Function to close the modal
  function closeCreateNewUserModal1(): void {
    setCreateNewUserModalIsOpen(false);
  }

  const createMember = async (userId: string): Promise<void> => {
    try {
      await addMember({
        variables: {
          userid: userId,
          orgid: currentUrl,
        },
      });
      toast.success(tCommon('addedSuccessfully', { item: 'Member' }) as string);
      memberRefetch({
        orgId: currentUrl,
      });
    } catch (error: unknown) {
      errorHandler(tCommon, error);
    }
  };

  const { orgId: currentUrl } = useParams();

  const [showPassword, setShowPassword] = useState<boolean>(false);
  const [showConfirmPassword, setShowConfirmPassword] =
    useState<boolean>(false);

  const togglePassword = (): void => setShowPassword(!showPassword);
  const toggleConfirmPassword = (): void =>
    setShowConfirmPassword(!showConfirmPassword);

  const [userName, setUserName] = useState('');

  const {
    data: organizationData,
  }: {
    data?: {
      organizations: InterfaceQueryOrganizationsListObject[];
    };
  } = useQuery(ORGANIZATIONS_LIST, {
    variables: { id: currentUrl },
  });

  const getMembersId = (): string[] => {
    if (memberData) {
      const ids = memberData?.organizationsMemberConnection.edges.map(
        (member: { _id: string }) => member._id,
      );
      return ids;
    }
    return [];
  };

  const { data: memberData, refetch: memberRefetch } = useLazyQuery(
    ORGANIZATIONS_MEMBER_CONNECTION_LIST,
    {
      variables: {
        firstName_contains: '',
        lastName_contains: '',
        orgId: currentUrl,
      },
    },
  )[1];

  const {
    data: allUsersData,
    loading: allUsersLoading,
    refetch: allUsersRefetch,
  } = useQuery(USERS_CONNECTION_LIST, {
    variables: {
      id_not_in: getMembersId(),
      firstName_contains: '',
      lastName_contains: '',
    },
  });

  useEffect(() => {
    memberRefetch({
      orgId: currentUrl,
    });
  });

  const [registerMutation] = useMutation(SIGNUP_MUTATION);

  const [createUserVariables, setCreateUserVariables] = React.useState({
    firstName: '',
    lastName: '',
    email: '',
    password: '',
    confirmPassword: '',
  });

  const handleCreateUser = async (): Promise<void> => {
    if (
      !(
        createUserVariables.email &&
        createUserVariables.password &&
        createUserVariables.firstName &&
        createUserVariables.lastName
      )
    ) {
      toast.error(translateOrgPeople('invalidDetailsMessage') as string);
    } else if (
      createUserVariables.password !== createUserVariables.confirmPassword
    ) {
      toast.error(translateOrgPeople('passwordNotMatch') as string);
    } else {
      try {
        const registeredUser = await registerMutation({
          variables: {
            firstName: createUserVariables.firstName,
            lastName: createUserVariables.lastName,
            email: createUserVariables.email,
            password: createUserVariables.password,
            orgId: currentUrl,
          },
        });
        const createdUserId = registeredUser?.data.signUp.user._id;

        await createMember(createdUserId);

        closeCreateNewUserModal();

        setCreateUserVariables({
          firstName: '',
          lastName: '',
          email: '',
          password: '',
          confirmPassword: '',
        });
      } catch (error: unknown) {
        errorHandler(translateOrgPeople, error);
      }
    }
  };

  const handleFirstName = (e: ChangeEvent<HTMLInputElement>): void => {
    const firstName = e.target.value;
    setCreateUserVariables({ ...createUserVariables, firstName });
  };

  const handleLastName = (e: ChangeEvent<HTMLInputElement>): void => {
    const lastName = e.target.value;
    setCreateUserVariables({ ...createUserVariables, lastName });
  };

  const handleEmailChange = (e: ChangeEvent<HTMLInputElement>): void => {
    const email = e.target.value;
    setCreateUserVariables({ ...createUserVariables, email });
  };

  const handlePasswordChange = (e: ChangeEvent<HTMLInputElement>): void => {
    const password = e.target.value;
    setCreateUserVariables({ ...createUserVariables, password });
  };

  const handleConfirmPasswordChange = (
    e: ChangeEvent<HTMLInputElement>,
  ): void => {
    const confirmPassword = e.target.value;
    setCreateUserVariables({ ...createUserVariables, confirmPassword });
  };

  const handleUserModalSearchChange = (e: React.FormEvent): void => {
    e.preventDefault();
    const [firstName, lastName] = userName.split(' ');

    const newFilterData = {
      firstName_contains: firstName || '',
      lastName_contains: lastName || '',
    };

    allUsersRefetch({
      ...newFilterData,
    });
  };

  const handleSortChange = (value: string): void => {
    if (value === 'existingUser') {
      openAddUserModal();
    } else if (value === 'newUser') {
      openCreateNewUserModal();
    }
  };

  return (
    <>
      <SortingButton
        title={translateOrgPeople('addMembers')}
        sortingOptions={[
          { label: translateOrgPeople('existingUser'), value: 'existingUser' },
          { label: translateOrgPeople('newUser'), value: 'newUser' },
        ]}
        selectedOption={translateOrgPeople('addMembers')}
        onSortChange={handleSortChange}
        dataTestIdPrefix="addMembers"
        className={styles.dropdown}
      />

      {/* Existing User Modal */}
      <Modal
        data-testid="addExistingUserModal"
        show={addUserModalisOpen}
        onHide={toggleDialogModal}
        contentClassName={styles.modalContent}
      >
        <Modal.Header closeButton data-testid="pluginNotificationHeader">
          <Modal.Title>{translateOrgPeople('addMembers')}</Modal.Title>
        </Modal.Header>
        <Modal.Body>
          {allUsersLoading ? (
            <Loader />
          ) : (
            <>
              <div className={styles.input}>
                <Form onSubmit={handleUserModalSearchChange}>
                  <Form.Control
                    type="name"
                    id="searchUser"
                    data-testid="searchUser"
                    placeholder={translateOrgPeople('searchFullName')}
                    autoComplete="off"
                    className={styles.inputFieldModal}
                    value={userName}
                    onChange={(e): void => {
                      const { value } = e.target;
                      setUserName(value);
                    }}
                  />
                  <Button
                    type="submit"
                    data-testid="submitBtn"
                    className={styles.searchButton}
                  >
                    <Search className={styles.searchIcon} />
                  </Button>
                </Form>
              </div>
              <TableContainer component={Paper}>
                <Table aria-label="customized table">
                  <TableHead>
                    <TableRow>
                      <StyledTableCell>#</StyledTableCell>
                      <StyledTableCell align="center">
                        {translateAddMember('profile')}
                      </StyledTableCell>
                      <StyledTableCell align="center">
                        {translateAddMember('user')}
                      </StyledTableCell>
                      <StyledTableCell align="center">
                        {translateAddMember('addMember')}
                      </StyledTableCell>
                    </TableRow>
                  </TableHead>
                  <TableBody>
                    {allUsersData &&
                      allUsersData.users.length > 0 &&
                      allUsersData.users.map(
                        (
                          userDetails: InterfaceQueryUserListItem,
                          index: number,
                        ) => (
                          <StyledTableRow
                            data-testid="user"
                            key={userDetails.user._id}
                          >
                            <StyledTableCell component="th" scope="row">
                              {index + 1}
                            </StyledTableCell>
                            <StyledTableCell
                              align="center"
                              data-testid="profileImage"
                            >
                              {userDetails.user.image ? (
                                <img
                                  src={userDetails.user.image}
                                  alt="avatar"
                                  className={styles.TableImage}
                                />
                              ) : (
                                <Avatar
                                  avatarStyle={styles.TableImage}
                                  name={`${userDetails.user.firstName} ${userDetails.user.lastName}`}
                                  data-testid="avatarImage"
                                />
                              )}
                            </StyledTableCell>
                            <StyledTableCell align="center">
                              <Link
                                className={`${styles.membername} ${styles.subtleBlueGrey}`}
                                to={{
                                  pathname: `/member/${currentUrl}`,
                                }}
                              >
                                {userDetails.user.firstName +
                                  ' ' +
                                  userDetails.user.lastName}
                                <br />
                                {userDetails.user.email}
                              </Link>
                            </StyledTableCell>
                            <StyledTableCell align="center">
                              <Button
                                onClick={() => {
                                  createMember(userDetails.user._id);
                                }}
                                data-testid="addBtn"
                                className={styles.addButton}
                              >
                                <i className={'fa fa-plus me-2'} />
                                Add
                              </Button>
                            </StyledTableCell>
                          </StyledTableRow>
                        ),
                      )}
                  </TableBody>
                </Table>
              </TableContainer>
            </>
          )}
        </Modal.Body>
      </Modal>

      {/* New User Modal */}
      <Modal
        data-testid="addNewUserModal"
        show={createNewUserModalisOpen}
        onHide={closeCreateNewUserModal1} // Use the close function directly
      >
<<<<<<< HEAD
        <Modal.Header
          className={styles.createUserModalHeader}
          data-testid="createUser"
        >
=======
        <Modal.Header closeButton className={styles.createUserModalHeader}>
>>>>>>> a377c16b
          <Modal.Title>Create User</Modal.Title>
        </Modal.Header>
        <Modal.Body>
          <div className="my-3">
            <div className="row">
              <div className="col-sm-6">
                <h6>{translateOrgPeople('firstName')}</h6>
                <InputGroup className="mt-2 mb-4">
                  <Form.Control
                    placeholder={translateOrgPeople('enterFirstName')}
                    className={styles.borderNone}
                    value={createUserVariables.firstName}
                    onChange={handleFirstName}
                    data-testid="firstNameInput"
                  />
                </InputGroup>
              </div>
              <div className="col-sm-6">
                <h6>{translateOrgPeople('lastName')}</h6>
                <InputGroup className="mt-2 mb-4">
                  <Form.Control
                    placeholder={translateOrgPeople('enterLastName')}
                    className={styles.borderNone}
                    value={createUserVariables.lastName}
                    onChange={handleLastName}
                    data-testid="lastNameInput"
                  />
                </InputGroup>
              </div>
            </div>
            <h6>{translateOrgPeople('emailAddress')}</h6>
            <InputGroup className="mt-2 mb-4">
              <Form.Control
                placeholder={translateOrgPeople('enterEmail')}
                type="email"
                className={styles.borderNone}
                value={createUserVariables.email}
                onChange={handleEmailChange}
                data-testid="emailInput"
              />
              <InputGroup.Text
                className={`${styles.colorPrimary} ${styles.borderNone}`}
              >
                <EmailOutlinedIcon className={`${styles.colorWhite}`} />
              </InputGroup.Text>
            </InputGroup>
            <h6>{translateOrgPeople('password')}</h6>
            <InputGroup className="mt-2 mb-4">
              <Form.Control
                placeholder={translateOrgPeople('enterPassword')}
                type={showPassword ? 'text' : 'password'}
                className={styles.borderNone}
                value={createUserVariables.password}
                onChange={handlePasswordChange}
                data-testid="passwordInput"
              />
              <InputGroup.Text
                className={`${styles.colorPrimary} ${styles.borderNone} ${styles.colorWhite}`}
                onClick={togglePassword}
                data-testid="showPassword"
              >
                {showPassword ? (
                  <i className="fas fa-eye"></i>
                ) : (
                  <i className="fas fa-eye-slash"></i>
                )}
              </InputGroup.Text>
            </InputGroup>
            <h6>{translateOrgPeople('confirmPassword')}</h6>
            <InputGroup className="mt-2 mb-4">
              <Form.Control
                placeholder={translateOrgPeople('enterConfirmPassword')}
                type={showConfirmPassword ? 'text' : 'password'}
                className={styles.borderNone}
                value={createUserVariables.confirmPassword}
                onChange={handleConfirmPasswordChange}
                data-testid="confirmPasswordInput"
              />
              <InputGroup.Text
                className={`${styles.colorPrimary} ${styles.borderNone} ${styles.colorWhite}`}
                onClick={toggleConfirmPassword}
                data-testid="showConfirmPassword"
              >
                {showConfirmPassword ? (
                  <i className="fas fa-eye"></i>
                ) : (
                  <i className="fas fa-eye-slash"></i>
                )}
              </InputGroup.Text>
            </InputGroup>
            <h6>{translateOrgPeople('organization')}</h6>
            <InputGroup className="mt-2 mb-4">
              <Form.Control
                className={styles.borderNone}
                value={organizationData?.organizations[0]?.name}
                data-testid="organizationName"
                disabled
              />
            </InputGroup>
          </div>
          <div className={styles.createUserActionBtns}>
            <Button
              className={`${styles.colorPrimary} ${styles.borderNone}`}
              variant="success"
              onClick={handleCreateUser}
              data-testid="createBtn"
              style={{
                backgroundColor: 'var(--search-button-bg)',
                border: '1px solid var(--dropdown-border-color)',
                width: '100%',
              }}
            >
              <Check className={styles.searchIcon} />
              {translateOrgPeople('create')}
            </Button>
          </div>
        </Modal.Body>
      </Modal>
    </>
  );
}

export default AddMember;<|MERGE_RESOLUTION|>--- conflicted
+++ resolved
@@ -437,14 +437,7 @@
         show={createNewUserModalisOpen}
         onHide={closeCreateNewUserModal1} // Use the close function directly
       >
-<<<<<<< HEAD
-        <Modal.Header
-          className={styles.createUserModalHeader}
-          data-testid="createUser"
-        >
-=======
         <Modal.Header closeButton className={styles.createUserModalHeader}>
->>>>>>> a377c16b
           <Modal.Title>Create User</Modal.Title>
         </Modal.Header>
         <Modal.Body>
