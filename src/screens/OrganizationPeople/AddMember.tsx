import { useLazyQuery, useMutation, useQuery } from '@apollo/client';
import { Check, Search } from '@mui/icons-material';
import EmailOutlinedIcon from '@mui/icons-material/EmailOutlined';
import Paper from '@mui/material/Paper';
import Table from '@mui/material/Table';
import TableBody from '@mui/material/TableBody';
import TableCell, { tableCellClasses } from '@mui/material/TableCell';
import TableContainer from '@mui/material/TableContainer';
import TableHead from '@mui/material/TableHead';
import TableRow from '@mui/material/TableRow';
import { styled } from '@mui/material/styles';
import {
  ADD_MEMBER_MUTATION,
  SIGNUP_MUTATION,
} from 'GraphQl/Mutations/mutations';
import {
  ORGANIZATIONS_LIST,
  ORGANIZATIONS_MEMBER_CONNECTION_LIST,
  USERS_CONNECTION_LIST,
} from 'GraphQl/Queries/Queries';
import Loader from 'components/Loader/Loader';
import type { ChangeEvent } from 'react';
<<<<<<< HEAD
import React, { useEffect, useState } from 'react';
=======
import React, { useCallback, useEffect, useState } from 'react';
>>>>>>> 929ea918
import { Button, Form, InputGroup, Modal } from 'react-bootstrap';
import { useTranslation } from 'react-i18next';
import { Link, useParams } from 'react-router-dom';
import { toast } from 'react-toastify';
import { errorHandler } from 'utils/errorHandler';
import type {
  InterfaceQueryOrganizationsListObject,
  InterfaceQueryUserListItem,
} from 'utils/interfaces';
import styles from '../../style/app.module.css';
import Avatar from 'components/Avatar/Avatar';
import SortingButton from 'subComponents/SortingButton';

const StyledTableCell = styled(TableCell)(() => ({
  [`&.${tableCellClasses.head}`]: {
    backgroundColor: 'var(--table-head-bg, blue)',
    color: 'var(--table-header-color, black)',
  },
  [`&.${tableCellClasses.body}`]: {
    fontSize: 14,
  },
}));

const StyledTableRow = styled(TableRow)(() => ({
  '&:last-child td, &:last-child th': {
    border: 0,
  },
}));

/**
 * AddMember component is used to add new members to the organization by selecting from
 * the existing users or creating a new user.
 * It uses the following queries and mutations:
 *  ORGANIZATIONS_LIST,
 *  ORGANIZATIONS_MEMBER_CONNECTION_LIST,
 *  USERS_CONNECTION_LIST,
 *  ADD_MEMBER_MUTATION,SIGNUP_MUTATION.
 */
function AddMember(): JSX.Element {
  const { t: translateOrgPeople } = useTranslation('translation', {
    keyPrefix: 'organizationPeople',
  });

  const { t: translateAddMember } = useTranslation('translation', {
    keyPrefix: 'addMember',
  });

  const { t: tCommon } = useTranslation('common');

  document.title = translateOrgPeople('title');

  const [addUserModalisOpen, setAddUserModalIsOpen] = useState(false);

  function openAddUserModal(): void {
    setAddUserModalIsOpen(true);
  }
  useEffect(() => {
    setUserName('');
  }, [addUserModalisOpen]);

  const toggleDialogModal = (): void =>
    setAddUserModalIsOpen(!addUserModalisOpen);

  const [addMember] = useMutation(ADD_MEMBER_MUTATION);

  function useModal(initialState = false): {
    isOpen: boolean;
    open: () => void;
    close: () => void;
    toggle: () => void;
  } {
    const [isOpen, setIsOpen] = useState(initialState);
    const open = useCallback(() => setIsOpen(true), []);
    const close = useCallback(() => setIsOpen(false), []);
    const toggle = useCallback(() => setIsOpen((prev) => !prev), []);

    return { isOpen, open, close, toggle };
  }
  const {
    isOpen: createNewUserModalisOpen,
    open: openCreateNewUserModal,
    close: closeCreateNewUserModal,
  } = useModal();
  const createMember = async (userId: string): Promise<void> => {
    try {
      await addMember({
        variables: {
          userid: userId,
          orgid: currentUrl,
        },
      });
      toast.success(tCommon('addedSuccessfully', { item: 'Member' }) as string);
      memberRefetch({
        orgId: currentUrl,
      });
    } catch (error: unknown) {
      errorHandler(tCommon, error);
    }
  };

  const { orgId: currentUrl } = useParams<{ orgId: string }>();

  const [showPassword, setShowPassword] = useState<boolean>(false);
  const [showConfirmPassword, setShowConfirmPassword] =
    useState<boolean>(false);

  const togglePassword = (): void => setShowPassword(!showPassword);
  const toggleConfirmPassword = (): void =>
    setShowConfirmPassword(!showConfirmPassword);

  const [userName, setUserName] = useState('');

  const {
    data: organizationData,
  }: {
    data?: {
      organizations: InterfaceQueryOrganizationsListObject[];
    };
  } = useQuery(ORGANIZATIONS_LIST, {
    variables: { id: currentUrl },
  });

  const getMembersId = (): string[] => {
    if (memberData) {
      const ids = memberData?.organizationsMemberConnection.edges.map(
        (member: { _id: string }) => member._id,
      );
      return ids;
    }
    return [];
  };

  const { data: memberData, refetch: memberRefetch } = useLazyQuery(
    ORGANIZATIONS_MEMBER_CONNECTION_LIST,
    {
      variables: {
        firstName_contains: '',
        lastName_contains: '',
        orgId: currentUrl,
      },
    },
  )[1];

  const {
    data: allUsersData,
    loading: allUsersLoading,
    refetch: allUsersRefetch,
  } = useQuery(USERS_CONNECTION_LIST, {
    variables: {
      id_not_in: getMembersId(),
      firstName_contains: '',
      lastName_contains: '',
    },
  });

  useEffect(() => {
    memberRefetch({
      orgId: currentUrl,
    });
  });

  const [registerMutation] = useMutation(SIGNUP_MUTATION);

  const [createUserVariables, setCreateUserVariables] = React.useState({
    firstName: '',
    lastName: '',
    email: '',
    password: '',
    confirmPassword: '',
  });

  const handleCreateUser = async (): Promise<void> => {
    if (
      !(
        createUserVariables.email &&
        createUserVariables.password &&
        createUserVariables.firstName &&
        createUserVariables.lastName
      )
    ) {
      toast.error(translateOrgPeople('invalidDetailsMessage') as string);
    } else if (
      createUserVariables.password !== createUserVariables.confirmPassword
    ) {
      toast.error(translateOrgPeople('passwordNotMatch') as string);
    } else {
      try {
        const registeredUser = await registerMutation({
          variables: {
            firstName: createUserVariables.firstName,
            lastName: createUserVariables.lastName,
            email: createUserVariables.email,
            password: createUserVariables.password,
            orgId: currentUrl,
          },
        });
        const createdUserId = registeredUser?.data.signUp.user._id;

        await createMember(createdUserId);

        closeCreateNewUserModal();

        setCreateUserVariables({
          firstName: '',
          lastName: '',
          email: '',
          password: '',
          confirmPassword: '',
        });
      } catch (error: unknown) {
        errorHandler(translateOrgPeople, error);
      }
    }
  };

  const handleFirstName = (e: ChangeEvent<HTMLInputElement>): void => {
    const firstName = e.target.value;
    setCreateUserVariables({ ...createUserVariables, firstName });
  };

  const handleLastName = (e: ChangeEvent<HTMLInputElement>): void => {
    const lastName = e.target.value;
    setCreateUserVariables({ ...createUserVariables, lastName });
  };

  const handleEmailChange = (e: ChangeEvent<HTMLInputElement>): void => {
    const email = e.target.value;
    setCreateUserVariables({ ...createUserVariables, email });
  };

  const handlePasswordChange = (e: ChangeEvent<HTMLInputElement>): void => {
    const password = e.target.value;
    setCreateUserVariables({ ...createUserVariables, password });
  };

  const handleConfirmPasswordChange = (
    e: ChangeEvent<HTMLInputElement>,
  ): void => {
    const confirmPassword = e.target.value;
    setCreateUserVariables({ ...createUserVariables, confirmPassword });
  };

  const handleUserModalSearchChange = (e: React.FormEvent): void => {
    e.preventDefault();
    const [firstName, lastName] = userName.split(' ');

    const newFilterData = {
      firstName_contains: firstName || '',
      lastName_contains: lastName || '',
    };

    allUsersRefetch({
      ...newFilterData,
    });
  };

  const handleSortChange = (value: string): void => {
    if (value === 'existingUser') {
      openAddUserModal();
    } else if (value === 'newUser') {
      openCreateNewUserModal();
    }
  };

  return (
    <>
      <SortingButton
        title={translateOrgPeople('addMembers')}
        sortingOptions={[
          { label: translateOrgPeople('existingUser'), value: 'existingUser' },
          { label: translateOrgPeople('newUser'), value: 'newUser' },
        ]}
        selectedOption={translateOrgPeople('addMembers')}
        onSortChange={handleSortChange}
        dataTestIdPrefix="addMembers"
        className={styles.dropdown}
      />

      {/* Existing User Modal */}
      <Modal
        data-testid="addExistingUserModal"
        show={addUserModalisOpen}
        onHide={toggleDialogModal}
        contentClassName={styles.modalContent}
      >
        <Modal.Header closeButton data-testid="pluginNotificationHeader">
          <Modal.Title>{translateOrgPeople('addMembers')}</Modal.Title>
        </Modal.Header>
        <Modal.Body>
          {allUsersLoading ? (
            <Loader />
          ) : (
            <>
              <div className={styles.input}>
                <Form onSubmit={handleUserModalSearchChange}>
                  <Form.Control
                    type="name"
                    id="searchUser"
                    data-testid="searchUser"
                    placeholder={translateOrgPeople('searchFullName')}
                    autoComplete="off"
                    className={styles.inputFieldModal}
                    value={userName}
                    onChange={(e): void => {
                      const { value } = e.target;
                      setUserName(value);
                    }}
                  />
                  <Button
                    type="submit"
                    data-testid="submitBtn"
                    className={styles.searchButton}
                  >
                    <Search className={styles.searchIcon} />
                  </Button>
                </Form>
              </div>
              <TableContainer component={Paper}>
                <Table aria-label="customized table">
                  <TableHead>
                    <TableRow>
                      <StyledTableCell>#</StyledTableCell>
                      <StyledTableCell align="center">
                        {translateAddMember('profile')}
                      </StyledTableCell>
                      <StyledTableCell align="center">
                        {translateAddMember('user')}
                      </StyledTableCell>
                      <StyledTableCell align="center">
                        {translateAddMember('addMember')}
                      </StyledTableCell>
                    </TableRow>
                  </TableHead>
                  <TableBody>
                    {allUsersData &&
                      allUsersData.users.length > 0 &&
                      allUsersData.users.map(
                        (
                          userDetails: InterfaceQueryUserListItem,
                          index: number,
                        ) => (
                          <StyledTableRow
                            data-testid="user"
                            key={userDetails.user._id}
                          >
                            <StyledTableCell component="th" scope="row">
                              {index + 1}
                            </StyledTableCell>
                            <StyledTableCell
                              align="center"
                              data-testid="profileImage"
                            >
                              {userDetails.user.image ? (
                                <img
                                  src={userDetails.user.image}
                                  alt="avatar"
                                  className={styles.TableImage}
                                />
                              ) : (
                                <Avatar
                                  avatarStyle={styles.TableImage}
                                  name={`${userDetails.user.firstName} ${userDetails.user.lastName}`}
                                  data-testid="avatarImage"
                                />
                              )}
                            </StyledTableCell>
                            <StyledTableCell align="center">
                              <Link
                                className={`${styles.membername} ${styles.subtleBlueGrey}`}
                                to={{
                                  pathname: `/member/${currentUrl}`,
                                }}
                              >
                                {userDetails.user.firstName +
                                  ' ' +
                                  userDetails.user.lastName}
                                <br />
                                {userDetails.user.email}
                              </Link>
                            </StyledTableCell>
                            <StyledTableCell align="center">
                              <Button
                                onClick={() => {
                                  createMember(userDetails.user._id);
                                }}
                                data-testid="addBtn"
                                className={styles.addButton}
                              >
                                <i className={'fa fa-plus me-2'} />
                                Add
                              </Button>
                            </StyledTableCell>
                          </StyledTableRow>
                        ),
                      )}
                  </TableBody>
                </Table>
              </TableContainer>
            </>
          )}
        </Modal.Body>
      </Modal>

      {/* New User Modal */}
      <Modal
        data-testid="addNewUserModal"
        show={createNewUserModalisOpen}
        onHide={closeCreateNewUserModal} // Use the close function directly
      >
        <Modal.Header closeButton className={styles.createUserModalHeader}>
          <Modal.Title>Create User</Modal.Title>
        </Modal.Header>
        <Modal.Body>
          <div className="my-3">
            <div className="row">
              <div className="col-sm-6">
                <h6>{translateOrgPeople('firstName')}</h6>
                <InputGroup className="mt-2 mb-4">
                  <Form.Control
                    placeholder={translateOrgPeople('enterFirstName')}
                    className={styles.borderNone}
                    value={createUserVariables.firstName}
                    onChange={handleFirstName}
                    data-testid="firstNameInput"
                  />
                </InputGroup>
              </div>
              <div className="col-sm-6">
                <h6>{translateOrgPeople('lastName')}</h6>
                <InputGroup className="mt-2 mb-4">
                  <Form.Control
                    placeholder={translateOrgPeople('enterLastName')}
                    className={styles.borderNone}
                    value={createUserVariables.lastName}
                    onChange={handleLastName}
                    data-testid="lastNameInput"
                  />
                </InputGroup>
              </div>
            </div>
            <h6>{translateOrgPeople('emailAddress')}</h6>
            <InputGroup className="mt-2 mb-4">
              <Form.Control
                placeholder={translateOrgPeople('enterEmail')}
                type="email"
                className={styles.borderNone}
                value={createUserVariables.email}
                onChange={handleEmailChange}
                data-testid="emailInput"
              />
              <InputGroup.Text
                className={`${styles.colorPrimary} ${styles.borderNone}`}
              >
                <EmailOutlinedIcon className={`${styles.colorWhite}`} />
              </InputGroup.Text>
            </InputGroup>
            <h6>{translateOrgPeople('password')}</h6>
            <InputGroup className="mt-2 mb-4">
              <Form.Control
                placeholder={translateOrgPeople('enterPassword')}
                type={showPassword ? 'text' : 'password'}
                className={styles.borderNone}
                value={createUserVariables.password}
                onChange={handlePasswordChange}
                data-testid="passwordInput"
              />
              <InputGroup.Text
                className={`${styles.colorPrimary} ${styles.borderNone} ${styles.colorWhite}`}
                onClick={togglePassword}
                data-testid="showPassword"
              >
                {showPassword ? (
                  <i className="fas fa-eye"></i>
                ) : (
                  <i className="fas fa-eye-slash"></i>
                )}
              </InputGroup.Text>
            </InputGroup>
            <h6>{translateOrgPeople('confirmPassword')}</h6>
            <InputGroup className="mt-2 mb-4">
              <Form.Control
                placeholder={translateOrgPeople('enterConfirmPassword')}
                type={showConfirmPassword ? 'text' : 'password'}
                className={styles.borderNone}
                value={createUserVariables.confirmPassword}
                onChange={handleConfirmPasswordChange}
                data-testid="confirmPasswordInput"
              />
              <InputGroup.Text
                className={`${styles.colorPrimary} ${styles.borderNone} ${styles.colorWhite}`}
                onClick={toggleConfirmPassword}
                data-testid="showConfirmPassword"
              >
                {showConfirmPassword ? (
                  <i className="fas fa-eye"></i>
                ) : (
                  <i className="fas fa-eye-slash"></i>
                )}
              </InputGroup.Text>
            </InputGroup>
            <h6>{translateOrgPeople('organization')}</h6>
            <InputGroup className="mt-2 mb-4">
              <Form.Control
                className={styles.borderNone}
                value={organizationData?.organizations[0]?.name}
                data-testid="organizationName"
                disabled
              />
            </InputGroup>
          </div>
        </Modal.Body>
        <Modal.Footer>
          <div className={styles.createUserActionBtns}>
            <Button
              className={`${styles.colorPrimary} ${styles.borderNone}`}
              variant="success"
              onClick={handleCreateUser}
              data-testid="createBtn"
              style={{
                backgroundColor: 'var(--search-button-bg)',
                border: '1px solid var(--dropdown-border-color)',
                width: '100%',
              }}
            >
              <Check className={styles.searchIcon} />
              {translateOrgPeople('create')}
            </Button>
          </div>
        </Modal.Footer>
      </Modal>
    </>
  );
}

export default AddMember;<|MERGE_RESOLUTION|>--- conflicted
+++ resolved
@@ -20,11 +20,7 @@
 } from 'GraphQl/Queries/Queries';
 import Loader from 'components/Loader/Loader';
 import type { ChangeEvent } from 'react';
-<<<<<<< HEAD
-import React, { useEffect, useState } from 'react';
-=======
 import React, { useCallback, useEffect, useState } from 'react';
->>>>>>> 929ea918
 import { Button, Form, InputGroup, Modal } from 'react-bootstrap';
 import { useTranslation } from 'react-i18next';
 import { Link, useParams } from 'react-router-dom';
