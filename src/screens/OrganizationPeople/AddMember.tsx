--- conflicted
+++ resolved
@@ -67,13 +67,9 @@
     keyPrefix: 'addMember',
   });
 
-<<<<<<< HEAD
   const isSuperAdmin = getItem('SuperAdmin', '');
-=======
   const { t: tCommon } = useTranslation('common');
-
   document.title = translateOrgPeople('title');
->>>>>>> 75d2e559
 
   const updateDocumentTitle = () => {
     const titleKey = isSuperAdmin ? 'title_superadmin' : 'title';
