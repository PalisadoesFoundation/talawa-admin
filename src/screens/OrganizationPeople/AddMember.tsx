import { useLazyQuery, useMutation, useQuery } from '@apollo/client';
import { Check, Close, Search } from '@mui/icons-material';
import EmailOutlinedIcon from '@mui/icons-material/EmailOutlined';
import Paper from '@mui/material/Paper';
import Table from '@mui/material/Table';
import TableBody from '@mui/material/TableBody';
import TableCell, { tableCellClasses } from '@mui/material/TableCell';
import TableContainer from '@mui/material/TableContainer';
import TableHead from '@mui/material/TableHead';
import TableRow from '@mui/material/TableRow';
import { styled } from '@mui/material/styles';
import {
  ADD_MEMBER_MUTATION,
  SIGNUP_MUTATION,
} from 'GraphQl/Mutations/mutations';
import {
  ORGANIZATIONS_LIST,
  ORGANIZATIONS_MEMBER_CONNECTION_LIST,
  USERS_CONNECTION_LIST,
} from 'GraphQl/Queries/Queries';
import Loader from 'components/Loader/Loader';
import type { ChangeEvent } from 'react';
import React, { useEffect, useState } from 'react';
import { Button, Form, InputGroup, Modal } from 'react-bootstrap';
import { useTranslation } from 'react-i18next';
import { Link, useParams } from 'react-router-dom';
import { toast } from 'react-toastify';
import { errorHandler } from 'utils/errorHandler';
import type {
  InterfaceQueryOrganizationsListObject,
  InterfaceQueryUserListItem,
} from 'utils/interfaces';
import styles from '../../style/app.module.css';
import Avatar from 'components/Avatar/Avatar';
import SortingButton from 'subComponents/SortingButton';

const StyledTableCell = styled(TableCell)(() => ({
  [`&.${tableCellClasses.head}`]: {
    backgroundColor: 'var(--table-head-bg, blue)',
    color: 'var(--table-header-color, black)',
  },
  [`&.${tableCellClasses.body}`]: {
    fontSize: 14,
  },
}));

const StyledTableRow = styled(TableRow)(() => ({
  '&:last-child td, &:last-child th': {
    border: 0,
  },
}));

/**
 * AddMember component is used to add new members to the organization by selecting from
 * the existing users or creating a new user.
 * It uses the following queries and mutations:
 *  ORGANIZATIONS_LIST,
 *  ORGANIZATIONS_MEMBER_CONNECTION_LIST,
 *  USERS_CONNECTION_LIST,
 *  ADD_MEMBER_MUTATION,SIGNUP_MUTATION.
 */
function AddMember(): JSX.Element {
  const { t: translateOrgPeople } = useTranslation('translation', {
    keyPrefix: 'organizationPeople',
  });

  const { t: translateAddMember } = useTranslation('translation', {
    keyPrefix: 'addMember',
  });

  const { t: tCommon } = useTranslation('common');

  document.title = translateOrgPeople('title');

  const [addUserModalisOpen, setAddUserModalIsOpen] = useState(false);

  function openAddUserModal(): void {
    setAddUserModalIsOpen(true);
  }
  useEffect(() => {
    setUserName('');
  }, [addUserModalisOpen]);

  const toggleDialogModal = (): void =>
    setAddUserModalIsOpen(!addUserModalisOpen);

  const [createNewUserModalisOpen, setCreateNewUserModalIsOpen] =
    useState(false);
  function openCreateNewUserModal(): void {
    setCreateNewUserModalIsOpen(true);
  }

  function closeCreateNewUserModal(): void {
    setCreateNewUserModalIsOpen(false);
  }
  const toggleCreateNewUserModal = (): void =>
    setCreateNewUserModalIsOpen(!addUserModalisOpen);

  const [addMember] = useMutation(ADD_MEMBER_MUTATION);

  const [createNewUserModalisOpen1, setCreateNewUserModalIsOpen1] =
    useState(false);

  // Function to open the modal
  function openCreateNewUserModal1(): void {
    setCreateNewUserModalIsOpen(true);
  }

  // Function to close the modal
  function closeCreateNewUserModal1(): void {
    setCreateNewUserModalIsOpen(false);
  }

  const createMember = async (userId: string): Promise<void> => {
    try {
      await addMember({
        variables: {
          userid: userId,
          orgid: currentUrl,
        },
      });
      toast.success(tCommon('addedSuccessfully', { item: 'Member' }) as string);
      memberRefetch({
        orgId: currentUrl,
      });
    } catch (error: unknown) {
      errorHandler(tCommon, error);
    }
  };

  const { orgId: currentUrl } = useParams();

  const [showPassword, setShowPassword] = useState<boolean>(false);
  const [showConfirmPassword, setShowConfirmPassword] =
    useState<boolean>(false);

  const togglePassword = (): void => setShowPassword(!showPassword);
  const toggleConfirmPassword = (): void =>
    setShowConfirmPassword(!showConfirmPassword);

  const [userName, setUserName] = useState('');

  const {
    data: organizationData,
  }: {
    data?: {
      organizations: InterfaceQueryOrganizationsListObject[];
    };
  } = useQuery(ORGANIZATIONS_LIST, {
    variables: { id: currentUrl },
  });

  const getMembersId = (): string[] => {
    if (memberData) {
      const ids = memberData?.organizationsMemberConnection.edges.map(
        (member: { _id: string }) => member._id,
      );
      return ids;
    }
    return [];
  };

  const { data: memberData, refetch: memberRefetch } = useLazyQuery(
    ORGANIZATIONS_MEMBER_CONNECTION_LIST,
    {
      variables: {
        firstName_contains: '',
        lastName_contains: '',
        orgId: currentUrl,
      },
    },
  )[1];

  const {
    data: allUsersData,
    loading: allUsersLoading,
    refetch: allUsersRefetch,
  } = useQuery(USERS_CONNECTION_LIST, {
    variables: {
      id_not_in: getMembersId(),
      firstName_contains: '',
      lastName_contains: '',
    },
  });

  useEffect(() => {
    memberRefetch({
      orgId: currentUrl,
    });
  });

  const [registerMutation] = useMutation(SIGNUP_MUTATION);

  const [createUserVariables, setCreateUserVariables] = React.useState({
    firstName: '',
    lastName: '',
    email: '',
    password: '',
    confirmPassword: '',
  });

  const handleCreateUser = async (): Promise<void> => {
    if (
      !(
        createUserVariables.email &&
        createUserVariables.password &&
        createUserVariables.firstName &&
        createUserVariables.lastName
      )
    ) {
      toast.error(translateOrgPeople('invalidDetailsMessage') as string);
    } else if (
      createUserVariables.password !== createUserVariables.confirmPassword
    ) {
      toast.error(translateOrgPeople('passwordNotMatch') as string);
    } else {
      try {
        const registeredUser = await registerMutation({
          variables: {
            firstName: createUserVariables.firstName,
            lastName: createUserVariables.lastName,
            email: createUserVariables.email,
            password: createUserVariables.password,
            orgId: currentUrl,
          },
        });
        const createdUserId = registeredUser?.data.signUp.user._id;

        await createMember(createdUserId);

        closeCreateNewUserModal();

        setCreateUserVariables({
          firstName: '',
          lastName: '',
          email: '',
          password: '',
          confirmPassword: '',
        });
      } catch (error: unknown) {
        errorHandler(translateOrgPeople, error);
      }
    }
  };

  const handleFirstName = (e: ChangeEvent<HTMLInputElement>): void => {
    const firstName = e.target.value;
    setCreateUserVariables({ ...createUserVariables, firstName });
  };

  const handleLastName = (e: ChangeEvent<HTMLInputElement>): void => {
    const lastName = e.target.value;
    setCreateUserVariables({ ...createUserVariables, lastName });
  };

  const handleEmailChange = (e: ChangeEvent<HTMLInputElement>): void => {
    const email = e.target.value;
    setCreateUserVariables({ ...createUserVariables, email });
  };

  const handlePasswordChange = (e: ChangeEvent<HTMLInputElement>): void => {
    const password = e.target.value;
    setCreateUserVariables({ ...createUserVariables, password });
  };

  const handleConfirmPasswordChange = (
    e: ChangeEvent<HTMLInputElement>,
  ): void => {
    const confirmPassword = e.target.value;
    setCreateUserVariables({ ...createUserVariables, confirmPassword });
  };

  const handleUserModalSearchChange = (e: React.FormEvent): void => {
    e.preventDefault();
    const [firstName, lastName] = userName.split(' ');

    const newFilterData = {
      firstName_contains: firstName || '',
      lastName_contains: lastName || '',
    };

    allUsersRefetch({
      ...newFilterData,
    });
  };

  const handleSortChange = (value: string): void => {
    if (value === 'existingUser') {
      openAddUserModal();
    } else if (value === 'newUser') {
      openCreateNewUserModal();
    }
  };

  return (
    <>
      <SortingButton
        title={translateOrgPeople('addMembers')}
        sortingOptions={[
          { label: translateOrgPeople('existingUser'), value: 'existingUser' },
          { label: translateOrgPeople('newUser'), value: 'newUser' },
        ]}
        selectedOption={translateOrgPeople('addMembers')}
        onSortChange={handleSortChange}
        dataTestIdPrefix="addMembers"
        className={styles.dropdown}
      />

      {/* Existing User Modal */}
      <Modal
        data-testid="addExistingUserModal"
        show={addUserModalisOpen}
        onHide={toggleDialogModal}
        contentClassName={styles.modalContent}
      >
        <Modal.Header closeButton data-testid="pluginNotificationHeader">
          <Modal.Title>{translateOrgPeople('addMembers')}</Modal.Title>
        </Modal.Header>
        <Modal.Body>
          {allUsersLoading ? (
            <Loader />
          ) : (
            <>
              <div className={styles.input}>
                <Form onSubmit={handleUserModalSearchChange}>
                  <Form.Control
                    type="name"
                    id="searchUser"
                    data-testid="searchUser"
                    placeholder={translateOrgPeople('searchFullName')}
                    autoComplete="off"
                    className={styles.inputFieldModal}
                    value={userName}
                    onChange={(e): void => {
                      const { value } = e.target;
                      setUserName(value);
                    }}
                  />
                  <Button
                    type="submit"
                    data-testid="submitBtn"
                    className={styles.searchButton}
                  >
                    <Search className={styles.searchIcon} />
                  </Button>
                </Form>
              </div>
              <TableContainer component={Paper}>
                <Table aria-label="customized table">
                  <TableHead>
                    <TableRow>
                      <StyledTableCell>#</StyledTableCell>
                      <StyledTableCell align="center">
                        {translateAddMember('profile')}
                      </StyledTableCell>
                      <StyledTableCell align="center">
                        {translateAddMember('user')}
                      </StyledTableCell>
                      <StyledTableCell align="center">
                        {translateAddMember('addMember')}
                      </StyledTableCell>
                    </TableRow>
                  </TableHead>
                  <TableBody>
                    {allUsersData &&
                      allUsersData.users.length > 0 &&
                      allUsersData.users.map(
                        (
                          userDetails: InterfaceQueryUserListItem,
                          index: number,
                        ) => (
                          <StyledTableRow
                            data-testid="user"
                            key={userDetails.user._id}
                          >
                            <StyledTableCell component="th" scope="row">
                              {index + 1}
                            </StyledTableCell>
                            <StyledTableCell
                              align="center"
                              data-testid="profileImage"
                            >
                              {userDetails.user.image ? (
                                <img
                                  src={userDetails.user.image}
                                  alt="avatar"
                                  className={styles.TableImage}
                                />
                              ) : (
                                <Avatar
                                  avatarStyle={styles.TableImage}
                                  name={`${userDetails.user.firstName} ${userDetails.user.lastName}`}
                                  data-testid="avatarImage"
                                />
                              )}
                            </StyledTableCell>
                            <StyledTableCell align="center">
                              <Link
                                className={`${styles.membername} ${styles.subtleBlueGrey}`}
                                to={{
                                  pathname: `/member/${currentUrl}`,
                                }}
                              >
                                {userDetails.user.firstName +
                                  ' ' +
                                  userDetails.user.lastName}
                                <br />
                                {userDetails.user.email}
                              </Link>
                            </StyledTableCell>
                            <StyledTableCell align="center">
                              <Button
                                onClick={() => {
                                  createMember(userDetails.user._id);
                                }}
                                data-testid="addBtn"
                                className={styles.addButton}
                              >
                                <i className={'fa fa-plus me-2'} />
                                Add
                              </Button>
                            </StyledTableCell>
                          </StyledTableRow>
                        ),
                      )}
                  </TableBody>
                </Table>
              </TableContainer>
            </>
          )}
        </Modal.Body>
      </Modal>

      {/* New User Modal */}
      <Modal
        data-testid="addNewUserModal"
        show={createNewUserModalisOpen}
        onHide={closeCreateNewUserModal1} // Use the close function directly
      >
<<<<<<< HEAD
        <Modal.Header closeButton className={styles.createUserModalHeader}>
=======
        <Modal.Header
          className={styles.createUserModalHeader}
          data-testid="createUser"
        >
>>>>>>> e922a02d
          <Modal.Title>Create User</Modal.Title>
        </Modal.Header>
        <Modal.Body>
          <div className="my-3">
            <div className="row">
              <div className="col-sm-6">
                <h6>{translateOrgPeople('firstName')}</h6>
                <InputGroup className="mt-2 mb-4">
                  <Form.Control
                    placeholder={translateOrgPeople('enterFirstName')}
                    className={styles.borderNone}
                    value={createUserVariables.firstName}
                    onChange={handleFirstName}
                    data-testid="firstNameInput"
                  />
                </InputGroup>
              </div>
              <div className="col-sm-6">
                <h6>{translateOrgPeople('lastName')}</h6>
                <InputGroup className="mt-2 mb-4">
                  <Form.Control
                    placeholder={translateOrgPeople('enterLastName')}
                    className={styles.borderNone}
                    value={createUserVariables.lastName}
                    onChange={handleLastName}
                    data-testid="lastNameInput"
                  />
                </InputGroup>
              </div>
            </div>
            <h6>{translateOrgPeople('emailAddress')}</h6>
            <InputGroup className="mt-2 mb-4">
              <Form.Control
                placeholder={translateOrgPeople('enterEmail')}
                type="email"
                className={styles.borderNone}
                value={createUserVariables.email}
                onChange={handleEmailChange}
                data-testid="emailInput"
              />
              <InputGroup.Text
                className={`${styles.colorPrimary} ${styles.borderNone}`}
              >
                <EmailOutlinedIcon className={`${styles.colorWhite}`} />
              </InputGroup.Text>
            </InputGroup>
            <h6>{translateOrgPeople('password')}</h6>
            <InputGroup className="mt-2 mb-4">
              <Form.Control
                placeholder={translateOrgPeople('enterPassword')}
                type={showPassword ? 'text' : 'password'}
                className={styles.borderNone}
                value={createUserVariables.password}
                onChange={handlePasswordChange}
                data-testid="passwordInput"
              />
              <InputGroup.Text
                className={`${styles.colorPrimary} ${styles.borderNone} ${styles.colorWhite}`}
                onClick={togglePassword}
                data-testid="showPassword"
              >
                {showPassword ? (
                  <i className="fas fa-eye"></i>
                ) : (
                  <i className="fas fa-eye-slash"></i>
                )}
              </InputGroup.Text>
            </InputGroup>
            <h6>{translateOrgPeople('confirmPassword')}</h6>
            <InputGroup className="mt-2 mb-4">
              <Form.Control
                placeholder={translateOrgPeople('enterConfirmPassword')}
                type={showConfirmPassword ? 'text' : 'password'}
                className={styles.borderNone}
                value={createUserVariables.confirmPassword}
                onChange={handleConfirmPasswordChange}
                data-testid="confirmPasswordInput"
              />
              <InputGroup.Text
                className={`${styles.colorPrimary} ${styles.borderNone} ${styles.colorWhite}`}
                onClick={toggleConfirmPassword}
                data-testid="showConfirmPassword"
              >
                {showConfirmPassword ? (
                  <i className="fas fa-eye"></i>
                ) : (
                  <i className="fas fa-eye-slash"></i>
                )}
              </InputGroup.Text>
            </InputGroup>
            <h6>{translateOrgPeople('organization')}</h6>
            <InputGroup className="mt-2 mb-4">
              <Form.Control
                className={styles.borderNone}
                value={organizationData?.organizations[0]?.name}
                data-testid="organizationName"
                disabled
              />
            </InputGroup>
          </div>
        </Modal.Body>
        <Modal.Footer>
          <div className={styles.createUserActionBtns}>
            <Button
<<<<<<< HEAD
              className={`${styles.colorPrimary} ${styles.borderNone}`}
              variant="success"
              onClick={handleCreateUser}
              data-testid="createBtn"
              style={{
                backgroundColor: 'var(--search-button-bg)',
                border: '1px solid var(--dropdown-border-color)',
                width: '100%',
              }}
=======
              className={`${styles.removeButton}`}
              variant="danger"
              onClick={closeCreateNewUserModal}
              data-testid="closeBtn"
            >
              <Close className={styles.closeButton} />
              {translateOrgPeople('cancel')}
            </Button>
            <Button
              className={`${styles.addButton}`}
              variant="success"
              onClick={handleCreateUser}
              data-testid="createBtn"
>>>>>>> e922a02d
            >
              <Check className={styles.searchIcon} />
              {translateOrgPeople('create')}
            </Button>
          </div>
        </Modal.Footer>
      </Modal>
    </>
  );
}

export default AddMember;<|MERGE_RESOLUTION|>--- conflicted
+++ resolved
@@ -437,14 +437,7 @@
         show={createNewUserModalisOpen}
         onHide={closeCreateNewUserModal1} // Use the close function directly
       >
-<<<<<<< HEAD
         <Modal.Header closeButton className={styles.createUserModalHeader}>
-=======
-        <Modal.Header
-          className={styles.createUserModalHeader}
-          data-testid="createUser"
-        >
->>>>>>> e922a02d
           <Modal.Title>Create User</Modal.Title>
         </Modal.Header>
         <Modal.Body>
@@ -549,7 +542,6 @@
         <Modal.Footer>
           <div className={styles.createUserActionBtns}>
             <Button
-<<<<<<< HEAD
               className={`${styles.colorPrimary} ${styles.borderNone}`}
               variant="success"
               onClick={handleCreateUser}
@@ -559,21 +551,6 @@
                 border: '1px solid var(--dropdown-border-color)',
                 width: '100%',
               }}
-=======
-              className={`${styles.removeButton}`}
-              variant="danger"
-              onClick={closeCreateNewUserModal}
-              data-testid="closeBtn"
-            >
-              <Close className={styles.closeButton} />
-              {translateOrgPeople('cancel')}
-            </Button>
-            <Button
-              className={`${styles.addButton}`}
-              variant="success"
-              onClick={handleCreateUser}
-              data-testid="createBtn"
->>>>>>> e922a02d
             >
               <Check className={styles.searchIcon} />
               {translateOrgPeople('create')}
