.navbarbg {
  height: 60px;
  background-color: white;
  display: flex;
  margin-bottom: 30px;
  z-index: 1;
  position: relative;
  flex-direction: row;
  justify-content: space-between;
  box-shadow: 0px 0px 8px 2px #c8c8c8;
}

.logo {
  color: #707070;
  margin-left: 0;
  display: flex;
  align-items: center;
  text-decoration: none;
}

.logo img {
  margin-top: 0px;
  margin-left: 10px;
  height: 64px;
  width: 70px;
}

.logo > strong {
  line-height: 1.5rem;
  margin-left: -5px;
  font-family: sans-serif;
  font-size: 19px;
  color: #707070;
}
.mainpage {
  display: flex;
  flex-direction: row;
}
.sidebar {
  z-index: 0;
  padding-top: 10px;
  margin: 0;
  height: 100%;
}
.sidebar:after {
  content: '';
  background-color: #f7f7f7;
  position: absolute;
  width: 2px;
  height: 600px;
  top: 10px;
  left: 94%;
  display: block;
}
.sidebarsticky {
  padding-left: 45px;
}
.sidebarsticky > p {
  margin-top: -10px;
}

.navitem {
  padding-left: 27%;
  padding-top: 12px;
  padding-bottom: 12px;
  cursor: pointer;
}

.logintitle {
  color: #707070;
  font-weight: 600;
  font-size: 20px;
  margin-bottom: 30px;
  padding-bottom: 5px;
  border-bottom: 3px solid #31bb6b;
  width: 15%;
}
.searchtitle {
  color: #707070;
  font-weight: 600;
  font-size: 20px;
  margin-bottom: 20px;
  padding-bottom: 5px;
  border-bottom: 3px solid #31bb6b;
  width: 60%;
}
.justifysp {
  display: flex;
  justify-content: space-between;
}
.logintitleadmin {
  color: #707070;
  font-weight: 600;
  font-size: 18px;
  margin-top: 50px;
  margin-bottom: 40px;
  padding-bottom: 5px;
  border-bottom: 3px solid #31bb6b;
  width: 40%;
}
.admindetails {
  display: flex;
  justify-content: space-between;
}
.admindetails > p {
  margin-top: -12px;
  margin-right: 30px;
}
.mainpageright > hr {
  margin-top: 20px;
  width: 100%;
  margin-left: -15px;
  margin-right: -15px;
  margin-bottom: 20px;
}
.addbtnmain {
  width: 60%;
<<<<<<< HEAD
  margin-right: 50px;
=======
  margin-right: 30px;
>>>>>>> 444a4e0a
}
.addbtn {
  float: right;
  width: 23%;
  border: 1px solid #e8e5e5;
  box-shadow: 0 2px 2px #e8e5e5;
  border-radius: 5px;
  background-color: #31bb6b;
  height: 40px;
  font-size: 16px;
  color: white;
  outline: none;
  font-weight: 600;
  cursor: pointer;
  margin-left: 30px;
  transition: transform 0.2s, box-shadow 0.2s;
}
.flexdir {
  display: flex;
  flex-direction: row;
  justify-content: space-between;
  border: none;
}

.form_wrapper {
  margin-top: 27px;
  top: 50%;
  left: 50%;
  transform: translate(-50%, -50%);
  position: absolute;
  display: flex;
  flex-direction: column;
  width: 30%;
  padding: 40px 30px;
  background: #ffffff;
  border-color: #e8e5e5;
  border-width: 5px;
  border-radius: 10px;
}

.form_wrapper form {
  display: flex;
  align-items: left;
  justify-content: left;
  flex-direction: column;
}
.logintitleinvite {
  color: #707070;
  font-weight: 600;
  font-size: 20px;
  margin-bottom: 20px;
  padding-bottom: 5px;
  border-bottom: 3px solid #31bb6b;
  width: 40%;
}
form > label {
  font-weight: bold;
  padding-bottom: 1px;
  font-size: 14px;
  color: #707070;
}

form > input {
  display: block;
  margin-bottom: 20px;
  border: 1px solid #e8e5e5;
  box-shadow: 2px 1px #e8e5e5;
  padding: 10px 20px;
  border-radius: 5px;
  background: none;
  width: 100%;
  transition: all 0.3s ease-in-out;
  -webkit-transition: all 0.3s ease-in-out;
  -moz-transition: all 0.3s ease-in-out;
  -ms-transition: all 0.3s ease-in-out;
  -o-transition: all 0.3s ease-in-out;
}
.cancel > i {
  margin-top: 5px;
  transform: scale(1.2);
  cursor: pointer;
  color: #707070;
}
.modalbody {
  width: 50px;
}
.greenregbtn {
  margin: 1rem 0 0;
  margin-top: 10px;
  border: 1px solid #e8e5e5;
  box-shadow: 0 2px 2px #e8e5e5;
  padding: 10px 10px;
  border-radius: 5px;
  background-color: #31bb6b;
  width: 100%;
  font-size: 16px;
  color: white;
  outline: none;
  font-weight: 600;
  cursor: pointer;
  transition: transform 0.2s, box-shadow 0.2s;
  width: 100%;
}
.sidebarsticky > input {
  text-decoration: none;
  margin-bottom: 50px;
  border-color: #e8e5e5;
  width: 80%;
  border-radius: 7px;
  padding-top: 5px;
  padding-bottom: 5px;
  padding-right: 10px;
  padding-left: 10px;
  box-shadow: none;
}

.loader,
.loader:after {
  border-radius: 50%;
  width: 10em;
  height: 10em;
}
.loader {
  margin: 60px auto;
  margin-top: 35vh !important;
  font-size: 10px;
  position: relative;
  text-indent: -9999em;
  border-top: 1.1em solid rgba(255, 255, 255, 0.2);
  border-right: 1.1em solid rgba(255, 255, 255, 0.2);
  border-bottom: 1.1em solid rgba(255, 255, 255, 0.2);
  border-left: 1.1em solid #febc59;
  -webkit-transform: translateZ(0);
  -ms-transform: translateZ(0);
  transform: translateZ(0);
  -webkit-animation: load8 1.1s infinite linear;
  animation: load8 1.1s infinite linear;
}
@-webkit-keyframes load8 {
  0% {
    -webkit-transform: rotate(0deg);
    transform: rotate(0deg);
  }
  100% {
    -webkit-transform: rotate(360deg);
    transform: rotate(360deg);
  }
}
@keyframes load8 {
  0% {
    -webkit-transform: rotate(0deg);
    transform: rotate(0deg);
  }
  100% {
    -webkit-transform: rotate(360deg);
    transform: rotate(360deg);
  }
}<|MERGE_RESOLUTION|>--- conflicted
+++ resolved
@@ -115,11 +115,8 @@
 }
 .addbtnmain {
   width: 60%;
-<<<<<<< HEAD
   margin-right: 50px;
-=======
-  margin-right: 30px;
->>>>>>> 444a4e0a
+
 }
 .addbtn {
   float: right;
