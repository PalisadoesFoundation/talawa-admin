/**
 * Component: AddMember
 *
 * This component allows users to add members to an organization. It provides two options:
 * 1. Adding an existing user from the user list.
 * 2. Creating a new user and adding them to the organization.
 *
 * @Features
 * - Fetches and displays a paginated list of users with search functionality.
 * - Allows adding existing users to the organization.
 * - Provides a modal for creating new users with validation for required fields.
 * - Supports cursor-based pagination for user listing.
 *
 * @Hooks
 * - `useLazyQuery`: Fetches users with pagination.
 * - `useMutation`: Handles adding members and creating new users.
 * - `useQuery`: Fetches organization details.
 * - `useTranslation`: Provides translations for UI text.
 *
 * @StateManagement
 * - `addUserModalisOpen`: Controls the visibility of the "Add Existing User" modal.
 * - `createNewUserModalisOpen`: Controls the visibility of the "Create New User" modal.
 * - `page`: Tracks the current page for pagination.
 * - `paginationMeta`: Stores pagination metadata (e.g., hasNextPage, hasPreviousPage).
 * - `createUserVariables`: Stores input values for creating a new user.
 *
 * @Props
 * - None
 *
 * @Dependencies
 * - Apollo Client for GraphQL queries and mutations.
 * - React Bootstrap for modals and forms.
 * - Material-UI for table and icons.
 * - React Router for navigation.
 * - React Toastify for notifications.
 *
 * @Usage
 * - This component is used in the "Organization People" section of the application.
 * - It allows administrators to manage members of an organization.
 *
 * @returns {JSX.Element} The rendered AddMember component.
 */
<<<<<<< HEAD

import { useLazyQuery, useMutation, useQuery } from '@apollo/client/react';
import { Check, Close, Search } from '@mui/icons-material';
=======
import { useLazyQuery, useMutation, useQuery } from '@apollo/client';
import { Check, Close } from '@mui/icons-material';
>>>>>>> 334f3072
import EmailOutlinedIcon from '@mui/icons-material/EmailOutlined';
import Paper from '@mui/material/Paper';
import Table from '@mui/material/Table';
import TableBody from '@mui/material/TableBody';
import TableCell, { tableCellClasses } from '@mui/material/TableCell';
import TableContainer from '@mui/material/TableContainer';
import TableHead from '@mui/material/TableHead';
import TableRow from '@mui/material/TableRow';
import { styled } from '@mui/material/styles';
import {
  CREATE_MEMBER_PG,
  CREATE_ORGANIZATION_MEMBERSHIP_MUTATION_PG,
} from 'GraphQl/Mutations/mutations';
import {
  GET_ORGANIZATION_BASIC_DATA,
  USER_LIST_FOR_TABLE,
} from 'GraphQl/Queries/Queries';
import Loader from 'components/Loader/Loader';
import type { ChangeEvent } from 'react';
import React, { useCallback, useEffect, useRef, useState } from 'react';
import { Button, Form, InputGroup, Modal } from 'react-bootstrap';
import { useTranslation } from 'react-i18next';
import { Link, useParams } from 'react-router';
import { toast } from 'react-toastify';
import { errorHandler } from 'utils/errorHandler';
import type { InterfaceQueryOrganizationsListObject } from 'utils/interfaces';
import styles from 'style/app-fixed.module.css';
import Avatar from 'components/Avatar/Avatar';
import { TablePagination } from '@mui/material';
import PageHeader from 'shared-components/Navbar/Navbar';
import SearchBar from 'shared-components/SearchBar/SearchBar';
import type { IEdge, IUserDetails, IQueryVariable } from './types';

const StyledTableCell = styled(TableCell)(() => ({
  [`&.${tableCellClasses.head}`]: {
    backgroundColor: 'var(--table-head-bg, blue)',
    color: 'var(--table-header-color, black)',
  },
  [`&.${tableCellClasses.body}`]: { fontSize: 14 },
}));
const StyledTableRow = styled(TableRow)(() => ({
  '&:last-child td, &:last-child th': { border: 0 },
}));

function AddMember(): JSX.Element {
  const { t: translateOrgPeople } = useTranslation('translation', {
    keyPrefix: 'organizationPeople',
  });
  const { t: translateAddMember } = useTranslation('translation', {
    keyPrefix: 'addMember',
  });
  const { t: tCommon } = useTranslation('common');
  document.title = translateOrgPeople('title');
  const [addUserModalisOpen, setAddUserModalIsOpen] = useState(false);
  const PAGE_SIZE = 10;
  const [page, setPage] = useState(0);
  const [paginationMeta, setPaginationMeta] = useState({
    hasNextPage: false,
    hasPreviousPage: false,
  });
  const mapPageToCursor = useRef<Record<number, string>>({});
  const backwardMapPageToCursor = useRef<Record<number, string>>({});
  const responsePageRef = useRef<number>(0);
  const resetPagination = useCallback(() => {
    mapPageToCursor.current = {};
    backwardMapPageToCursor.current = {};
    setPage(0);
    responsePageRef.current = 0;
    setPaginationMeta({ hasNextPage: false, hasPreviousPage: false });
  }, []);
  const [
    fetchUsers,
    { loading: userLoading, error: userError, data: userData },
  ] = useLazyQuery<{ allUsers: any }>(USER_LIST_FOR_TABLE, {
    variables: { first: PAGE_SIZE, after: null, last: null, before: null },
  } as any);

  const openAddUserModal = () => setAddUserModalIsOpen(true);
  useEffect(() => {
    setUserName('');
  }, [addUserModalisOpen]);
  const toggleDialogModal = (): void =>
    setAddUserModalIsOpen(!addUserModalisOpen);

  const [createNewUserModalisOpen, setCreateNewUserModalIsOpen] =
    useState(false);
  const openCreateNewUserModal = () => setCreateNewUserModalIsOpen(true);
  const closeCreateNewUserModal = () => setCreateNewUserModalIsOpen(false);
  const [addMember] = useMutation<any>(
    CREATE_ORGANIZATION_MEMBERSHIP_MUTATION_PG,
  );
  const createMember = async (userId: string): Promise<void> => {
    try {
      await addMember({
        variables: {
          memberId: userId,
          organizationId: currentUrl,
          role: 'regular',
        },
      });
      toast.success(tCommon('addedSuccessfully', { item: 'Member' }) as string);
    } catch (error: unknown) {
      errorHandler(tCommon, error);
    }
  };
  const { orgId: currentUrl } = useParams();
  const [showPassword, setShowPassword] = useState<boolean>(false);
  const [showConfirmPassword, setShowConfirmPassword] =
    useState<boolean>(false);
  const togglePassword = (): void => setShowPassword(!showPassword);
  const toggleConfirmPassword = (): void =>
    setShowConfirmPassword(!showConfirmPassword);
  const [userName, setUserName] = useState('');
  const {
    data: organizationData,
  }: { data?: { organization: InterfaceQueryOrganizationsListObject } } =
    useQuery(GET_ORGANIZATION_BASIC_DATA, { variables: { id: currentUrl } });
  const [registerMutation] = useMutation<{
    createUser: { user: { id: string } };
  }>(CREATE_MEMBER_PG);
  const [createUserVariables, setCreateUserVariables] = React.useState({
    name: '',
    email: '',
    password: '',
    confirmPassword: '',
  });
  enum OrganizationMembershipRole {
    ADMIN = 'administrator',
    REGULAR = 'regular',
  }
  const handleCreateUser = async (): Promise<void> => {
    if (
      !(
        createUserVariables.email &&
        createUserVariables.password &&
        createUserVariables.name
      )
    ) {
      toast.error(translateOrgPeople('invalidDetailsMessage') as string);
    } else if (
      createUserVariables.password !== createUserVariables.confirmPassword
    ) {
      toast.error(translateOrgPeople('passwordNotMatch') as string);
    } else {
      try {
        const registeredUser = await registerMutation({
          variables: {
            name: createUserVariables.name,
            email: createUserVariables.email,
            password: createUserVariables.password,
            role: OrganizationMembershipRole.REGULAR,
            isEmailAddressVerified: true,
          },
        });
        const createdUserId = registeredUser?.data?.createUser.user.id;
        if (createdUserId) {
          await createMember(createdUserId);
        }
        closeCreateNewUserModal();
        setCreateUserVariables({
          name: '',
          email: '',
          password: '',
          confirmPassword: '',
        });
      } catch (error: unknown) {
        errorHandler(translateOrgPeople, error);
      }
    }
  };
  const handleFirstName = (e: ChangeEvent<HTMLInputElement>): void => {
    const name = e.target.value;
    setCreateUserVariables({ ...createUserVariables, name });
  };
  const handleEmailChange = (e: ChangeEvent<HTMLInputElement>): void => {
    const email = e.target.value;
    setCreateUserVariables({ ...createUserVariables, email });
  };
  const handlePasswordChange = (e: ChangeEvent<HTMLInputElement>): void => {
    const password = e.target.value;
    setCreateUserVariables({ ...createUserVariables, password });
  };
  const handleConfirmPasswordChange = (
    e: ChangeEvent<HTMLInputElement>,
  ): void => {
    const confirmPassword = e.target.value;
    setCreateUserVariables({ ...createUserVariables, confirmPassword });
  };
  const handleUserModalSearchChange = (searchTerm: string): void => {
    resetPagination();
    const variables = {
      first: PAGE_SIZE,
      where: searchTerm ? { name: searchTerm } : null,
      after: null,
      last: null,
      before: null,
    };
    fetchUsers({ variables });
  };
  const handleSortChange = (value: string): void => {
    if (value === 'existingUser') {
      openAddUserModal();
    } else if (value === 'newUser') {
      openCreateNewUserModal();
    }
  };
  useEffect(() => {
    if (addUserModalisOpen) {
      resetPagination();
      fetchUsers({
        variables: { first: PAGE_SIZE, after: null, last: null, before: null },
      });
    }
  }, [currentUrl, addUserModalisOpen]);
  useEffect(() => {
    if (userData?.allUsers) {
      const { pageInfo } = userData.allUsers;
      const pageIndex = responsePageRef.current;
      if (pageInfo.endCursor) {
        mapPageToCursor.current[pageIndex + 1] = pageInfo.endCursor;
      }
      if (pageIndex > 0 && pageInfo.startCursor) {
        backwardMapPageToCursor.current[pageIndex - 1] = pageInfo.startCursor;
      }
      setPaginationMeta({
        hasNextPage: pageInfo.hasNextPage,
        hasPreviousPage: pageInfo.hasPreviousPage,
      });
    }
  }, [userData]);
  const handleChangePage = (event: unknown, newPage: number) => {
    const isForwardNavigation = newPage > page;
    if (isForwardNavigation && !paginationMeta.hasNextPage) return;
    if (!isForwardNavigation && !paginationMeta.hasPreviousPage) return;
    const variables: IQueryVariable = {};
    if (isForwardNavigation) {
      const afterCursor = mapPageToCursor.current[newPage];
      if (!afterCursor) return;
      variables.first = PAGE_SIZE;
      variables.after = afterCursor;
      variables.last = null;
      variables.before = null;
    } else {
      const beforeCursor = backwardMapPageToCursor.current[newPage];
      if (!beforeCursor) return;
      variables.last = PAGE_SIZE;
      variables.before = beforeCursor;
      variables.first = null;
      variables.after = null;
    }
    setPage(newPage);
    responsePageRef.current = newPage;
    fetchUsers({ variables });
  };
  const allUsersData =
    userData?.allUsers?.edges?.map((edge: IEdge) => edge.node) || [];
  return (
    <>
      <PageHeader
        sorting={[
          {
            title: translateOrgPeople('addMembers'),
            options: [
              {
                label: translateOrgPeople('existingUser'),
                value: 'existingUser',
              },
              { label: translateOrgPeople('newUser'), value: 'newUser' },
            ],
            selected: translateOrgPeople('addMembers'),
            onChange: (value) => handleSortChange(value.toString()),
            testIdPrefix: 'addMembers',
          },
        ]}
      />
      <Modal
        data-testid="addExistingUserModal"
        show={addUserModalisOpen}
        onHide={toggleDialogModal}
        contentClassName={styles.modalContent}
      >
        <Modal.Header closeButton data-testid="pluginNotificationHeader">
          <Modal.Title>{translateOrgPeople('addMembers')}</Modal.Title>
        </Modal.Header>
        <Modal.Body>
          {userLoading ? (
            <Loader />
          ) : (
            <>
              <div className={styles.input}>
                <SearchBar
                  placeholder={translateOrgPeople('searchFullName')}
                  value={userName}
                  onChange={(value) => setUserName(value)}
                  onSearch={handleUserModalSearchChange}
                  onClear={() => {
                    setUserName('');
                    handleUserModalSearchChange('');
                  }}
                  inputTestId="searchUser"
                  buttonTestId="submitBtn"
                />
              </div>
              <TableContainer component={Paper}>
                <Table aria-label="customized table">
                  <TableHead>
                    <TableRow>
                      <StyledTableCell>#</StyledTableCell>
                      <StyledTableCell align="center">
                        {translateAddMember('profile')}
                      </StyledTableCell>
                      <StyledTableCell align="center">
                        {translateAddMember('user')}
                      </StyledTableCell>
                      <StyledTableCell align="center">
                        {translateAddMember('addMember')}
                      </StyledTableCell>
                    </TableRow>
                  </TableHead>
                  <TableBody>
                    {userLoading ? (
                      <StyledTableRow>
                        <StyledTableCell colSpan={4} align="center">
                          Loading...
                        </StyledTableCell>
                      </StyledTableRow>
                    ) : userError ? (
                      <StyledTableRow>
                        <StyledTableCell colSpan={4} align="center">
                          Error loading users.
                        </StyledTableCell>
                      </StyledTableRow>
                    ) : allUsersData.length === 0 ? (
                      <StyledTableRow>
                        <StyledTableCell colSpan={4} align="center">
                          No users found.
                        </StyledTableCell>
                      </StyledTableRow>
                    ) : (
                      allUsersData.map(
                        (userDetails: IUserDetails, index: number) => (
                          <StyledTableRow
                            data-testid="user"
                            key={userDetails.id}
                          >
                            <StyledTableCell component="th" scope="row">
                              {page * PAGE_SIZE + index + 1}
                            </StyledTableCell>
                            <StyledTableCell
                              align="center"
                              data-testid="profileImage"
                            >
                              {userDetails.avatarURL ? (
                                <img
                                  src={userDetails.avatarURL}
                                  alt={`${userDetails.name} avatar`}
                                  className={styles.TableImage}
                                  crossOrigin="anonymous"
                                  loading="lazy"
                                />
                              ) : (
                                <Avatar
                                  avatarStyle={styles.TableImage}
                                  name={`${userDetails.name}`}
                                  data-testid="avatarImage"
                                />
                              )}
                            </StyledTableCell>
                            <StyledTableCell align="center">
                              <Link
                                className={`${styles.membername} ${styles.subtleBlueGrey}`}
                                to={{ pathname: `/member/${currentUrl}` }}
                              >
                                {userDetails.name}
                                <br />
                                {userDetails.emailAddress}
                              </Link>
                            </StyledTableCell>
                            <StyledTableCell align="center">
                              <Button
                                onClick={() => {
                                  createMember(userDetails.id);
                                }}
                                data-testid="addBtn"
                                className={styles.addButton}
                              >
                                <i className={'fa fa-plus me-2'} />
                                Add
                              </Button>
                            </StyledTableCell>
                          </StyledTableRow>
                        ),
                      )
                    )}
                  </TableBody>
                </Table>
              </TableContainer>
              <TablePagination
                component="div"
                count={-1}
                rowsPerPage={PAGE_SIZE}
                page={page}
                onPageChange={handleChangePage}
                rowsPerPageOptions={[PAGE_SIZE]}
                backIconButtonProps={{
                  disabled: !paginationMeta.hasPreviousPage,
                  'aria-label': 'Previous Page',
                }}
                nextIconButtonProps={{
                  disabled: !paginationMeta.hasNextPage,
                  'aria-label': 'Next Page',
                }}
                labelDisplayedRows={({ page }) => `Page ${page + 1}`}
              />
            </>
          )}
        </Modal.Body>
      </Modal>
      <Modal data-testid="addNewUserModal" show={createNewUserModalisOpen}>
        <Modal.Header className={styles.headers} data-testid="createUser">
          <Modal.Title>{translateOrgPeople('createUser')}</Modal.Title>
        </Modal.Header>
        <Modal.Body>
          <div className="my-3">
            <div className="row">
              <div className="col-sm-12">
                <h6>{translateAddMember('enterName')}</h6>
                <InputGroup className="mt-2 mb-4">
                  <Form.Control
                    placeholder={translateAddMember('name')}
                    className={styles.borderNone}
                    value={createUserVariables.name}
                    onChange={handleFirstName}
                    data-testid="firstNameInput"
                  />
                </InputGroup>
              </div>
            </div>
            <h6>{translateOrgPeople('enterEmail')}</h6>
            <InputGroup className="mt-2 mb-4">
              <Form.Control
                placeholder={translateOrgPeople('emailAddress')}
                type="email"
                className={styles.borderNone}
                value={createUserVariables.email}
                onChange={handleEmailChange}
                data-testid="emailInput"
              />
              <InputGroup.Text
                className={`${styles.colorPrimary} ${styles.borderNone}`}
              >
                <EmailOutlinedIcon className={`${styles.colorWhite}`} />
              </InputGroup.Text>
            </InputGroup>
            <h6>{translateOrgPeople('enterPassword')}</h6>
            <InputGroup className="mt-2 mb-4">
              <Form.Control
                placeholder={translateOrgPeople('password')}
                type={showPassword ? 'text' : 'password'}
                className={styles.borderNone}
                value={createUserVariables.password}
                onChange={handlePasswordChange}
                data-testid="passwordInput"
              />
              <InputGroup.Text
                className={`${styles.colorPrimary} ${styles.borderNone} ${styles.colorWhite}`}
                onClick={togglePassword}
                data-testid="showPassword"
              >
                {showPassword ? (
                  <i className="fas fa-eye"></i>
                ) : (
                  <i className="fas fa-eye-slash"></i>
                )}
              </InputGroup.Text>
            </InputGroup>
            <h6>{translateOrgPeople('enterConfirmPassword')}</h6>
            <InputGroup className="mt-2 mb-4">
              <Form.Control
                placeholder={translateOrgPeople('confirmPassword')}
                type={showConfirmPassword ? 'text' : 'password'}
                className={styles.borderNone}
                value={createUserVariables.confirmPassword}
                onChange={handleConfirmPasswordChange}
                data-testid="confirmPasswordInput"
              />
              <InputGroup.Text
                className={`${styles.colorPrimary} ${styles.borderNone} ${styles.colorWhite}`}
                onClick={toggleConfirmPassword}
                data-testid="showConfirmPassword"
              >
                {showConfirmPassword ? (
                  <i className="fas fa-eye"></i>
                ) : (
                  <i className="fas fa-eye-slash"></i>
                )}
              </InputGroup.Text>
            </InputGroup>
            <h6>{translateOrgPeople('organization')}</h6>
            <InputGroup className="mt-2 mb-4">
              <Form.Control
                className={styles.borderNone}
                value={organizationData?.organization?.name}
                data-testid="organizationName"
                disabled
              />
            </InputGroup>
          </div>
        </Modal.Body>
        <Modal.Footer>
          <div>
            <Button
              className={`${styles.removeButton}`}
              variant="danger"
              onClick={closeCreateNewUserModal}
              data-testid="closeBtn"
            >
              <Close />
              {translateOrgPeople('cancel')}
            </Button>
            <Button
              className={`${styles.addButton}`}
              variant="success"
              onClick={handleCreateUser}
              data-testid="createBtn"
            >
              <Check />
              {translateOrgPeople('create')}
            </Button>
          </div>
        </Modal.Footer>
      </Modal>
    </>
  );
}
export default AddMember;<|MERGE_RESOLUTION|>--- conflicted
+++ resolved
@@ -40,14 +40,9 @@
  *
  * @returns {JSX.Element} The rendered AddMember component.
  */
-<<<<<<< HEAD
 
 import { useLazyQuery, useMutation, useQuery } from '@apollo/client/react';
 import { Check, Close, Search } from '@mui/icons-material';
-=======
-import { useLazyQuery, useMutation, useQuery } from '@apollo/client';
-import { Check, Close } from '@mui/icons-material';
->>>>>>> 334f3072
 import EmailOutlinedIcon from '@mui/icons-material/EmailOutlined';
 import Paper from '@mui/material/Paper';
 import Table from '@mui/material/Table';
