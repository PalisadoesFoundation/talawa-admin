import { render, screen, fireEvent, waitFor } from '@testing-library/react';
import { MockedProvider, type MockedResponse } from '@apollo/client/testing';
import { MemoryRouter, Route, Routes } from 'react-router';
import { I18nextProvider } from 'react-i18next';
import { toast } from 'react-toastify';
import userEvent from '@testing-library/user-event';
import AddMember from './AddMember';
import i18nForTest from 'utils/i18nForTest';
import {
  CREATE_MEMBER_PG,
  CREATE_ORGANIZATION_MEMBERSHIP_MUTATION_PG,
} from 'GraphQl/Mutations/mutations';
import {
  GET_ORGANIZATION_BASIC_DATA,
  ORGANIZATIONS_MEMBER_CONNECTION_LIST,
  USER_LIST_FOR_TABLE,
} from 'GraphQl/Queries/Queries';
import { StaticMockLink } from 'utils/StaticMockLink';
import { vi, afterEach } from 'vitest';

// Mock react-toastify
const sharedMocks = vi.hoisted(() => ({
  toast: { success: vi.fn(), error: vi.fn() },
}));

vi.mock('react-toastify', () => ({
  toast: sharedMocks.toast,
}));

// Setup mock window.location
const setupLocationMock = () => {
  Object.defineProperty(window, 'location', {
    value: {
      href: 'http://localhost/',
      assign: vi.fn((url) => {
        const urlObj = new URL(url, 'http://localhost');
        window.location.href = urlObj.href;
        window.location.pathname = urlObj.pathname;
        window.location.search = urlObj.search;
        window.location.hash = urlObj.hash;
      }),
      reload: vi.fn(),
      pathname: '/',
      search: '',
      hash: '',
      origin: 'http://localhost',
    },
    writable: true,
  });
};

// Helper function to create user list mock responses
const createUserListMock = (
  variables: Record<string, unknown>,
  overrides: Record<string, unknown> = {},
) => {
  const defaultData = {
    allUsers: {
      edges: [
        {
          cursor: 'cursor1',
          node: {
            id: 'user1',
            role: 'regular',
            name: 'John Doe',
            emailAddress: 'john@example.com',
            avatarURL: 'https://example.com/avatar1.jpg',
          },
        },
        {
          cursor: 'cursor2',
          node: {
            id: 'user2',
            role: 'regular',
            name: 'Jane Smith',
            emailAddress: 'jane@example.com',
            avatarURL: null,
          },
        },
      ],
      pageInfo: {
        hasNextPage: true,
        hasPreviousPage: false,
        startCursor: 'cursor2',
        endCursor: 'cursor1',
      },
    },
  };

  const data = { ...defaultData };
  const withRole = (edge: (typeof defaultData.allUsers.edges)[number]) => ({
    ...edge,
    node: {
      ...edge.node,
      role: edge.node.role ?? 'regular',
    },
  });

  data.allUsers.edges = data.allUsers.edges.map(
    withRole,
  ) as unknown as typeof data.allUsers.edges;

  if (Array.isArray(overrides.edges)) {
    data.allUsers.edges = overrides.edges.map(
      withRole,
    ) as unknown as typeof data.allUsers.edges;
  }
  if (overrides.pageInfo) {
    data.allUsers.pageInfo = {
      ...data.allUsers.pageInfo,
      ...overrides.pageInfo,
    };
  }

  return {
    request: { query: USER_LIST_FOR_TABLE, variables },
    result: { data },
  };
};

const createOrganizationsMock = (orgId: string) => {
  return {
    request: { query: GET_ORGANIZATION_BASIC_DATA, variables: { id: orgId } },
    result: {
      data: { organization: { id: orgId, name: 'Test Organization' } },
    },
  };
};

const createAddMemberMutationMock = (variables: Record<string, unknown>) => {
  const defaultVariables = {
    organizationId: 'org123',
    ...variables,
  };
  return {
    request: {
      query: CREATE_ORGANIZATION_MEMBERSHIP_MUTATION_PG,
      variables: defaultVariables,
    },
    result: { data: { createOrganizationMembership: { id: 'membership1' } } },
  };
};

const createRegisterMutationMock = (variables: Record<string, unknown>) => {
  const defaultVariables = {
    role: 'regular',
    ...variables,
  };

  return {
    request: { query: CREATE_MEMBER_PG, variables: defaultVariables },
    result: {
      data: {
        createUser: {
          authenticationToken: 'token',
          user: {
            id: 'newUser1',
            name:
              'name' in defaultVariables &&
              typeof defaultVariables.name === 'string'
                ? defaultVariables.name
                : 'New User',
          },
        },
      },
    },
  };
};

const createMemberConnectionMock = (
  variables: Record<string, unknown>,
  overrides: Record<string, unknown> = {},
) => {
  const defaultData = {
    organization: {
      members: {
        edges: [
          {
            node: {
              id: 'member1',
              name: 'John Doe',
              emailAddress: 'john@example.com',
              avatarURL: 'https://example.com/avatar1.jpg',
              createdAt: '2023-01-01T00:00:00Z',
              role: 'member',
            },
            cursor: 'cursor1',
          },
          {
            node: {
              id: 'member2',
              name: 'Jane Smith',
              emailAddress: 'jane@example.com',
              avatarURL: null,
              createdAt: '2023-01-02T00:00:00Z',
              role: 'member',
            },
            cursor: 'cursor2',
          },
        ],
        pageInfo: {
          hasNextPage: true,
          hasPreviousPage: false,
          startCursor: 'cursor1',
          endCursor: 'cursor2',
        },
      },
    },
  };

  const data = { ...defaultData };

  type MemberEdge = (typeof defaultData.organization.members.edges)[number];

  const withRole = (edge: MemberEdge): MemberEdge =>
    ({
      ...edge,
      node: {
        ...edge.node,
        role: edge.node.role ?? 'member',
      },
    }) as MemberEdge;

  data.organization.members.edges =
    data.organization.members.edges.map(withRole);

  if (Array.isArray(overrides.edges)) {
    data.organization.members.edges = overrides.edges.map(withRole);
  }
  if (overrides.pageInfo) {
    data.organization.members.pageInfo = {
      ...data.organization.members.pageInfo,
      ...overrides.pageInfo,
    };
  }

  return {
    request: { query: ORGANIZATIONS_MEMBER_CONNECTION_LIST, variables },
    result: { data },
  };
};

type RenderConfig = {
  mocks?: MockedResponse[];
  link?: StaticMockLink;
  initialEntry?: string;
};

const DEFAULT_ROUTE = '/orgpeople/org123';

const renderAddMemberView = ({
  mocks = [],
  link,
  initialEntry = DEFAULT_ROUTE,
}: RenderConfig) => {
  const content = (
    <MemoryRouter initialEntries={[initialEntry]}>
      <I18nextProvider i18n={i18nForTest}>
        <Routes>
          <Route path="/orgpeople/:orgId" element={<AddMember />} />
        </Routes>
      </I18nextProvider>
    </MemoryRouter>
  );

  if (link) {
    return render(
      <MockedProvider addTypename={false} link={link}>
        {content}
      </MockedProvider>,
    );
  }

  return render(
    <MockedProvider addTypename={false} mocks={mocks}>
      {content}
    </MockedProvider>,
  );
};

describe('AddMember Component', () => {
  beforeEach(() => {
    setupLocationMock();
    vi.clearAllMocks();
  });

  afterEach(() => {
    vi.restoreAllMocks();
  });

  test('renders the add member button correctly', async () => {
    const orgId = 'org123';
    const mocks = [createOrganizationsMock(orgId)];

    renderAddMemberView({ mocks, initialEntry: `/orgpeople/${orgId}` });

    // Check if the SortingButton is rendered
    expect(await screen.findByTestId('addMembers')).toBeInTheDocument();
  });

  test('opens existing user modal and shows user list', async () => {
    const orgId = 'org123';
    const userListMock = [
      createUserListMock({ first: 10, after: null, last: null, before: null }),
    ];
    const orgMock = createMemberConnectionMock({
      orgId: 'orgid',
      first: 10,
      after: null,
      last: null,
      before: null,
    });
    const mocks = [orgMock, createOrganizationsMock(orgId), ...userListMock];

    renderAddMemberView({ mocks, initialEntry: `/orgpeople/${orgId}` });

    // Click the add member button
    const addMembersButton = await screen.findByTestId('addMembers');
    fireEvent.click(addMembersButton);

    // Select existing user option
    const existingUserOption = screen.getByText('Existing User');
    fireEvent.click(existingUserOption);

    // Wait for rows to appear first
    const userRows = await screen.findAllByTestId(
      'user',
      {},
      { timeout: 3000 },
    );
    expect(userRows.length).toBe(2);

    // Now check for content within those rows
    await waitFor(
      () => {
        // Check if any element contains the text "John Doe" - this is more flexible
        expect(
          screen.getByText((content) => {
            return content.includes('John Doe');
          }),
        ).toBeInTheDocument();

        // Also check for Jane Smith in the same way
        expect(
          screen.getByText((content) => {
            return content.includes('Jane Smith');
          }),
        ).toBeInTheDocument();
      },
      { timeout: 3000 },
    );
  });

  test('searches for users in the modal', async () => {
    const orgId = 'org123';
    const initialUserListMock = createUserListMock({
      first: 10,
      after: null,
      last: null,
      before: null,
    });

    const searchUserListMock = createUserListMock(
      {
        first: 10,
        where: { name: 'John' },
        after: null,
        last: null,
        before: null,
      },
      {
        edges: [
          {
            cursor: 'cursor1',
            node: {
              id: 'user1',
              name: 'John Doe',
              emailAddress: 'john@example.com',
              avatarURL: 'https://example.com/avatar1.jpg',
              createdAt: '2023-01-01T00:00:00Z',
            },
          },
        ],
        pageInfo: {
          hasNextPage: false,
          hasPreviousPage: false,
          startCursor: 'cursor1',
          endCursor: 'cursor1',
        },
      },
    );

    const mocks = [
      createOrganizationsMock(orgId),
      initialUserListMock,
      searchUserListMock,
    ];

    renderAddMemberView({ mocks, initialEntry: `/orgpeople/${orgId}` });

    // Open the add member modal
    const addMembersButton = await screen.findByTestId('addMembers');
    fireEvent.click(addMembersButton);

    // Select existing user option - using the correct text based on your working test
    const existingUserOption = screen.getByText('Existing User');
    fireEvent.click(existingUserOption);

    // Wait for the modal to be visible and for initial data to load
    const modal = await screen.findByTestId(
      'addExistingUserModal',
      {},
      { timeout: 3000 },
    );
    expect(modal).toBeInTheDocument();

    // Wait for initial user list to be loaded
    await screen.findAllByTestId('user', {}, { timeout: 3000 });

    // Enter search term and submit
    const searchInput = screen.getByTestId('searchUser');
    fireEvent.change(searchInput, { target: { value: 'John' } });
    const submitButton = screen.getByTestId('submitBtn');
    fireEvent.click(submitButton);

    // Verify filtered results - use findByText for the post-search content
    const johnDoeElement = await screen.findByText(
      (content) => content.includes('John Doe'),
      {},
      { timeout: 3000 },
    );
    expect(johnDoeElement).toBeInTheDocument();

    // Wait for Jane Smith to disappear
    await waitFor(() => {
      expect(
        screen.queryByText((content) => content.includes('Jane Smith')),
      ).not.toBeInTheDocument();
    });
  });

  test('adds an existing user to organization', async () => {
    const orgId = 'org123';
    const userListMock = createUserListMock({
      first: 10,
      after: null,
      last: null,
      before: null,
    });

    const addMemberMock = createAddMemberMutationMock({
      memberId: 'user1',
      role: 'regular',
    });

    const mocks = [createOrganizationsMock(orgId), userListMock, addMemberMock];

    renderAddMemberView({ mocks, initialEntry: `/orgpeople/${orgId}` });

    // Open the add member modal
    const addMembersButton = await screen.findByTestId('addMembers');
    fireEvent.click(addMembersButton);

    // Select existing user option
    const existingUserOption = screen.getByText('Existing User');
    fireEvent.click(existingUserOption);

    // Wait for modal and user rows to load
    const userRows = await screen.findAllByTestId(
      'user',
      {},
      { timeout: 3000 },
    );
    expect(userRows.length).toBe(2);

    // Verify John Doe is present
    expect(
      screen.getByText((content) => content.includes('John Doe')),
    ).toBeInTheDocument();

    // Click add button for first user
    const addButtons = await screen.findAllByTestId('addBtn');
    fireEvent.click(addButtons[0]);

    // Verify success toast was shown
    await waitFor(() => {
      expect(toast.success).toHaveBeenCalledWith('Member added Successfully');
    });

    // Click the close button
    await userEvent.click(screen.getByRole('button', { name: /close/i }));
  });

  test('adds an existing user to organization error', async () => {
    const orgId = 'org123';
    const userListMock = createUserListMock({
      first: 10,
      after: null,
      last: null,
      before: null,
    });

    const addMemberMock = createAddMemberMutationMock({
      memberId: 'user1',
      organizationId: orgId,
      role: 'regular',
    });

    const mocks = [createOrganizationsMock(orgId), userListMock, addMemberMock];

    renderAddMemberView({ mocks, initialEntry: `/orgpeople/${orgId}` });

    // Open the add member modal
    const addMembersButton = await screen.findByTestId('addMembers');
    fireEvent.click(addMembersButton);

    // Select existing user option
    const existingUserOption = screen.getByText('Existing User');
    fireEvent.click(existingUserOption);

    // Wait for modal and user rows to load
    const userRows = await screen.findAllByTestId(
      'user',
      {},
      { timeout: 3000 },
    );
    expect(userRows.length).toBe(2);

    // Verify John Doe is present
    expect(
      screen.getByText((content) => content.includes('John Doe')),
    ).toBeInTheDocument();

    // Click add button for first user
    const addButtons = await screen.findAllByTestId('addBtn');
    fireEvent.click(addButtons[0]);
  });

  test('handles pagination in user list', async () => {
    const orgId = 'org123';
    const page1Mock = createUserListMock({
      first: 10,
      after: null,
      last: null,
      before: null,
    });

    const page2Mock = createUserListMock(
      { first: 10, after: 'cursor1', last: null, before: null },
      {
        edges: [
          {
            cursor: 'cursor3',
            node: {
              id: 'user3',
              name: 'Bob Johnson',
              emailAddress: 'bob@example.com',
              avatarURL: null,
              createdAt: '2023-01-03T00:00:00Z',
            },
          },
        ],
        pageInfo: {
          hasNextPage: false,
          hasPreviousPage: true,
          startCursor: 'cursor3',
          endCursor: 'cursor3',
        },
      },
    );

    const page1RevisitedMock = createUserListMock({
      first: null,
      after: null,
      last: 10,
      before: 'cursor3',
    });

    const mocks = [
      createOrganizationsMock(orgId),
      page1Mock,
      page2Mock,
      page1RevisitedMock,
      // Add additional mock for potential edge case queries
      createUserListMock({
        first: 10,
        after: 'cursor2',
        last: null,
        before: null,
      }),
    ];

    const link = new StaticMockLink(mocks, true);

    renderAddMemberView({
      link,
      initialEntry: `/orgpeople/${orgId}`,
    });

    // Open the add member modal
    const addMembersButton = await screen.findByTestId('addMembers');
    fireEvent.click(addMembersButton);

    // Select existing user option
    const existingUserOption = screen.getByText('Existing User');
    fireEvent.click(existingUserOption);

    // Wait for page 1 users to load
    const userRows1 = await screen.findAllByTestId(
      'user',
      {},
      { timeout: 3000 },
    );
    expect(userRows1.length).toBe(2);

    // Check for specific users on page 1
    expect(
      screen.getByText((content) => content.includes('John Doe')),
    ).toBeInTheDocument();
    expect(
      screen.getByText((content) => content.includes('Jane Smith')),
    ).toBeInTheDocument();

    // Navigate to next page
    const nextPageButton = screen.getByLabelText('Next Page');
    fireEvent.click(nextPageButton);

    // Wait for page 2 to load
    const userRows2 = await screen.findAllByTestId(
      'user',
      {},
      { timeout: 3000 },
    );
    expect(userRows2.length).toBe(1);
    expect(
      screen.getByText((content) => content.includes('Bob Johnson')),
    ).toBeInTheDocument();
    // expect(bobElement).toBeInTheDocument();

    // Verify John Doe is no longer visible
    await waitFor(() => {
      expect(
        screen.queryByText((content) => content.includes('John Doe')),
      ).not.toBeInTheDocument();
    });

    // Navigate back to first page
    const prevPageButton = screen.getByLabelText('Previous Page');
    fireEvent.click(prevPageButton);

    // Wait for page 1 to reload
    const johnDoe = await screen.findByText(
      (content) => content.includes('John Doe'),
      {},
      { timeout: 3000 },
    );
    expect(johnDoe).toBeInTheDocument();

    // Verify Bob is no longer visible
    await waitFor(() => {
      expect(
        screen.queryByText((content) => content.includes('Bob Johnson')),
      ).not.toBeInTheDocument();
    });
  });

  test('opens create new user modal', async () => {
    const orgId = 'org123';
    const mocks = [createOrganizationsMock(orgId)];

    renderAddMemberView({ mocks, initialEntry: `/orgpeople/${orgId}` });

    // Click the add member button
    const addMembersButton = await screen.findByTestId('addMembers');
    fireEvent.click(addMembersButton);

    // Select new user option - using the correct text from your component
    const newUserOption = screen.getByText('New User');
    fireEvent.click(newUserOption);

    // Check if new user modal is opened
    await waitFor(() => {
      expect(screen.getByTestId('addNewUserModal')).toBeInTheDocument();
      expect(screen.getByTestId('firstNameInput')).toBeInTheDocument();
      expect(screen.getByTestId('emailInput')).toBeInTheDocument();
      expect(screen.getByTestId('passwordInput')).toBeInTheDocument();
      expect(screen.getByTestId('confirmPasswordInput')).toBeInTheDocument();
      expect(screen.getByTestId('organizationName')).toBeInTheDocument();
    });
  });

  test('toggles password visibility in create user form', async () => {
    const orgId = 'org123';
    const mocks = [createOrganizationsMock(orgId)];

    renderAddMemberView({ mocks, initialEntry: `/orgpeople/${orgId}` });

    // Open the create user modal
    const addMembersButton = await screen.findByTestId('addMembers');
    fireEvent.click(addMembersButton);

    // Select new user option
    const newUserOption = screen.getByText('New User');
    fireEvent.click(newUserOption);

    // Check initial password field type
    const passwordInput = screen.getByTestId('passwordInput');
    expect(passwordInput).toHaveAttribute('type', 'password');

    // Toggle password visibility
    const showPasswordToggle = screen.getByTestId('showPassword');
    fireEvent.click(showPasswordToggle);

    // Check that password is now visible
    expect(passwordInput).toHaveAttribute('type', 'text');

    // Toggle confirm password visibility
    const confirmPasswordInput = screen.getByTestId('confirmPasswordInput');
    expect(confirmPasswordInput).toHaveAttribute('type', 'password');

    const showConfirmPasswordToggle = screen.getByTestId('showConfirmPassword');
    fireEvent.click(showConfirmPasswordToggle);

    // Check that confirm password is now visible
    expect(confirmPasswordInput).toHaveAttribute('type', 'text');
  });

  test('creates a new user successfully', async () => {
    const orgId = 'org123';

    const registerMock = createRegisterMutationMock({
      name: 'New User',
      email: 'newuser@example.com',
      password: 'password123',
      role: 'regular',
      isEmailAddressVerified: true,
    });

    const addMemberMock = createAddMemberMutationMock({
      memberId: 'newUser1',
      // organizationId: orgId,
      role: 'regular',
    });

    const mocks = [createOrganizationsMock(orgId), registerMock, addMemberMock];

    renderAddMemberView({ mocks, initialEntry: `/orgpeople/${orgId}` });

    // Open the create user modal
    const addMembersButton = await screen.findByTestId('addMembers');
    fireEvent.click(addMembersButton);

    // Select new user option
    const newUserOption = screen.getByText('New User');
    fireEvent.click(newUserOption);

    // Fill in the form
    const nameInput = screen.getByTestId('firstNameInput');
    const emailInput = screen.getByTestId('emailInput');
    const passwordInput = screen.getByTestId('passwordInput');
    const confirmPasswordInput = screen.getByTestId('confirmPasswordInput');

    fireEvent.change(nameInput, { target: { value: 'New User' } });
    fireEvent.change(emailInput, { target: { value: 'newuser@example.com' } });
    fireEvent.change(passwordInput, { target: { value: 'password123' } });
    fireEvent.change(confirmPasswordInput, {
      target: { value: 'password123' },
    });

    // Submit the form
    const createButton = screen.getByTestId('createBtn');
    fireEvent.click(createButton);

    // Check for success message
    await waitFor(() => {
      expect(toast.success).toHaveBeenCalledWith('Member added Successfully');
    });
  });

  test('creates a new user error', async () => {
    const orgId = 'org123';

    const registerMock = createRegisterMutationMock({
      name: 'New User',
      email: 'newuser@example.com',
      password: 'password123',
      isEmailAddressVerified: true,
    });

    const addMemberMock = createAddMemberMutationMock({
      memberId: 'newUser1',
      // organizationId: orgId,
      role: 'regular',
    });

    const mocks = [createOrganizationsMock(orgId), registerMock, addMemberMock];

    renderAddMemberView({ mocks, initialEntry: `/orgpeople/${orgId}` });

    // Open the create user modal
    const addMembersButton = await screen.findByTestId('addMembers');
    fireEvent.click(addMembersButton);

    // Select new user option
    const newUserOption = screen.getByText('New User');
    fireEvent.click(newUserOption);

    // Fill in the form
    const nameInput = screen.getByTestId('firstNameInput');
    const emailInput = screen.getByTestId('emailInput');
    const passwordInput = screen.getByTestId('passwordInput');
    const confirmPasswordInput = screen.getByTestId('confirmPasswordInput');

    fireEvent.change(nameInput, { target: { value: 'New User' } });
    fireEvent.change(emailInput, { target: { value: 'newuser@example.com' } });
    fireEvent.change(passwordInput, { target: { value: 'password123' } });
    fireEvent.change(confirmPasswordInput, {
      target: { value: 'password123' },
    });

    // Submit the form
    const createButton = screen.getByTestId('createBtn');
    fireEvent.click(createButton);
  });

  test('creates a new user wrong confirm password error', async () => {
    const orgId = 'org123';

    const registerMock = createRegisterMutationMock({
      name: 'New User',
      email: 'newuser@example.com',
      password: 'password123',
      isEmailAddressVerified: true,
    });

    const addMemberMock = createAddMemberMutationMock({
      memberId: 'newUser1',
      // organizationId: orgId,
      role: 'regular',
    });

    const mocks = [createOrganizationsMock(orgId), registerMock, addMemberMock];

    renderAddMemberView({ mocks, initialEntry: `/orgpeople/${orgId}` });

    // Open the create user modal
    const addMembersButton = await screen.findByTestId('addMembers');
    fireEvent.click(addMembersButton);

    // Select new user option
    const newUserOption = screen.getByText('New User');
    fireEvent.click(newUserOption);

    // Fill in the form
    const nameInput = screen.getByTestId('firstNameInput');
    const emailInput = screen.getByTestId('emailInput');
    const passwordInput = screen.getByTestId('passwordInput');
    const confirmPasswordInput = screen.getByTestId('confirmPasswordInput');

    fireEvent.change(nameInput, { target: { value: 'New User' } });
    fireEvent.change(emailInput, { target: { value: 'newuser@example.com' } });
    fireEvent.change(passwordInput, { target: { value: 'password123' } });
    fireEvent.change(confirmPasswordInput, {
      target: { value: 'password124' },
    });

    // Submit the form
    const createButton = screen.getByTestId('createBtn');
    fireEvent.click(createButton);
  });

  test('creates a new no password error', async () => {
    const orgId = 'org123';

    const registerMock = createRegisterMutationMock({
      name: 'New User',
      email: 'newuser@example.com',
      password: 'password123',
      isEmailAddressVerified: true,
    });

    const addMemberMock = createAddMemberMutationMock({
      memberId: 'newUser1',
      // organizationId: orgId,
      role: 'regular',
    });

    const mocks = [createOrganizationsMock(orgId), registerMock, addMemberMock];

    renderAddMemberView({ mocks, initialEntry: `/orgpeople/${orgId}` });

    // Open the create user modal
    const addMembersButton = await screen.findByTestId('addMembers');
    fireEvent.click(addMembersButton);

    // Select new user option
    const newUserOption = screen.getByText('New User');
    fireEvent.click(newUserOption);

    // Fill in the form
    const nameInput = screen.getByTestId('firstNameInput');
    const emailInput = screen.getByTestId('emailInput');
    const passwordInput = screen.getByTestId('passwordInput');
    const confirmPasswordInput = screen.getByTestId('confirmPasswordInput');

    fireEvent.change(nameInput, { target: { value: 'New User' } });
    fireEvent.change(emailInput, { target: { value: 'newuser@example.com' } });
    fireEvent.change(passwordInput, { target: { value: '' } });
    fireEvent.change(confirmPasswordInput, {
      target: { value: 'password123' },
    });

    // Submit the form
    const createButton = screen.getByTestId('createBtn');
    fireEvent.click(createButton);
  });

  test('missing endCursor condition', async () => {
    const orgId = 'org123';

    const mockWithoutEndCursor = createUserListMock(
      {
        first: 10,
        after: null,
        last: null,
        before: null,
      },
      {
        edges: [
          {
            cursor: 'cursor1',
            node: {
              id: 'user1',
              name: 'John Doe',
              emailAddress: 'john@example.com',
              avatarURL: null,
              createdAt: '2023-01-01T00:00:00Z',
            },
          },
        ],
        pageInfo: {
          hasNextPage: true,
          hasPreviousPage: false,
          startCursor: 'cursor1',
        },
      },
    );

    const mocks = [createOrganizationsMock(orgId), mockWithoutEndCursor];
    const link = new StaticMockLink(mocks, true);

    renderAddMemberView({
      link,
      initialEntry: `/orgpeople/${orgId}`,
    });

    // Open the add member modal
    const addMembersButton = await screen.findByTestId('addMembers');
    fireEvent.click(addMembersButton);

    // Select existing user option
    const existingUserOption = screen.getByText('Existing User');
    fireEvent.click(existingUserOption);

    // Wait for users to load - this will trigger the useEffect that processes endCursor
    await waitFor(() => {
      expect(screen.getByTestId('user')).toBeInTheDocument();
    });
  });
<<<<<<< HEAD
});

test('calls setUserName, resetPagination and fetchUsers on search', async () => {
  const orgId = 'org123';

  const initialUserListMock = createUserListMock({
    first: 10,
    after: null,
    last: null,
    before: null,
  });

  const searchMock = createUserListMock({
    first: 10,
    where: { name: 'Alex' },
    after: null,
    last: null,
    before: null,
  });

  const mocks = [
    createOrganizationsMock(orgId),
    initialUserListMock,
    searchMock,
  ];

  render(
    <MockedProvider mocks={mocks} addTypename={false}>
      <MemoryRouter initialEntries={[`/orgpeople/${orgId}`]}>
        <I18nextProvider i18n={i18nForTest}>
          <AddMember />
        </I18nextProvider>
      </MemoryRouter>
    </MockedProvider>,
  );

  // open modal
  const addMembersButton = await screen.findByTestId('addMembers');
  fireEvent.click(addMembersButton);

  const existingUserOption = screen.getByText('Existing User');
  fireEvent.click(existingUserOption);

  // Wait for initial results
  await screen.findAllByTestId('user');

  // 🔍 search action
  const searchInput = screen.getByTestId('searchUser');
  fireEvent.change(searchInput, { target: { value: 'Alex' } });

  const submitButton = screen.getByTestId('submitBtn');
  fireEvent.click(submitButton);

  // → If setUserName, resetPagination & fetchUsers were called,
  //    the list refreshes to show only the search result.
  const users = await screen.findAllByTestId('user');
  expect(users.length).toBe(2);
=======

  test('handles error when adding member to organization fails', async () => {
    const orgId = 'org123';

    // 1. Mock the user list query (SUCCESS)
    const userListMock = createUserListMock({
      first: 10,
      after: null,
      last: null,
      before: null,
    });

    // 2. Mock the add member mutation (ERROR)
    const addMemberErrorMock = {
      request: {
        query: CREATE_ORGANIZATION_MEMBERSHIP_MUTATION_PG,
        variables: {
          memberId: 'user1', // Corresponds to the first user in defaultData of createUserListMock
          organizationId: orgId,
          role: 'regular',
        },
      },
      error: new Error('Failed to add member'),
    };

    const mocks = [
      createOrganizationsMock(orgId),
      userListMock,
      addMemberErrorMock,
    ];

    renderAddMemberView({ mocks, initialEntry: `/orgpeople/${orgId}` });

    // Open the add member modal
    const addMembersButton = await screen.findByTestId('addMembers');
    fireEvent.click(addMembersButton);

    // Select existing user option
    const existingUserOption = screen.getByText('Existing User');
    fireEvent.click(existingUserOption);

    // Wait for users to load
    await waitFor(async () => {
      const users = await screen.findAllByTestId('user');
      expect(users.length).toBeGreaterThan(0);
    });

    // Click add button for the first user (user1)
    const addButtons = await screen.findAllByTestId('addBtn');
    fireEvent.click(addButtons[0]);

    // Wait for error toast to be called
    await waitFor(() => {
      expect(toast.error).toHaveBeenCalled();
    });
  });
  test('handles error when creating new user fails', async () => {
    const orgId = 'org123';

    // Create a mock that returns an error for CREATE_MEMBER_PG
    const createMemberErrorMock = {
      request: {
        query: CREATE_MEMBER_PG,
        variables: {
          name: 'Test User',
          email: 'test@example.com',
          password: 'password123',
          role: 'regular',
          isEmailAddressVerified: true,
        },
      },
      error: new Error('Failed to create member'),
    };

    const mocks = [createOrganizationsMock(orgId), createMemberErrorMock];

    renderAddMemberView({ mocks, initialEntry: `/orgpeople/${orgId}` });

    // Open create new user modal
    const addMembersButton = await screen.findByTestId('addMembers');
    fireEvent.click(addMembersButton);

    const newUserOption = screen.getByText('New User');
    fireEvent.click(newUserOption);

    // Wait for modal to open
    await waitFor(() => {
      expect(screen.getByTestId('addNewUserModal')).toBeInTheDocument();
    });

    // Fill in user details
    const nameInput = screen.getByTestId('firstNameInput');
    const emailInput = screen.getByTestId('emailInput');
    const passwordInput = screen.getByTestId('passwordInput');
    const confirmPasswordInput = screen.getByTestId('confirmPasswordInput');

    fireEvent.change(nameInput, { target: { value: 'Test User' } });
    fireEvent.change(emailInput, { target: { value: 'test@example.com' } });
    fireEvent.change(passwordInput, { target: { value: 'password123' } });
    fireEvent.change(confirmPasswordInput, {
      target: { value: 'password123' },
    });

    // Click create button
    const createButton = screen.getByTestId('createBtn');
    fireEvent.click(createButton);

    // Wait for error toast to be called
    await waitFor(() => {
      expect(toast.error).toHaveBeenCalled();
    });
  });
>>>>>>> 501ec30e
});<|MERGE_RESOLUTION|>--- conflicted
+++ resolved
@@ -967,65 +967,6 @@
       expect(screen.getByTestId('user')).toBeInTheDocument();
     });
   });
-<<<<<<< HEAD
-});
-
-test('calls setUserName, resetPagination and fetchUsers on search', async () => {
-  const orgId = 'org123';
-
-  const initialUserListMock = createUserListMock({
-    first: 10,
-    after: null,
-    last: null,
-    before: null,
-  });
-
-  const searchMock = createUserListMock({
-    first: 10,
-    where: { name: 'Alex' },
-    after: null,
-    last: null,
-    before: null,
-  });
-
-  const mocks = [
-    createOrganizationsMock(orgId),
-    initialUserListMock,
-    searchMock,
-  ];
-
-  render(
-    <MockedProvider mocks={mocks} addTypename={false}>
-      <MemoryRouter initialEntries={[`/orgpeople/${orgId}`]}>
-        <I18nextProvider i18n={i18nForTest}>
-          <AddMember />
-        </I18nextProvider>
-      </MemoryRouter>
-    </MockedProvider>,
-  );
-
-  // open modal
-  const addMembersButton = await screen.findByTestId('addMembers');
-  fireEvent.click(addMembersButton);
-
-  const existingUserOption = screen.getByText('Existing User');
-  fireEvent.click(existingUserOption);
-
-  // Wait for initial results
-  await screen.findAllByTestId('user');
-
-  // 🔍 search action
-  const searchInput = screen.getByTestId('searchUser');
-  fireEvent.change(searchInput, { target: { value: 'Alex' } });
-
-  const submitButton = screen.getByTestId('submitBtn');
-  fireEvent.click(submitButton);
-
-  // → If setUserName, resetPagination & fetchUsers were called,
-  //    the list refreshes to show only the search result.
-  const users = await screen.findAllByTestId('user');
-  expect(users.length).toBe(2);
-=======
 
   test('handles error when adding member to organization fails', async () => {
     const orgId = 'org123';
@@ -1138,5 +1079,61 @@
       expect(toast.error).toHaveBeenCalled();
     });
   });
->>>>>>> 501ec30e
+});
+
+test('calls setUserName, resetPagination and fetchUsers on search', async () => {
+  const orgId = 'org123';
+
+  const initialUserListMock = createUserListMock({
+    first: 10,
+    after: null,
+    last: null,
+    before: null,
+  });
+
+  const searchMock = createUserListMock({
+    first: 10,
+    where: { name: 'Alex' },
+    after: null,
+    last: null,
+    before: null,
+  });
+
+  const mocks = [
+    createOrganizationsMock(orgId),
+    initialUserListMock,
+    searchMock,
+  ];
+
+  render(
+    <MockedProvider mocks={mocks} addTypename={false}>
+      <MemoryRouter initialEntries={[`/orgpeople/${orgId}`]}>
+        <I18nextProvider i18n={i18nForTest}>
+          <AddMember />
+        </I18nextProvider>
+      </MemoryRouter>
+    </MockedProvider>,
+  );
+
+  // open modal
+  const addMembersButton = await screen.findByTestId('addMembers');
+  fireEvent.click(addMembersButton);
+
+  const existingUserOption = screen.getByText('Existing User');
+  fireEvent.click(existingUserOption);
+
+  // Wait for initial results
+  await screen.findAllByTestId('user');
+
+  // 🔍 search action
+  const searchInput = screen.getByTestId('searchUser');
+  fireEvent.change(searchInput, { target: { value: 'Alex' } });
+
+  const submitButton = screen.getByTestId('submitBtn');
+  fireEvent.click(submitButton);
+
+  // → If setUserName, resetPagination & fetchUsers were called,
+  //    the list refreshes to show only the search result.
+  const users = await screen.findAllByTestId('user');
+  expect(users.length).toBe(2);
 });