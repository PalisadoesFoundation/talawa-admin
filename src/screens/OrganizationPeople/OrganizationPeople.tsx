--- conflicted
+++ resolved
@@ -169,20 +169,7 @@
                 required
                 onChange={debouncedHandleFirstNameSearchChange}
               />
-<<<<<<< HEAD
-              <h6 className={styles.searchtitle}>{t('filterByEvent')}</h6>
-              <input
-                type="name"
-                id="searchevent"
-                placeholder={t('searchevent')}
-                autoComplete="off"
-                required
-                onChange={debouncedHandleEventTitleSearchChange}
-              />
               <div className={styles.radio_buttons} data-testid="usertypelist">
-=======
-              <div className={styles.radio_buttons}>
->>>>>>> f8747de1
                 <input
                   id="userslist"
                   value="userslist"
