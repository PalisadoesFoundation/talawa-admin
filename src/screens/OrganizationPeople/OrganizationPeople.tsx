import { useLazyQuery } from '@apollo/client';
import { Delete, Search } from '@mui/icons-material';
import {
  ORGANIZATIONS_LIST,
  ORGANIZATIONS_MEMBER_CONNECTION_LIST,
  USER_LIST_FOR_TABLE,
} from 'GraphQl/Queries/Queries';
import Loader from 'components/Loader/Loader';
import OrgAdminListCard from 'components/OrgAdminListCard/OrgAdminListCard';
import OrgPeopleListCard from 'components/OrgPeopleListCard/OrgPeopleListCard';
import dayjs from 'dayjs';
import React, { useEffect, useState } from 'react';
import { Button, Form } from 'react-bootstrap';
import Row from 'react-bootstrap/Row';
import { useTranslation } from 'react-i18next';
import { Link, useLocation, useParams } from 'react-router-dom';
import { toast } from 'react-toastify';
import AddMember from './AddMember';
import styles from '../../style/app.module.css';
import { DataGrid } from '@mui/x-data-grid';
import type { GridColDef, GridCellParams } from '@mui/x-data-grid';
import { Stack } from '@mui/material';
import Avatar from 'components/Avatar/Avatar';
import SortingButton from 'subComponents/SortingButton';
/**
 * OrganizationPeople component is used to display the list of members, admins and users of the organization.
 * It also provides the functionality to search the members, admins and users by their full name.
 * It also provides the functionality to remove the members and admins from the organization.
 * @returns JSX.Element which contains the list of members, admins and users of the organization.
 */
function organizationPeople(): JSX.Element {
  const { t } = useTranslation('translation', {
    keyPrefix: 'organizationPeople',
  });
  const { t: tCommon } = useTranslation('common');

  document.title = t('title');

  const location = useLocation();
  const role = location?.state;

  const { orgId: currentUrl } = useParams();

  const [state, setState] = useState(role?.role || 0);

  const [filterData, setFilterData] = useState({
    firstName_contains: '',
    lastName_contains: '',
  });
  const [adminFilteredData, setAdminFilteredData] = useState();

  const [userName, setUserName] = useState('');
  const [showRemoveModal, setShowRemoveModal] = React.useState(false);
  const [selectedAdminId, setSelectedAdminId] = React.useState<
    string | undefined
  >();
  const [selectedMemId, setSelectedMemId] = React.useState<
    string | undefined
  >();

  const toggleRemoveModal = (): void => {
    setShowRemoveModal((prev) => !prev);
  };
  const toggleRemoveMemberModal = (id: string): void => {
    setSelectedMemId(id);
    setSelectedAdminId(undefined);
    toggleRemoveModal();
  };
  const toggleRemoveAdminModal = (id: string): void => {
    setSelectedAdminId(id);
    setSelectedMemId(undefined);
    toggleRemoveModal();
  };

  const {
    data: memberData,
    loading: memberLoading,
    error: memberError,
    refetch: memberRefetch,
  } = useLazyQuery(ORGANIZATIONS_MEMBER_CONNECTION_LIST, {
    variables: {
      firstName_contains: '',
      lastName_contains: '',
      orgId: currentUrl,
    },
  })[1];

  const {
    data: adminData,
    loading: adminLoading,
    error: adminError,
    refetch: adminRefetch,
  } = useLazyQuery(ORGANIZATIONS_LIST, {
    variables: {
      id: currentUrl,
    },
  })[1];

  const {
    data: usersData,
    loading: usersLoading,
    error: usersError,
    refetch: usersRefetch,
  } = useLazyQuery(USER_LIST_FOR_TABLE, {
    variables: {
      firstName_contains: '',
      lastName_contains: '',
    },
  })[1];

  useEffect(() => {
    if (state === 0) {
      memberRefetch({
        ...filterData,
        orgId: currentUrl,
      });
    } else if (state === 1) {
      adminRefetch({
        id: currentUrl,
      });
      setAdminFilteredData(adminData?.organizations[0].admins);
    } else {
      usersRefetch({
        ...filterData,
      });
    }
  }, [state, adminData]);

  if (memberError || usersError || adminError) {
    const error = memberError ?? usersError ?? adminError;
    toast.error(error?.message);
  }
  if (memberLoading || usersLoading || adminLoading) {
    return (
      <div className={styles.mainpageright}>
        <Loader />
      </div>
    );
  }

  const handleFullNameSearchChange = (e: React.FormEvent): void => {
    e.preventDefault();
    const [firstName, lastName] = userName.split(' ');
    const newFilterData = {
      firstName_contains: firstName || '',
      lastName_contains: lastName || '',
    };

    setFilterData(newFilterData);

    if (state === 0) {
      memberRefetch({
        ...newFilterData,
        orgId: currentUrl,
      });
    } else if (state === 1) {
      const filterData = adminData.organizations[0].admins.filter(
        (value: {
          _id: string;
          firstName: string;
          lastName: string;
          createdAt: string;
        }) => {
          return (value.firstName + value.lastName)
            .toLowerCase()
            .includes(userName.toLowerCase());
        },
      );
      setAdminFilteredData(filterData);
    } else {
      usersRefetch({
        ...newFilterData,
      });
    }
  };

  const columns: GridColDef[] = [
    {
      field: 'rowNumber',
      headerName: '#',
      minWidth: 80,
      align: 'center',
      headerAlign: 'center',
      headerClassName: `${styles.tableHeader}`,
      sortable: false,
      renderCell: (params: GridCellParams) => {
        // Use params.api.getSortedRowIds() or params.rowIndex to generate row numbers
        const sortedRowIds = params.api.getSortedRowIds(); // Get sorted row IDs
        const rowIndex = sortedRowIds.indexOf(params.id); // Find the index of the current row
        return <div>{rowIndex + 1}</div>;
      },
    },
    {
      field: 'profile',
      headerName: tCommon('profile'),
      flex: 1,
      minWidth: 50,
      align: 'center',
      headerAlign: 'center',
      headerClassName: `${styles.tableHeader}`,
      cellClassName: `${styles.profileImage}`,
      sortable: false,

      renderCell: (params: GridCellParams) => {
<<<<<<< HEAD
        // Fallback to a fixed width if computedWidth is unavailable
        const columnWidth = params.colDef.computedWidth || 150;
        const imageSize = Math.min(columnWidth * 0.6, 60); // Max size 40px, responsive scaling

        return (
          <div
            style={{
              display: 'flex',
              justifyContent: 'center',
              alignItems: 'center',
              height: '100%',
              width: '100%',
=======
        return (
          <div
            style={{
              display: `${styles.profileImage.search('flex') === -1 ? 'flex' : ''}`,
              justifyContent: `${styles.profileImage.search('center') === -1 ? 'center' : ''}`,
              alignItems: `${styles.profileImage.search('center') === -1 ? 'center' : ''}`,
>>>>>>> a377c16b
            }}
          >
            {params.row?.image ? (
              <img
                src={params.row?.image}
                alt="avatar"
<<<<<<< HEAD
                style={{
                  width: `${imageSize}px`,
                  height: `${imageSize}px`,
                  borderRadius: '50%',
                  objectFit: 'cover',
                }}
              />
            ) : (
              <div
                style={{
                  width: `${imageSize}px`,
                  height: `${imageSize}px`,
                  fontSize: `${imageSize * 0.4}px`,
                  display: 'flex',
                  alignItems: 'center',
                  justifyContent: 'center',
                  borderRadius: '50%',
                  backgroundColor: '#ccc',
                }}
              >
                <Avatar
                  name={`${params.row.firstName} ${params.row.lastName}`}
                />
              </div>
=======
                className={styles.TableImage}
              />
            ) : (
              <Avatar
                avatarStyle={styles.TableImage}
                name={`${params.row.firstName} ${params.row.lastName}`}
              />
>>>>>>> a377c16b
            )}
          </div>
        );
      },
    },
    {
      field: 'name',
      headerName: tCommon('name'),
      flex: 2,
      minWidth: 150,
      align: 'center',
      headerAlign: 'center',
      headerClassName: `${styles.tableHeader}`,
      sortable: false,
      renderCell: (params: GridCellParams) => {
        return (
          <Link
            to={`/member/${currentUrl}`}
            state={{ id: params.row._id }}
            className={`${styles.membername} ${styles.subtleBlueGrey}`}
          >
            {params.row?.firstName + ' ' + params.row?.lastName}
          </Link>
        );
      },
    },
    {
      field: 'email',
      headerName: tCommon('email'),
      minWidth: 150,
      align: 'center',
      headerAlign: 'center',
      headerClassName: `${styles.tableHeader}`,
      flex: 2,
      sortable: false,
    },
    {
      field: 'joined',
      headerName: tCommon('joined'),
      flex: 2,
      minWidth: 100,
      align: 'center',
      headerAlign: 'center',
      headerClassName: `${styles.tableHeader}`,
      sortable: false,
      renderCell: (params: GridCellParams) => {
        return dayjs(params.row.createdAt).format('DD/MM/YYYY');
      },
    },
    {
      field: 'action',
      headerName: tCommon('action'),
      flex: 1,
      minWidth: 100,
      align: 'center',
      headerAlign: 'center',
      headerClassName: `${styles.tableHeader}`,
      sortable: false,
      renderCell: (params: GridCellParams) => {
        return state === 1 ? (
          <Button
            onClick={() => toggleRemoveAdminModal(params.row._id)}
            data-testid="removeAdminModalBtn"
            aria-label="Remove admin"
            className={styles.deleteButton}
          >
            <Delete />
          </Button>
        ) : (
          <Button
            onClick={() => toggleRemoveMemberModal(params.row._id)}
            data-testid="removeMemberModalBtn"
            aria-label="Remove member"
            className={styles.deleteButton}
          >
            <Delete />
          </Button>
        );
      },
    },
  ];

  const handleSortChange = (value: string): void => {
    setState(value === 'users' ? 2 : value === 'members' ? 0 : 1);
  };

  return (
    <>
      <Row className={styles.head}>
        <div className={styles.mainpageright}>
          <div className={styles.btnsContainer}>
            <div className={styles.input}>
              <Form onSubmit={handleFullNameSearchChange}>
                <Form.Control
                  type="name"
                  id="searchLastName"
                  placeholder={t('searchFullName')}
                  autoComplete="off"
                  className={styles.inputField}
                  onChange={(e): void => {
                    const { value } = e.target;
                    setUserName(value);
                  }}
                />
                <Button
                  type="submit"
                  className={`${styles.searchButton}`}
<<<<<<< HEAD
                  data-testid={'searchbtn'}
=======
                  data-testid="searchbtn"
>>>>>>> a377c16b
                >
                  <Search className={styles.searchIcon} />
                </Button>
              </Form>
            </div>
            <div className={styles.btnsBlock}>
<<<<<<< HEAD
              <SortingButton
                className={styles.dropdown}
                title={tCommon('sort')}
                sortingOptions={[
                  { label: tCommon('users'), value: 'users' },
                  { label: tCommon('members'), value: 'members' },
                  { label: tCommon('admins'), value: 'admins' },
                ]}
                selectedOption={
                  state === 2
                    ? tCommon('users')
                    : state === 0
                      ? tCommon('members')
                      : tCommon('admins')
                }
                onSortChange={handleSortChange}
                dataTestIdPrefix="role"
              />
=======
              <Dropdown>
                <Dropdown.Toggle
                  variant="success"
                  id="dropdown-basic"
                  className={styles.dropdown}
                  data-testid="role"
                >
                  <Sort />
                  {t('sort')}
                </Dropdown.Toggle>
                <Dropdown.Menu>
                  <Dropdown.Item
                    d-inline
                    id="userslist"
                    data-value="userslist"
                    className={styles.dropdownItem}
                    data-name="displaylist"
                    data-testid="users"
                    defaultChecked={state === 2}
                    onClick={() => setState(2)}
                  >
                    <Form.Label htmlFor="userslist">
                      {tCommon('users')}
                    </Form.Label>
                  </Dropdown.Item>
                  <Dropdown.Item
                    d-inline
                    id="memberslist"
                    data-value="memberslist"
                    className={styles.dropdownItem}
                    data-name="displaylist"
                    data-testid="members"
                    defaultChecked={state === 0}
                    onClick={() => setState(0)}
                  >
                    <Form.Label htmlFor="memberslist">
                      {tCommon('members')}
                    </Form.Label>
                  </Dropdown.Item>
                  <Dropdown.Item
                    d-inline
                    id="adminslist"
                    data-value="adminslist"
                    data-name="displaylist"
                    className={styles.dropdownItem}
                    data-testid="admins"
                    defaultChecked={state === 1}
                    onClick={() => setState(1)}
                  >
                    <Form.Label htmlFor="adminslist">
                      {tCommon('admins')}
                    </Form.Label>
                  </Dropdown.Item>
                </Dropdown.Menu>
              </Dropdown>
>>>>>>> a377c16b
            </div>
            <div className={styles.btnsBlock}>
              <AddMember />
            </div>
          </div>
        </div>
      </Row>
      {((state === 0 && memberData) ||
        (state === 1 && adminFilteredData) ||
        (state === 2 && usersData)) && (
        <div className="datatable">
          <DataGrid
            disableColumnMenu
            columnBufferPx={5}
            hideFooter={true}
            getRowId={(row) => row._id}
            slots={{
              noRowsOverlay: () => (
                <Stack
                  height="100%"
                  alignItems="center"
                  justifyContent="center"
                >
                  Nothing Found !!
                </Stack>
              ),
            }}
            sx={{
              // Remove all borders
              border: 'none',
              '& .MuiDataGrid-row': {
                border: 'none', // Removes borders between rows
              },
              '& .MuiDataGrid-cell': {
                border: 'none', // Removes borders between cells
              },
              '& .MuiDataGrid-columnHeaders': {
                borderBottom: 'none', // Removes the bottom border of the header
              },
            }}
            getRowClassName={() => `${styles.rowBackground}`}
            autoHeight
            rowHeight={70}
            rows={
              state === 0
                ? memberData.organizationsMemberConnection.edges
                : state === 1
                  ? adminFilteredData
                  : convertObject(usersData)
            }
            columns={columns}
            isRowSelectable={() => false}
          />
        </div>
      )}
      {showRemoveModal && selectedMemId && (
        <OrgPeopleListCard
          id={selectedMemId}
          toggleRemoveModal={toggleRemoveModal}
        />
      )}
      {showRemoveModal && selectedAdminId && (
        <OrgAdminListCard
          id={selectedAdminId}
          toggleRemoveModal={toggleRemoveModal}
        />
      )}
    </>
  );
}

// This code is used to remove 'user' object from the array index of userData and directly use store the properties at array index, this formatting is needed for DataGrid.

interface InterfaceUser {
  _id: string;
  firstName: string;
  lastName: string;
  email: string;
  image: string;
  createdAt: string;
}
interface InterfaceOriginalObject {
  users: { user: InterfaceUser }[];
}
interface InterfaceConvertedObject {
  users: InterfaceUser[];
}
function convertObject(original: InterfaceOriginalObject): InterfaceUser[] {
  const convertedObject: InterfaceConvertedObject = {
    users: [],
  };
  original.users.forEach((item) => {
    convertedObject.users.push({
      firstName: item.user?.firstName,
      lastName: item.user?.lastName,
      email: item.user?.email,
      image: item.user?.image,
      createdAt: item.user?.createdAt,
      _id: item.user?._id,
    });
  });
  return convertedObject.users;
}

export default organizationPeople;<|MERGE_RESOLUTION|>--- conflicted
+++ resolved
@@ -22,6 +22,9 @@
 import { Stack } from '@mui/material';
 import Avatar from 'components/Avatar/Avatar';
 import SortingButton from 'subComponents/SortingButton';
+import { Dropdown } from 'react-bootstrap';
+import { Sort } from '@mui/icons-material';
+
 /**
  * OrganizationPeople component is used to display the list of members, admins and users of the organization.
  * It also provides the functionality to search the members, admins and users by their full name.
@@ -202,59 +205,18 @@
       sortable: false,
 
       renderCell: (params: GridCellParams) => {
-<<<<<<< HEAD
-        // Fallback to a fixed width if computedWidth is unavailable
-        const columnWidth = params.colDef.computedWidth || 150;
-        const imageSize = Math.min(columnWidth * 0.6, 60); // Max size 40px, responsive scaling
-
-        return (
-          <div
-            style={{
-              display: 'flex',
-              justifyContent: 'center',
-              alignItems: 'center',
-              height: '100%',
-              width: '100%',
-=======
         return (
           <div
             style={{
               display: `${styles.profileImage.search('flex') === -1 ? 'flex' : ''}`,
               justifyContent: `${styles.profileImage.search('center') === -1 ? 'center' : ''}`,
               alignItems: `${styles.profileImage.search('center') === -1 ? 'center' : ''}`,
->>>>>>> a377c16b
             }}
           >
             {params.row?.image ? (
               <img
                 src={params.row?.image}
                 alt="avatar"
-<<<<<<< HEAD
-                style={{
-                  width: `${imageSize}px`,
-                  height: `${imageSize}px`,
-                  borderRadius: '50%',
-                  objectFit: 'cover',
-                }}
-              />
-            ) : (
-              <div
-                style={{
-                  width: `${imageSize}px`,
-                  height: `${imageSize}px`,
-                  fontSize: `${imageSize * 0.4}px`,
-                  display: 'flex',
-                  alignItems: 'center',
-                  justifyContent: 'center',
-                  borderRadius: '50%',
-                  backgroundColor: '#ccc',
-                }}
-              >
-                <Avatar
-                  name={`${params.row.firstName} ${params.row.lastName}`}
-                />
-              </div>
-=======
                 className={styles.TableImage}
               />
             ) : (
@@ -262,7 +224,6 @@
                 avatarStyle={styles.TableImage}
                 name={`${params.row.firstName} ${params.row.lastName}`}
               />
->>>>>>> a377c16b
             )}
           </div>
         );
@@ -370,37 +331,13 @@
                 <Button
                   type="submit"
                   className={`${styles.searchButton}`}
-<<<<<<< HEAD
-                  data-testid={'searchbtn'}
-=======
                   data-testid="searchbtn"
->>>>>>> a377c16b
                 >
                   <Search className={styles.searchIcon} />
                 </Button>
               </Form>
             </div>
             <div className={styles.btnsBlock}>
-<<<<<<< HEAD
-              <SortingButton
-                className={styles.dropdown}
-                title={tCommon('sort')}
-                sortingOptions={[
-                  { label: tCommon('users'), value: 'users' },
-                  { label: tCommon('members'), value: 'members' },
-                  { label: tCommon('admins'), value: 'admins' },
-                ]}
-                selectedOption={
-                  state === 2
-                    ? tCommon('users')
-                    : state === 0
-                      ? tCommon('members')
-                      : tCommon('admins')
-                }
-                onSortChange={handleSortChange}
-                dataTestIdPrefix="role"
-              />
-=======
               <Dropdown>
                 <Dropdown.Toggle
                   variant="success"
@@ -456,7 +393,6 @@
                   </Dropdown.Item>
                 </Dropdown.Menu>
               </Dropdown>
->>>>>>> a377c16b
             </div>
             <div className={styles.btnsBlock}>
               <AddMember />
