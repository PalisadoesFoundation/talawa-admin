import React, { useEffect, useState } from 'react';
import Row from 'react-bootstrap/Row';
import Col from 'react-bootstrap/Col';
import { useLazyQuery } from '@apollo/client';
import { useSelector } from 'react-redux';
import { Container } from 'react-bootstrap';
import dayjs from 'dayjs';

import styles from './OrganizationPeople.module.css';
import AdminNavbar from 'components/AdminNavbar/AdminNavbar';
import OrgPeopleListCard from 'components/OrgPeopleListCard/OrgPeopleListCard';
import OrgAdminListCard from 'components/OrgAdminListCard/OrgAdminListCard';
import UserListCard from 'components/UserListCard/UserListCard';
import {
  ORGANIZATIONS_MEMBER_CONNECTION_LIST,
  USER_LIST,
} from 'GraphQl/Queries/Queries';
import { RootState } from '../../state/reducers';
import PaginationList from 'components/PaginationList/PaginationList';
import { useTranslation } from 'react-i18next';
import debounce from 'utils/debounce';

import { toast } from 'react-toastify';

function OrganizationPeople(): JSX.Element {
  const { t } = useTranslation('translation', {
    keyPrefix: 'organizationPeople',
  });

  document.title = t('title');

  const currentUrl = window.location.href.split('=')[1];
<<<<<<< HEAD
  let peopleData, loading, error, refetchMembers: any, refetchAdmins: any;
=======
>>>>>>> ac00896e

  const appRoutes = useSelector((state: RootState) => state.appRoutes);
  const { targets, configUrl } = appRoutes;

  const [state, setState] = useState(0);
  const [page, setPage] = useState(0);
  const [rowsPerPage, setRowsPerPage] = useState(5);

<<<<<<< HEAD
  if (state == 0) {
    const {
      data: orgMemberData,
      loading: orgMemberLoading,
      error: orgMemberError,
      refetch,
    } = useQuery(ORGANIZATIONS_MEMBER_CONNECTION_LIST, {
      variables: {
        orgId: currentUrl,
        firstName_contains: '',
        event_title_contains: '',
      },
    });
    refetchMembers = refetch;
    peopleData = orgMemberData;
    loading = orgMemberLoading;
    error = orgMemberError;
  } else if (state == 1) {
    const {
      data: orgMemberData,
      loading: orgMemberLoading,
      error: orgMemberError,
      refetch,
    } = useQuery(ORGANIZATIONS_MEMBER_CONNECTION_LIST, {
      variables: {
=======
  const [filterData, setFilterData] = useState({
    firstName_contains: '',
    lastName_contains: '',
  });

  const {
    data: memberData,
    loading: memberLoading,
    error: memberError,
    refetch: memberRefetch,
  } = useLazyQuery(ORGANIZATIONS_MEMBER_CONNECTION_LIST, {
    variables: {
      firstName_contains: '',
      lastName_contains: '',
      orgId: currentUrl,
    },
  })[1];

  const {
    data: adminData,
    loading: adminLoading,
    error: adminError,
    refetch: adminRefetch,
  } = useLazyQuery(ORGANIZATIONS_MEMBER_CONNECTION_LIST, {
    variables: {
      firstName_contains: '',
      lastName_contains: '',
      orgId: currentUrl,
      admin_for: currentUrl,
    },
  })[1];

  const {
    data: usersData,
    loading: usersLoading,
    error: usersError,
    refetch: usersRefetch,
  } = useLazyQuery(USER_LIST, {
    variables: {
      firstName_contains: '',
      lastName_contains: '',
    },
  })[1];

  useEffect(() => {
    if (state === 0) {
      memberRefetch({
        ...filterData,
        orgId: currentUrl,
      });
    } else if (state === 1) {
      adminRefetch({
        ...filterData,
>>>>>>> ac00896e
        orgId: currentUrl,
        admin_for: currentUrl,
<<<<<<< HEAD
      },
    });
    refetchAdmins = refetch;
    peopleData = orgMemberData;
    loading = orgMemberLoading;
    error = orgMemberError;
  } else {
    const {
      data: orgMemberData,
      loading: orgMemberLoading,
      error: orgMemberError,
    } = useQuery(USER_LIST);
    peopleData = orgMemberData;
    loading = orgMemberLoading;
    error = orgMemberError;
  }

  if (loading) {
    return (
      <>
        <div className={styles.loader}></div>
      </>
    );
  }
=======
      });
    } else {
      usersRefetch({
        ...filterData,
      });
    }
  }, [state]);
>>>>>>> ac00896e

  /* istanbul ignore next */
  if (memberError || usersError || adminError) {
    const error = memberError ?? usersError ?? adminError;

    console.log(error);
    toast.error(error?.message);
  }

  /* istanbul ignore next */
  const handleFirstNameSearchChange = (filterData: any) => {
    /* istanbul ignore next */
    if (state === 0) {
      memberRefetch({
        ...filterData,
        orgId: currentUrl,
      });
    } else if (state === 1) {
      adminRefetch({
        ...filterData,
        orgId: currentUrl,
        admin_for: currentUrl,
      });
    } else {
      usersRefetch({
        ...filterData,
      });
    }
  };

  /* istanbul ignore next */
  const handleChangePage = (
    event: React.MouseEvent<HTMLButtonElement> | null,
    newPage: number
  ) => {
    setPage(newPage);
  };

  /* istanbul ignore next */
  const handleChangeRowsPerPage = (
    event: React.ChangeEvent<HTMLInputElement | HTMLTextAreaElement>
  ) => {
    setRowsPerPage(parseInt(event.target.value, 10));
    setPage(0);
  };

  const debouncedHandleFirstNameSearchChange = debounce(
    handleFirstNameSearchChange
  );

  return (
    <>
      <div>
        <AdminNavbar targets={targets} url_1={configUrl} />
      </div>
      <Row>
        <Col sm={3}>
          <div className={styles.sidebar}>
            <div className={styles.sidebarsticky}>
              <h6 className={styles.searchtitle}>{t('filterByName')}</h6>
              <input
                type="name"
                id="searchname"
                placeholder={t('searchFirstName')}
                autoComplete="off"
                required
                value={filterData.firstName_contains}
                onChange={(e) => {
                  const { value } = e.target;

                  const newFilterData = {
                    ...filterData,
                    firstName_contains: value?.trim(),
                  };

                  setFilterData(newFilterData);
                  debouncedHandleFirstNameSearchChange(newFilterData);
                }}
              />
              <input
                type="name"
                id="searchLastName"
                placeholder={t('searchLastName')}
                autoComplete="off"
                required
                value={filterData.lastName_contains}
                onChange={(e) => {
                  const { value } = e.target;

                  const newFilterData = {
                    ...filterData,
                    lastName_contains: value?.trim(),
                  };

                  setFilterData(newFilterData);
                  debouncedHandleFirstNameSearchChange(newFilterData);
                }}
              />
              <div className={styles.radio_buttons} data-testid="usertypelist">
                <input
                  id="userslist"
                  value="userslist"
                  name="displaylist"
                  type="radio"
                  data-testid="users"
                  defaultChecked={state == 2 ? true : false}
                  onClick={() => {
                    setState(2);
                  }}
                />
                <label htmlFor="userslist">{t('users')}</label>
                <input
                  id="memberslist"
                  value="memberslist"
                  name="displaylist"
                  data-testid="members"
                  type="radio"
                  defaultChecked={state == 0 ? true : false}
                  onClick={() => {
                    setState(0);
                  }}
                />
                <label htmlFor="memberslist">{t('members')}</label>
                <input
                  id="adminslist"
                  value="adminslist"
                  name="displaylist"
                  type="radio"
                  data-testid="admins"
                  defaultChecked={state == 1 ? true : false}
                  onClick={() => {
                    setState(1);
                  }}
                />
                <label htmlFor="adminslist">{t('admins')}</label>
              </div>
            </div>
          </div>
        </Col>
        <Col sm={9} className="mt-sm-0 mt-5 ml-4 ml-sm-0">
          <Container>
            <div className={styles.mainpageright}>
              <Row className={styles.justifysp}>
                <p className={styles.logintitle}>
                  {state == 0
                    ? t('members')
                    : state == 1
                    ? t('admins')
                    : t('users')}
                </p>
              </Row>
<<<<<<< HEAD
              <div className={styles.list_box} data-testid="orgpeoplelist">
                {state == 0
                  ? peopleData
                    ? (rowsPerPage > 0
                        ? peopleData.organizationsMemberConnection.edges.slice(
                            page * rowsPerPage,
                            page * rowsPerPage + rowsPerPage
                          )
                        : peopleData.organizationsMemberConnection.edges
                      ).map(
                        (datas: {
                          _id: string;
                          lastName: string;
                          firstName: string;
                          image: string;
                          email: string;
                          createdAt: string;
                        }) => {
                          return (
                            <OrgPeopleListCard
                              key={datas._id}
                              id={datas._id}
                              memberImage={datas.image}
                              joinDate={dayjs(datas.createdAt).format(
                                'DD/MM/YYYY'
                              )}
                              memberName={
                                datas.firstName + ' ' + datas.lastName
                              }
                              memberEmail={datas.email}
                            />
                          );
                        }
                      )
                    : null
                  : state == 1
                  ? peopleData
                    ? (rowsPerPage > 0
                        ? peopleData.organizationsMemberConnection.edges.slice(
                            page * rowsPerPage,
                            page * rowsPerPage + rowsPerPage
                          )
                        : peopleData.organizationsMemberConnection.edges
                      ).map(
                        (datas: {
                          _id: string;
                          lastName: string;
                          firstName: string;
                          image: string;
                          email: string;
                          createdAt: string;
                        }) => {
                          return (
                            <OrgAdminListCard
                              key={datas._id}
                              id={datas._id}
                              memberImage={datas.image}
                              joinDate={dayjs(datas.createdAt).format(
                                'DD/MM/YYYY'
                              )}
                              memberName={
                                datas.firstName + ' ' + datas.lastName
                              }
                              memberEmail={datas.email}
                            />
                          );
                        }
                      )
                    : null
                  : state == 2
                  ? peopleData
                    ? (rowsPerPage > 0
                        ? peopleData.users.slice(
                            page * rowsPerPage,
                            page * rowsPerPage + rowsPerPage
                          )
                        : peopleData.users
                      ).map(
                        (datas: {
                          _id: string;
                          lastName: string;
                          firstName: string;
                          image: string;
                          email: string;
                          createdAt: string;
                        }) => {
                          return (
                            <UserListCard
                              key={datas._id}
                              id={datas._id}
                              memberImage={datas.image}
                              joinDate={dayjs(datas.createdAt).format(
                                'DD/MM/YYYY'
                              )}
                              memberName={
                                datas.firstName + ' ' + datas.lastName
=======
              {memberLoading || usersLoading || adminLoading ? (
                <>
                  <div className={styles.loader}></div>
                </>
              ) : (
                <div className={styles.list_box} data-testid="orgpeoplelist">
                  {
                    /* istanbul ignore next */
                    state == 0
                      ? memberData
                        ? (rowsPerPage > 0
                            ? memberData.organizationsMemberConnection.edges.slice(
                                page * rowsPerPage,
                                page * rowsPerPage + rowsPerPage
                              )
                            : memberData.organizationsMemberConnection.edges
                          ).map(
                            (datas: {
                              _id: string;
                              lastName: string;
                              firstName: string;
                              image: string;
                              email: string;
                              createdAt: string;
                            }) => {
                              return (
                                <OrgPeopleListCard
                                  key={datas._id}
                                  id={datas._id}
                                  memberImage={datas.image}
                                  joinDate={dayjs(datas.createdAt).format(
                                    'DD/MM/YYYY'
                                  )}
                                  memberName={
                                    datas.firstName + ' ' + datas.lastName
                                  }
                                  memberEmail={datas.email}
                                />
                              );
                            }
                          )
                        : null
                      : state == 1
                      ? adminData
                        ? (rowsPerPage > 0
                            ? adminData.organizationsMemberConnection.edges.slice(
                                page * rowsPerPage,
                                page * rowsPerPage + rowsPerPage
                              )
                            : adminData.organizationsMemberConnection.edges
                          ).map(
                            (datas: {
                              _id: string;
                              lastName: string;
                              firstName: string;
                              image: string;
                              email: string;
                              createdAt: string;
                            }) => {
                              return (
                                <OrgAdminListCard
                                  key={datas._id}
                                  id={datas._id}
                                  memberImage={datas.image}
                                  joinDate={dayjs(datas.createdAt).format(
                                    'DD/MM/YYYY'
                                  )}
                                  memberName={
                                    datas.firstName + ' ' + datas.lastName
                                  }
                                  memberEmail={datas.email}
                                />
                              );
                            }
                          )
                        : null
                      : state == 2
                      ? usersData
                        ? (rowsPerPage > 0
                            ? usersData.users.slice(
                                page * rowsPerPage,
                                page * rowsPerPage + rowsPerPage
                              )
                            : usersData.users
                          )
                            .filter(
                              (datas: {
                                _id: string;
                                lastName: string;
                                firstName: string;
                                image: string;
                                email: string;
                                createdAt: string;
                                joinedOrganizations: {
                                  __typename: string;
                                  _id: string;
                                }[];
                              }) => {
                                const pathname = window.location.pathname;
                                const id = pathname.split('=')[1];
                                return datas.joinedOrganizations.some(
                                  (org) => org._id === id
                                );
>>>>>>> ac00896e
                              }
                            )
                            .map(
                              (datas: {
                                _id: string;
                                lastName: string;
                                firstName: string;
                                image: string;
                                email: string;
                                createdAt: string;
                              }) => {
                                return (
                                  <UserListCard
                                    key={datas._id}
                                    id={datas._id}
                                    memberImage={datas.image}
                                    joinDate={dayjs(datas.createdAt).format(
                                      'DD/MM/YYYY'
                                    )}
                                    memberName={
                                      datas.firstName + ' ' + datas.lastName
                                    }
                                    memberEmail={datas.email}
                                  />
                                );
                              }
                            )
                        : null
                      : /* istanbul ignore next */
                        null
                  }
                </div>
              )}
            </div>
            <div>
              <table
                style={{
                  display: 'flex',
                  alignItems: 'center',
                  justifyContent: 'center',
                }}
              >
                <tbody>
                  <tr data-testid="rowsPPSelect">
<<<<<<< HEAD
                    {state == 0 ? (
                      <>
                        <PaginationList
                          count={
                            peopleData
                              ? peopleData.organizationsMemberConnection.edges
                                  .length
                              : 0
                          }
                          rowsPerPage={rowsPerPage}
                          page={page}
                          onPageChange={handleChangePage}
                          onRowsPerPageChange={handleChangeRowsPerPage}
                        />
                      </>
                    ) : state == 1 ? (
                      <>
                        <PaginationList
                          count={
                            peopleData
                              ? peopleData.organizationsMemberConnection.edges
                                  .length
                              : 0
                          }
                          rowsPerPage={rowsPerPage}
                          page={page}
                          onPageChange={handleChangePage}
                          onRowsPerPageChange={handleChangeRowsPerPage}
                        />
                      </>
                    ) : state == 2 ? (
                      <>
                        <PaginationList
                          count={peopleData ? peopleData.users.length : 0}
                          rowsPerPage={rowsPerPage}
                          page={page}
                          onPageChange={handleChangePage}
                          onRowsPerPageChange={handleChangeRowsPerPage}
                        />
                      </>
                    ) : /* istanbul ignore next */
                    null}
=======
                    <>
                      <PaginationList
                        count={
                          state === 0
                            ? memberData?.organizationsMemberConnection.edges
                                .length ?? 0
                            : state === 1
                            ? adminData?.organizationsMemberConnection.edges
                                .length ?? 0
                            : usersData?.users.length ?? 0
                        }
                        rowsPerPage={rowsPerPage}
                        page={page}
                        onPageChange={handleChangePage}
                        onRowsPerPageChange={handleChangeRowsPerPage}
                      />
                    </>
>>>>>>> ac00896e
                  </tr>
                </tbody>
              </table>
            </div>
          </Container>
        </Col>
      </Row>
    </>
  );
}

export default OrganizationPeople;<|MERGE_RESOLUTION|>--- conflicted
+++ resolved
@@ -30,10 +30,6 @@
   document.title = t('title');
 
   const currentUrl = window.location.href.split('=')[1];
-<<<<<<< HEAD
-  let peopleData, loading, error, refetchMembers: any, refetchAdmins: any;
-=======
->>>>>>> ac00896e
 
   const appRoutes = useSelector((state: RootState) => state.appRoutes);
   const { targets, configUrl } = appRoutes;
@@ -42,33 +38,6 @@
   const [page, setPage] = useState(0);
   const [rowsPerPage, setRowsPerPage] = useState(5);
 
-<<<<<<< HEAD
-  if (state == 0) {
-    const {
-      data: orgMemberData,
-      loading: orgMemberLoading,
-      error: orgMemberError,
-      refetch,
-    } = useQuery(ORGANIZATIONS_MEMBER_CONNECTION_LIST, {
-      variables: {
-        orgId: currentUrl,
-        firstName_contains: '',
-        event_title_contains: '',
-      },
-    });
-    refetchMembers = refetch;
-    peopleData = orgMemberData;
-    loading = orgMemberLoading;
-    error = orgMemberError;
-  } else if (state == 1) {
-    const {
-      data: orgMemberData,
-      loading: orgMemberLoading,
-      error: orgMemberError,
-      refetch,
-    } = useQuery(ORGANIZATIONS_MEMBER_CONNECTION_LIST, {
-      variables: {
-=======
   const [filterData, setFilterData] = useState({
     firstName_contains: '',
     lastName_contains: '',
@@ -122,35 +91,8 @@
     } else if (state === 1) {
       adminRefetch({
         ...filterData,
->>>>>>> ac00896e
         orgId: currentUrl,
         admin_for: currentUrl,
-<<<<<<< HEAD
-      },
-    });
-    refetchAdmins = refetch;
-    peopleData = orgMemberData;
-    loading = orgMemberLoading;
-    error = orgMemberError;
-  } else {
-    const {
-      data: orgMemberData,
-      loading: orgMemberLoading,
-      error: orgMemberError,
-    } = useQuery(USER_LIST);
-    peopleData = orgMemberData;
-    loading = orgMemberLoading;
-    error = orgMemberError;
-  }
-
-  if (loading) {
-    return (
-      <>
-        <div className={styles.loader}></div>
-      </>
-    );
-  }
-=======
       });
     } else {
       usersRefetch({
@@ -158,7 +100,6 @@
       });
     }
   }, [state]);
->>>>>>> ac00896e
 
   /* istanbul ignore next */
   if (memberError || usersError || adminError) {
@@ -310,104 +251,6 @@
                     : t('users')}
                 </p>
               </Row>
-<<<<<<< HEAD
-              <div className={styles.list_box} data-testid="orgpeoplelist">
-                {state == 0
-                  ? peopleData
-                    ? (rowsPerPage > 0
-                        ? peopleData.organizationsMemberConnection.edges.slice(
-                            page * rowsPerPage,
-                            page * rowsPerPage + rowsPerPage
-                          )
-                        : peopleData.organizationsMemberConnection.edges
-                      ).map(
-                        (datas: {
-                          _id: string;
-                          lastName: string;
-                          firstName: string;
-                          image: string;
-                          email: string;
-                          createdAt: string;
-                        }) => {
-                          return (
-                            <OrgPeopleListCard
-                              key={datas._id}
-                              id={datas._id}
-                              memberImage={datas.image}
-                              joinDate={dayjs(datas.createdAt).format(
-                                'DD/MM/YYYY'
-                              )}
-                              memberName={
-                                datas.firstName + ' ' + datas.lastName
-                              }
-                              memberEmail={datas.email}
-                            />
-                          );
-                        }
-                      )
-                    : null
-                  : state == 1
-                  ? peopleData
-                    ? (rowsPerPage > 0
-                        ? peopleData.organizationsMemberConnection.edges.slice(
-                            page * rowsPerPage,
-                            page * rowsPerPage + rowsPerPage
-                          )
-                        : peopleData.organizationsMemberConnection.edges
-                      ).map(
-                        (datas: {
-                          _id: string;
-                          lastName: string;
-                          firstName: string;
-                          image: string;
-                          email: string;
-                          createdAt: string;
-                        }) => {
-                          return (
-                            <OrgAdminListCard
-                              key={datas._id}
-                              id={datas._id}
-                              memberImage={datas.image}
-                              joinDate={dayjs(datas.createdAt).format(
-                                'DD/MM/YYYY'
-                              )}
-                              memberName={
-                                datas.firstName + ' ' + datas.lastName
-                              }
-                              memberEmail={datas.email}
-                            />
-                          );
-                        }
-                      )
-                    : null
-                  : state == 2
-                  ? peopleData
-                    ? (rowsPerPage > 0
-                        ? peopleData.users.slice(
-                            page * rowsPerPage,
-                            page * rowsPerPage + rowsPerPage
-                          )
-                        : peopleData.users
-                      ).map(
-                        (datas: {
-                          _id: string;
-                          lastName: string;
-                          firstName: string;
-                          image: string;
-                          email: string;
-                          createdAt: string;
-                        }) => {
-                          return (
-                            <UserListCard
-                              key={datas._id}
-                              id={datas._id}
-                              memberImage={datas.image}
-                              joinDate={dayjs(datas.createdAt).format(
-                                'DD/MM/YYYY'
-                              )}
-                              memberName={
-                                datas.firstName + ' ' + datas.lastName
-=======
               {memberLoading || usersLoading || adminLoading ? (
                 <>
                   <div className={styles.loader}></div>
@@ -511,7 +354,6 @@
                                 return datas.joinedOrganizations.some(
                                   (org) => org._id === id
                                 );
->>>>>>> ac00896e
                               }
                             )
                             .map(
@@ -556,50 +398,6 @@
               >
                 <tbody>
                   <tr data-testid="rowsPPSelect">
-<<<<<<< HEAD
-                    {state == 0 ? (
-                      <>
-                        <PaginationList
-                          count={
-                            peopleData
-                              ? peopleData.organizationsMemberConnection.edges
-                                  .length
-                              : 0
-                          }
-                          rowsPerPage={rowsPerPage}
-                          page={page}
-                          onPageChange={handleChangePage}
-                          onRowsPerPageChange={handleChangeRowsPerPage}
-                        />
-                      </>
-                    ) : state == 1 ? (
-                      <>
-                        <PaginationList
-                          count={
-                            peopleData
-                              ? peopleData.organizationsMemberConnection.edges
-                                  .length
-                              : 0
-                          }
-                          rowsPerPage={rowsPerPage}
-                          page={page}
-                          onPageChange={handleChangePage}
-                          onRowsPerPageChange={handleChangeRowsPerPage}
-                        />
-                      </>
-                    ) : state == 2 ? (
-                      <>
-                        <PaginationList
-                          count={peopleData ? peopleData.users.length : 0}
-                          rowsPerPage={rowsPerPage}
-                          page={page}
-                          onPageChange={handleChangePage}
-                          onRowsPerPageChange={handleChangeRowsPerPage}
-                        />
-                      </>
-                    ) : /* istanbul ignore next */
-                    null}
-=======
                     <>
                       <PaginationList
                         count={
@@ -617,7 +415,6 @@
                         onRowsPerPageChange={handleChangeRowsPerPage}
                       />
                     </>
->>>>>>> ac00896e
                   </tr>
                 </tbody>
               </table>
