/**
 * OrganizationPeople Component
 *
 * This component renders a paginated and searchable table of organization members,
 * administrators, or users. It provides functionality for sorting, searching, and
 * managing members within an organization.
 *
 * @component
 *
 * @remarks
 * - Uses Apollo Client's `useLazyQuery` for fetching data.
 * - Implements server-side pagination with cursor-based navigation.
 * - Supports filtering by roles (members, administrators, users).
 * - Includes local search functionality for filtering rows by name or email.
 * - Displays a modal for removing members.
 *
 * @requires
 * - `react`, `react-router-dom` for routing and state management.
 * - `@apollo/client` for GraphQL queries.
 * - `@mui/x-data-grid` for table rendering.
 * - `react-toastify` for error notifications.
 * - `dayjs` for date formatting.
 * - Custom components: `SearchBar`, `SortingButton`, `Avatar`, `AddMember`, `OrgPeopleListCard`.
 *
 * @example
 * ```tsx
 * <OrganizationPeople />
 * ```
 *
 * @returns {JSX.Element} A JSX element rendering the organization people table.
 *
 * @state
 * - `state` (number): Current tab state (0: members, 1: administrators, 2: users).
 * - `searchTerm` (string): Search input for filtering rows.
 * - `paginationModel` (GridPaginationModel): Pagination state for the table.
 * - `currentRows` (ProcessedRow[]): Processed rows for the current page.
 * - `paginationMeta` (object): Metadata for pagination (hasNextPage, hasPreviousPage).
 * - `showRemoveModal` (boolean): Controls visibility of the remove member modal.
 * - `selectedMemId` (string | undefined): ID of the member selected for removal.
 *
 * @methods
 * - `handlePaginationModelChange`: Handles pagination changes and fetches data accordingly.
 * - `handleSortChange`: Updates the tab state based on sorting selection.
 * - `toggleRemoveModal`: Toggles the visibility of the remove member modal.
 * - `toggleRemoveMemberModal`: Sets the selected member ID and toggles the modal.
 *
 * @dependencies
 * - GraphQL Queries: `ORGANIZATIONS_MEMBER_CONNECTION_LIST`, `USER_LIST_FOR_TABLE`.
 * - Styles: `style/app-fixed.module.css`.
 */
import React, { useState, useEffect, useRef, useMemo } from 'react';
import { useTranslation } from 'react-i18next';
import { useLocation, useParams, Link } from 'react-router';
<<<<<<< HEAD
import { useLazyQuery } from '@apollo/client/react';
import {
  DataGrid,
  GridColDef,
  GridCellParams,
  GridPaginationModel,
} from '@mui/x-data-grid';
import { Stack } from '@mui/material';
=======
import { useLazyQuery } from '@apollo/client';
import { GridCellParams, GridPaginationModel } from '@mui/x-data-grid';
>>>>>>> 735c893b
import { Delete } from '@mui/icons-material';
import type {
  ReportingRow,
  ReportingTableColumn,
  ReportingTableGridProps,
} from '../../types/ReportingTable/interface';
import ReportingTable from 'shared-components/ReportingTable/ReportingTable';
import {
  dataGridStyle,
  COLUMN_BUFFER_PX,
  PAGE_SIZE,
} from '../../types/ReportingTable/utils';
import dayjs from 'dayjs';
import { toast } from 'react-toastify';
import styles from 'style/app-fixed.module.css';
import TableLoader from 'components/TableLoader/TableLoader';
import {
  ORGANIZATIONS_MEMBER_CONNECTION_LIST,
  USER_LIST_FOR_TABLE,
} from 'GraphQl/Queries/Queries';
import { Button } from 'react-bootstrap';
import OrgPeopleListCard from 'components/OrgPeopleListCard/OrgPeopleListCard';
import Avatar from 'components/Avatar/Avatar';
import AddMember from './addMember/AddMember';
// Imports added for manual header construction
import SearchBar from 'shared-components/SearchBar/SearchBar';
import SortingButton from 'subComponents/SortingButton';
import EmptyState from 'shared-components/EmptyState/EmptyState';

interface IProcessedRow {
  id: string;
  name: string;
  email: string;
  image: string;
  createdAt: string;
  cursor: string;
  rowNumber: number;
}

interface IEdges {
  cursor: string;
  node: {
    id: string;
    name: string;
    role: string;
    avatarURL: string;
    emailAddress: string;
    createdAt: string;
  };
}

interface IQueryVariable {
  orgId?: string | undefined;
  first?: number | null;
  after?: string | null;
  last?: number | null;
  before?: string | null;
  where?: { role: { equal: 'administrator' | 'regular' } };
}

function OrganizationPeople(): JSX.Element {
  const { t } = useTranslation('translation', {
    keyPrefix: 'organizationPeople',
  });
  const { t: tCommon } = useTranslation('common');
  const location = useLocation();
  const role = location?.state;
  const { orgId: currentUrl } = useParams();

  // State
  const [state, setState] = useState(role?.role || 0);
  const [searchTerm, setSearchTerm] = useState('');
  const [showRemoveModal, setShowRemoveModal] = useState(false);
  const [selectedMemId, setSelectedMemId] = useState<string>();

  // Pagination state
  const [paginationModel, setPaginationModel] = useState<GridPaginationModel>({
    page: 0,
    pageSize: PAGE_SIZE,
  });

  // Cursor management - properly capturing startCursor and endCursor
  const pageCursors = useRef<{
    [page: number]: { startCursor: string; endCursor: string };
  }>({});
  const [currentRows, setCurrentRows] = useState<IProcessedRow[]>([]);
  const [data, setData] = useState<
    | {
        edges: IEdges[];
        pageInfo: {
          startCursor?: string;
          endCursor?: string;
          hasNextPage: boolean;
          hasPreviousPage: boolean;
        };
      }
    | undefined
  >();

  // Pagination metadata
  const [paginationMeta, setPaginationMeta] = useState<{
    hasNextPage: boolean;
    hasPreviousPage: boolean;
  }>({ hasNextPage: false, hasPreviousPage: false });

  // Query hooks
  // Query hooks
  const [
    fetchMembers,
    { loading: memberLoading, error: memberError, data: membersData },
  ] = useLazyQuery(ORGANIZATIONS_MEMBER_CONNECTION_LIST, {} as any);

  const [
    fetchUsers,
    { loading: userLoading, error: userError, data: usersData },
  ] = useLazyQuery(USER_LIST_FOR_TABLE);

  // Sync data from hooks to component state (onCompleted isn't reliable)
  useEffect(() => {
    if (membersData) {
      setData((membersData as any)?.organization?.members);
    }
  }, [membersData]);

  useEffect(() => {
    if (usersData) {
      setData((usersData as any)?.allUsers);
    }
  }, [usersData]);

  // Handle data changes
  useEffect(() => {
    if (data) {
      const { edges, pageInfo } = data;
      const baseIndex = paginationModel.page * PAGE_SIZE;
      const processedRows = edges.map(
        (edge: IEdges, index: number): IProcessedRow => ({
          id: edge.node.id,
          name: edge.node.name,
          email: edge.node.emailAddress,
          image: edge.node.avatarURL,
          createdAt: edge.node.createdAt || new Date().toISOString(),
          cursor: edge.cursor,
          rowNumber: baseIndex + index + 1,
        }),
      );

      // Store both start and end cursors for the current page
      if (pageInfo.startCursor && pageInfo.endCursor) {
        pageCursors.current[paginationModel.page] = {
          startCursor: pageInfo.startCursor,
          endCursor: pageInfo.endCursor,
        };
      }

      // Update pagination meta information
      setPaginationMeta({
        hasNextPage: pageInfo.hasNextPage,
        hasPreviousPage: pageInfo.hasPreviousPage,
      });

      setCurrentRows(processedRows);
    }
  }, [data, paginationModel.page]);

  // Handle tab changes (members, admins, users)
  useEffect(() => {
    // Reset pagination when tab changes
    setPaginationModel({ page: 0, pageSize: PAGE_SIZE });
    pageCursors.current = {};

    const variables: IQueryVariable = {
      first: PAGE_SIZE,
      after: null,
      last: null,
      before: null,
      orgId: currentUrl,
    };

    if (state === 0) {
      // All members
      fetchMembers({ variables });
    } else if (state === 1) {
      // Administrators only
      fetchMembers({
        variables: {
          ...variables,
          where: { role: { equal: 'administrator' } },
        },
      });
    } else if (state === 2) {
      // Users
      fetchUsers({ variables });
    }
  }, [state, currentUrl, fetchMembers, fetchUsers]);

  // Initial data fetch
  useEffect(() => {
    fetchMembers({
      variables: {
        orgId: currentUrl,
        first: PAGE_SIZE,
        after: null,
        last: null,
        before: null,
      },
    });
  }, [currentUrl, fetchMembers]);

  // Handle pagination changes
  const handlePaginationModelChange = async (
    newPaginationModel: GridPaginationModel,
  ) => {
    const isForwardNavigation = newPaginationModel.page > paginationModel.page;

    // Check if navigation is allowed
    if (isForwardNavigation && !paginationMeta.hasNextPage) {
      return; // Prevent navigation if there's no next page
    }
    if (!isForwardNavigation && !paginationMeta.hasPreviousPage) {
      return; // Prevent navigation if there's no previous page
    }

    const currentPage = paginationModel.page;
    const currentPageCursors = pageCursors.current[currentPage];

    const variables: IQueryVariable = { orgId: currentUrl };

    if (isForwardNavigation) {
      // Forward navigation uses "after" with the endCursor of the current page
      variables.first = PAGE_SIZE;
      variables.after = currentPageCursors?.endCursor;
      variables.last = null;
      variables.before = null;
    } else {
      // Backward navigation uses "before" with the startCursor of the current page
      variables.last = PAGE_SIZE;
      variables.before = currentPageCursors?.startCursor;
      variables.first = null;
      variables.after = null;
    }

    // Add role filter if on admin tab
    if (state === 1) {
      variables.where = { role: { equal: 'administrator' } };
    }

    setPaginationModel(newPaginationModel);

    // Execute the appropriate query based on the current tab
    if (state === 2) {
      await fetchUsers({ variables });
    } else {
      await fetchMembers({ variables });
    }
  };

  // Error handling
  useEffect(() => {
    if (memberError) {
      toast.error(memberError.message);
    }
    if (userError) {
      toast.error(userError.message);
    }
  }, [memberError, userError]);

  // Local search implementation
  const filteredRows = useMemo(() => {
    if (!searchTerm) return currentRows;
    const lowerSearchTerm = searchTerm.toLowerCase();
    return currentRows.filter(
      (row) =>
        row.name.toLowerCase().includes(lowerSearchTerm) ||
        row.email.toLowerCase().includes(lowerSearchTerm),
    );
  }, [currentRows, searchTerm]);

  // Modal handlers
  const toggleRemoveModal = () => setShowRemoveModal((prev) => !prev);

  const toggleRemoveMemberModal = (id: string) => {
    setSelectedMemId(id);
    toggleRemoveModal();
  };

  const handleSortChange = (value: string): void => {
    setState(value === 'users' ? 2 : value === 'members' ? 0 : 1);
  };

  // Header titles for the table
  const headerTitles: string[] = [
    tCommon('sl_no'),
    tCommon('profile'),
    tCommon('name'),
    tCommon('email'),
    tCommon('joinedOn'),
    tCommon('action'),
  ];

  // Column definitions
  const columns: ReportingTableColumn[] = [
    {
      field: 'sl_no',
      headerName: tCommon('sl_no'),
      flex: 1,
      minWidth: 50,
      align: 'center',
      headerAlign: 'center',
      headerClassName: `${styles.tableHeader}`,
      sortable: false,
      renderCell: (params: GridCellParams) => {
        return (
          <div className={`${styles.flexCenter} ${styles.fullWidthHeight}`}>
            {params.row.rowNumber}
          </div>
        );
      },
    },
    {
      field: 'profile',
      headerName: tCommon('profile'),
      flex: 1,
      minWidth: 50,
      align: 'center',
      headerAlign: 'center',
      headerClassName: `${styles.tableHeader}`,
      sortable: false,
      renderCell: (params: GridCellParams) => {
        const columnWidth = params.colDef.computedWidth || 150;
        const imageSize = Math.min(columnWidth * 0.4, 40);
        // Construct CSS value to avoid i18n linting errors
        const avatarSizeValue = String(imageSize) + 'px';
        return (
          <div
            className={`${styles.flexCenter} ${styles.flexColumn} ${styles.fullWidthHeight}`}
          >
            {params.row?.image ? (
              <img
                src={params.row.image}
                alt={tCommon('avatar')}
                className={styles.avatarImage}
                style={
                  { '--avatar-size': avatarSizeValue } as React.CSSProperties
                }
                crossOrigin="anonymous"
              />
            ) : (
              <div
                className={`${styles.flexCenter} ${styles.avatarPlaceholder} ${styles.avatarPlaceholderSize}`}
                style={
                  { '--avatar-size': avatarSizeValue } as React.CSSProperties
                }
                data-testid="avatar"
              >
                <Avatar name={params.row.name} />
              </div>
            )}
          </div>
        );
      },
    },
    {
      field: 'name',
      headerName: tCommon('name'),
      flex: 2,
      minWidth: 150,
      align: 'center',
      headerAlign: 'center',
      headerClassName: `${styles.tableHeader}`,
      sortable: false,
      renderCell: (params: GridCellParams) => {
        return (
          <Link
            to={`/member/${currentUrl}`}
            state={{ id: params.row.id }}
            className={`${styles.membername} ${styles.subtleBlueGrey} ${styles.memberNameFontSize}`}
          >
            {params.row.name}
          </Link>
        );
      },
    },
    {
      field: 'email',
      headerName: tCommon('email'),
      minWidth: 150,
      align: 'center',
      headerAlign: 'center',
      headerClassName: `${styles.tableHeader}`,
      flex: 2,
      sortable: false,
    },
    {
      field: 'joined',
      headerName: tCommon('joinedOn'),
      flex: 2,
      minWidth: 100,
      align: 'center',
      headerAlign: 'center',
      headerClassName: `${styles.tableHeader}`,
      sortable: false,
      renderCell: (params: GridCellParams) =>
        dayjs(params.row.createdAt).format('DD/MM/YYYY'),
    },
    {
      field: 'action',
      headerName: tCommon('action'),
      flex: 1,
      minWidth: 100,
      align: 'center',
      headerAlign: 'center',
      headerClassName: `${styles.tableHeader}`,
      sortable: false,
      renderCell: (params: GridCellParams) => (
        <Button
          className={`${styles.removeButton}`}
          variant="danger"
          disabled={state === 2}
          onClick={() => toggleRemoveMemberModal(params.row.id)}
          aria-label={tCommon('removeMember')}
          data-testid="removeMemberModalBtn"
        >
          <Delete />
        </Button>
      ),
    },
  ];

  const gridProps: ReportingTableGridProps = {
    disableColumnMenu: true,
    columnBufferPx: COLUMN_BUFFER_PX,
    getRowId: (row: IProcessedRow) => row.id,
    rowCount:
      paginationModel.page * PAGE_SIZE +
      currentRows.length +
      (paginationMeta.hasNextPage ? PAGE_SIZE : 0),
    paginationMode: 'server',
    pagination: true,
    paginationModel,
    onPaginationModelChange: handlePaginationModelChange,
    pageSizeOptions: [PAGE_SIZE],
    loading: memberLoading || userLoading,
    slots: {
      noRowsOverlay: () => (
        <EmptyState
          icon="groups"
          message={tCommon('notFound')}
          dataTestId="organization-people-empty-state"
        />
      ),
      loadingOverlay: () => (
        <TableLoader headerTitles={headerTitles} noOfRows={PAGE_SIZE} />
      ),
    },
    sx: { ...dataGridStyle },
    getRowClassName: () => `${styles.rowBackground}`,
    rowHeight: 70,
    isRowSelectable: () => false,
  };

  return (
    <>
      {/* --- FIX START: Standardized Header using manual structure --- */}
      {/* This structure uses the global 'calendar__header' and 'btnsBlock' which we fixed in CSS to ensure perfect alignment. */}
      <div className={styles.calendar__header}>
        <SearchBar
          placeholder={t('searchFullName')}
          value={searchTerm}
          onChange={(val) => setSearchTerm(val)}
          onSearch={(term) => setSearchTerm(term)}
          inputTestId="searchbtn"
          buttonAriaLabel={tCommon('search')}
          // Standard Props for consistency
          showSearchButton={true}
          showLeadingIcon={true}
          showClearButton={true}
        />

        <div className={styles.btnsBlock}>
          <SortingButton
            title={tCommon('sort')}
            sortingOptions={[
              { label: tCommon('members'), value: 'members' },
              { label: tCommon('admin'), value: 'admin' },
              { label: tCommon('users'), value: 'users' },
            ]}
            selectedOption={
              state === 2 ? 'users' : state === 1 ? 'admin' : 'members'
            }
            onSortChange={(value) => handleSortChange(value.toString())}
            dataTestIdPrefix="sort"
          />
          {/* AddMember placed directly in the flex container for correct alignment */}
          <AddMember />
        </div>
      </div>
      {/* --- FIX END --- */}

      <ReportingTable
        rows={filteredRows.map((req) => ({ ...req })) as ReportingRow[]}
        columns={columns}
        gridProps={{ ...gridProps }}
      />
      {showRemoveModal && selectedMemId && (
        <OrgPeopleListCard
          id={selectedMemId}
          toggleRemoveModal={toggleRemoveModal}
        />
      )}
    </>
  );
}

export default OrganizationPeople;<|MERGE_RESOLUTION|>--- conflicted
+++ resolved
@@ -51,19 +51,8 @@
 import React, { useState, useEffect, useRef, useMemo } from 'react';
 import { useTranslation } from 'react-i18next';
 import { useLocation, useParams, Link } from 'react-router';
-<<<<<<< HEAD
 import { useLazyQuery } from '@apollo/client/react';
-import {
-  DataGrid,
-  GridColDef,
-  GridCellParams,
-  GridPaginationModel,
-} from '@mui/x-data-grid';
-import { Stack } from '@mui/material';
-=======
-import { useLazyQuery } from '@apollo/client';
 import { GridCellParams, GridPaginationModel } from '@mui/x-data-grid';
->>>>>>> 735c893b
 import { Delete } from '@mui/icons-material';
 import type {
   ReportingRow,
@@ -92,6 +81,10 @@
 import SearchBar from 'shared-components/SearchBar/SearchBar';
 import SortingButton from 'subComponents/SortingButton';
 import EmptyState from 'shared-components/EmptyState/EmptyState';
+import type {
+  IOrganizationMembersResult,
+  IUserListForTableResult,
+} from 'types/GraphQL/queryResults';
 
 interface IProcessedRow {
   id: string;
@@ -174,7 +167,7 @@
   const [
     fetchMembers,
     { loading: memberLoading, error: memberError, data: membersData },
-  ] = useLazyQuery(ORGANIZATIONS_MEMBER_CONNECTION_LIST, {} as any);
+  ] = useLazyQuery(ORGANIZATIONS_MEMBER_CONNECTION_LIST, {});
 
   const [
     fetchUsers,
@@ -184,13 +177,47 @@
   // Sync data from hooks to component state (onCompleted isn't reliable)
   useEffect(() => {
     if (membersData) {
-      setData((membersData as any)?.organization?.members);
+      const members = (membersData as IOrganizationMembersResult)?.organization
+        ?.members;
+      if (members) {
+        setData({
+          edges: members.edges.map((edge) => ({
+            cursor: edge.cursor,
+            node: {
+              id: edge.node.id,
+              name: edge.node.name,
+              role: edge.node.role,
+              avatarURL: edge.node.avatarURL || '',
+              emailAddress: edge.node.emailAddress || '',
+              createdAt: edge.node.createdAt,
+            },
+          })),
+          pageInfo: {
+            startCursor: members.pageInfo.startCursor,
+            endCursor: members.pageInfo.endCursor,
+            hasNextPage: members.pageInfo.hasNextPage,
+            hasPreviousPage: members.pageInfo.hasPreviousPage ?? false,
+          },
+        });
+      }
     }
   }, [membersData]);
 
   useEffect(() => {
     if (usersData) {
-      setData((usersData as any)?.allUsers);
+      setData(
+        (usersData as IUserListForTableResult)?.allUsers as
+          | {
+              edges: IEdges[];
+              pageInfo: {
+                startCursor?: string;
+                endCursor?: string;
+                hasNextPage: boolean;
+                hasPreviousPage: boolean;
+              };
+            }
+          | undefined,
+      );
     }
   }, [usersData]);
 
