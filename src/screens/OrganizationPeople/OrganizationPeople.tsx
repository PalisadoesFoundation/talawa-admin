--- conflicted
+++ resolved
@@ -276,7 +276,6 @@
                 </Dropdown> */}
               </div>
             </div>
-<<<<<<< HEAD
           </div>
         </Row>
         <Col sm={9}>
@@ -473,179 +472,6 @@
                     </Table>
                   </TableContainer>
                 </Col>
-=======
-          </Col>
-          <Col sm={9} className="mt-sm-0 mt-5 ml-4 ml-sm-0">
-            <Container>
-              <div className={styles.mainpageright}>
-                <Row className={styles.justifysp}>
-                  <p className={styles.logintitle}>
-                    {state == 0
-                      ? t('members')
-                      : state == 1
-                        ? t('admins')
-                        : t('users')}
-                  </p>
-                </Row>
-                {memberLoading || usersLoading || adminLoading ? (
-                  <>
-                    <div className={styles.loader}></div>
-                  </>
-                ) : (
-                  <div className={styles.list_box} data-testid="orgpeoplelist">
-                    {
-                      /* istanbul ignore next */
-                      state == 0 ? (
-                        memberData &&
-                        memberData.organizationsMemberConnection.edges.length >
-                          0 ? (
-                          (rowsPerPage > 0
-                            ? memberData.organizationsMemberConnection.edges.slice(
-                                page * rowsPerPage,
-                                page * rowsPerPage + rowsPerPage,
-                              )
-                            : memberData.organizationsMemberConnection.edges
-                          ).map(
-                            (datas: {
-                              _id: string;
-                              lastName: string;
-                              firstName: string;
-                              image: string;
-                              email: string;
-                              createdAt: string;
-                            }) => {
-                              return (
-                                <OrgPeopleListCard
-                                  key={datas._id}
-                                  id={datas._id}
-                                  memberImage={datas.image}
-                                  joinDate={dayjs(datas.createdAt).format(
-                                    'DD/MM/YYYY',
-                                  )}
-                                  memberName={
-                                    datas.firstName + ' ' + datas.lastName
-                                  }
-                                  memberEmail={datas.email}
-                                />
-                              );
-                            },
-                          )
-                        ) : (
-                          <NotFound title="member" keyPrefix="userNotFound" />
-                        )
-                      ) : state == 1 ? (
-                        adminData &&
-                        adminData.organizationsMemberConnection.edges.length >
-                          0 ? (
-                          (rowsPerPage > 0
-                            ? adminData.organizationsMemberConnection.edges.slice(
-                                page * rowsPerPage,
-                                page * rowsPerPage + rowsPerPage,
-                              )
-                            : adminData.organizationsMemberConnection.edges
-                          ).map(
-                            (datas: {
-                              _id: string;
-                              lastName: string;
-                              firstName: string;
-                              image: string;
-                              email: string;
-                              createdAt: string;
-                            }) => {
-                              return (
-                                <OrgAdminListCard
-                                  key={datas._id}
-                                  id={datas._id}
-                                  memberImage={datas.image}
-                                  joinDate={dayjs(datas.createdAt).format(
-                                    'DD/MM/YYYY',
-                                  )}
-                                  memberName={
-                                    datas.firstName + ' ' + datas.lastName
-                                  }
-                                  memberEmail={datas.email}
-                                />
-                              );
-                            },
-                          )
-                        ) : (
-                          <NotFound title="admin" keyPrefix="userNotFound" />
-                        )
-                      ) : state == 2 ? (
-                        usersData && usersData.users.length > 0 ? (
-                          (rowsPerPage > 0
-                            ? usersData.users.slice(
-                                page * rowsPerPage,
-                                page * rowsPerPage + rowsPerPage,
-                              )
-                            : usersData.users
-                          ).map(
-                            (datas: {
-                              _id: string;
-                              lastName: string;
-                              firstName: string;
-                              image: string;
-                              email: string;
-                              createdAt: string;
-                            }) => {
-                              return (
-                                <UserListCard
-                                  key={datas._id}
-                                  id={datas._id}
-                                  memberImage={datas.image}
-                                  joinDate={dayjs(datas.createdAt).format(
-                                    'DD/MM/YYYY',
-                                  )}
-                                  memberName={
-                                    datas.firstName + ' ' + datas.lastName
-                                  }
-                                  memberEmail={datas.email}
-                                />
-                              );
-                            },
-                          )
-                        ) : (
-                          <NotFound title="user" keyPrefix="userNotFound" />
-                        )
-                      ) : (
-                        /* istanbul ignore next */
-                        <NotFound title="user" keyPrefix="userNotFound" />
-                      )
-                    }
-                  </div>
-                )}
-              </div>
-              <div>
-                <table
-                  style={{
-                    display: 'flex',
-                    alignItems: 'center',
-                    justifyContent: 'center',
-                  }}
-                >
-                  <tbody>
-                    <tr data-testid="rowsPPSelect">
-                      <>
-                        <PaginationList
-                          count={
-                            state === 0
-                              ? memberData?.organizationsMemberConnection.edges
-                                  .length ?? 0
-                              : state === 1
-                                ? adminData?.organizationsMemberConnection.edges
-                                    .length ?? 0
-                                : usersData?.users.length ?? 0
-                          }
-                          rowsPerPage={rowsPerPage}
-                          page={page}
-                          onPageChange={handleChangePage}
-                          onRowsPerPageChange={handleChangeRowsPerPage}
-                        />
-                      </>
-                    </tr>
-                  </tbody>
-                </table>
->>>>>>> 440387b0
               </div>
             )}
           </div>
