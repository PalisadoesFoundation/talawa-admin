import { useLazyQuery } from '@apollo/client';
import dayjs from 'dayjs';
import React, { useEffect, useState } from 'react';
import { Link, useLocation } from 'react-router-dom';
import { Button, Dropdown, Form } from 'react-bootstrap';
import Col from 'react-bootstrap/Col';
import Row from 'react-bootstrap/Row';
import {
  ORGANIZATIONS_MEMBER_CONNECTION_LIST,
  USER_LIST,
} from 'GraphQl/Queries/Queries';
import NotFound from 'components/NotFound/NotFound';
import OrganizationScreen from 'components/OrganizationScreen/OrganizationScreen';
import { useTranslation } from 'react-i18next';
import styles from './OrganizationPeople.module.css';
import { toast } from 'react-toastify';
import { Search, Sort } from '@mui/icons-material';
import Table from '@mui/material/Table';
import TableBody from '@mui/material/TableBody';
import TableCell, { tableCellClasses } from '@mui/material/TableCell';
import TableContainer from '@mui/material/TableContainer';
import TableHead from '@mui/material/TableHead';
import TableRow from '@mui/material/TableRow';
import Paper from '@mui/material/Paper';
import { styled } from '@mui/material/styles';
import Loader from 'components/Loader/Loader';
import UserListCard from 'components/UserListCard/UserListCard';
import OrgPeopleListCard from 'components/OrgPeopleListCard/OrgPeopleListCard';
import OrgAdminListCard from 'components/OrgAdminListCard/OrgAdminListCard';

const StyledTableCell = styled(TableCell)(({ theme }) => ({
  [`&.${tableCellClasses.head}`]: {
    backgroundColor: ['#31bb6b', '!important'],
    color: theme.palette.common.white,
  },
  [`&.${tableCellClasses.body}`]: {
    fontSize: 14,
  },
}));

const StyledTableRow = styled(TableRow)(() => ({
  '&:last-child td, &:last-child th': {
    border: 0,
  },
}));

interface InterfaceLocationState {
  role: number;
}
function organizationPeople(): JSX.Element {
  const { t } = useTranslation('translation', {
    keyPrefix: 'organizationPeople',
  });

  document.title = t('title');

  const location = useLocation<InterfaceLocationState>();
  const role = location?.state;

  const currentUrl = window.location.href.split('=')[1];

  const [state, setState] = useState(role?.role || 0);

  const [filterData, setFilterData] = useState({
    firstName_contains: '',
    lastName_contains: '',
  });

  const [fullName, setFullName] = useState('');

  const {
    data: memberData,
    loading: memberLoading,
    error: memberError,
    refetch: memberRefetch,
  } = useLazyQuery(ORGANIZATIONS_MEMBER_CONNECTION_LIST, {
    variables: {
      firstName_contains: '',
      lastName_contains: '',
      orgId: currentUrl,
    },
  })[1];

  const {
    data: adminData,
    loading: adminLoading,
    error: adminError,
    refetch: adminRefetch,
  } = useLazyQuery(ORGANIZATIONS_MEMBER_CONNECTION_LIST, {
    variables: {
      firstName_contains: '',
      lastName_contains: '',
      orgId: currentUrl,
      admin_for: currentUrl,
    },
  })[1];

  const {
    data: usersData,
    loading: usersLoading,
    error: usersError,
    refetch: usersRefetch,
  } = useLazyQuery(USER_LIST, {
    variables: {
      firstName_contains: '',
      lastName_contains: '',
    },
  })[1];

  useEffect(() => {
    if (state === 0) {
      memberRefetch({
        ...filterData,
        orgId: currentUrl,
      });
    } else if (state === 1) {
      adminRefetch({
        ...filterData,
        orgId: currentUrl,
        admin_for: currentUrl,
      });
    } else {
      usersRefetch({
        ...filterData,
      });
    }
  }, [state]);

  /* istanbul ignore next */
  if (memberError || usersError || adminError) {
    const error = memberError ?? usersError ?? adminError;
    toast.error(error?.message);
  }

  const handleFullNameSearchChange = (e: any): void => {
    /* istanbul ignore next */
    if (e.key === 'Enter') {
      const [firstName, lastName] = fullName.split(' ');

      const newFilterData = {
        firstName_contains: firstName ?? '',
        lastName_contains: lastName ?? '',
      };

      setFilterData(newFilterData);

      if (state === 0) {
        memberRefetch({
          ...newFilterData,
          orgId: currentUrl,
        });
      } else if (state === 1) {
        adminRefetch({
          ...newFilterData,
          orgId: currentUrl,
          admin_for: currentUrl,
        });
      } else {
        usersRefetch({
          ...newFilterData,
        });
      }
    }
  };

  return (
    <>
      <OrganizationScreen screenName="People" title={t('people')}>
        <Row className={styles.head}>
          <div className={styles.mainpageright}>
            <div className={styles.btnsContainer}>
              <div className={styles.input}>
                <Form.Control
                  type="name"
                  id="searchLastName"
                  placeholder={t('searchFullName')}
                  autoComplete="off"
                  required
                  className={styles.inputField}
                  value={fullName}
                  onChange={(e): void => {
                    const { value } = e.target;
                    setFullName(value);
                    handleFullNameSearchChange(value);
                  }}
                  onKeyUp={handleFullNameSearchChange}
                />
                <Button
                  className={`position-absolute z-10 bottom-0 end-0  d-flex justify-content-center align-items-center `}
                  onClick={handleFullNameSearchChange}
                  style={{ marginBottom: '10px' }}
                >
                  <Search />
                </Button>
              </div>
              <div className={styles.btnsBlock}>
                <Dropdown>
                  <Dropdown.Toggle
                    variant="success"
                    id="dropdown-basic"
                    className={styles.dropdown}
                    data-testid="role"
                  >
                    <Sort />
                    {t('sort')}
                  </Dropdown.Toggle>
                  <Dropdown.Menu>
                    <Dropdown.Item
                      inline
                      id="userslist"
                      value="userslist"
                      name="displaylist"
                      data-testid="users"
                      defaultChecked={state == 2 ? true : false}
                      onClick={(): void => {
                        setState(2);
                      }}
                    >
                      <Form.Label htmlFor="userslist">{t('users')}</Form.Label>
                    </Dropdown.Item>
                    <Dropdown.Item
                      inline
                      id="memberslist"
                      value="memberslist"
                      name="displaylist"
                      data-testid="members"
                      defaultChecked={state == 0 ? true : false}
                      onClick={(): void => {
                        setState(0);
                      }}
                    >
                      <label htmlFor="memberslist">{t('members')}</label>
                    </Dropdown.Item>
                    <Dropdown.Item
                      inline
                      id="adminslist"
                      value="adminslist"
                      name="displaylist"
                      data-testid="admins"
                      defaultChecked={state == 1 ? true : false}
                      onClick={(): void => {
                        setState(1);
                      }}
                    >
                      <label htmlFor="adminslist">{t('admins')}</label>
                    </Dropdown.Item>
                  </Dropdown.Menu>
                </Dropdown>
              </div>
            </div>
          </div>
        </Row>
        <Col sm={9}>
          <div className={styles.mainpageright}>
            {memberLoading || usersLoading || adminLoading ? (
              <>
                <Loader />
              </>
            ) : (
              /* istanbul ignore next */
              <div className={styles.list_box} data-testid="orgpeoplelist">
                <Col sm={5}>
                  <TableContainer component={Paper} sx={{ minWidth: '820px' }}>
                    <Table aria-label="customized table">
                      <TableHead>
                        <TableRow>
                          <StyledTableCell>#</StyledTableCell>
                          <StyledTableCell align="center">
                            Profile
                          </StyledTableCell>
                          <StyledTableCell align="center">Name</StyledTableCell>
                          <StyledTableCell align="center">
                            Email
                          </StyledTableCell>
                          <StyledTableCell align="center">
                            Joined
                          </StyledTableCell>
                          <StyledTableCell align="center">
                            Actions
                          </StyledTableCell>
                        </TableRow>
                      </TableHead>
                      <TableBody>
                        {
                          /* istanbul ignore next */
                          state === 0 &&
                          memberData &&
                          memberData.organizationsMemberConnection.edges
                            .length > 0 ? (
                            memberData.organizationsMemberConnection.edges.map(
                              (datas: any, index: number) => (
                                <StyledTableRow key={datas._id}>
                                  <StyledTableCell component="th" scope="row">
                                    {index + 1}
                                  </StyledTableCell>
                                  <StyledTableCell align="center">
                                    {datas.image ? (
                                      <img
                                        src={datas.image}
                                        alt="memberImage"
                                        className="TableImage"
                                      />
                                    ) : (
                                      <img
                                        src="/images/svg/profiledefault.svg"
                                        alt="memberImage"
                                        className="TableImage"
                                      />
                                    )}
                                  </StyledTableCell>
                                  <StyledTableCell align="center">
                                    <Link
                                      className={styles.membername}
                                      to={{
                                        pathname: `/member/id=${currentUrl}`,
                                        state: { id: datas._id },
                                      }}
                                    >
                                      {datas.firstName + ' ' + datas.lastName}
                                    </Link>
                                  </StyledTableCell>
                                  <StyledTableCell align="center">
                                    {datas.email}
                                  </StyledTableCell>
                                  <StyledTableCell align="center">
                                    {dayjs(datas.createdAt).format(
<<<<<<< HEAD
                                      'DD/MM/YYYY'
=======
                                      'DD/MM/YYYY',
>>>>>>> af70ef33
                                    )}
                                  </StyledTableCell>
                                  <StyledTableCell align="center">
                                    <OrgPeopleListCard
                                      key={index}
                                      id={datas._id}
                                    />
                                  </StyledTableCell>
                                </StyledTableRow>
<<<<<<< HEAD
                              )
=======
                              ),
>>>>>>> af70ef33
                            )
                          ) : /* istanbul ignore next */
                          state === 1 &&
                            adminData &&
                            adminData.organizationsMemberConnection.edges
                              .length > 0 ? (
                            adminData.organizationsMemberConnection.edges.map(
                              (datas: any, index: number) => (
                                <StyledTableRow key={datas._id}>
                                  <StyledTableCell component="th" scope="row">
                                    {index + 1}
                                  </StyledTableCell>
                                  <StyledTableCell align="center">
                                    {datas.image ? (
                                      <img
                                        src={datas.image}
                                        alt="memberImage"
                                        className="TableImage"
                                      />
                                    ) : (
                                      <img
                                        src="/images/svg/profiledefault.svg"
                                        alt="memberImage"
                                        className="TableImage"
                                      />
                                    )}
                                  </StyledTableCell>
                                  <StyledTableCell align="center">
                                    <Link
                                      className={styles.membername}
                                      to={{
                                        pathname: `/member/id=${currentUrl}`,
                                        state: { id: datas._id },
                                      }}
                                    >
                                      {datas.firstName + ' ' + datas.lastName}
                                    </Link>
                                  </StyledTableCell>
                                  <StyledTableCell align="center">
                                    {datas.email}
                                  </StyledTableCell>
                                  <StyledTableCell align="center">
                                    {dayjs(datas.createdAt).format(
<<<<<<< HEAD
                                      'DD/MM/YYYY'
=======
                                      'DD/MM/YYYY',
>>>>>>> af70ef33
                                    )}
                                  </StyledTableCell>
                                  <StyledTableCell align="center">
                                    <OrgAdminListCard
                                      key={index}
                                      id={datas._id}
                                    />
                                  </StyledTableCell>
                                </StyledTableRow>
<<<<<<< HEAD
                              )
=======
                              ),
>>>>>>> af70ef33
                            )
                          ) : state === 2 &&
                            usersData &&
                            usersData.users.length > 0 ? (
                            usersData.users.map((datas: any, index: number) => (
                              <StyledTableRow key={datas._id}>
                                <StyledTableCell component="th" scope="row">
                                  {index + 1}
                                </StyledTableCell>
                                <StyledTableCell align="center">
                                  {datas.image ? (
                                    <img
                                      src={datas.image}
                                      alt="memberImage"
                                      className="TableImage"
                                    />
                                  ) : (
                                    <img
                                      src="/images/svg/profiledefault.svg"
                                      alt="memberImage"
                                      className="TableImage"
                                    />
                                  )}
                                </StyledTableCell>
                                <StyledTableCell align="center">
                                  <Link
                                    className={styles.membername}
                                    to={{
                                      pathname: `/member/id=${currentUrl}`,
                                      state: { id: datas._id },
                                    }}
                                  >
                                    {datas.firstName + ' ' + datas.lastName}
                                  </Link>
                                </StyledTableCell>
                                <StyledTableCell align="center">
                                  {datas.email}
                                </StyledTableCell>
                                <StyledTableCell align="center">
                                  {dayjs(datas.createdAt).format('DD/MM/YYYY')}
                                </StyledTableCell>
                                <StyledTableCell align="center">
                                  <UserListCard key={index} id={datas._id} />
                                </StyledTableCell>
                              </StyledTableRow>
                            ))
                          ) : (
                            /* istanbul ignore next */
                            <NotFound
                              title={
                                state === 0
                                  ? 'member'
                                  : state === 1
<<<<<<< HEAD
                                  ? 'admin'
                                  : 'user'
=======
                                    ? 'admin'
                                    : 'user'
>>>>>>> af70ef33
                              }
                              keyPrefix="userNotFound"
                            />
                          )
                        }
                      </TableBody>
                    </Table>
                  </TableContainer>
                </Col>
              </div>
            )}
          </div>
        </Col>
      </OrganizationScreen>
    </>
  );
}

export default organizationPeople;<|MERGE_RESOLUTION|>--- conflicted
+++ resolved
@@ -324,11 +324,7 @@
                                   </StyledTableCell>
                                   <StyledTableCell align="center">
                                     {dayjs(datas.createdAt).format(
-<<<<<<< HEAD
-                                      'DD/MM/YYYY'
-=======
                                       'DD/MM/YYYY',
->>>>>>> af70ef33
                                     )}
                                   </StyledTableCell>
                                   <StyledTableCell align="center">
@@ -338,11 +334,7 @@
                                     />
                                   </StyledTableCell>
                                 </StyledTableRow>
-<<<<<<< HEAD
-                              )
-=======
                               ),
->>>>>>> af70ef33
                             )
                           ) : /* istanbul ignore next */
                           state === 1 &&
@@ -386,11 +378,7 @@
                                   </StyledTableCell>
                                   <StyledTableCell align="center">
                                     {dayjs(datas.createdAt).format(
-<<<<<<< HEAD
-                                      'DD/MM/YYYY'
-=======
                                       'DD/MM/YYYY',
->>>>>>> af70ef33
                                     )}
                                   </StyledTableCell>
                                   <StyledTableCell align="center">
@@ -400,11 +388,7 @@
                                     />
                                   </StyledTableCell>
                                 </StyledTableRow>
-<<<<<<< HEAD
-                              )
-=======
                               ),
->>>>>>> af70ef33
                             )
                           ) : state === 2 &&
                             usersData &&
@@ -458,13 +442,8 @@
                                 state === 0
                                   ? 'member'
                                   : state === 1
-<<<<<<< HEAD
-                                  ? 'admin'
-                                  : 'user'
-=======
                                     ? 'admin'
                                     : 'user'
->>>>>>> af70ef33
                               }
                               keyPrefix="userNotFound"
                             />
