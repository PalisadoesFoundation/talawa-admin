import { useLazyQuery } from '@apollo/client';
import { Search, Sort } from '@mui/icons-material';
import {
  ORGANIZATIONS_LIST,
  ORGANIZATIONS_MEMBER_CONNECTION_LIST,
  USER_LIST_FOR_TABLE,
} from 'GraphQl/Queries/Queries';
import Loader from 'components/Loader/Loader';
import dayjs from 'dayjs';
import React, { useEffect, useState } from 'react';
import { Button, Dropdown, Form } from 'react-bootstrap';
import Row from 'react-bootstrap/Row';
import { useTranslation } from 'react-i18next';
import { useLocation, useParams, useNavigate } from 'react-router-dom';
import { toast } from 'react-toastify';
import AddMember from './AddMember';
import styles from './OrganizationPeople.module.css';
import { DataGrid } from '@mui/x-data-grid';
import type { GridColDef, GridCellParams } from '@mui/x-data-grid';
import { Stack } from '@mui/material';
import Avatar from 'components/Avatar/Avatar';

function organizationPeople(): JSX.Element {
  const { t } = useTranslation('translation', {
    keyPrefix: 'organizationPeople',
  });
  const { t: tCommon } = useTranslation('common');

  const navigate = useNavigate();

  const location = useLocation();
  const role = location?.state;

  const { orgId: currentUrl } = useParams();

  const [state, setState] = useState(role?.role || 0);

  const [filterData, setFilterData] = useState({
    firstName_contains: '',
    lastName_contains: '',
  });
  const [adminFilteredData, setAdminFilteredData] = useState();

  const [userName, setUserName] = useState('');

  const {
    data: memberData,
    loading: memberLoading,
    error: memberError,
    refetch: memberRefetch,
  } = useLazyQuery(ORGANIZATIONS_MEMBER_CONNECTION_LIST, {
    variables: {
      firstName_contains: '',
      lastName_contains: '',
      orgId: currentUrl,
    },
  })[1];

  const {
    data: adminData,
    loading: adminLoading,
    error: adminError,
    refetch: adminRefetch,
  } = useLazyQuery(ORGANIZATIONS_LIST, {
    variables: {
      id: currentUrl,
    },
  })[1];

  const {
    data: usersData,
    loading: usersLoading,
    error: usersError,
    refetch: usersRefetch,
  } = useLazyQuery(USER_LIST_FOR_TABLE, {
    variables: {
      firstName_contains: '',
      lastName_contains: '',
    },
  })[1];

  useEffect(() => {
    if (state === 0) {
      memberRefetch({
        ...filterData,
        orgId: currentUrl,
      });
    } else if (state === 1) {
      adminRefetch({
        id: currentUrl,
      });
      setAdminFilteredData(adminData?.organizations[0].admins);
    } else {
      usersRefetch({
        ...filterData,
      });
    }
  }, [state, adminData]);

  /* istanbul ignore next */
  if (memberError || usersError || adminError) {
    const error = memberError ?? usersError ?? adminError;
    toast.error(error?.message);
  }
  if (memberLoading || usersLoading || adminLoading) {
    return (
      <div className={styles.mainpageright}>
        <Loader />
      </div>
    );
  }

  const handleFullNameSearchChange = (e: React.FormEvent): void => {
    e.preventDefault();
    /* istanbul ignore next */
    const [firstName, lastName] = userName.split(' ');
    const newFilterData = {
      firstName_contains: firstName || '',
      lastName_contains: lastName || '',
    };

    setFilterData(newFilterData);

    if (state === 0) {
      memberRefetch({
        ...newFilterData,
        orgId: currentUrl,
      });
    } else if (state === 1) {
      const filterData = adminData.organizations[0].admins.filter(
        (value: {
          _id: string;
          firstName: string;
          lastName: string;
          createdAt: string;
        }) => {
          return (value.firstName + value.lastName)
            .toLowerCase()
            .includes(userName.toLowerCase());
        },
      );
      setAdminFilteredData(filterData);
    } else {
      usersRefetch({
        ...newFilterData,
      });
    }
  };

  const columns: GridColDef[] = [
    {
      field: 'profile',
      headerName: tCommon('profile'),
      flex: 1,
      minWidth: 50,
      align: 'center',
      headerAlign: 'center',
      headerClassName: `${styles.tableHeader}`,
      sortable: false,
      renderCell: (params: GridCellParams) => {
        return params.row?.image ? (
          <img
            src={params.row?.image}
            alt="avatar"
            className={styles.TableImage}
          />
        ) : (
          <Avatar
            avatarStyle={styles.TableImage}
            name={`${params.row.firstName} ${params.row.lastName}`}
          />
        );
      },
    },
    {
      field: 'name',
      headerName: tCommon('name'),
      flex: 2,
      minWidth: 150,
      align: 'center',
      headerAlign: 'center',
      headerClassName: `${styles.tableHeader}`,
      sortable: false,
      renderCell: (params: GridCellParams) => {
        return <div>{params.row?.firstName + ' ' + params.row?.lastName}</div>;
      },
    },
    {
      field: 'email',
      headerName: tCommon('email'),
      minWidth: 150,
      align: 'center',
      headerAlign: 'center',
      headerClassName: `${styles.tableHeader}`,
      flex: 2,
      sortable: false,
    },
    {
      field: 'joined',
      headerName: tCommon('joined'),
      flex: 2,
      minWidth: 100,
      align: 'center',
      headerAlign: 'center',
      headerClassName: `${styles.tableHeader}`,
      sortable: false,
      renderCell: (params: GridCellParams) => {
        return dayjs(params.row.createdAt).format('DD/MM/YYYY');
      },
    },
<<<<<<< HEAD
=======
    {
      field: 'action',
      headerName: tCommon('action'),
      flex: 1,
      minWidth: 100,
      align: 'center',
      headerAlign: 'center',
      headerClassName: `${styles.tableHeader}`,
      sortable: false,
      renderCell: (params: GridCellParams) => {
        return state === 1 ? (
          <Button
            onClick={() => toggleRemoveAdminModal(params.row._id)}
            data-testid="removeAdminModalBtn"
          >
            {tCommon('remove')}
          </Button>
        ) : (
          <Button
            onClick={() => toggleRemoveMemberModal(params.row._id)}
            data-testid="removeMemberModalBtn"
          >
            {tCommon('remove')}
          </Button>
        );
      },
    },
>>>>>>> ebb69a81
  ];
  return (
    <>
      <Row className={styles.head}>
        <div className={styles.mainpageright}>
          <div className={styles.btnsContainer}>
            <div className={styles.input}>
              <Form onSubmit={handleFullNameSearchChange}>
                <Form.Control
                  type="name"
                  id="searchLastName"
                  placeholder={t('searchFullName')}
                  autoComplete="off"
                  className={styles.inputField}
                  onChange={(e): void => {
                    const { value } = e.target;
                    setUserName(value);
                  }}
                />
                <Button
                  type="submit"
                  className={`position-absolute z-10 bottom-0 end-0  d-flex justify-content-center align-items-center `}
                  style={{ marginBottom: '10px' }}
                  data-testid={'searchbtn'}
                >
                  <Search />
                </Button>
              </Form>
            </div>
            <div className={styles.btnsBlock}>
              <Dropdown>
                <Dropdown.Toggle
                  variant="success"
                  id="dropdown-basic"
                  className={styles.dropdown}
                  data-testid="role"
                >
                  <Sort />
                  {t('sort')}
                </Dropdown.Toggle>
                <Dropdown.Menu>
                  <Dropdown.Item
                    inline
                    id="userslist"
                    value="userslist"
                    name="displaylist"
                    data-testid="users"
                    defaultChecked={state == 2 ? true : false}
                    onClick={(): void => {
                      setState(2);
                    }}
                  >
                    <Form.Label htmlFor="userslist">
                      {tCommon('users')}
                    </Form.Label>
                  </Dropdown.Item>
                  <Dropdown.Item
                    inline
                    id="memberslist"
                    value="memberslist"
                    name="displaylist"
                    data-testid="members"
                    defaultChecked={state == 0 ? true : false}
                    onClick={(): void => {
                      setState(0);
                    }}
                  >
                    <label htmlFor="memberslist">{tCommon('members')}</label>
                  </Dropdown.Item>
                  <Dropdown.Item
                    inline
                    id="adminslist"
                    value="adminslist"
                    name="displaylist"
                    data-testid="admins"
                    defaultChecked={state == 1 ? true : false}
                    onClick={(): void => {
                      setState(1);
                    }}
                  >
                    <label htmlFor="adminslist">{tCommon('admins')}</label>
                  </Dropdown.Item>
                </Dropdown.Menu>
              </Dropdown>
            </div>
            <div className={styles.btnsBlock}>
              <AddMember></AddMember>
            </div>
          </div>
        </div>
      </Row>
      {((state == 0 && memberData) ||
        (state == 1 && adminFilteredData) ||
        (state == 2 && usersData)) && (
        <div className="datatable">
          <DataGrid
            disableColumnMenu
            columnBuffer={5}
            hideFooter={true}
            className={`${styles.datagrid}`}
            getRowId={(row) => row._id}
            components={{
              NoRowsOverlay: () => (
                <Stack
                  height="100%"
                  alignItems="center"
                  justifyContent="center"
                >
                  Nothing Found !!
                </Stack>
              ),
            }}
            sx={{
              '&.MuiDataGrid-root .MuiDataGrid-cell:focus-within': {
                outline: 'none !important',
              },
              '&.MuiDataGrid-root .MuiDataGrid-columnHeader:focus-within': {
                outline: 'none',
              },
              '& .MuiDataGrid-row:hover': {
                backgroundColor: 'transparent',
              },
              '& .MuiDataGrid-row.Mui-hovered': {
                backgroundColor: 'transparent',
              },
            }}
            getRowClassName={() => `${styles.rowBackground}`}
            autoHeight
            rowHeight={70}
            rows={
              state === 0
                ? memberData.organizationsMemberConnection.edges
                : state === 1
                  ? adminFilteredData
                  : convertObject(usersData)
            }
            columns={columns}
            isRowSelectable={() => false}
            onRowClick={(row: unknown) => {
              const id = (row as { id: string }).id;
              navigate(`/member/${currentUrl}`, { state: { id } });
            }}
          />
        </div>
      )}
    </>
  );
}

export default organizationPeople;

// This code is used to remove 'user' object from the array index of userData and directly use store the properties at array index, this formatting is needed for DataGrid.

interface InterfaceUser {
  _id: string;
  firstName: string;
  lastName: string;
  email: string;
  image: string;
  createdAt: string;
}
interface InterfaceOriginalObject {
  users: { user: InterfaceUser }[];
}
interface InterfaceConvertedObject {
  users: InterfaceUser[];
}
function convertObject(original: InterfaceOriginalObject): InterfaceUser[] {
  const convertedObject: InterfaceConvertedObject = {
    users: [],
  };
  original.users.forEach((item) => {
    convertedObject.users.push({
      firstName: item.user?.firstName,
      lastName: item.user?.lastName,
      email: item.user?.email,
      image: item.user?.image,
      createdAt: item.user?.createdAt,
      _id: item.user?._id,
    });
  });
  return convertedObject.users;
}<|MERGE_RESOLUTION|>--- conflicted
+++ resolved
@@ -208,36 +208,7 @@
         return dayjs(params.row.createdAt).format('DD/MM/YYYY');
       },
     },
-<<<<<<< HEAD
-=======
-    {
-      field: 'action',
-      headerName: tCommon('action'),
-      flex: 1,
-      minWidth: 100,
-      align: 'center',
-      headerAlign: 'center',
-      headerClassName: `${styles.tableHeader}`,
-      sortable: false,
-      renderCell: (params: GridCellParams) => {
-        return state === 1 ? (
-          <Button
-            onClick={() => toggleRemoveAdminModal(params.row._id)}
-            data-testid="removeAdminModalBtn"
-          >
-            {tCommon('remove')}
-          </Button>
-        ) : (
-          <Button
-            onClick={() => toggleRemoveMemberModal(params.row._id)}
-            data-testid="removeMemberModalBtn"
-          >
-            {tCommon('remove')}
-          </Button>
-        );
-      },
-    },
->>>>>>> ebb69a81
+
   ];
   return (
     <>
