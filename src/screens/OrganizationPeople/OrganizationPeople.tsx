--- conflicted
+++ resolved
@@ -119,21 +119,6 @@
 
   // Handle data changes
   useEffect(() => {
-<<<<<<< HEAD
-    if (state === 0) {
-      memberRefetch({
-        ...filterData,
-        orgId: currentUrl,
-      });
-    } else if (state === 1) {
-      adminRefetch({
-        id: currentUrl,
-      });
-      setAdminFilteredData(adminData?.organization[0].admins);
-    } else {
-      usersRefetch({
-        ...filterData,
-=======
     if (data) {
       const { edges, pageInfo } = data;
       const baseIndex = paginationModel.page * PAGE_SIZE;
@@ -161,7 +146,6 @@
       setPaginationMeta({
         hasNextPage: pageInfo.hasNextPage,
         hasPreviousPage: pageInfo.hasPreviousPage,
->>>>>>> 06b7a377
       });
 
       setCurrentRows(processedRows);
@@ -189,24 +173,11 @@
       // All members
       fetchMembers({ variables });
     } else if (state === 1) {
-<<<<<<< HEAD
-      const filterData = adminData.organization[0].admins.filter(
-        (value: {
-          _id: string;
-          firstName: string;
-          lastName: string;
-          createdAt: string;
-        }) => {
-          return (value.firstName + value.lastName)
-            .toLowerCase()
-            .includes(searchTerm.toLowerCase());
-=======
       // Administrators only
       fetchMembers({
         variables: {
           ...variables,
           where: { role: { equal: 'administrator' } },
->>>>>>> 06b7a377
         },
       });
     } else if (state === 2) {
