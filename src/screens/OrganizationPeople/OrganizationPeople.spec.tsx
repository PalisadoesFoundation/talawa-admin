import React from 'react';
import { render, screen, waitFor, fireEvent } from '@testing-library/react';
import userEvent from '@testing-library/user-event';
import { MockedProvider } from '@apollo/client/testing';
import { MemoryRouter, Routes, Route } from 'react-router-dom';
import { Provider } from 'react-redux';
import { I18nextProvider } from 'react-i18next';
import { StaticMockLink } from 'utils/StaticMockLink';
import { vi } from 'vitest';
import OrganizationPeople from './OrganizationPeople';
import i18nForTest from 'utils/i18nForTest';
import {
  ORGANIZATIONS_MEMBER_CONNECTION_LIST,
  USER_LIST_FOR_TABLE,
} from 'GraphQl/Queries/Queries';
import { REMOVE_MEMBER_MUTATION_PG } from 'GraphQl/Mutations/mutations';
import { store } from 'state/store';
import { toast } from 'react-toastify';

// Mock the required modules
vi.mock('react-toastify', () => ({
  toast: {
    error: vi.fn(),
    info: vi.fn(),
    success: vi.fn(),
  },
}));

<<<<<<< HEAD
Object.defineProperty(window, 'location', {
  value: {
    href: 'http://localhost/',
    assign: vi.fn((url) => {
      const urlObj = new URL(url, 'http://localhost');
      window.location.href = urlObj.href;
      window.location.pathname = urlObj.pathname;
      window.location.search = urlObj.search;
      window.location.hash = urlObj.hash;
    }),
    reload: vi.fn(),
    pathname: '/',
    search: '',
    hash: '',
    origin: 'http://localhost',
  },
});

const createMemberMock = (
  orgId = '',
  firstNameContains = '',
  lastNameContains = '',
): TestMock => ({
  request: {
    query: ORGANIZATIONS_MEMBER_CONNECTION_LIST,
    variables: {
      orgId: orgId,
      firstNameContains,
      lastNameContains,
    },
  },
  result: {
    data: {
      organizationsMemberConnection: {
        edges: [
          {
            _id: '64001660a711c62d5b4076a2',
            firstName: 'Aditya',
            lastName: 'Memberguy',
            image: null,
            email: 'member@gmail.com',
            createdAt: '2023-03-02T03:22:08.101Z',
          },
        ],
      },
    },
  },
  newData: () => ({
    data: {
      organizationsMemberConnection: {
        edges: [
          {
            user: {
              __typename: 'User',
              _id: '64001660a711c62d5b4076a2',
              firstName: 'Aditya',
              lastName: 'Memberguy',
              image: null,
              email: 'member@gmail.com',
              createdAt: '2023-03-02T03:22:08.101Z',
            },
          },
        ],
      },
    },
  }),
});

const createAdminMock = (
  orgId = '',
  firstNameContains = '',
  lastNameContains = '',
): TestMock => ({
  request: {
    query: ORGANIZATIONS_MEMBER_CONNECTION_LIST,
    variables: {
      orgId,
      firstNameContains,
      lastNameContains,
    },
  },
  result: {
    data: {
      organizationsMemberConnection: {
        edges: [
          {
            user: {
              _id: '64001660a711c62d5b4076a2',
              firstName: 'Aditya',
              lastName: 'Adminguy',
              image: null,
              email: 'admin@gmail.com',
              createdAt: '2023-03-02T03:22:08.101Z',
            },
          },
        ],
      },
    },
  },
  newData: () => ({
    data: {
      organizationsMemberConnection: {
        __typename: 'UserConnection',
        edges: [
          {
            user: {
              __typename: 'User',
              _id: '64001660a711c62d5b4076a2',
              firstName: 'Aditya',
              lastName: 'Adminguy',
              image: null,
              email: 'admin@gmail.com',
              createdAt: '2023-03-02T03:22:08.101Z',
              lol: true,
            },
          },
        ],
      },
    },
  }),
});

const createUserMock = (
  firstNameContains = '',
  lastNameContains = '',
): TestMock => ({
  request: {
    query: USER_LIST_FOR_TABLE,
    variables: {
      firstNameContains,
      lastNameContains,
    },
  },
  result: {
    data: {
      users: [
        {
          user: {
            __typename: 'User',
            firstName: 'Aditya',
            lastName: 'Userguy',
            image: 'tempUrl',
            _id: '64001660a711c62d5b4076a2',
            email: 'adidacreator1@gmail.com',
            createdAt: '2023-03-02T03:22:08.101Z',
            joinedOrganizations: [
              {
                __typename: 'Organization',
                _id: '6401ff65ce8e8406b8f07af1',
              },
            ],
          },
        },
        {
          user: {
            __typename: 'User',
            firstName: 'Aditya',
            lastName: 'Userguytwo',
            image: 'tempUrl',
            _id: '6402030dce8e8406b8f07b0e',
            email: 'adi1@gmail.com',
            createdAt: '2023-03-03T14:24:13.084Z',
            joinedOrganizations: [
              {
                __typename: 'Organization',
                _id: '6401ff65ce8e8406b8f07af2',
              },
            ],
          },
        },
      ],
    },
  },
});

const MOCKS: TestMock[] = [
  {
    request: {
      query: ORGANIZATIONS_LIST,
      variables: {
        id: 'orgid',
      },
    },
    result: {
      data: {
        organization: [
          {
            _id: 'orgid',
            image: '',
            creator: {
              firstName: 'firstName',
              lastName: 'lastName',
              email: 'email',
            },
            name: 'name',
            description: 'description',
            userRegistrationRequired: false,
            visibleInSearch: false,
            address: {
              city: 'string',
              countryCode: 'string',
              dependentLocality: 'string',
              line1: 'string',
              line2: 'string',
              postalCode: 'string',
              sortingCode: 'string',
              state: 'string',
            },
            members: [
              {
                _id: 'id',
                firstName: 'firstName',
                lastName: 'lastName',
                email: 'email',
              },
            ],
            admins: [
              {
                _id: 'id',
                firstName: 'firstName',
                lastName: 'lastName',
                email: 'email',
                createdAt: '12-03-2024',
              },
            ],
            membershipRequests: [
              {
                _id: 'id',
                user: {
                  firstName: 'firstName',
                  lastName: 'lastName',
                  email: 'email',
                },
              },
            ],
            blockedUsers: [
              {
                _id: 'id',
                firstName: 'firstName',
                lastName: 'lastName',
                email: 'email',
              },
            ],
          },
        ],
      },
    },
  },

  {
    //These are mocks for 1st query (member list)
    request: {
      query: ORGANIZATIONS_MEMBER_CONNECTION_LIST,
      variables: {
        orgId: 'orgid',
        firstName_contains: '',
        lastName_contains: '',
      },
    },
    result: {
      data: {
        organizationsMemberConnection: {
          edges: [
            {
              _id: '64001660a711c62d5b4076a2',
              firstName: 'Aditya',
              lastName: 'Memberguy',
              image: null,
              email: 'member@gmail.com',
              createdAt: '2023-03-02T03:22:08.101Z',
            },
          ],
        },
      },
    },
    newData: () => ({
      //A function if multiple request are sent
      data: {
        organizationsMemberConnection: {
          edges: [
            {
              _id: '64001660a711c62d5b4076a2',
              firstName: 'Aditya',
              lastName: 'Memberguy',
              image: null,
              email: 'member@gmail.com',
              createdAt: '2023-03-02T03:22:08.101Z',
            },
          ],
        },
      },
    }),
  },

  {
    request: {
      query: ORGANIZATIONS_MEMBER_CONNECTION_LIST,
      variables: {
        orgId: 'orgid',
        firstName_contains: '',
        lastName_contains: '',
      },
    },
    result: {
      data: {
        organizationsMemberConnection: {
          edges: [
            {
              _id: '64001660a711c62d5b4076a2',
              firstName: 'Aditya',
              lastName: 'Adminguy',
              image: null,
              email: 'admin@gmail.com',
              createdAt: '2023-03-02T03:22:08.101Z',
            },
          ],
        },
      },
    },
    newData: () => ({
      data: {
        organizationsMemberConnection: {
          __typename: 'UserConnection',
          edges: [
            {
              __typename: 'User',
              _id: '64001660a711c62d5b4076a2',
              firstName: 'Aditya',
              lastName: 'Adminguy',
              image: null,
              email: 'admin@gmail.com',
              createdAt: '2023-03-02T03:22:08.101Z',
              lol: true,
            },
          ],
        },
      },
    }),
  },
=======
vi.mock('./AddMember', () => ({
  default: () => (
    <button type="button" data-testid="add-member-button">
      Add Member
    </button>
  ),
}));
>>>>>>> 06b7a377

// Setup mock window.location
const setupLocationMock = () => {
  Object.defineProperty(window, 'location', {
    value: {
      href: 'http://localhost/',
      assign: vi.fn((url) => {
        const urlObj = new URL(url, 'http://localhost');
        window.location.href = urlObj.href;
        window.location.pathname = urlObj.pathname;
        window.location.search = urlObj.search;
        window.location.hash = urlObj.hash;
      }),
      reload: vi.fn(),
      pathname: '/',
      search: '',
      hash: '',
      origin: 'http://localhost',
    },
    writable: true,
  });
};

// Helper function to create mock Apollo responses
const createMemberConnectionMock = (variables: any, overrides: any = {}) => {
  const defaultData = {
    organization: {
      members: {
        edges: [
          {
            node: {
              id: 'member1',
              name: 'John Doe',
              emailAddress: 'john@example.com',
              avatarURL: 'https://example.com/avatar1.jpg',
              createdAt: '2023-01-01T00:00:00Z',
            },
            cursor: 'cursor1',
          },
          {
            node: {
              id: 'member2',
              name: 'Jane Smith',
              emailAddress: 'jane@example.com',
              avatarURL: null,
              createdAt: '2023-01-02T00:00:00Z',
            },
            cursor: 'cursor2',
          },
        ],
        pageInfo: {
          hasNextPage: true,
          hasPreviousPage: false,
          startCursor: 'cursor1',
          endCursor: 'cursor2',
        },
      },
    },
<<<<<<< HEAD
  },
];

const EMPTYMOCKS: TestMock[] = [
  {
    request: {
      query: ORGANIZATIONS_LIST,
      variables: {
        id: 'orgid',
      },
    },
    result: {
      data: {
        organization: [],
      },
    },
  },

  {
    //These are mocks for 1st query (member list)
    request: {
      query: ORGANIZATIONS_MEMBER_CONNECTION_LIST,
      variables: {
        orgId: 'orgid',
        firstName_contains: '',
        lastName_contains: '',
      },
    },
    result: {
      data: {
        organizationsMemberConnection: {
          edges: [],
        },
      },
    },
  },

  {
    request: {
      query: ORGANIZATIONS_MEMBER_CONNECTION_LIST,
      variables: {
        orgId: 'orgid',
        firstName_contains: '',
        lastName_contains: '',
      },
    },
    result: {
      data: {
        organizationsMemberConnection: {
          edges: [],
        },
      },
    },
  },

  {
    //This is mock for user list
    request: {
      query: USER_LIST_FOR_TABLE,
      variables: {
        firstName_contains: '',
        lastName_contains: '',
      },
    },
    result: {
      data: {
        users: [],
      },
    },
  },
];

const link = new StaticMockLink(MOCKS, true);
const link2 = new StaticMockLink(EMPTYMOCKS, true);
async function wait(ms = 2): Promise<void> {
  await act(() => {
    return new Promise((resolve) => {
      setTimeout(resolve, ms);
    });
  });
}
const linkURL = 'orgid';

vi.mock('react-router-dom', async () => {
  const actualDom = await vi.importActual('react-router-dom');
  return {
    ...actualDom,
    useParams: (): Readonly<Params<string>> => ({ orgId: linkURL }),
=======
>>>>>>> 06b7a377
  };

  const data = { ...defaultData };
  if (overrides.edges) {
    data.organization.members.edges = overrides.edges;
  }
  if (overrides.pageInfo) {
    data.organization.members.pageInfo = {
      ...data.organization.members.pageInfo,
      ...overrides.pageInfo,
    };
  }

  return {
    request: {
      query: ORGANIZATIONS_MEMBER_CONNECTION_LIST,
      variables,
    },
    result: {
      data,
    },
  };
};

<<<<<<< HEAD
  const successfulAdminResponse = {
    request: {
      query: ORGANIZATIONS_LIST,
      variables: {
        id: 'orgid',
      },
    },
    result: {
      data: {
        organization: [
          {
            admins: [],
            __typename: 'Organization',
=======
const createUserListMock = (variables: any, overrides: any = {}) => {
  const defaultData = {
    allUsers: {
      edges: [
        {
          node: {
            id: 'user1',
            name: 'User One',
            emailAddress: 'user1@example.com',
            avatarURL: 'https://example.com/avatar1.jpg',
            createdAt: '2023-01-01T00:00:00Z',
>>>>>>> 06b7a377
          },
          cursor: 'userCursor1',
        },
        {
          node: {
            id: 'user2',
            name: 'User Two',
            emailAddress: 'user2@example.com',
            avatarURL: null,
            createdAt: '2023-01-02T00:00:00Z',
          },
          cursor: 'userCursor2',
        },
      ],
      pageInfo: {
        hasNextPage: true,
        hasPreviousPage: false,
        startCursor: 'userCursor1',
        endCursor: 'userCursor2',
      },
    },
  };

  const data = { ...defaultData };
  if (overrides.edges) {
    data.allUsers.edges = overrides.edges;
  }
  if (overrides.pageInfo) {
    data.allUsers.pageInfo = {
      ...data.allUsers.pageInfo,
      ...overrides.pageInfo,
    };
  }

  return {
    request: {
      query: USER_LIST_FOR_TABLE,
      variables,
    },
    result: {
      data,
    },
  };
};

// Helper for waiting
const wait = (ms = 0) => new Promise((resolve) => setTimeout(resolve, ms));

describe('OrganizationPeople', () => {
  beforeEach(() => {
    setupLocationMock();
    vi.clearAllMocks();
  });

  test('renders loading state initially', async () => {
    const mocks = [
      createMemberConnectionMock({
        orgId: 'orgid',
        first: 10,
        after: null,
        last: null,
        before: null,
      }),
    ];

    const link = new StaticMockLink(mocks, true);

    render(
      <MockedProvider addTypename={false} link={link}>
        <MemoryRouter initialEntries={['/orgpeople/orgid']}>
          <Provider store={store}>
            <I18nextProvider i18n={i18nForTest}>
              <Routes>
                <Route
                  path="/orgpeople/:orgId"
                  element={<OrganizationPeople />}
                />
              </Routes>
            </I18nextProvider>
          </Provider>
        </MemoryRouter>
      </MockedProvider>,
    );

    // Initially should show loading state
    expect(screen.getByRole('progressbar')).toBeInTheDocument();
  });

  test('displays members list correctly', async () => {
    const mocks = [
      createMemberConnectionMock({
        orgId: 'orgid',
        first: 10,
        after: null,
        last: null,
        before: null,
      }),
    ];

    const link = new StaticMockLink(mocks, true);

<<<<<<< HEAD
  const defaultMocks2 = [
    {
      request: {
        query: SIGNUP_MUTATION,
        variables: {
          firstName: 'John',
          lastName: 'Doe',
          email: 'john@example.com',
          password: 'password123',
          orgId: linkURL,
        },
      },
      result: mockSignupResponse2,
    },
    {
      request: {
        query: ADD_MEMBER_MUTATION,
        variables: {
          userid: 'test-user-id',
          orgid: linkURL,
        },
      },
      result: mockCreateMemberResponse2,
    },
  ];
  test('successfully creates user and adds them as member', async () => {
    render(
      <MockedProvider addTypename={false} link={link}>
        <Provider store={store}>
          <I18nextProvider i18n={i18nForTest}>
            <BrowserRouter>
              <OrganizationPeople />
            </BrowserRouter>
          </I18nextProvider>
        </Provider>
      </MockedProvider>,
    );

    // Wait directly for the addMembers button with increased timeout
    await waitFor(
      () => {
        const addMembersBtn = screen.getByTestId('addMembers');
        expect(addMembersBtn).toBeInTheDocument();
      },
      { timeout: 5000 },
    );

    // Click the button to open the dropdown
    const addMembersBtn = screen.getByTestId('addMembers');
    await userEvent.click(addMembersBtn);

    // Wait for and click the new user option
    await waitFor(
      () => {
        const newUserBtn = screen.getByTestId('newUser');
        expect(newUserBtn).toBeInTheDocument();
      },
      { timeout: 2000 },
    );

    await userEvent.click(screen.getByTestId('newUser'));

    // Verify the modal appears
    await waitFor(
      () => {
        expect(screen.getByTestId('addNewUserModal')).toBeInTheDocument();
      },
      { timeout: 2000 },
    );
=======
    render(
      <MockedProvider addTypename={false} link={link}>
        <MemoryRouter initialEntries={['/orgpeople/orgid']}>
          <Provider store={store}>
            <I18nextProvider i18n={i18nForTest}>
              <Routes>
                <Route
                  path="/orgpeople/:orgId"
                  element={<OrganizationPeople />}
                />
              </Routes>
            </I18nextProvider>
          </Provider>
        </MemoryRouter>
      </MockedProvider>,
    );

    // Wait for data to load
    await waitFor(() => {
      expect(screen.getByText('John Doe')).toBeInTheDocument();
    });

    expect(screen.getByText('jane@example.com')).toBeInTheDocument();
    expect(screen.getByText('01/01/2023')).toBeInTheDocument(); // Formatted date
>>>>>>> 06b7a377
  });

  test('handles search functionality correctly', async () => {
    const mocks = [
      createMemberConnectionMock({
        orgId: 'orgid',
        first: 10,
        after: null,
        last: null,
        before: null,
      }),
    ];

    const link = new StaticMockLink(mocks, true);

    render(
      <MockedProvider addTypename={false} link={link}>
        <MemoryRouter initialEntries={['/orgpeople/orgid']}>
          <Provider store={store}>
            <I18nextProvider i18n={i18nForTest}>
              <Routes>
                <Route
                  path="/orgpeople/:orgId"
                  element={<OrganizationPeople />}
                />
              </Routes>
            </I18nextProvider>
          </Provider>
        </MemoryRouter>
      </MockedProvider>,
    );

    // Wait for data to load
    await waitFor(() => {
      expect(screen.getByText('John Doe')).toBeInTheDocument();
    });

    // Search for "Jane"
    const searchInput = screen.getByPlaceholderText(/Enter Full Name/i);
    await userEvent.type(searchInput, 'Jane');

    const searchButton = screen.getByTestId('searchbtn');
    fireEvent.click(searchButton);

    // Should show Jane but not John
    expect(screen.queryByText('John Doe')).not.toBeInTheDocument();
    expect(screen.getByText('Jane Smith')).toBeInTheDocument();

    // Clear search
    await userEvent.clear(searchInput);
    fireEvent.click(searchButton);

    // Should show both again
    await waitFor(() => {
      expect(screen.getByText('John Doe')).toBeInTheDocument();
      expect(screen.getByText('Jane Smith')).toBeInTheDocument();
    });
  });

  test('handles tab switching between members, admins, and users', async () => {
    const initialMock = createMemberConnectionMock({
      orgId: 'orgid',
      first: 10,
      after: null,
      last: null,
      before: null,
    });

    const adminMock = createMemberConnectionMock(
      {
        orgId: 'orgid',
        first: 10,
        after: null,
        last: null,
        before: null,
        where: { role: { equal: 'administrator' } },
      },
      {
        edges: [
          {
            node: {
              id: 'admin1',
              name: 'Admin User',
              emailAddress: 'admin@example.com',
              avatarURL: null,
              createdAt: '2023-01-03T00:00:00Z',
            },
            cursor: 'adminCursor1',
          },
        ],
      },
    );

    const usersMock = createUserListMock({
      orgId: 'orgid',
      first: 10,
      after: null,
      last: null,
      before: null,
    });

    const mocks = [initialMock, adminMock, usersMock];
    const link = new StaticMockLink(mocks, true);

    render(
      <MockedProvider addTypename={false} link={link}>
        <MemoryRouter initialEntries={['/orgpeople/orgid']}>
          <Provider store={store}>
            <I18nextProvider i18n={i18nForTest}>
              <Routes>
                <Route
                  path="/orgpeople/:orgId"
                  element={<OrganizationPeople />}
                />
              </Routes>
            </I18nextProvider>
          </Provider>
        </MemoryRouter>
      </MockedProvider>,
    );

    // Wait for initial members data to load
    await waitFor(() => {
      expect(screen.getByText('John Doe')).toBeInTheDocument();
    });

    // Switch to admin tab
    const sortingButton = screen.getByText(/members/i);
    fireEvent.click(sortingButton);

    const adminOption = screen.getByText(/admin/i);
    fireEvent.click(adminOption);

    // Wait for admin data to load
    await waitFor(() => {
      expect(screen.getByText('Admin User')).toBeInTheDocument();
    });

    // Switch to users tab
    fireEvent.click(sortingButton);
    const usersOption = screen.getByText(/users/i);
    fireEvent.click(usersOption);

    // Wait for users data to load
    await waitFor(() => {
      expect(screen.getByText('User One')).toBeInTheDocument();
      expect(screen.getByText('User Two')).toBeInTheDocument();
    });

    // Switch to users tab
    fireEvent.click(sortingButton);
    const memberOption = screen.getByText(/members/i);
    fireEvent.click(memberOption);

    await waitFor(() => {
      expect(screen.getByText('John Doe')).toBeInTheDocument();
    });
  });

  test('handles pagination correctly for MEMBERS', async () => {
    const initialMock = createMemberConnectionMock({
      orgId: 'orgid',
      first: 10,
      after: null,
      last: null,
      before: null,
    });

    const nextPageMock = createMemberConnectionMock(
      {
        orgId: 'orgid',
        first: 10,
        after: 'cursor1',
        last: null,
        before: null,
      },
      {
        edges: [
          {
            node: {
              id: 'member3',
              name: 'Bob Johnson',
              emailAddress: 'bob@example.com',
              avatarURL: null,
              createdAt: '2023-01-03T00:00:00Z',
            },
            cursor: 'cursor3',
          },
        ],
        pageInfo: {
          hasNextPage: false,
          hasPreviousPage: true,
          startCursor: 'cursor3',
          endCursor: 'cursor3',
        },
      },
    );

    const prevPageMock = createMemberConnectionMock({
      orgId: 'orgid',
      first: null,
      after: null,
      last: 10,
      before: 'cursor3',
    });

    const mocks = [initialMock, nextPageMock, prevPageMock];
    const link = new StaticMockLink(mocks, true);

    render(
      <MockedProvider addTypename={false} link={link}>
        <MemoryRouter initialEntries={['/orgpeople/orgid']}>
          <Provider store={store}>
            <I18nextProvider i18n={i18nForTest}>
              <Routes>
                <Route
                  path="/orgpeople/:orgId"
                  element={<OrganizationPeople />}
                />
              </Routes>
            </I18nextProvider>
          </Provider>
        </MemoryRouter>
      </MockedProvider>,
    );

    // Wait for initial data to load
    await waitFor(() => {
      expect(screen.getByText('John Doe')).toBeInTheDocument();
    });

    // Navigate to next page
    const nextPageButton = screen.getByRole('button', { name: /next page/i });
    fireEvent.click(nextPageButton);

    // Wait for next page data to load
    await waitFor(() => {
      expect(screen.getByText('Bob Johnson')).toBeInTheDocument();
    });

    // Navigate back to previous page
    const prevPageButton = screen.getByRole('button', {
      name: /previous page/i,
    });
    fireEvent.click(prevPageButton);

    // Wait for previous page data to load
    await waitFor(() => {
      expect(screen.getByText('John Doe')).toBeInTheDocument();
    });
  });

  test('handles pagination correctly for ADMIN', async () => {
    const initialMemberMock = createMemberConnectionMock({
      orgId: 'orgid',
      first: 10,
      after: null,
      last: null,
      before: null,
    });

    const initialAdminMock = createMemberConnectionMock(
      {
        orgId: 'orgid',
        first: 10,
        after: null,
        last: null,
        before: null,
        where: { role: { equal: 'administrator' } },
      },
      {
        edges: [
          {
            node: {
              id: 'admin1',
              name: 'Admin User',
              emailAddress: 'admin@example.com',
              avatarURL: null,
              createdAt: '2023-01-03T00:00:00Z',
            },
            cursor: 'adminCursor1',
          },
        ],
        pageInfo: {
          hasNextPage: true,
          hasPreviousPage: false,
          startCursor: 'adminCursor1',
          endCursor: 'adminCursor1',
        },
      },
    );

    const nextAdminPageMock = createMemberConnectionMock(
      {
        orgId: 'orgid',
        last: null,
        after: 'adminCursor1',
        first: 10,
        before: null,
        where: { role: { equal: 'administrator' } },
      },
      {
        edges: [
          {
            node: {
              id: 'admin2',
              name: 'Admin User 2',
              emailAddress: 'admin2@example.com',
              avatarURL: null,
              createdAt: '2023-01-03T00:00:00Z',
            },
            cursor: 'adminCursor2',
          },
        ],
        pageInfo: {
          hasNextPage: false,
          hasPreviousPage: true,
          startCursor: 'adminCursor2',
          endCursor: 'adminCursor2',
        },
      },
    );

    const prevAdminPageMock = createMemberConnectionMock(
      {
        orgId: 'orgid',
        last: 10,
        after: null,
        first: null,
        before: 'adminCursor2',
        where: { role: { equal: 'administrator' } },
      },
      {
        edges: [
          {
            node: {
              id: 'admin1',
              name: 'Admin User',
              emailAddress: 'admin1@example.com',
              avatarURL: null,
              createdAt: '2023-01-03T00:00:00Z',
            },
            cursor: 'adminCursor1',
          },
        ],
        pageInfo: {
          hasNextPage: true,
          hasPreviousPage: false,
          startCursor: 'adminCursor1',
          endCursor: 'adminCursor1',
        },
      },
    );

    const mocks = [
      initialMemberMock,
      initialAdminMock,
      nextAdminPageMock,
      prevAdminPageMock,
    ];
    const link = new StaticMockLink(mocks, true);

    render(
      <MockedProvider addTypename={false} link={link}>
        <MemoryRouter initialEntries={['/orgpeople/orgid']}>
          <Provider store={store}>
            <I18nextProvider i18n={i18nForTest}>
              <Routes>
                <Route
                  path="/orgpeople/:orgId"
                  element={<OrganizationPeople />}
                />
              </Routes>
            </I18nextProvider>
          </Provider>
        </MemoryRouter>
      </MockedProvider>,
    );

    // Wait for initial data to load
    await waitFor(() => {
      expect(screen.getByText('John Doe')).toBeInTheDocument();
    });

    // Switch to admin tab
    const sortingButton = screen.getByText(/members/i);
    fireEvent.click(sortingButton);

    const adminOption = screen.getByText(/ADMIN/i);
    fireEvent.click(adminOption);

    await waitFor(() => {
      expect(screen.getByText('Admin User')).toBeInTheDocument();
    });

    // Navigate to next page
    const nextPageButton = screen.getByRole('button', { name: /next page/i });
    fireEvent.click(nextPageButton);

    // Wait for next page data to load
    await waitFor(() => {
      expect(screen.getByText('Admin User 2')).toBeInTheDocument();
    });

    // Navigate back to previous page
    const prevPageButton = screen.getByRole('button', {
      name: /previous page/i,
    });
    fireEvent.click(prevPageButton);

    // Wait for previous page data to load
    await waitFor(() => {
      expect(screen.getByText('Admin User')).toBeInTheDocument();
    });
  });

  test('handles pagination correctly for USER', async () => {
    const initialMemberMock = createMemberConnectionMock({
      orgId: 'orgid',
      first: 10,
      after: null,
      last: null,
      before: null,
    });

    const initialUsersMock = createUserListMock({
      orgId: 'orgid',
      first: 10,
      after: null,
      last: null,
      before: null,
    });

    const nextUserMock = createUserListMock(
      {
        orgId: 'orgid',
        first: 10,
        after: 'userCursor1',
        last: null,
        before: null,
      },
      {
        edges: [
          {
            node: {
              id: 'member3',
              name: 'Bob Johnson',
              emailAddress: 'bob@example.com',
              avatarURL: null,
              createdAt: '2023-01-03T00:00:00Z',
            },
            cursor: 'cursor3',
          },
        ],
        pageInfo: {
          hasNextPage: false,
          hasPreviousPage: true,
          startCursor: 'cursor3',
          endCursor: 'cursor3',
        },
      },
    );

    const prevUserMock = createUserListMock({
      orgId: 'orgid',
      first: null,
      after: null,
      last: 10,
      before: 'cursor3',
    });

    const mocks = [
      initialMemberMock,
      initialUsersMock,
      nextUserMock,
      prevUserMock,
    ];
    const link = new StaticMockLink(mocks, true);

    render(
      <MockedProvider addTypename={false} link={link}>
        <MemoryRouter initialEntries={['/orgpeople/orgid']}>
          <Provider store={store}>
            <I18nextProvider i18n={i18nForTest}>
              <Routes>
                <Route
                  path="/orgpeople/:orgId"
                  element={<OrganizationPeople />}
                />
              </Routes>
            </I18nextProvider>
          </Provider>
        </MemoryRouter>
      </MockedProvider>,
    );

    // Wait for initial data to load
    await waitFor(() => {
      expect(screen.getByText('John Doe')).toBeInTheDocument();
    });

    // Switch to admin tab
    const sortingButton = screen.getByText(/members/i);
    fireEvent.click(sortingButton);

    const adminOption = screen.getByText(/user/i);
    fireEvent.click(adminOption);

    await waitFor(() => {
      expect(screen.getByText('User One')).toBeInTheDocument();
    });

    // Navigate to next page
    const nextPageButton = screen.getByRole('button', { name: /next page/i });
    fireEvent.click(nextPageButton);

    // Wait for next page data to load
    await waitFor(() => {
      expect(screen.getByText('Bob Johnson')).toBeInTheDocument();
    });

    // Navigate back to previous page
    const prevPageButton = screen.getByRole('button', {
      name: /previous page/i,
    });
    fireEvent.click(prevPageButton);

    // Wait for previous page data to load
    await waitFor(() => {
      expect(screen.getByText('User One')).toBeInTheDocument();
    });
  });

  test('handles pagination correctly for ADMIN no next', async () => {
    const initialMemberMock = createMemberConnectionMock({
      orgId: 'orgid',
      first: 10,
      after: null,
      last: null,
      before: null,
    });

    const initialAdminMock = createMemberConnectionMock(
      {
        orgId: 'orgid',
        first: 10,
        after: null,
        last: null,
        before: null,
        where: { role: { equal: 'administrator' } },
      },
      {
        edges: [
          {
            node: {
              id: 'admin1',
              name: 'Admin User',
              emailAddress: 'admin@example.com',
              avatarURL: null,
              createdAt: '2023-01-03T00:00:00Z',
            },
            cursor: 'adminCursor1',
          },
        ],
        pageInfo: {
          hasNextPage: false,
          hasPreviousPage: false,
          startCursor: 'adminCursor1',
          endCursor: 'adminCursor1',
        },
      },
    );

    const mocks = [initialMemberMock, initialAdminMock];
    const link = new StaticMockLink(mocks, true);

    render(
      <MockedProvider addTypename={false} link={link}>
        <MemoryRouter initialEntries={['/orgpeople/orgid']}>
          <Provider store={store}>
            <I18nextProvider i18n={i18nForTest}>
              <Routes>
                <Route
                  path="/orgpeople/:orgId"
                  element={<OrganizationPeople />}
                />
              </Routes>
            </I18nextProvider>
          </Provider>
        </MemoryRouter>
      </MockedProvider>,
    );

    // Wait for initial data to load
    await waitFor(() => {
      expect(screen.getByText('John Doe')).toBeInTheDocument();
    });

    // Switch to admin tab
    const sortingButton = screen.getByText(/members/i);
    fireEvent.click(sortingButton);

    const adminOption = screen.getByText(/ADMIN/i);
    fireEvent.click(adminOption);

    await waitFor(() => {
      expect(screen.getByText('Admin User')).toBeInTheDocument();
    });

    // Navigate to next page
    const nextPageButton = screen.getByRole('button', { name: /next page/i });
    fireEvent.click(nextPageButton);

    // Navigate back to previous page
    const prevPageButton = screen.getByRole('button', {
      name: /previous page/i,
    });
    fireEvent.click(prevPageButton);
  });

  test('handles errors from GraphQL queries', async () => {
    const errorMock = {
      request: {
        query: ORGANIZATIONS_MEMBER_CONNECTION_LIST,
        variables: {
          orgId: 'orgid',
          first: 10,
          after: null,
          last: null,
          before: null,
        },
      },
      error: new Error('An error occurred'),
    };

    const link = new StaticMockLink([errorMock], true);

    render(
      <MockedProvider addTypename={false} link={link}>
        <MemoryRouter initialEntries={['/orgpeople/orgid']}>
          <Provider store={store}>
            <I18nextProvider i18n={i18nForTest}>
              <Routes>
                <Route
                  path="/orgpeople/:orgId"
                  element={<OrganizationPeople />}
                />
              </Routes>
            </I18nextProvider>
          </Provider>
        </MemoryRouter>
      </MockedProvider>,
    );

    // Wait for error handling
    await waitFor(() => {
      expect(vi.mocked(toast.error)).toHaveBeenCalledWith('An error occurred');
    });
  });

  test('handles errors from GraphQL queries for users', async () => {
    const initialMemberMock = createMemberConnectionMock({
      orgId: 'orgid',
      first: 10,
      after: null,
      last: null,
      before: null,
    });

    const errorMock = {
      request: {
        query: USER_LIST_FOR_TABLE,
        variables: {
          orgId: 'orgid',
          first: 10,
          after: null,
          last: null,
          before: null,
        },
      },
      error: new Error('An error occurred'),
    };

    const link = new StaticMockLink([initialMemberMock, errorMock], true);

    render(
      <MockedProvider addTypename={false} link={link}>
        <MemoryRouter initialEntries={['/orgpeople/orgid']}>
          <Provider store={store}>
            <I18nextProvider i18n={i18nForTest}>
              <Routes>
                <Route
                  path="/orgpeople/:orgId"
                  element={<OrganizationPeople />}
                />
              </Routes>
            </I18nextProvider>
          </Provider>
        </MemoryRouter>
      </MockedProvider>,
    );

    // Wait for initial data to load
    await waitFor(() => {
      expect(screen.getByText('John Doe')).toBeInTheDocument();
    });

    // Switch to admin tab
    const sortingButton = screen.getByText(/members/i);
    fireEvent.click(sortingButton);

    const adminOption = screen.getByText(/user/i);
    fireEvent.click(adminOption);

    // Wait for error handling
    await waitFor(() => {
      expect(vi.mocked(toast.error)).toHaveBeenCalledWith('An error occurred');
    });
  });
<<<<<<< HEAD
  vi.clearAllMocks();
});

test('createMember handles error and shows toast notification', async () => {
  await act(async () => {
    window.location.assign('/orgpeople/6401ff65ce8e8406b8f07af2');
  });

  const mockMemberRefetch = vi.fn();
  const mocks = [
    {
=======

  test('handles member removal modal correctly', async () => {
    const initialMember = createMemberConnectionMock({
      orgId: 'orgid',
      first: 10,
      after: null,
      last: null,
      before: null,
    });

    const removeMemberMock = {
>>>>>>> 06b7a377
      request: {
        query: REMOVE_MEMBER_MUTATION_PG,
        variables: { organizationId: 'orgid', memberId: 'member1' },
      },
      result: {
        data: {
          removeMember: { id: 1 },
        },
      },
<<<<<<< HEAD
      error: new Error('Failed to add member'),
    },
  ];

  await act(async () => {
    render(
      <MockedProvider mocks={mocks} addTypename={false}>
        <BrowserRouter>
          <Provider store={store}>
            <I18nextProvider i18n={i18nForTest}>
              <OrganizationPeople />
            </I18nextProvider>
          </Provider>
        </BrowserRouter>
      </MockedProvider>,
    );
  });

  // Wait for component to be ready and find the add members button
  await act(async () => {
    await waitFor(
      () => {
        expect(screen.getByTestId('addMembers')).toBeInTheDocument();
      },
      { timeout: 5000 },
    );
  });

  // Click add members button
  const addMembersBtn = screen.getByTestId('addMembers');
  await act(async () => {
    await userEvent.click(addMembersBtn);
  });

  // Wait for and click new user option
  await act(async () => {
    await waitFor(() => {
      expect(screen.getByTestId('newUser')).toBeInTheDocument();
    });
    await userEvent.click(screen.getByTestId('newUser'));
  });

  // Verify modal appears
  await act(async () => {
    await waitFor(() => {
      expect(screen.getByTestId('addNewUserModal')).toBeInTheDocument();
    });
  });

  // Try to create user and verify error handling
  const createBtn = screen.getByTestId('createBtn');
  await act(async () => {
    await userEvent.click(createBtn);
  });

  await waitFor(() => {
    expect(toast.error).toHaveBeenCalled();
  });
  expect(mockMemberRefetch).not.toHaveBeenCalled();
=======
    };

    const mocks = [initialMember, removeMemberMock];

    const link = new StaticMockLink(mocks, true);

    render(
      <MockedProvider addTypename={false} link={link}>
        <MemoryRouter initialEntries={['/orgpeople/orgid']}>
          <Provider store={store}>
            <I18nextProvider i18n={i18nForTest}>
              <Routes>
                <Route
                  path="/orgpeople/:orgId"
                  element={<OrganizationPeople />}
                />
              </Routes>
            </I18nextProvider>
          </Provider>
        </MemoryRouter>
      </MockedProvider>,
    );

    // Wait for data to load
    await waitFor(() => {
      expect(screen.getByText('John Doe')).toBeInTheDocument();
    });

    // Click on delete button for a member
    const deleteButtons = screen.getAllByTestId('removeMemberModalBtn');
    fireEvent.click(deleteButtons[0]);

    // Modal should be open
    await waitFor(() => {
      expect(screen.getByTestId('removeMemberModal')).toBeInTheDocument();
    });

    // Close the modal
    const closeButton = screen.getByTestId('removeMemberBtn');
    fireEvent.click(closeButton);

    // Modal should be closed
    await waitFor(() => {
      expect(toast.success).toHaveBeenCalled();
    });
  });
>>>>>>> 06b7a377
});<|MERGE_RESOLUTION|>--- conflicted
+++ resolved
@@ -26,347 +26,6 @@
   },
 }));
 
-<<<<<<< HEAD
-Object.defineProperty(window, 'location', {
-  value: {
-    href: 'http://localhost/',
-    assign: vi.fn((url) => {
-      const urlObj = new URL(url, 'http://localhost');
-      window.location.href = urlObj.href;
-      window.location.pathname = urlObj.pathname;
-      window.location.search = urlObj.search;
-      window.location.hash = urlObj.hash;
-    }),
-    reload: vi.fn(),
-    pathname: '/',
-    search: '',
-    hash: '',
-    origin: 'http://localhost',
-  },
-});
-
-const createMemberMock = (
-  orgId = '',
-  firstNameContains = '',
-  lastNameContains = '',
-): TestMock => ({
-  request: {
-    query: ORGANIZATIONS_MEMBER_CONNECTION_LIST,
-    variables: {
-      orgId: orgId,
-      firstNameContains,
-      lastNameContains,
-    },
-  },
-  result: {
-    data: {
-      organizationsMemberConnection: {
-        edges: [
-          {
-            _id: '64001660a711c62d5b4076a2',
-            firstName: 'Aditya',
-            lastName: 'Memberguy',
-            image: null,
-            email: 'member@gmail.com',
-            createdAt: '2023-03-02T03:22:08.101Z',
-          },
-        ],
-      },
-    },
-  },
-  newData: () => ({
-    data: {
-      organizationsMemberConnection: {
-        edges: [
-          {
-            user: {
-              __typename: 'User',
-              _id: '64001660a711c62d5b4076a2',
-              firstName: 'Aditya',
-              lastName: 'Memberguy',
-              image: null,
-              email: 'member@gmail.com',
-              createdAt: '2023-03-02T03:22:08.101Z',
-            },
-          },
-        ],
-      },
-    },
-  }),
-});
-
-const createAdminMock = (
-  orgId = '',
-  firstNameContains = '',
-  lastNameContains = '',
-): TestMock => ({
-  request: {
-    query: ORGANIZATIONS_MEMBER_CONNECTION_LIST,
-    variables: {
-      orgId,
-      firstNameContains,
-      lastNameContains,
-    },
-  },
-  result: {
-    data: {
-      organizationsMemberConnection: {
-        edges: [
-          {
-            user: {
-              _id: '64001660a711c62d5b4076a2',
-              firstName: 'Aditya',
-              lastName: 'Adminguy',
-              image: null,
-              email: 'admin@gmail.com',
-              createdAt: '2023-03-02T03:22:08.101Z',
-            },
-          },
-        ],
-      },
-    },
-  },
-  newData: () => ({
-    data: {
-      organizationsMemberConnection: {
-        __typename: 'UserConnection',
-        edges: [
-          {
-            user: {
-              __typename: 'User',
-              _id: '64001660a711c62d5b4076a2',
-              firstName: 'Aditya',
-              lastName: 'Adminguy',
-              image: null,
-              email: 'admin@gmail.com',
-              createdAt: '2023-03-02T03:22:08.101Z',
-              lol: true,
-            },
-          },
-        ],
-      },
-    },
-  }),
-});
-
-const createUserMock = (
-  firstNameContains = '',
-  lastNameContains = '',
-): TestMock => ({
-  request: {
-    query: USER_LIST_FOR_TABLE,
-    variables: {
-      firstNameContains,
-      lastNameContains,
-    },
-  },
-  result: {
-    data: {
-      users: [
-        {
-          user: {
-            __typename: 'User',
-            firstName: 'Aditya',
-            lastName: 'Userguy',
-            image: 'tempUrl',
-            _id: '64001660a711c62d5b4076a2',
-            email: 'adidacreator1@gmail.com',
-            createdAt: '2023-03-02T03:22:08.101Z',
-            joinedOrganizations: [
-              {
-                __typename: 'Organization',
-                _id: '6401ff65ce8e8406b8f07af1',
-              },
-            ],
-          },
-        },
-        {
-          user: {
-            __typename: 'User',
-            firstName: 'Aditya',
-            lastName: 'Userguytwo',
-            image: 'tempUrl',
-            _id: '6402030dce8e8406b8f07b0e',
-            email: 'adi1@gmail.com',
-            createdAt: '2023-03-03T14:24:13.084Z',
-            joinedOrganizations: [
-              {
-                __typename: 'Organization',
-                _id: '6401ff65ce8e8406b8f07af2',
-              },
-            ],
-          },
-        },
-      ],
-    },
-  },
-});
-
-const MOCKS: TestMock[] = [
-  {
-    request: {
-      query: ORGANIZATIONS_LIST,
-      variables: {
-        id: 'orgid',
-      },
-    },
-    result: {
-      data: {
-        organization: [
-          {
-            _id: 'orgid',
-            image: '',
-            creator: {
-              firstName: 'firstName',
-              lastName: 'lastName',
-              email: 'email',
-            },
-            name: 'name',
-            description: 'description',
-            userRegistrationRequired: false,
-            visibleInSearch: false,
-            address: {
-              city: 'string',
-              countryCode: 'string',
-              dependentLocality: 'string',
-              line1: 'string',
-              line2: 'string',
-              postalCode: 'string',
-              sortingCode: 'string',
-              state: 'string',
-            },
-            members: [
-              {
-                _id: 'id',
-                firstName: 'firstName',
-                lastName: 'lastName',
-                email: 'email',
-              },
-            ],
-            admins: [
-              {
-                _id: 'id',
-                firstName: 'firstName',
-                lastName: 'lastName',
-                email: 'email',
-                createdAt: '12-03-2024',
-              },
-            ],
-            membershipRequests: [
-              {
-                _id: 'id',
-                user: {
-                  firstName: 'firstName',
-                  lastName: 'lastName',
-                  email: 'email',
-                },
-              },
-            ],
-            blockedUsers: [
-              {
-                _id: 'id',
-                firstName: 'firstName',
-                lastName: 'lastName',
-                email: 'email',
-              },
-            ],
-          },
-        ],
-      },
-    },
-  },
-
-  {
-    //These are mocks for 1st query (member list)
-    request: {
-      query: ORGANIZATIONS_MEMBER_CONNECTION_LIST,
-      variables: {
-        orgId: 'orgid',
-        firstName_contains: '',
-        lastName_contains: '',
-      },
-    },
-    result: {
-      data: {
-        organizationsMemberConnection: {
-          edges: [
-            {
-              _id: '64001660a711c62d5b4076a2',
-              firstName: 'Aditya',
-              lastName: 'Memberguy',
-              image: null,
-              email: 'member@gmail.com',
-              createdAt: '2023-03-02T03:22:08.101Z',
-            },
-          ],
-        },
-      },
-    },
-    newData: () => ({
-      //A function if multiple request are sent
-      data: {
-        organizationsMemberConnection: {
-          edges: [
-            {
-              _id: '64001660a711c62d5b4076a2',
-              firstName: 'Aditya',
-              lastName: 'Memberguy',
-              image: null,
-              email: 'member@gmail.com',
-              createdAt: '2023-03-02T03:22:08.101Z',
-            },
-          ],
-        },
-      },
-    }),
-  },
-
-  {
-    request: {
-      query: ORGANIZATIONS_MEMBER_CONNECTION_LIST,
-      variables: {
-        orgId: 'orgid',
-        firstName_contains: '',
-        lastName_contains: '',
-      },
-    },
-    result: {
-      data: {
-        organizationsMemberConnection: {
-          edges: [
-            {
-              _id: '64001660a711c62d5b4076a2',
-              firstName: 'Aditya',
-              lastName: 'Adminguy',
-              image: null,
-              email: 'admin@gmail.com',
-              createdAt: '2023-03-02T03:22:08.101Z',
-            },
-          ],
-        },
-      },
-    },
-    newData: () => ({
-      data: {
-        organizationsMemberConnection: {
-          __typename: 'UserConnection',
-          edges: [
-            {
-              __typename: 'User',
-              _id: '64001660a711c62d5b4076a2',
-              firstName: 'Aditya',
-              lastName: 'Adminguy',
-              image: null,
-              email: 'admin@gmail.com',
-              createdAt: '2023-03-02T03:22:08.101Z',
-              lol: true,
-            },
-          ],
-        },
-      },
-    }),
-  },
-=======
 vi.mock('./AddMember', () => ({
   default: () => (
     <button type="button" data-testid="add-member-button">
@@ -374,7 +33,6 @@
     </button>
   ),
 }));
->>>>>>> 06b7a377
 
 // Setup mock window.location
 const setupLocationMock = () => {
@@ -433,97 +91,6 @@
         },
       },
     },
-<<<<<<< HEAD
-  },
-];
-
-const EMPTYMOCKS: TestMock[] = [
-  {
-    request: {
-      query: ORGANIZATIONS_LIST,
-      variables: {
-        id: 'orgid',
-      },
-    },
-    result: {
-      data: {
-        organization: [],
-      },
-    },
-  },
-
-  {
-    //These are mocks for 1st query (member list)
-    request: {
-      query: ORGANIZATIONS_MEMBER_CONNECTION_LIST,
-      variables: {
-        orgId: 'orgid',
-        firstName_contains: '',
-        lastName_contains: '',
-      },
-    },
-    result: {
-      data: {
-        organizationsMemberConnection: {
-          edges: [],
-        },
-      },
-    },
-  },
-
-  {
-    request: {
-      query: ORGANIZATIONS_MEMBER_CONNECTION_LIST,
-      variables: {
-        orgId: 'orgid',
-        firstName_contains: '',
-        lastName_contains: '',
-      },
-    },
-    result: {
-      data: {
-        organizationsMemberConnection: {
-          edges: [],
-        },
-      },
-    },
-  },
-
-  {
-    //This is mock for user list
-    request: {
-      query: USER_LIST_FOR_TABLE,
-      variables: {
-        firstName_contains: '',
-        lastName_contains: '',
-      },
-    },
-    result: {
-      data: {
-        users: [],
-      },
-    },
-  },
-];
-
-const link = new StaticMockLink(MOCKS, true);
-const link2 = new StaticMockLink(EMPTYMOCKS, true);
-async function wait(ms = 2): Promise<void> {
-  await act(() => {
-    return new Promise((resolve) => {
-      setTimeout(resolve, ms);
-    });
-  });
-}
-const linkURL = 'orgid';
-
-vi.mock('react-router-dom', async () => {
-  const actualDom = await vi.importActual('react-router-dom');
-  return {
-    ...actualDom,
-    useParams: (): Readonly<Params<string>> => ({ orgId: linkURL }),
-=======
->>>>>>> 06b7a377
   };
 
   const data = { ...defaultData };
@@ -548,21 +115,6 @@
   };
 };
 
-<<<<<<< HEAD
-  const successfulAdminResponse = {
-    request: {
-      query: ORGANIZATIONS_LIST,
-      variables: {
-        id: 'orgid',
-      },
-    },
-    result: {
-      data: {
-        organization: [
-          {
-            admins: [],
-            __typename: 'Organization',
-=======
 const createUserListMock = (variables: any, overrides: any = {}) => {
   const defaultData = {
     allUsers: {
@@ -574,7 +126,6 @@
             emailAddress: 'user1@example.com',
             avatarURL: 'https://example.com/avatar1.jpg',
             createdAt: '2023-01-01T00:00:00Z',
->>>>>>> 06b7a377
           },
           cursor: 'userCursor1',
         },
@@ -676,77 +227,6 @@
 
     const link = new StaticMockLink(mocks, true);
 
-<<<<<<< HEAD
-  const defaultMocks2 = [
-    {
-      request: {
-        query: SIGNUP_MUTATION,
-        variables: {
-          firstName: 'John',
-          lastName: 'Doe',
-          email: 'john@example.com',
-          password: 'password123',
-          orgId: linkURL,
-        },
-      },
-      result: mockSignupResponse2,
-    },
-    {
-      request: {
-        query: ADD_MEMBER_MUTATION,
-        variables: {
-          userid: 'test-user-id',
-          orgid: linkURL,
-        },
-      },
-      result: mockCreateMemberResponse2,
-    },
-  ];
-  test('successfully creates user and adds them as member', async () => {
-    render(
-      <MockedProvider addTypename={false} link={link}>
-        <Provider store={store}>
-          <I18nextProvider i18n={i18nForTest}>
-            <BrowserRouter>
-              <OrganizationPeople />
-            </BrowserRouter>
-          </I18nextProvider>
-        </Provider>
-      </MockedProvider>,
-    );
-
-    // Wait directly for the addMembers button with increased timeout
-    await waitFor(
-      () => {
-        const addMembersBtn = screen.getByTestId('addMembers');
-        expect(addMembersBtn).toBeInTheDocument();
-      },
-      { timeout: 5000 },
-    );
-
-    // Click the button to open the dropdown
-    const addMembersBtn = screen.getByTestId('addMembers');
-    await userEvent.click(addMembersBtn);
-
-    // Wait for and click the new user option
-    await waitFor(
-      () => {
-        const newUserBtn = screen.getByTestId('newUser');
-        expect(newUserBtn).toBeInTheDocument();
-      },
-      { timeout: 2000 },
-    );
-
-    await userEvent.click(screen.getByTestId('newUser'));
-
-    // Verify the modal appears
-    await waitFor(
-      () => {
-        expect(screen.getByTestId('addNewUserModal')).toBeInTheDocument();
-      },
-      { timeout: 2000 },
-    );
-=======
     render(
       <MockedProvider addTypename={false} link={link}>
         <MemoryRouter initialEntries={['/orgpeople/orgid']}>
@@ -771,7 +251,6 @@
 
     expect(screen.getByText('jane@example.com')).toBeInTheDocument();
     expect(screen.getByText('01/01/2023')).toBeInTheDocument(); // Formatted date
->>>>>>> 06b7a377
   });
 
   test('handles search functionality correctly', async () => {
@@ -1491,19 +970,6 @@
       expect(vi.mocked(toast.error)).toHaveBeenCalledWith('An error occurred');
     });
   });
-<<<<<<< HEAD
-  vi.clearAllMocks();
-});
-
-test('createMember handles error and shows toast notification', async () => {
-  await act(async () => {
-    window.location.assign('/orgpeople/6401ff65ce8e8406b8f07af2');
-  });
-
-  const mockMemberRefetch = vi.fn();
-  const mocks = [
-    {
-=======
 
   test('handles member removal modal correctly', async () => {
     const initialMember = createMemberConnectionMock({
@@ -1515,7 +981,6 @@
     });
 
     const removeMemberMock = {
->>>>>>> 06b7a377
       request: {
         query: REMOVE_MEMBER_MUTATION_PG,
         variables: { organizationId: 'orgid', memberId: 'member1' },
@@ -1525,67 +990,6 @@
           removeMember: { id: 1 },
         },
       },
-<<<<<<< HEAD
-      error: new Error('Failed to add member'),
-    },
-  ];
-
-  await act(async () => {
-    render(
-      <MockedProvider mocks={mocks} addTypename={false}>
-        <BrowserRouter>
-          <Provider store={store}>
-            <I18nextProvider i18n={i18nForTest}>
-              <OrganizationPeople />
-            </I18nextProvider>
-          </Provider>
-        </BrowserRouter>
-      </MockedProvider>,
-    );
-  });
-
-  // Wait for component to be ready and find the add members button
-  await act(async () => {
-    await waitFor(
-      () => {
-        expect(screen.getByTestId('addMembers')).toBeInTheDocument();
-      },
-      { timeout: 5000 },
-    );
-  });
-
-  // Click add members button
-  const addMembersBtn = screen.getByTestId('addMembers');
-  await act(async () => {
-    await userEvent.click(addMembersBtn);
-  });
-
-  // Wait for and click new user option
-  await act(async () => {
-    await waitFor(() => {
-      expect(screen.getByTestId('newUser')).toBeInTheDocument();
-    });
-    await userEvent.click(screen.getByTestId('newUser'));
-  });
-
-  // Verify modal appears
-  await act(async () => {
-    await waitFor(() => {
-      expect(screen.getByTestId('addNewUserModal')).toBeInTheDocument();
-    });
-  });
-
-  // Try to create user and verify error handling
-  const createBtn = screen.getByTestId('createBtn');
-  await act(async () => {
-    await userEvent.click(createBtn);
-  });
-
-  await waitFor(() => {
-    expect(toast.error).toHaveBeenCalled();
-  });
-  expect(mockMemberRefetch).not.toHaveBeenCalled();
-=======
     };
 
     const mocks = [initialMember, removeMemberMock];
@@ -1632,5 +1036,4 @@
       expect(toast.success).toHaveBeenCalled();
     });
   });
->>>>>>> 06b7a377
 });