import React from 'react';
import { describe, it, expect, beforeEach, vi } from 'vitest';
import {
  render,
  screen,
  fireEvent,
  waitFor,
  within,
} from '@testing-library/react';
<<<<<<< HEAD
import userEvent from '@testing-library/user-event';
import type { MockedResponse } from '@apollo/client/testing';
import { MockedProvider } from '@apollo/client/testing';
import dayjs from 'dayjs';
import { LocalizationProvider } from '@mui/x-date-pickers';
=======
import { I18nextProvider } from 'react-i18next';
import { Provider } from 'react-redux';
import { BrowserRouter } from 'react-router';
import { store } from 'state/store';
>>>>>>> 9c4a368f
import { AdapterDayjs } from '@mui/x-date-pickers/AdapterDayjs';
import ItemModal from './ItemModal';
import {
  POSTGRES_CREATE_ACTION_ITEM_MUTATION,
  UPDATE_ACTION_ITEM_MUTATION,
  POSTGRES_EVENTS_BY_ORGANIZATION_ID,
} from 'GraphQl/Mutations/ActionItemMutations';
import { ACTION_ITEM_CATEGORY_LIST } from 'GraphQl/Queries/ActionItemCategoryQueries';
import { ACTION_ITEM_CATEGORY } from 'GraphQl/Queries/ActionItemQueries';
import {
  USERS_BY_ORGANIZATION_ID,
  EVENT_VOLUNTEER_LIST,
} from 'GraphQl/Queries/EventVolunteerQueries';
import { MEMBERS_LIST } from 'GraphQl/Queries/Queries';
import { toast } from 'react-toastify';
import { act } from 'react-dom/test-utils';

vi.mock('react-i18next', () => ({
  useTranslation: () => ({
    t: (key: string) => key,
  }),
}));

vi.mock('react-toastify', () => ({
  toast: {
    success: vi.fn(),
    warning: vi.fn(),
    error: vi.fn(),
  },
}));

vi.mock('@mui/x-date-pickers', async () => {
  const actual = await vi.importActual('@mui/x-date-pickers');
  return {
    ...actual,
    DatePicker: ({
      label,
      value,
      onChange,
    }: {
      label: string;
      value: dayjs.Dayjs | null;
      onChange: (value: dayjs.Dayjs | null) => void;
    }) => {
      return (
        <input
          aria-label={label}
          value={value ? value.format('DD/MM/YYYY') : ''}
          onChange={(e) => {
            const parts = e.target.value.split('/');
            if (parts.length === 3) {
              const [day, month, year] = parts.map((part) =>
                parseInt(part, 10),
              );
              onChange(dayjs(new Date(year, month - 1, day)));
            }
          }}
        />
      );
    },
  };
});

const sampleEventsData = {
  eventsByOrganizationId: [
    { id: 'event1', name: 'Test Event 1' },
    { id: 'event2', name: 'Test Event 2' },
  ],
};

// Create a mock for the events query
const eventsMock: MockedResponse[] = [
  {
    request: {
      query: POSTGRES_EVENTS_BY_ORGANIZATION_ID,
      variables: { input: { organizationId: 'org1' } },
    },
    result: {
      data: sampleEventsData,
    },
  },
];

// --- Sample data ---
const sampleActionItem = {
  id: '1',
  isCompleted: false,
  assignedAt: '2023-01-01T00:00:00.000Z',
  completionAt: '',
  createdAt: '2022-12-31T00:00:00.000Z',
  updatedAt: '2022-12-31T00:00:00.000Z',
  preCompletionNotes: 'Initial notes',
  postCompletionNotes: null,
  organizationId: 'org1',
  categoryId: 'cat1',
  eventId: 'event1',
  assigneeId: 'user1',
  creatorId: 'user2',
  updaterId: 'user2',
  actionItemCategory: {
    id: 'cat1',
    name: 'Category 1',
  },
};

const updateAssigneeMock: MockedResponse = {
  request: {
    query: UPDATE_ACTION_ITEM_MUTATION,
    variables: {
      input: {
        id: sampleActionItem.id,
        preCompletionNotes: sampleActionItem.preCompletionNotes,
        // Here we expect the assigneeId to be updated from 'user1' to 'user2'
        assigneeId: 'user2',
        isCompleted: sampleActionItem.isCompleted,
      },
    },
  },
  result: {
    data: {
      updateActionItem: {
        ...sampleActionItem,
        assigneeId: 'user2',
      },
    },
  },
};

const combinedMocks: MockedResponse[] = [
  // ... other required mocks for categories, users, etc.
  updateAssigneeMock,
];

const sampleCategoryData = {
  actionItemCategoriesByOrganization: [
    {
      id: 'cat1',
      name: 'Category 1',
      organizationId: 'org1',
      creatorId: 'user2',
      isDisabled: false,
      createdAt: '2022-12-31T00:00:00.000Z',
      updatedAt: '2022-12-31T00:00:00.000Z',
    },
    {
      id: 'cat2',
      name: 'Category 2',
      organizationId: 'org1',
      creatorId: 'user2',
      isDisabled: false,
      createdAt: '2022-12-31T00:00:00.000Z',
      updatedAt: '2022-12-31T00:00:00.000Z',
    },
  ],
};

const sampleActionCategoryData = {
  actionCategoriesByOrganization: [
    {
      id: 'cat1',
      name: 'Category 1',
      organizationId: 'org1',
      creatorId: 'user2',
      isDisabled: false,
      createdAt: '2022-12-31T00:00:00.000Z',
      updatedAt: '2022-12-31T00:00:00.000Z',
    },
    {
      id: 'cat2',
      name: 'Category 2',
      organizationId: 'org1',
      creatorId: 'user2',
      isDisabled: false,
      createdAt: '2022-12-31T00:00:00.000Z',
      updatedAt: '2022-12-31T00:00:00.000Z',
    },
  ],
};

const sampleUsersData = {
  usersByOrganizationId: [
    {
      id: 'user1',
      name: 'User One',
      emailAddress: 'user1@example.com',
      createdAt: '2022-12-31T00:00:00.000Z',
      __typename: 'User',
    },
    {
      id: 'user2',
      name: 'User Two',
      emailAddress: 'user2@example.com',
      createdAt: '2022-12-31T00:00:00.000Z',
      __typename: 'User',
    },
  ],
};

const sampleVolunteersData = {
  getEventVolunteers: [{ _id: 'user1', name: 'User One' }],
};

const sampleMembersData = {
  organizations: [
    {
      members: [
        {
          _id: 'user1',
          firstName: 'User',
          lastName: 'One',
          email: 'user1@example.com',
          createdAt: '2022-12-31T00:00:00.000Z',
        },
      ],
    },
  ],
};

// Create completed action item with initial postCompletionNotes
const completedActionItem = {
  ...sampleActionItem,
  isCompleted: true,
  postCompletionNotes: 'Initial completion notes',
};

// Mock for post completion notes update
const updateNotesMock = {
  request: {
    query: UPDATE_ACTION_ITEM_MUTATION,
    variables: {
      input: {
        id: '1',
        postCompletionNotes: 'Updated completion notes',
        isCompleted: true,
      },
    },
  },
  result: {
    data: {
      updateActionItem: {
        id: '1',
        isCompleted: true,
        preCompletionNotes: 'Initial notes',
        postCompletionNotes: 'Updated completion notes',
        categoryId: 'cat1',
        assigneeId: 'user1',
        updaterId: 'user2',
      },
    },
  },
};

const mocks2 = [
  {
    request: {
      query: ACTION_ITEM_CATEGORY_LIST,
      variables: { organizationId: 'org1', where: { is_disabled: false } },
    },
    result: { data: sampleCategoryData },
  },
  {
    request: {
      query: ACTION_ITEM_CATEGORY,
      variables: { input: { organizationId: 'org1' } },
    },
    result: { data: sampleActionCategoryData },
  },
  {
    request: {
      query: USERS_BY_ORGANIZATION_ID,
      variables: { organizationId: 'org1' },
    },
    result: { data: sampleUsersData },
  },
  {
    request: {
      query: EVENT_VOLUNTEER_LIST,
      variables: { where: { eventId: 'event1', hasAccepted: true } },
    },
    result: { data: sampleVolunteersData },
  },
  {
    request: {
      query: MEMBERS_LIST,
      variables: { id: 'org1' },
    },
    result: { data: sampleMembersData },
  },
  updateNotesMock,
];

const today = dayjs(new Date()).format('YYYY-MM-DD');

// Mock for category selection update
const updateCategoryMock = {
  request: {
    query: UPDATE_ACTION_ITEM_MUTATION,
    variables: {
      input: {
        id: '1',
        categoryId: 'cat2',
        isCompleted: false,
      },
    },
  },
  result: {
    data: {
      updateActionItem: {
        id: '1',
        isCompleted: false,
        preCompletionNotes: 'Initial notes',
        postCompletionNotes: null,
        categoryId: 'cat2',
        assigneeId: 'user1',
        updaterId: 'user2',
      },
    },
  },
};

const mocks4 = [
  {
    request: {
      query: ACTION_ITEM_CATEGORY_LIST,
      variables: { organizationId: 'org1', where: { is_disabled: false } },
    },
    result: { data: sampleCategoryData },
  },
  {
    request: {
      query: ACTION_ITEM_CATEGORY,
      variables: { input: { organizationId: 'org1' } },
    },
    result: { data: sampleActionCategoryData },
  },
  {
    request: {
      query: USERS_BY_ORGANIZATION_ID,
      variables: { organizationId: 'org1' },
    },
    result: { data: sampleUsersData },
  },
  {
    request: {
      query: EVENT_VOLUNTEER_LIST,
      variables: { where: { eventId: 'event1', hasAccepted: true } },
    },
    result: { data: sampleVolunteersData },
  },
  {
    request: {
      query: MEMBERS_LIST,
      variables: { id: 'org1' },
    },
    result: { data: sampleMembersData },
  },
  updateCategoryMock,
];

// --- GraphQL mocks ---
const mocks: MockedResponse[] = [
  {
    request: {
      query: ACTION_ITEM_CATEGORY_LIST,
      variables: { organizationId: 'org1', where: { is_disabled: false } },
    },
    result: { data: sampleCategoryData },
  },
  {
    request: {
      query: ACTION_ITEM_CATEGORY,
      variables: { input: { organizationId: 'org1' } },
    },
    result: { data: sampleActionCategoryData },
  },
  {
    request: {
      query: USERS_BY_ORGANIZATION_ID,
      variables: { organizationId: 'org1' },
    },
    result: { data: sampleUsersData },
  },
  {
    request: {
      query: EVENT_VOLUNTEER_LIST,
      variables: { where: { eventId: 'event1', hasAccepted: true } },
    },
    result: { data: sampleVolunteersData },
  },
  {
    request: {
      query: MEMBERS_LIST,
      variables: { id: 'org1' },
    },
    result: { data: sampleMembersData },
  },
  // Create mutation mock for create mode.
  {
    request: {
      query: POSTGRES_CREATE_ACTION_ITEM_MUTATION,
      variables: {
        input: {
          categoryId: '', // because actionItem is null and initializeFormState returns '' for categoryId
          assigneeId: '', // likewise
          preCompletionNotes: 'Initial notes',
          organizationId: 'org1',
          eventId: 'event1',
          assignedAt: today,
        },
      },
    },
    result: {
      data: {
        createActionItem: {
          id: 'new1',
          isCompleted: false,
          preCompletionNotes: 'Initial notes',
          postCompletionNotes: null,
          categoryId: '',
          assigneeId: '',
          updaterId: 'user2',
        },
      },
    },
  },
  // Update mutation mock for update mode.
  {
    request: {
      query: UPDATE_ACTION_ITEM_MUTATION,
      variables: {
        input: {
          id: '1',
          preCompletionNotes: 'Updated notes',
          isCompleted: false,
        },
      },
    },
    result: {
      data: {
        updateActionItem: {
          id: '1',
          isCompleted: false,
          preCompletionNotes: 'Updated notes',
          postCompletionNotes: null,
          categoryId: 'cat1',
          assigneeId: 'user1',
          updaterId: 'user2',
        },
      },
    },
  },
];

let hideMock = vi.fn();
let refetchMock = vi.fn();

beforeEach(() => {
  hideMock = vi.fn();
  refetchMock = vi.fn();
  toast.success = vi.fn();
  toast.warning = vi.fn();
  toast.error = vi.fn();
});

describe('ItemModal Component', () => {
  it('renders in create mode and submits a new action item', async () => {
    // Render component in create mode: actionItem is null and editMode false.
    render(
      <MockedProvider mocks={mocks} addTypename={false}>
        <LocalizationProvider dateAdapter={AdapterDayjs}>
          <ItemModal
            isOpen={true}
            hide={hideMock}
            orgId="org1"
            eventId="event1"
            actionItem={null}
            editMode={false}
            actionItemsRefetch={refetchMock}
          />
        </LocalizationProvider>
      </MockedProvider>,
    );

    // Simulate user entering preCompletionNotes.
    const preCompletionField = screen.getByLabelText('preCompletionNotes');
    fireEvent.change(preCompletionField, {
      target: { value: 'Initial notes' },
    });

    // Simulate form submission by clicking the submit button.
    const submitBtn = screen.getByTestId('submitBtn');
    fireEvent.click(submitBtn);

    // Wait for the success toast to be called.
    await waitFor(() => {
      expect(toast.success).toHaveBeenCalledWith('successfulCreation');
    });

    // Verify that the modal is closed and refetch is called.
    expect(hideMock).toHaveBeenCalled();
    expect(refetchMock).toHaveBeenCalled();
  });

  it('shows a warning toast if no fields are updated in update mode', async () => {
    // Render component in update mode without changing any fields.
    render(
      <MockedProvider mocks={mocks} addTypename={false}>
        <LocalizationProvider dateAdapter={AdapterDayjs}>
          <ItemModal
            isOpen={true}
            hide={hideMock}
            orgId="org1"
            eventId="event1"
            actionItem={sampleActionItem}
            editMode={true}
            actionItemsRefetch={refetchMock}
          />
        </LocalizationProvider>
      </MockedProvider>,
    );

    const submitBtn = screen.getByTestId('submitBtn');
    fireEvent.click(submitBtn);

    await waitFor(() => {
      expect(toast.warning).toHaveBeenCalledWith('noneUpdated');
    });
  });

  it('calls hide when the close button is clicked', async () => {
    render(
      <MockedProvider mocks={mocks} addTypename={false}>
        <LocalizationProvider dateAdapter={AdapterDayjs}>
          <ItemModal
            isOpen={true}
            hide={hideMock}
            orgId="org1"
            eventId="event1"
            actionItem={sampleActionItem}
            editMode={true}
            actionItemsRefetch={refetchMock}
          />
        </LocalizationProvider>
      </MockedProvider>,
    );

    const closeButton = screen.getByTestId('modalCloseBtn');
    fireEvent.click(closeButton);

    expect(hideMock).toHaveBeenCalled();
  });

  it('calls toast.error if createActionItemHandler fails', async () => {
    const errorMessage = 'Create failed';
    // Override create mutation to reject.
    const errorMock: MockedResponse = {
      request: {
        query: POSTGRES_CREATE_ACTION_ITEM_MUTATION,
        variables: {
          input: {
            categoryId: '',
            assigneeId: '',
            preCompletionNotes: 'Initial notes',
            organizationId: 'org1',
            eventId: 'event1',
            assignedAt: today,
          },
        },
      },
      error: new Error(errorMessage),
    };

    render(
      <MockedProvider mocks={[errorMock, ...mocks]} addTypename={false}>
        <LocalizationProvider dateAdapter={AdapterDayjs}>
          <ItemModal
            isOpen={true}
            hide={hideMock}
            orgId="org1"
            eventId="event1"
            actionItem={null}
            editMode={false}
            actionItemsRefetch={refetchMock}
          />
        </LocalizationProvider>
      </MockedProvider>,
    );

    // Fill the preCompletionNotes field.
    const preCompletionField = screen.getByLabelText('preCompletionNotes');
    fireEvent.change(preCompletionField, {
      target: { value: 'Initial notes' },
    });
    // Submit the form.
    const submitBtn = screen.getByTestId('submitBtn');
    fireEvent.click(submitBtn);

    await waitFor(() => {
      expect(toast.error).toHaveBeenCalledWith(errorMessage);
    });
  });

  it('updates assigneeType when radio buttons are clicked', async () => {
    render(
      <MockedProvider mocks={mocks} addTypename={false}>
        <LocalizationProvider dateAdapter={AdapterDayjs}>
          {/* Render in create mode with an eventId so that radios are visible */}
          <ItemModal
            isOpen={true}
            hide={hideMock}
            orgId="org1"
            eventId="event1"
            actionItem={null}
            editMode={false}
            actionItemsRefetch={refetchMock}
          />
        </LocalizationProvider>
      </MockedProvider>,
    );

    // Get the radio buttons by their id or label.
    const individualRadio = screen.getByRole('radio', { name: /individuals/i });
    const groupsRadio = screen.getByRole('radio', { name: /groups/i });

    // Click the individual radio and expect it to be checked.
    fireEvent.click(individualRadio);
    expect(individualRadio).toBeChecked();

    // Click the groups radio.
    fireEvent.click(groupsRadio);
    expect(groupsRadio).toBeChecked();
  });

  it('updates dueDate when a new date is selected', async () => {
    render(
      <MockedProvider mocks={mocks} addTypename={false}>
        <LocalizationProvider dateAdapter={AdapterDayjs}>
          <ItemModal
            isOpen={true}
            hide={hideMock}
            orgId="org1"
            eventId="event1"
            actionItem={null}
            editMode={false}
            actionItemsRefetch={refetchMock}
          />
        </LocalizationProvider>
      </MockedProvider>,
    );

    const dateInput = screen.getByLabelText('dueDate');
    // Simulate entering a new date in DD/MM/YYYY format.
    fireEvent.change(dateInput, { target: { value: '01/04/2025' } });
    // Expect the input to reflect the new date.
    expect(dateInput).toHaveValue('01/04/2025');
  });

  it('updates postCompletionNotes when text is entered', async () => {
    // Create an action item with isCompleted true.
    const completedActionItem = {
      ...sampleActionItem,
      isCompleted: true,
      postCompletionNotes: '',
    };

    render(
      <MockedProvider mocks={mocks} addTypename={false}>
        <LocalizationProvider dateAdapter={AdapterDayjs}>
          <ItemModal
            isOpen={true}
            hide={hideMock}
            orgId="org1"
            eventId="event1"
            actionItem={completedActionItem}
            editMode={true}
            actionItemsRefetch={refetchMock}
          />
        </LocalizationProvider>
      </MockedProvider>,
    );

    // The postCompletionNotes field should be rendered.
    const postNotesField = screen.getByLabelText('postCompletionNotes');
    fireEvent.change(postNotesField, { target: { value: 'New post note' } });
    expect(postNotesField).toHaveValue('New post note');
  });

  it('updates preCompletionNotes when changed and submitted', async () => {
    render(
      <MockedProvider mocks={mocks} addTypename={false}>
        <LocalizationProvider dateAdapter={AdapterDayjs}>
          <ItemModal
            isOpen={true}
            hide={vi.fn()}
            orgId="org1"
            eventId="event1"
            actionItem={sampleActionItem}
            editMode={true}
            actionItemsRefetch={vi.fn()}
          />
        </LocalizationProvider>
      </MockedProvider>,
    );

    const input = screen.getByLabelText(/preCompletionNotes/i);
    fireEvent.change(input, { target: { value: 'Updated notes' } });
    fireEvent.blur(input);
    fireEvent.submit(screen.getByTestId('submitBtn'));

    await waitFor(() =>
      expect(toast.success).toHaveBeenCalledWith('successfulUpdation'),
    );
  });

  it('fetches event data correctly', async () => {
    render(
      <MockedProvider mocks={mocks} addTypename={false}>
        <LocalizationProvider dateAdapter={AdapterDayjs}>
          <ItemModal
            isOpen={true}
            hide={vi.fn()}
            orgId="org1"
            eventId="event1"
            actionItem={null}
            editMode={false}
            actionItemsRefetch={vi.fn()}
          />
        </LocalizationProvider>
      </MockedProvider>,
    );

    await waitFor(() =>
      expect(screen.getByTestId('submitBtn')).toBeInTheDocument(),
    );
  });

  it('should update categoryId when a different category is selected', async () => {
    await act(async () => {
      render(
        <MockedProvider mocks={mocks4} addTypename={false}>
          <LocalizationProvider dateAdapter={AdapterDayjs}>
            <ItemModal
              isOpen={true}
              hide={hideMock}
              orgId="org1"
              eventId="event1"
              actionItem={sampleActionItem}
              editMode={true}
              actionItemsRefetch={refetchMock}
            />
          </LocalizationProvider>
        </MockedProvider>,
      );
    });

    // Wait for component to load
    await waitFor(() => {
      expect(screen.getByTestId('categorySelect')).toBeInTheDocument();
    });

    // Open the category dropdown
    const categorySelect = screen.getByTestId('categorySelect');
    const autocomplete = categorySelect.querySelector('input');
    if (!autocomplete) {
      throw new Error('Autocomplete input not found in categorySelect');
    }

    // Click to open dropdown
    await act(async () => {
      fireEvent.mouseDown(autocomplete);
    });

    // Wait for the dropdown options to appear
    await waitFor(() => {
      const options = screen.getAllByRole('option');
      expect(options.length).toBeGreaterThan(0);

      // Find and click on "Category 2"
      const category2Option = options.find(
        (option) => option.textContent?.trim() === 'Category 2',
      );
      if (!category2Option) {
        throw new Error('Category 2 option not found');
      }
      fireEvent.click(category2Option);
    });

    // Submit the form
    await act(async () => {
      fireEvent.click(screen.getByTestId('submitBtn'));
    });
  });

  it('should update postCompletionNotes when changed for a completed action item', async () => {
    // Render with edit mode true and completed action item
    await act(async () => {
      render(
        <MockedProvider mocks={mocks2} addTypename={false}>
          <LocalizationProvider dateAdapter={AdapterDayjs}>
            <ItemModal
              isOpen={true}
              hide={hideMock}
              orgId="org1"
              eventId="event1"
              actionItem={completedActionItem}
              editMode={true}
              actionItemsRefetch={refetchMock}
            />
          </LocalizationProvider>
        </MockedProvider>,
      );
    });

    // Wait for component to load
    await waitFor(() => {
      expect(screen.getByLabelText('postCompletionNotes')).toBeInTheDocument();
    });

    // Update the post completion notes
    const postCompletionField = screen.getByLabelText('postCompletionNotes');
    await act(async () => {
      fireEvent.change(postCompletionField, {
        target: { value: 'Updated completion notes' },
      });
    });

    // Submit the form
    await act(async () => {
      fireEvent.click(screen.getByTestId('submitBtn'));
    });

    // Verify update was called and succeeded
    await waitFor(() => {
      expect(toast.success).toHaveBeenCalledWith('successfulUpdation');
      expect(hideMock).toHaveBeenCalled();
      expect(refetchMock).toHaveBeenCalled();
    });
  });

  it('renders event options when events data is provided', async () => {
    render(
      <MockedProvider mocks={eventsMock} addTypename={false}>
        <LocalizationProvider dateAdapter={AdapterDayjs}>
          <ItemModal
            isOpen={true}
            hide={hideMock}
            orgId="org1"
            eventId="event1"
            actionItem={null}
            editMode={false}
            actionItemsRefetch={refetchMock}
          />
        </LocalizationProvider>
      </MockedProvider>,
    );

    // The Autocomplete for events has data-testid "eventSelect"
    // Since Material-UI's Autocomplete doesn't immediately render options,
    // we simulate a mouseDown on the input inside the Autocomplete to open the dropdown.

    const eventSelect = screen.getByTestId('eventSelect');
    const eventInput = eventSelect.querySelector('input');
    if (!eventInput) {
      throw new Error('Autocomplete input not found in eventSelect');
    }
    fireEvent.mouseDown(eventInput);

    // Wait for options to appear.
    await waitFor(() => {
      const options = screen.getAllByRole('option');
      expect(options.length).toBeGreaterThan(0);
      expect(options[0]).toHaveTextContent('Test Event 1');
    });
  });

  it('renders event options when events data is provided', async () => {
    render(
      <MockedProvider mocks={eventsMock} addTypename={false}>
        <LocalizationProvider dateAdapter={AdapterDayjs}>
          <ItemModal
            isOpen={true}
            hide={hideMock}
            orgId="org1"
            eventId="event1"
            actionItem={null}
            editMode={false}
            actionItemsRefetch={refetchMock}
          />
        </LocalizationProvider>
      </MockedProvider>,
    );

    // Wait until the Autocomplete for events is rendered.
    const eventSelect = screen.getByTestId('eventSelect');

    const eventInput = within(eventSelect).getByRole('combobox');

    // Simulate opening the dropdown.
    userEvent.click(eventInput);

    // Wait for the options to appear.
    await waitFor(() => {
      const options = screen.getAllByRole('option');
      expect(options.length).toBeGreaterThan(0);
      expect(options[0]).toHaveTextContent('Test Event 1');
    });
  });

  it('renders no event options when events data is empty', async () => {
    // Create a mock that returns an empty events array.
    const emptyEventsMock: MockedResponse[] = [
      {
        request: {
          query: POSTGRES_EVENTS_BY_ORGANIZATION_ID,
          variables: { input: { organizationId: 'org1' } },
        },
        result: {
          data: { eventsByOrganizationId: [] },
        },
      },
    ];

    render(
      <MockedProvider mocks={emptyEventsMock} addTypename={false}>
        <LocalizationProvider dateAdapter={AdapterDayjs}>
          <ItemModal
            isOpen={true}
            hide={hideMock}
            orgId="org1"
            eventId="event1"
            actionItem={null}
            editMode={false}
            actionItemsRefetch={refetchMock}
          />
        </LocalizationProvider>
      </MockedProvider>,
    );

    const eventSelect = screen.getByTestId('eventSelect');
    const eventInput = within(eventSelect).getByRole('combobox');
    userEvent.click(eventInput);

    await waitFor(() => {
      const options = screen.queryAllByRole('option');
      expect(options.length).toBe(0);
    });
  });

  it('handles both defined and undefined events data', async () => {
    // First test with valid events data
    render(
      <MockedProvider mocks={eventsMock} addTypename={false}>
        <LocalizationProvider dateAdapter={AdapterDayjs}>
          <ItemModal
            isOpen={true}
            hide={hideMock}
            orgId="org1"
            eventId="event1"
            actionItem={null}
            editMode={false}
            actionItemsRefetch={refetchMock}
          />
        </LocalizationProvider>
      </MockedProvider>,
    );

    // Wait for the modal header to appear with the expected text.
    await waitFor(() => {
      expect(screen.getByTestId('modalTitle')).toHaveTextContent(
        'createActionItem',
      );
    });

    // Now test with undefined events data.
    const emptyEventsMock: MockedResponse[] = [
      {
        request: {
          query: POSTGRES_EVENTS_BY_ORGANIZATION_ID,
          variables: { input: { organizationId: 'org1' } },
        },
        result: {
          data: { eventsByOrganizationId: undefined },
        },
      },
      // Include the other necessary mocks that ItemModal requires.
      ...mocks.filter(
        (mock) => mock.request.query !== POSTGRES_EVENTS_BY_ORGANIZATION_ID,
      ),
    ];

    // Render the component again with empty events data.
    render(
      <MockedProvider mocks={emptyEventsMock} addTypename={false}>
        <LocalizationProvider dateAdapter={AdapterDayjs}>
          <ItemModal
            isOpen={true}
            hide={hideMock}
            orgId="org1"
            eventId="event1"
            actionItem={null}
            editMode={false}
            actionItemsRefetch={refetchMock}
          />
        </LocalizationProvider>
      </MockedProvider>,
    );

    await waitFor(() => {
      const modalTitles = screen.getAllByTestId('modalTitle');
      expect(modalTitles[0]).toHaveTextContent('createActionItem');
    });
  });
  // Test for error handling in updateActionItem
  it('handles errors when updating action item', async () => {
    const errorMessage = 'Update failed';
    const updateErrorMock = {
      request: {
        query: UPDATE_ACTION_ITEM_MUTATION,
        variables: {
          input: {
            id: '1',
            preCompletionNotes: 'Updated notes',
            isCompleted: false,
          },
        },
      },
      error: new Error(errorMessage),
    };

    const errorMocks = [
      ...mocks.filter(
        (mock) => mock.request.query !== UPDATE_ACTION_ITEM_MUTATION,
      ),
      updateErrorMock,
    ];

    render(
      <MockedProvider mocks={errorMocks} addTypename={false}>
        <LocalizationProvider dateAdapter={AdapterDayjs}>
          <ItemModal
            isOpen={true}
            hide={hideMock}
            orgId="org1"
            eventId="event1"
            actionItem={sampleActionItem}
            editMode={true}
            actionItemsRefetch={refetchMock}
          />
        </LocalizationProvider>
      </MockedProvider>,
    );

    // Update preCompletionNotes to trigger a change
    const preCompletionField = screen.getByLabelText('preCompletionNotes');
    fireEvent.change(preCompletionField, {
      target: { value: 'Updated notes' },
    });

    // Submit the form
    const submitBtn = screen.getByTestId('submitBtn');
    fireEvent.click(submitBtn);

    // Wait for error toast
    await waitFor(() => {
      expect(toast.error).toHaveBeenCalledWith(errorMessage);
    });
  });

  it('correctly compares option values in assignee dropdown using isOptionEqualToValue', async () => {
    const mocks: MockedResponse[] = [
      {
        request: {
          query: ACTION_ITEM_CATEGORY_LIST,
          variables: { organizationId: 'org1', where: { is_disabled: false } },
        },
        result: { data: sampleCategoryData },
      },
      {
        request: {
          query: ACTION_ITEM_CATEGORY,
          variables: { input: { organizationId: 'org1' } },
        },
        result: { data: sampleActionCategoryData },
      },
      {
        request: {
          query: USERS_BY_ORGANIZATION_ID,
          variables: { organizationId: 'org1' },
        },
        result: { data: sampleUsersData },
      },
      {
        request: {
          query: EVENT_VOLUNTEER_LIST,
          variables: { where: { eventId: 'event1', hasAccepted: true } },
        },
        result: { data: sampleVolunteersData },
      },
      {
        request: {
          query: MEMBERS_LIST,
          variables: { id: 'org1' },
        },
        result: { data: sampleMembersData },
      },
      {
        request: {
          query: POSTGRES_EVENTS_BY_ORGANIZATION_ID,
          variables: { input: { organizationId: 'org1' } },
        },
        result: { data: sampleEventsData },
      },
    ];

    // Render component with the existing action item to test value comparison
    render(
      <MockedProvider mocks={mocks} addTypename={false}>
        <LocalizationProvider dateAdapter={AdapterDayjs}>
          <ItemModal
            isOpen={true}
            hide={hideMock}
            orgId="org1"
            eventId="event1"
            actionItem={sampleActionItem}
            editMode={true}
            actionItemsRefetch={refetchMock}
          />
        </LocalizationProvider>
      </MockedProvider>,
    );

    // Wait for the component to load data
    await waitFor(() => {
      expect(screen.getByTestId('memberSelect')).toBeInTheDocument();
    });

    // Check if the current assignee is correctly selected in the dropdown
    const assigneeInput = screen.getByTestId('assignee-input');
    await waitFor(() => {
      expect(assigneeInput).toHaveValue('User One');
    });
  });

  // Testing if no update is made when assignee isn't changed
  it('does not update assignee when it is not changed', async () => {
    // Mock for warning about no changes
    const mocks: MockedResponse[] = [
      {
        request: {
          query: ACTION_ITEM_CATEGORY_LIST,
          variables: { organizationId: 'org1', where: { is_disabled: false } },
        },
        result: { data: sampleCategoryData },
      },
      {
        request: {
          query: ACTION_ITEM_CATEGORY,
          variables: { input: { organizationId: 'org1' } },
        },
        result: { data: sampleActionCategoryData },
      },
      {
        request: {
          query: USERS_BY_ORGANIZATION_ID,
          variables: { organizationId: 'org1' },
        },
        result: { data: sampleUsersData },
      },
      {
        request: {
          query: EVENT_VOLUNTEER_LIST,
          variables: { where: { eventId: 'event1', hasAccepted: true } },
        },
        result: { data: sampleVolunteersData },
      },
      {
        request: {
          query: MEMBERS_LIST,
          variables: { id: 'org1' },
        },
        result: { data: sampleMembersData },
      },
      {
        request: {
          query: POSTGRES_EVENTS_BY_ORGANIZATION_ID,
          variables: { input: { organizationId: 'org1' } },
        },
        result: { data: sampleEventsData },
      },
    ];

    // Render component in edit mode without changing the assignee
    render(
      <MockedProvider mocks={mocks} addTypename={false}>
        <LocalizationProvider dateAdapter={AdapterDayjs}>
          <ItemModal
            isOpen={true}
            hide={hideMock}
            orgId="org1"
            eventId="event1"
            actionItem={sampleActionItem}
            editMode={true}
            actionItemsRefetch={refetchMock}
          />
        </LocalizationProvider>
      </MockedProvider>,
    );

    // Wait for component to load
    await waitFor(() => {
      expect(screen.getByTestId('submitBtn')).toBeInTheDocument();
    });

    // Submit form without changing assignee
    const submitBtn = screen.getByTestId('submitBtn');
    fireEvent.click(submitBtn);

    // Should show warning about no changes
    await waitFor(() => {
      expect(toast.warning).toHaveBeenCalledWith('noneUpdated');
    });
  });
  // Testing null/undefined handling in Autocomplete onChange
  it('handles null assignee selection correctly', async () => {
    // Create a mock for the update mutation with empty assigneeId
    const updateEmptyAssigneeMock: MockedResponse = {
      request: {
        query: UPDATE_ACTION_ITEM_MUTATION,
        variables: {
          input: {
            id: '1',
            assigneeId: '',
            isCompleted: false,
          },
        },
      },
      result: {
        data: {
          updateActionItem: {
            ...sampleActionItem,
            assigneeId: '',
          },
        },
      },
    };

    const mocks: MockedResponse[] = [
      {
        request: {
          query: ACTION_ITEM_CATEGORY_LIST,
          variables: { organizationId: 'org1', where: { is_disabled: false } },
        },
        result: { data: sampleCategoryData },
      },
      {
        request: {
          query: ACTION_ITEM_CATEGORY,
          variables: { input: { organizationId: 'org1' } },
        },
        result: { data: sampleActionCategoryData },
      },
      {
        request: {
          query: USERS_BY_ORGANIZATION_ID,
          variables: { organizationId: 'org1' },
        },
        result: { data: sampleUsersData },
      },
      {
        request: {
          query: EVENT_VOLUNTEER_LIST,
          variables: { where: { eventId: 'event1', hasAccepted: true } },
        },
        result: { data: sampleVolunteersData },
      },
      {
        request: {
          query: MEMBERS_LIST,
          variables: { id: 'org1' },
        },
        result: { data: sampleMembersData },
      },
      {
        request: {
          query: POSTGRES_EVENTS_BY_ORGANIZATION_ID,
          variables: { input: { organizationId: 'org1' } },
        },
        result: { data: sampleEventsData },
      },
      updateEmptyAssigneeMock,
    ];

    // Render component
    render(
      <MockedProvider mocks={mocks} addTypename={false}>
        <LocalizationProvider dateAdapter={AdapterDayjs}>
          <ItemModal
            isOpen={true}
            hide={hideMock}
            orgId="org1"
            eventId="event1"
            actionItem={sampleActionItem}
            editMode={true}
            actionItemsRefetch={refetchMock}
          />
        </LocalizationProvider>
      </MockedProvider>,
    );

    // Wait for component to load
    await waitFor(() => {
      expect(screen.getByTestId('memberSelect')).toBeInTheDocument();
    });

    // Find and clear the assignee field
    const assigneeField = screen.getByTestId('memberSelect');
    const clearButton = within(assigneeField).getByTitle('Clear');
    fireEvent.click(clearButton);

    // Submit form
    const submitBtn = screen.getByTestId('submitBtn');
    fireEvent.click(submitBtn);

    // Verify that the mutation was called and success toast was shown
    await waitFor(() => {
      expect(toast.success).toHaveBeenCalledWith('successfulUpdation');
    });
  });
});<|MERGE_RESOLUTION|>--- conflicted
+++ resolved
@@ -7,18 +7,15 @@
   waitFor,
   within,
 } from '@testing-library/react';
-<<<<<<< HEAD
 import userEvent from '@testing-library/user-event';
 import type { MockedResponse } from '@apollo/client/testing';
 import { MockedProvider } from '@apollo/client/testing';
 import dayjs from 'dayjs';
 import { LocalizationProvider } from '@mui/x-date-pickers';
-=======
 import { I18nextProvider } from 'react-i18next';
 import { Provider } from 'react-redux';
 import { BrowserRouter } from 'react-router';
 import { store } from 'state/store';
->>>>>>> 9c4a368f
 import { AdapterDayjs } from '@mui/x-date-pickers/AdapterDayjs';
 import ItemModal from './ItemModal';
 import {
