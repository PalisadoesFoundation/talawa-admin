import React from 'react';
import type { ApolloLink } from '@apollo/client';
import { MockedProvider } from '@apollo/react-testing';
import { LocalizationProvider } from '@mui/x-date-pickers';
import type { RenderResult } from '@testing-library/react';
import { fireEvent, render, screen, waitFor } from '@testing-library/react';
import { I18nextProvider } from 'react-i18next';
import { Provider } from 'react-redux';
import { BrowserRouter } from 'react-router';
import { store } from 'state/store';
import { AdapterDayjs } from '@mui/x-date-pickers/AdapterDayjs';
import i18nForTest from '../../../utils/i18nForTest';
import { MOCKS, MOCKS_ERROR } from '../OrganizationActionItem.mocks';
import { StaticMockLink } from 'utils/StaticMockLink';
<<<<<<< HEAD
import dayjs from 'dayjs';
import utc from 'dayjs/plugin/utc';
dayjs.extend(utc);
import { toast } from 'react-toastify';
=======
>>>>>>> 5978ab86
import ItemUpdateStatusModal, {
  type IItemUpdateStatusModalProps,
} from './ActionItemUpdateStatusModal';
import { vi, it, describe, afterEach } from 'vitest';
import { NotificationToast } from 'components/NotificationToast/NotificationToast';

vi.mock('components/NotificationToast/NotificationToast', () => ({
  NotificationToast: {
    success: vi.fn(),
    error: vi.fn(),
    warning: vi.fn(),
    info: vi.fn(),
  },
}));

const link1 = new StaticMockLink(MOCKS);
const link2 = new StaticMockLink(MOCKS_ERROR);

// Get translation keys
const t = JSON.parse(
  JSON.stringify(
    i18nForTest.getDataByLanguage('en')?.translation.organizationActionItems,
  ),
);

const itemProps: IItemUpdateStatusModalProps[] = [
  {
    isOpen: true,
    hide: vi.fn(),
    actionItemsRefetch: vi.fn(),
    actionItem: {
      id: 'actionItemId1',
      volunteerId: 'userId1',
      volunteerGroupId: null,
      categoryId: 'actionItemCategoryId1',
      eventId: null,
      recurringEventInstanceId: null,
      organizationId: 'orgId1',
      creatorId: 'userId2',
      updaterId: null,
      assignedAt: dayjs.utc().toDate(),
      completionAt: dayjs.utc().toDate(),
      createdAt: dayjs.utc().toDate(),
      updatedAt: null,
      isCompleted: true,
      preCompletionNotes: 'Notes 1',
      postCompletionNotes: 'Cmp Notes 1',

      // Related entities (populated via GraphQL)

      volunteer: {
        id: 'volunteer1',
        hasAccepted: true,
        isPublic: true,
        hoursVolunteered: 5,
        user: {
          id: 'userId1',
          name: 'John Doe',
          avatarURL: '',
        },
      },
      volunteerGroup: null,
      creator: {
        id: 'userId2',
        name: 'Wilt Shepherd',
        avatarURL: '',
        emailAddress: 'wilt.shepherd@example.com',
      },
      event: null,
      recurringEventInstance: null,
      category: {
        id: 'actionItemCategoryId1',
        name: 'Category 1',
        description: null,
        isDisabled: false,
        createdAt: dayjs.utc().toISOString(),
        organizationId: 'orgId1',
      },
    },
  },
  {
    isOpen: true,
    hide: vi.fn(),
    actionItemsRefetch: vi.fn(),
    actionItem: {
      id: 'actionItemId1',
      volunteerId: 'userId1',
      volunteerGroupId: null,
      categoryId: 'actionItemCategoryId1',
      eventId: null,
      recurringEventInstanceId: null,
      organizationId: 'orgId1',
      creatorId: 'userId2',
      updaterId: null,
      assignedAt: dayjs.utc().toDate(),
      completionAt: null,
      createdAt: dayjs.utc().toDate(),
      updatedAt: null,
      isCompleted: false,
      preCompletionNotes: 'Notes 1',
      postCompletionNotes: null,

      // Related entities (populated via GraphQL)
      volunteer: {
        id: 'volunteer1',
        hasAccepted: true,
        isPublic: true,
        hoursVolunteered: 5,
        user: {
          id: 'userId1',
          name: 'John Doe',
          avatarURL: '',
        },
      },
      volunteerGroup: null,
      creator: {
        id: 'userId2',
        name: 'Wilt Shepherd',
        avatarURL: '',
        emailAddress: 'wilt.shepherd@example.com',
      },
      event: null,
      recurringEventInstance: null,
      category: {
        id: 'actionItemCategoryId1',
        name: 'Category 1',
        description: null,
        isDisabled: false,
        createdAt: dayjs.utc().toISOString(),
        organizationId: 'orgId1',
      },
    },
  },
  {
    isOpen: true,
    hide: vi.fn(),
    actionItemsRefetch: vi.fn(),
    actionItem: {
      id: 'actionItemId1',
      volunteerId: 'userId1',
      volunteerGroupId: null,
      categoryId: 'actionItemCategoryId1',
      eventId: null,
      recurringEventInstanceId: null,
      organizationId: 'orgId1',
      creatorId: 'userId2',
      updaterId: null,
      assignedAt: dayjs.utc().toDate(),
      completionAt: dayjs.utc().toDate(),
      createdAt: dayjs.utc().toDate(),
      updatedAt: null,
      isCompleted: true,
      preCompletionNotes: 'Notes 1',
      postCompletionNotes: null,

      // Related entities (populated via GraphQL)
      volunteer: {
        id: 'volunteer1',
        hasAccepted: true,
        isPublic: true,
        hoursVolunteered: 5,
        user: {
          id: 'userId1',
          name: 'John Doe',
          avatarURL: '',
        },
      },
      volunteerGroup: null,
      creator: {
        id: 'userId2',
        name: 'Wilt Shepherd',
        avatarURL: '',
        emailAddress: 'wilt.shepherd@example.com',
      },
      event: null,
      recurringEventInstance: null,
      category: {
        id: 'actionItemCategoryId1',
        name: 'Category 1',
        description: null,
        isDisabled: false,
        createdAt: dayjs.utc().toISOString(),
        organizationId: 'orgId1',
      },
    },
  },
];

const renderItemUpdateStatusModal = (
  link: ApolloLink,
  props: IItemUpdateStatusModalProps,
): RenderResult => {
  return render(
    <MockedProvider link={link}>
      <Provider store={store}>
        <BrowserRouter>
          <LocalizationProvider dateAdapter={AdapterDayjs}>
            <I18nextProvider i18n={i18nForTest}>
              <ItemUpdateStatusModal {...props} />
            </I18nextProvider>
          </LocalizationProvider>
        </BrowserRouter>
      </Provider>
    </MockedProvider>,
  );
};

describe('Testing ItemUpdateStatusModal', () => {
  beforeEach(() => {
    vi.clearAllMocks();
  });

  afterEach(() => {
    vi.clearAllMocks();
  });

  it('Update Status of Completed ActionItem', async () => {
    renderItemUpdateStatusModal(link1, itemProps[0]);

    // Check if the modal shows up with the right title
    expect(screen.getByText(t.actionItemStatus)).toBeInTheDocument();

    // Check if we have the text asking if user wants to mark item as pending
    expect(
      screen.getByText(
        /Are you sure you want to mark this action item as pending/i,
      ),
    ).toBeInTheDocument();

    // Find the Yes button and click it
    const yesBtn = screen.getByTestId('yesBtn');
    fireEvent.click(yesBtn);

    // Wait for the mutation to complete and check if the refetch and hide functions are called
    await waitFor(() => {
      expect(itemProps[0].actionItemsRefetch).toHaveBeenCalled();
      expect(itemProps[0].hide).toHaveBeenCalled();
    });
  });

  it('Update Status of Pending ActionItem', async () => {
    renderItemUpdateStatusModal(link1, itemProps[1]);

    // Check if the modal shows up with the right title
    expect(screen.getByText(t.actionItemStatus)).toBeInTheDocument();

    // Find the completion notes input and change its value
    const notesInput = screen.getByLabelText(/completion notes/i);
    fireEvent.change(notesInput, { target: { value: 'Cmp Notes 1' } });

    // Find the Mark Completion button and click it
    const createBtn = screen.getByTestId('createBtn');
    fireEvent.click(createBtn);

    // Wait for the mutation to complete and check if the refetch and hide functions are called
    await waitFor(() => {
      expect(itemProps[1].actionItemsRefetch).toHaveBeenCalled();
      expect(itemProps[1].hide).toHaveBeenCalled();
    });
  });

  it('should fail to Update status of Action Item', async () => {
    renderItemUpdateStatusModal(link2, itemProps[2]);

    // Check if the modal shows up with the right title
    expect(screen.getByText(t.actionItemStatus)).toBeInTheDocument();

    // Find the Yes button and click it
    const yesBtn = screen.getByTestId('yesBtn');
    fireEvent.click(yesBtn);

    // Wait for the error message to appear
    await waitFor(() => {
      expect(NotificationToast.error).toHaveBeenCalledWith({
        key: 'unknownError',
        namespace: 'errors',
      });
    });
  });

  it('should show error when trying to mark as completed with only whitespace in post completion notes', async () => {
    renderItemUpdateStatusModal(link1, itemProps[1]);

    // Check if the modal shows up with the right title
    expect(screen.getByText(t.actionItemStatus)).toBeInTheDocument();

    // Find the completion notes input and set it to only whitespace
    const notesInput = screen.getByLabelText(/completion notes/i);
    fireEvent.change(notesInput, { target: { value: '   \n\t   ' } });

    // Find the Mark Completion button and click it
    const createBtn = screen.getByTestId('createBtn');
    fireEvent.click(createBtn);

    // Check that error toast is shown for required post completion notes
    expect(NotificationToast.error).toHaveBeenCalledWith({
      key: 'postCompletionNotesRequired',
      namespace: 'translation',
    });

    // Verify that the modal is still open (hide function not called)
    expect(itemProps[1].hide).not.toHaveBeenCalled();
  });

  describe('Testing completeActionForInstanceHandler', () => {
    const recurringProps: IItemUpdateStatusModalProps = {
      isOpen: true,
      hide: vi.fn(),
      actionItemsRefetch: vi.fn(),
      actionItem: {
        id: 'actionItemId1',
        volunteerId: 'userId1',
        volunteerGroupId: null,
        categoryId: 'actionItemCategoryId1',
        eventId: 'eventId1',
        recurringEventInstanceId: 'instanceId1',
        organizationId: 'orgId1',
        creatorId: 'userId2',
        updaterId: null,
        assignedAt: dayjs.utc().toDate(),
        completionAt: null,
        createdAt: dayjs.utc().toDate(),
        updatedAt: null,
        isCompleted: false,
        preCompletionNotes: 'Notes 1',
        postCompletionNotes: null,
        isTemplate: true,
        volunteer: {
          id: 'volunteer1',
          hasAccepted: true,
          isPublic: true,
          hoursVolunteered: 5,
          user: {
            id: 'userId1',
            name: 'John Doe',
            avatarURL: '',
          },
        },
        volunteerGroup: null,
        creator: {
          id: 'userId2',
          name: 'Wilt Shepherd',
          avatarURL: '',
          emailAddress: 'wilt.shepherd@example.com',
        },
        event: null,
        recurringEventInstance: null,
        category: {
          id: 'actionItemCategoryId1',
          name: 'Category 1',
          description: null,
          isDisabled: false,
          createdAt: dayjs.utc().toISOString(),
          organizationId: 'orgId1',
        },
      },
      isRecurring: true,
      eventId: 'instanceId1',
    };

    it('should show error when post completion notes are empty', async () => {
      renderItemUpdateStatusModal(link1, recurringProps);

      // Find the completion notes input and set it to empty
      const notesInput = screen.getByLabelText(/completion notes/i);
      fireEvent.change(notesInput, { target: { value: '' } });

      // Find the Complete for Instance button and click it
      const completeBtn = screen.getByText(t.completeForInstance);
      fireEvent.click(completeBtn);

      // Check that error toast is shown
      expect(NotificationToast.error).toHaveBeenCalledWith({
        key: 'postCompletionNotesRequired',
        namespace: 'translation',
      });
    });

    it('should successfully complete action for instance with valid notes', async () => {
      renderItemUpdateStatusModal(link1, recurringProps);

      // Find the completion notes input and set valid notes
      const notesInput = screen.getByLabelText(/completion notes/i);
      fireEvent.change(notesInput, {
        target: { value: 'Valid completion notes' },
      });

      // Find the Complete for Instance button and click it
      const completeBtn = screen.getByText(t.completeForInstance);
      fireEvent.click(completeBtn);

      // Wait for success
      await waitFor(() => {
        expect(NotificationToast.success).toHaveBeenCalledWith({
          key: 'isCompleted',
          namespace: 'translation',
        });

        expect(recurringProps.actionItemsRefetch).toHaveBeenCalled();
        expect(recurringProps.hide).toHaveBeenCalled();
      });
    });

    it('should handle error when completing action for instance fails', async () => {
      renderItemUpdateStatusModal(link2, recurringProps);

      // Find the completion notes input and set valid notes
      const notesInput = screen.getByLabelText(/completion notes/i);
      fireEvent.change(notesInput, {
        target: { value: 'Valid completion notes' },
      });

      // Find the Complete for Instance button and click it
      const completeBtn = screen.getByText(t.completeForInstance);
      fireEvent.click(completeBtn);

      // Wait for error
      await waitFor(() => {
        expect(NotificationToast.error).toHaveBeenCalledWith({
          key: 'unknownError',
          namespace: 'errors',
        });
      });
    });
  });

  describe('Testing markActionAsPendingForInstanceHandler', () => {
    const completedRecurringProps: IItemUpdateStatusModalProps = {
      isOpen: true,
      hide: vi.fn(),
      actionItemsRefetch: vi.fn(),
      actionItem: {
        id: 'actionItemId1',
        volunteerId: 'userId1',
        volunteerGroupId: null,
        categoryId: 'actionItemCategoryId1',
        eventId: 'eventId1',
        recurringEventInstanceId: 'instanceId1',
        organizationId: 'orgId1',
        creatorId: 'userId2',
        updaterId: null,
        assignedAt: dayjs.utc().toDate(),
        completionAt: dayjs.utc().toDate(),
        createdAt: dayjs.utc().toDate(),
        updatedAt: null,
        isCompleted: true,
        preCompletionNotes: 'Notes 1',
        postCompletionNotes: 'Completion notes',
        isTemplate: true,
        volunteer: {
          id: 'volunteer1',
          hasAccepted: true,
          isPublic: true,
          hoursVolunteered: 5,
          user: {
            id: 'userId1',
            name: 'John Doe',
            avatarURL: '',
          },
        },
        volunteerGroup: null,
        creator: {
          id: 'userId2',
          name: 'Wilt Shepherd',
          avatarURL: '',
          emailAddress: 'wilt.shepherd@example.com',
        },
        event: null,
        recurringEventInstance: null,
        category: {
          id: 'actionItemCategoryId1',
          name: 'Category 1',
          description: null,
          isDisabled: false,
          createdAt: dayjs.utc().toISOString(),
          organizationId: 'orgId1',
        },
      },
      isRecurring: true,
      eventId: 'instanceId1',
    };

    it('should successfully mark action as pending for instance', async () => {
      renderItemUpdateStatusModal(link1, completedRecurringProps);

      // Find the Pending for Instance button and click it
      const pendingBtn = screen.getByText(t.pendingForInstance);
      fireEvent.click(pendingBtn);

      // Wait for success
      await waitFor(() => {
        expect(NotificationToast.success).toHaveBeenCalledWith({
          key: 'isPending',
          namespace: 'translation',
        });

        expect(completedRecurringProps.actionItemsRefetch).toHaveBeenCalled();
        expect(completedRecurringProps.hide).toHaveBeenCalled();
      });
    });

    it('should handle error when marking action as pending for instance fails', async () => {
      renderItemUpdateStatusModal(link2, completedRecurringProps);

      // Find the Pending for Instance button and click it
      const pendingBtn = screen.getByText(t.pendingForInstance);
      fireEvent.click(pendingBtn);

      // Wait for error
      await waitFor(() => {
        expect(NotificationToast.error).toHaveBeenCalledWith({
          key: 'unknownError',
          namespace: 'errors',
        });
      });
    });
  });
});<|MERGE_RESOLUTION|>--- conflicted
+++ resolved
@@ -12,13 +12,9 @@
 import i18nForTest from '../../../utils/i18nForTest';
 import { MOCKS, MOCKS_ERROR } from '../OrganizationActionItem.mocks';
 import { StaticMockLink } from 'utils/StaticMockLink';
-<<<<<<< HEAD
 import dayjs from 'dayjs';
 import utc from 'dayjs/plugin/utc';
 dayjs.extend(utc);
-import { toast } from 'react-toastify';
-=======
->>>>>>> 5978ab86
 import ItemUpdateStatusModal, {
   type IItemUpdateStatusModalProps,
 } from './ActionItemUpdateStatusModal';
