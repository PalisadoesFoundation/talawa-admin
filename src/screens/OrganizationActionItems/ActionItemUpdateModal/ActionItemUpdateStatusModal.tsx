/**
 * A modal component for updating the status of an action item.
 *
 * @remarks
 * This component allows users to update the completion status of an action item.
 * It provides a form to add post-completion notes when marking an item as completed.
 * The modal uses Apollo Client's `useMutation` hook to perform the update operation
 * and displays success or error messages using `react-toastify`.
 *
 * @param props - The props for the `ItemUpdateStatusModal` component.
 * @param props - A boolean indicating whether the modal is open.
 * @param props - A function to close the modal.
 * @param props - A function to refetch the list of action items.
 * @param props - The action item object containing details to be updated.
 *
 * @returns A React component that renders the modal for updating an action item's status.
 *
 * @example
 * ```tsx
 * <ItemUpdateStatusModal
 *   isOpen={true}
 *   hide={() => setModalOpen(false)}
 *   actionItemsRefetch={refetchActionItems}
 *   actionItem={selectedActionItem}
 * />
 * ```
 *
 */
import React, { type FC, type FormEvent, useEffect, useState } from 'react';
import { Modal, Button, Form } from 'react-bootstrap';
import { useTranslation } from 'react-i18next';
import { FormControl, TextField } from '@mui/material';
import styles from 'style/app-fixed.module.css';
import { useMutation } from '@apollo/client';
import {
  UPDATE_ACTION_ITEM_MUTATION,
  MARK_ACTION_ITEM_AS_PENDING_MUTATION,
<<<<<<< HEAD
  COMPLETE_ACTION_FOR_INSTANCE,
  MARK_ACTION_AS_PENDING_FOR_INSTANCE,
=======
  COMPLETE_ACTION_ITEM_FOR_INSTANCE,
  MARK_ACTION_ITEM_AS_PENDING_FOR_INSTANCE,
>>>>>>> 6f66719e
} from 'GraphQl/Mutations/ActionItemMutations';
import { toast } from 'react-toastify';
import type {
  IActionItemInfo,
  IUpdateActionItemInput,
  IMarkActionItemAsPendingInput,
} from 'types/ActionItems/interface';

export interface IItemUpdateStatusModalProps {
  isOpen: boolean;
  hide: () => void;
  actionItemsRefetch: () => void;
  actionItem: IActionItemInfo;
  isRecurring?: boolean;
  eventId?: string;
}

const ItemUpdateStatusModal: FC<IItemUpdateStatusModalProps> = ({
  hide,
  isOpen,
  actionItemsRefetch,
  actionItem,
  isRecurring,
  eventId,
}) => {
  const { t } = useTranslation('translation', {
    keyPrefix: 'organizationActionItems',
  });
  const { t: tCommon } = useTranslation('common');

  const { id, isCompleted } = actionItem;

  const [postCompletionNotes, setPostCompletionNotes] = useState<string>(
    actionItem.postCompletionNotes ?? '',
  );

  /**
   * Mutation to update an action item.
   */
  const [updateActionItem] = useMutation(UPDATE_ACTION_ITEM_MUTATION, {
    refetchQueries: ['ActionItemsByOrganization', 'GetEventActionItems'],
  });

  /**
   * Mutation to mark an action item as pending.
   */
  const [markActionItemAsPending] = useMutation(
    MARK_ACTION_ITEM_AS_PENDING_MUTATION,
    {
      refetchQueries: ['ActionItemsByOrganization', 'GetEventActionItems'],
    },
  );

  const [completeActionForInstance] = useMutation(
<<<<<<< HEAD
    COMPLETE_ACTION_FOR_INSTANCE,
=======
    COMPLETE_ACTION_ITEM_FOR_INSTANCE,
>>>>>>> 6f66719e
    {
      refetchQueries: ['GetEventActionItems'],
    },
  );

  const [markActionAsPendingForInstance] = useMutation(
<<<<<<< HEAD
    MARK_ACTION_AS_PENDING_FOR_INSTANCE,
=======
    MARK_ACTION_ITEM_AS_PENDING_FOR_INSTANCE,
>>>>>>> 6f66719e
    {
      refetchQueries: ['GetEventActionItems'],
    },
  );

  /**
   * Handles the form submission for updating an action item.
   *
   * @param e - The form submission event.
   */
  const updateActionItemHandler = async (e: FormEvent): Promise<void> => {
    e.preventDefault();

    try {
      if (isCompleted) {
        // Mark as pending
        const input: IMarkActionItemAsPendingInput = {
          id: id,
        };

        await markActionItemAsPending({
          variables: { input },
        });
      } else {
        // Mark as completed
        if (!postCompletionNotes.trim()) {
          toast.error(t('postCompletionNotesRequired'));
          return;
        }

        const input: IUpdateActionItemInput = {
          id: id,
          isCompleted: true,
          postCompletionNotes: postCompletionNotes.trim(),
        };

        await updateActionItem({
          variables: { input },
        });

        toast.success(t('isCompleted'));
      }

      actionItemsRefetch();
      hide();
    } catch (error: unknown) {
      toast.error((error as Error).message);
    }
  };

  const completeActionForInstanceHandler = async (): Promise<void> => {
    try {
      if (!postCompletionNotes.trim()) {
        toast.error(t('postCompletionNotesRequired'));
        return;
      }

      await completeActionForInstance({
        variables: {
          input: {
            actionId: id,
            eventId,
            postCompletionNotes: postCompletionNotes.trim(),
          },
        },
      });

      toast.success(t('isCompleted'));
      actionItemsRefetch();
      hide();
    } catch (error: unknown) {
      toast.error((error as Error).message);
    }
  };

  const markActionAsPendingForInstanceHandler = async (): Promise<void> => {
    try {
      await markActionAsPendingForInstance({
        variables: {
          input: {
            actionId: id,
            eventId,
          },
        },
      });

      toast.success(t('isPending'));
      actionItemsRefetch();
      hide();
    } catch (error: unknown) {
      toast.error((error as Error).message);
    }
  };

  useEffect(() => {
    setPostCompletionNotes(actionItem.postCompletionNotes ?? '');
  }, [actionItem]);

  return (
    <Modal className={styles.itemModal} show={isOpen} onHide={hide}>
      <Modal.Header>
        <p className={styles.titlemodal}>{t('actionItemStatus')}</p>
        <Button
          variant="danger"
          onClick={hide}
          className={styles.closeButton}
          data-testid="modalCloseBtn"
        >
          <i className="fa fa-times"></i>
        </Button>
      </Modal.Header>
      <Modal.Body>
        <Form onSubmitCapture={updateActionItemHandler} className="p-2">
          {!isCompleted ? (
            <FormControl fullWidth className="mb-2">
              <TextField
                label={t('postCompletionNotes')}
                data-cy="postCompletionNotes"
                variant="outlined"
                className={styles.noOutline}
                value={postCompletionNotes}
                onChange={(e) => setPostCompletionNotes(e.target.value)}
                multiline
                maxRows={4}
                required
              />
            </FormControl>
          ) : (
            <p>{t('updateStatusMsg')}</p>
          )}

          {isCompleted ? (
            <>
              {actionItem.isTemplate ? (
                <div className="d-flex gap-3 justify-content-end">
                  <Button
                    onClick={markActionAsPendingForInstanceHandler}
                    className={styles.addButton}
                  >
                    {t('pendingForInstance')}
                  </Button>
                  {/* Only show 'pending for series' if this action item is not showing instance exception data */}
                  {!actionItem.isInstanceException && (
                    <Button type="submit" className={styles.addButton}>
                      {t('pendingForSeries')}
                    </Button>
                  )}
                </div>
              ) : (
                <div className="d-flex gap-3 justify-content-end">
                  <Button
                    type="submit"
                    className={styles.addButton}
                    data-testid="yesBtn"
                  >
                    {tCommon('yes')}
                  </Button>
                  <Button
                    className={`btn btn-danger ${styles.removeButton}`}
                    onClick={hide}
                  >
                    {tCommon('no')}
                  </Button>
                </div>
              )}
            </>
          ) : (
            <>
              {actionItem.isTemplate ? (
                <div className="d-flex gap-3 justify-content-end">
                  <Button
                    onClick={completeActionForInstanceHandler}
                    className={styles.addButton}
                  >
                    {t('completeForInstance')}
                  </Button>
                  {/* Only show 'complete for series' if this action item is not showing instance exception data */}
                  {!actionItem.isInstanceException && (
<<<<<<< HEAD
                    <Button type="submit" className={styles.addButton}>
=======
                    <Button
                      type="submit"
                      className={styles.addButton}
                      data-cy="markCompletionForSeries"
                    >
>>>>>>> 6f66719e
                      {t('completeForSeries')}
                    </Button>
                  )}
                </div>
              ) : (
                <Button
                  type="submit"
                  className={`${styles.addButton}`}
                  data-testid="createBtn"
                >
                  {t('markCompletion')}
                </Button>
              )}
            </>
          )}
        </Form>
      </Modal.Body>
    </Modal>
  );
};

export default ItemUpdateStatusModal;<|MERGE_RESOLUTION|>--- conflicted
+++ resolved
@@ -35,13 +35,8 @@
 import {
   UPDATE_ACTION_ITEM_MUTATION,
   MARK_ACTION_ITEM_AS_PENDING_MUTATION,
-<<<<<<< HEAD
-  COMPLETE_ACTION_FOR_INSTANCE,
-  MARK_ACTION_AS_PENDING_FOR_INSTANCE,
-=======
   COMPLETE_ACTION_ITEM_FOR_INSTANCE,
   MARK_ACTION_ITEM_AS_PENDING_FOR_INSTANCE,
->>>>>>> 6f66719e
 } from 'GraphQl/Mutations/ActionItemMutations';
 import { toast } from 'react-toastify';
 import type {
@@ -96,22 +91,14 @@
   );
 
   const [completeActionForInstance] = useMutation(
-<<<<<<< HEAD
-    COMPLETE_ACTION_FOR_INSTANCE,
-=======
     COMPLETE_ACTION_ITEM_FOR_INSTANCE,
->>>>>>> 6f66719e
     {
       refetchQueries: ['GetEventActionItems'],
     },
   );
 
   const [markActionAsPendingForInstance] = useMutation(
-<<<<<<< HEAD
-    MARK_ACTION_AS_PENDING_FOR_INSTANCE,
-=======
     MARK_ACTION_ITEM_AS_PENDING_FOR_INSTANCE,
->>>>>>> 6f66719e
     {
       refetchQueries: ['GetEventActionItems'],
     },
@@ -290,15 +277,11 @@
                   </Button>
                   {/* Only show 'complete for series' if this action item is not showing instance exception data */}
                   {!actionItem.isInstanceException && (
-<<<<<<< HEAD
-                    <Button type="submit" className={styles.addButton}>
-=======
                     <Button
                       type="submit"
                       className={styles.addButton}
                       data-cy="markCompletionForSeries"
                     >
->>>>>>> 6f66719e
                       {t('completeForSeries')}
                     </Button>
                   )}
