--- conflicted
+++ resolved
@@ -367,7 +367,6 @@
     <div>
       {/* Header with search, filter  and Create Button */}
       <div className={`${styles.btnsContainer} gap-4 flex-wrap`}>
-<<<<<<< HEAD
         <SearchBar
           placeholder={tCommon('searchBy', {
             item: searchBy.charAt(0).toUpperCase() + searchBy.slice(1),
@@ -378,28 +377,6 @@
           inputTestId="searchBy"
           buttonTestId="searchBtn"
         />
-=======
-        <div className={`${styles.input}`}>
-          <Form.Control
-            type="name"
-            placeholder={tCommon('searchBy', {
-              item: searchBy.charAt(0).toUpperCase() + searchBy.slice(1),
-            })}
-            autoComplete="off"
-            required
-            className={styles.inputField}
-            value={searchValue}
-            onChange={(e) => {
-              setSearchValue(e.target.value);
-              debouncedSearch(e.target.value);
-            }}
-            data-testid="searchBy"
-          />
-          <Button className={styles.searchButton} data-testid="searchBtn">
-            <Search />
-          </Button>
-        </div>
->>>>>>> d02edfa8
         <div className="d-flex gap-3">
           <SortingButton
             title={tCommon('searchBy')}
@@ -452,7 +429,6 @@
             buttonLabel={t('status')}
             className={styles.dropdown} // Pass a custom class name if needed
           />
-<<<<<<< HEAD
           <Button
             variant="success"
             onClick={() => handleModalClick(null, ModalState.SAME)}
@@ -462,19 +438,6 @@
             <i className={'fa fa-plus me-2'} />
             {tCommon('create')}
           </Button>
-=======
-          <div>
-            <Button
-              variant="success"
-              onClick={() => handleModalClick(null, ModalState.SAME)}
-              className={`mt-2 ${styles.actionsButton}`}
-              data-testid="createActionItemBtn"
-            >
-              <i className={'fa fa-plus me-2'} />
-              {tCommon('create')}
-            </Button>
-          </div>
->>>>>>> d02edfa8
         </div>
       </div>
 
