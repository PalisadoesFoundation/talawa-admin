--- conflicted
+++ resolved
@@ -204,14 +204,6 @@
   );
 };
 
-<<<<<<< HEAD
-const escapeRegExp = (s: string) => s.replace(/[.*+?^${}()|[\]\\]/g, '\\$&');
-
-const getPickerInputByLabel = (label: string) =>
-  screen.getByLabelText(new RegExp(`^${escapeRegExp(label)}$`, 'i'));
-
-=======
->>>>>>> ca6785b8
 describe('Testing ItemViewModal', () => {
   beforeEach(() => {
     vi.clearAllMocks();
