--- conflicted
+++ resolved
@@ -12,11 +12,7 @@
 import {
   CREATE_ACTION_ITEM_MUTATION,
   UPDATE_ACTION_ITEM_MUTATION,
-<<<<<<< HEAD
-  UPDATE_ACTION_FOR_INSTANCE,
-=======
   UPDATE_ACTION_ITEM_FOR_INSTANCE,
->>>>>>> 6f66719e
 } from 'GraphQl/Mutations/ActionItemMutations';
 import userEvent from '@testing-library/user-event';
 import type { IActionItemInfo } from 'types/ActionItems/interface';
@@ -1031,11 +1027,7 @@
 
     const updateMutationMock = {
       request: {
-<<<<<<< HEAD
-        query: UPDATE_ACTION_FOR_INSTANCE,
-=======
         query: UPDATE_ACTION_ITEM_FOR_INSTANCE,
->>>>>>> 6f66719e
       },
       variableMatcher: (variables: any) => {
         return (
@@ -1179,11 +1171,7 @@
   it('should handle mutation error and show error toast', async () => {
     const errorUpdateMock = {
       request: {
-<<<<<<< HEAD
-        query: UPDATE_ACTION_FOR_INSTANCE,
-=======
         query: UPDATE_ACTION_ITEM_FOR_INSTANCE,
->>>>>>> 6f66719e
       },
       variableMatcher: (variables: any) => {
         return (
@@ -1253,11 +1241,7 @@
 
     const updateMutationMock = {
       request: {
-<<<<<<< HEAD
-        query: UPDATE_ACTION_FOR_INSTANCE,
-=======
         query: UPDATE_ACTION_ITEM_FOR_INSTANCE,
->>>>>>> 6f66719e
       },
       variableMatcher: (variables: any) => {
         return (
@@ -1334,11 +1318,7 @@
 
     const updateMutationMock = {
       request: {
-<<<<<<< HEAD
-        query: UPDATE_ACTION_FOR_INSTANCE,
-=======
         query: UPDATE_ACTION_ITEM_FOR_INSTANCE,
->>>>>>> 6f66719e
       },
       variableMatcher: (variables: any) => {
         return (
@@ -1413,11 +1393,7 @@
 
     const updateMutationMock = {
       request: {
-<<<<<<< HEAD
-        query: UPDATE_ACTION_FOR_INSTANCE,
-=======
         query: UPDATE_ACTION_ITEM_FOR_INSTANCE,
->>>>>>> 6f66719e
       },
       variableMatcher: (variables: any) => {
         return (
@@ -1492,11 +1468,7 @@
 
     const updateMutationMock = {
       request: {
-<<<<<<< HEAD
-        query: UPDATE_ACTION_FOR_INSTANCE,
-=======
         query: UPDATE_ACTION_ITEM_FOR_INSTANCE,
->>>>>>> 6f66719e
       },
       variableMatcher: (variables: any) => {
         return (
@@ -1573,11 +1545,7 @@
 
     const updateMutationMock = {
       request: {
-<<<<<<< HEAD
-        query: UPDATE_ACTION_FOR_INSTANCE,
-=======
         query: UPDATE_ACTION_ITEM_FOR_INSTANCE,
->>>>>>> 6f66719e
       },
       variableMatcher: (variables: any) => {
         return (
@@ -2203,11 +2171,7 @@
 
     const updateMutationMock = {
       request: {
-<<<<<<< HEAD
-        query: UPDATE_ACTION_FOR_INSTANCE,
-=======
         query: UPDATE_ACTION_ITEM_FOR_INSTANCE,
->>>>>>> 6f66719e
       },
       variableMatcher: (variables: any) => {
         return (
