.cardHeader {
  padding: 1.25rem 1rem 1rem 1rem;
  border-bottom: 1px solid var(--bs-gray-200);
  display: flex;
<<<<<<< HEAD
  flex-direction: row;
}

.toporgloc {
  font-size: 16px;
  color: #555;
  display: flex;
  gap: 10px;
  flex-direction: flex-end;
}

.sidebar {
  z-index: 0;
  padding-top: 5px;
  margin: 0;
  height: 100%;
}

.sidebar:after {
  content: '';
  background-color: #f7f7f7;
  position: absolute;
  width: 2px;
  height: 600px;
  top: 10px;
  left: 94%;
  display: block;
}

.sidebarsticky {
  padding-left: 30px;
}
.latestContainer {
  display: flex;
  gap: 10px;
}

.sidebarsticky > p {
  margin-top: -10px;
  width: 90%;
}

.description {
  margin: 50px 0px;
}

.titlename {
  color: #707070;
  font-weight: 600;
  font-size: 20px;
  margin-bottom: 30px;
  padding-bottom: 5px;
  width: 26%;
}

.tagdetailsGreen > button {
  background-color: #31bb6b;
  color: white;
  outline: none;
  cursor: pointer;
  transition: transform 0.2s, box-shadow 0.2s;
  border: none;
  border-radius: 5px;
  margin-top: -12px;
  margin-bottom: 10px;
  margin-right: 30px;
  padding-right: 20px;
  padding-left: 20px;
  padding-top: 5px;
  padding-bottom: 5px;
}

.mainpageright > hr {
  margin-top: 20px;
  width: 100%;
  margin-left: -15px;
  margin-right: -15px;
  margin-bottom: 20px;
}

.justifysp {
  display: flex;
  justify-content: space-between;
}

.org_about_img {
  margin-top: 0px;
  margin-bottom: 30px;
  border-radius: 5px;
  max-width: 100%;
  height: auto;
  width: 90%;
}

.invitebtn {
  border: 1px solid #e8e5e5;
  box-shadow: 0 2px 2px #e8e5e5;
  border-radius: 5px;
  background-color: #31bb6b;
  width: 20%;
  height: 40px;
  font-size: 16px;
  color: white;
  outline: none;
  font-weight: 600;
  cursor: pointer;
  transition: transform 0.2s, box-shadow 0.2s;
}

.flexdir {
  display: flex;
  flex-direction: row;
=======
>>>>>>> 7b846e7e
  justify-content: space-between;
  align-items: center;
}

.cardHeader .cardTitle {
  font-size: 1.2rem;
  font-weight: 600;
<<<<<<< HEAD
  font-size: 20px;
  margin-bottom: 20px;
  padding-bottom: 5px;
  border-bottom: 3px solid #31bb6b;
  width: 40%;
}

.cancel > i {
  margin-top: 5px;
  transform: scale(1.2);
  cursor: pointer;
  color: #707070;
}

.greenregbtn {
  margin: 1rem 0 0;
  margin-top: 10px;
  border: 1px solid #e8e5e5;
  box-shadow: 0 2px 2px #e8e5e5;
  padding: 10px 10px;
  border-radius: 5px;
  background-color: #31bb6b;
  width: 100%;
  font-size: 16px;
  color: white;
  outline: none;
  font-weight: 600;
  cursor: pointer;
  transition: transform 0.2s, box-shadow 0.2s;
  width: 100%;
}

.loader,
.loader:after {
  border-radius: 50%;
  width: 10em;
  height: 10em;
}

.loader {
  margin: 60px auto;
  margin-top: 35vh !important;
  font-size: 10px;
  position: relative;
  text-indent: -9999em;
  border-top: 1.1em solid rgba(255, 255, 255, 0.2);
  border-right: 1.1em solid rgba(255, 255, 255, 0.2);
  border-bottom: 1.1em solid rgba(255, 255, 255, 0.2);
  border-left: 1.1em solid #febc59;
  -webkit-transform: translateZ(0);
  -ms-transform: translateZ(0);
  transform: translateZ(0);
  -webkit-animation: load8 1.1s infinite linear;
  animation: load8 1.1s infinite linear;
}

@-webkit-keyframes load8 {
  0% {
    -webkit-transform: rotate(0deg);
    transform: rotate(0deg);
  }

  100% {
    -webkit-transform: rotate(360deg);
    transform: rotate(360deg);
  }
}

@keyframes load8 {
  0% {
    -webkit-transform: rotate(0deg);
    transform: rotate(0deg);
  }

  100% {
    -webkit-transform: rotate(360deg);
    transform: rotate(360deg);
  }
}

.dashboardIcon {
  font-size: 35px;
  color: #31bb6b;
}

.counterNumber {
  font-size: 30px;
  font-weight: bold;
  color: #31bb6b;
}

.counterHead {
  color: #99abb4;
}

.deleteBtn {
  display: flex;
  gap: 10px;
  justify-content: space-around;
}

.statsContainer {
  display: flex;
  justify-content: center;
  align-items: center;
  background-color: #ffffff;
  border-radius: 8px;
  box-shadow: 0 4px 6px rgba(0, 0, 0, 0.1);
  width: 80%;
  padding: 20px;
}

.card-body {
  text-align: center;
  padding: 20px;
  background-color: #313131;
  border-radius: 8px;
  box-shadow: 0 2px 4px rgba(0, 0, 0, 0.1);
  transition: transform 0.2s;
  clip-path: polygon(50% 0%, 100% 25%, 100% 75%, 50% 100%, 0% 75%, 0% 25%);
=======
}

.cardBody {
  min-height: 180px;
  padding-top: 0;
}

.cardBody .emptyContainer {
  display: flex;
  height: 180px;
  justify-content: center;
  align-items: center;
>>>>>>> 7b846e7e
}<|MERGE_RESOLUTION|>--- conflicted
+++ resolved
@@ -2,121 +2,6 @@
   padding: 1.25rem 1rem 1rem 1rem;
   border-bottom: 1px solid var(--bs-gray-200);
   display: flex;
-<<<<<<< HEAD
-  flex-direction: row;
-}
-
-.toporgloc {
-  font-size: 16px;
-  color: #555;
-  display: flex;
-  gap: 10px;
-  flex-direction: flex-end;
-}
-
-.sidebar {
-  z-index: 0;
-  padding-top: 5px;
-  margin: 0;
-  height: 100%;
-}
-
-.sidebar:after {
-  content: '';
-  background-color: #f7f7f7;
-  position: absolute;
-  width: 2px;
-  height: 600px;
-  top: 10px;
-  left: 94%;
-  display: block;
-}
-
-.sidebarsticky {
-  padding-left: 30px;
-}
-.latestContainer {
-  display: flex;
-  gap: 10px;
-}
-
-.sidebarsticky > p {
-  margin-top: -10px;
-  width: 90%;
-}
-
-.description {
-  margin: 50px 0px;
-}
-
-.titlename {
-  color: #707070;
-  font-weight: 600;
-  font-size: 20px;
-  margin-bottom: 30px;
-  padding-bottom: 5px;
-  width: 26%;
-}
-
-.tagdetailsGreen > button {
-  background-color: #31bb6b;
-  color: white;
-  outline: none;
-  cursor: pointer;
-  transition: transform 0.2s, box-shadow 0.2s;
-  border: none;
-  border-radius: 5px;
-  margin-top: -12px;
-  margin-bottom: 10px;
-  margin-right: 30px;
-  padding-right: 20px;
-  padding-left: 20px;
-  padding-top: 5px;
-  padding-bottom: 5px;
-}
-
-.mainpageright > hr {
-  margin-top: 20px;
-  width: 100%;
-  margin-left: -15px;
-  margin-right: -15px;
-  margin-bottom: 20px;
-}
-
-.justifysp {
-  display: flex;
-  justify-content: space-between;
-}
-
-.org_about_img {
-  margin-top: 0px;
-  margin-bottom: 30px;
-  border-radius: 5px;
-  max-width: 100%;
-  height: auto;
-  width: 90%;
-}
-
-.invitebtn {
-  border: 1px solid #e8e5e5;
-  box-shadow: 0 2px 2px #e8e5e5;
-  border-radius: 5px;
-  background-color: #31bb6b;
-  width: 20%;
-  height: 40px;
-  font-size: 16px;
-  color: white;
-  outline: none;
-  font-weight: 600;
-  cursor: pointer;
-  transition: transform 0.2s, box-shadow 0.2s;
-}
-
-.flexdir {
-  display: flex;
-  flex-direction: row;
-=======
->>>>>>> 7b846e7e
   justify-content: space-between;
   align-items: center;
 }
@@ -124,128 +9,6 @@
 .cardHeader .cardTitle {
   font-size: 1.2rem;
   font-weight: 600;
-<<<<<<< HEAD
-  font-size: 20px;
-  margin-bottom: 20px;
-  padding-bottom: 5px;
-  border-bottom: 3px solid #31bb6b;
-  width: 40%;
-}
-
-.cancel > i {
-  margin-top: 5px;
-  transform: scale(1.2);
-  cursor: pointer;
-  color: #707070;
-}
-
-.greenregbtn {
-  margin: 1rem 0 0;
-  margin-top: 10px;
-  border: 1px solid #e8e5e5;
-  box-shadow: 0 2px 2px #e8e5e5;
-  padding: 10px 10px;
-  border-radius: 5px;
-  background-color: #31bb6b;
-  width: 100%;
-  font-size: 16px;
-  color: white;
-  outline: none;
-  font-weight: 600;
-  cursor: pointer;
-  transition: transform 0.2s, box-shadow 0.2s;
-  width: 100%;
-}
-
-.loader,
-.loader:after {
-  border-radius: 50%;
-  width: 10em;
-  height: 10em;
-}
-
-.loader {
-  margin: 60px auto;
-  margin-top: 35vh !important;
-  font-size: 10px;
-  position: relative;
-  text-indent: -9999em;
-  border-top: 1.1em solid rgba(255, 255, 255, 0.2);
-  border-right: 1.1em solid rgba(255, 255, 255, 0.2);
-  border-bottom: 1.1em solid rgba(255, 255, 255, 0.2);
-  border-left: 1.1em solid #febc59;
-  -webkit-transform: translateZ(0);
-  -ms-transform: translateZ(0);
-  transform: translateZ(0);
-  -webkit-animation: load8 1.1s infinite linear;
-  animation: load8 1.1s infinite linear;
-}
-
-@-webkit-keyframes load8 {
-  0% {
-    -webkit-transform: rotate(0deg);
-    transform: rotate(0deg);
-  }
-
-  100% {
-    -webkit-transform: rotate(360deg);
-    transform: rotate(360deg);
-  }
-}
-
-@keyframes load8 {
-  0% {
-    -webkit-transform: rotate(0deg);
-    transform: rotate(0deg);
-  }
-
-  100% {
-    -webkit-transform: rotate(360deg);
-    transform: rotate(360deg);
-  }
-}
-
-.dashboardIcon {
-  font-size: 35px;
-  color: #31bb6b;
-}
-
-.counterNumber {
-  font-size: 30px;
-  font-weight: bold;
-  color: #31bb6b;
-}
-
-.counterHead {
-  color: #99abb4;
-}
-
-.deleteBtn {
-  display: flex;
-  gap: 10px;
-  justify-content: space-around;
-}
-
-.statsContainer {
-  display: flex;
-  justify-content: center;
-  align-items: center;
-  background-color: #ffffff;
-  border-radius: 8px;
-  box-shadow: 0 4px 6px rgba(0, 0, 0, 0.1);
-  width: 80%;
-  padding: 20px;
-}
-
-.card-body {
-  text-align: center;
-  padding: 20px;
-  background-color: #313131;
-  border-radius: 8px;
-  box-shadow: 0 2px 4px rgba(0, 0, 0, 0.1);
-  transition: transform 0.2s;
-  clip-path: polygon(50% 0%, 100% 25%, 100% 75%, 50% 100%, 0% 75%, 0% 25%);
-=======
 }
 
 .cardBody {
@@ -258,5 +21,4 @@
   height: 180px;
   justify-content: center;
   align-items: center;
->>>>>>> 7b846e7e
 }