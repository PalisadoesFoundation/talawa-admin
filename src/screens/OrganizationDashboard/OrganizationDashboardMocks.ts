import {
  GET_ORGANIZATION_POSTS_COUNT_PG,
  GET_ORGANIZATION_EVENTS_PG,
  GET_ORGANIZATION_POSTS_PG,
  MEMBERSHIP_REQUEST_PG,
  ORGANIZATION_MEMBER_ADMIN_COUNT,
  GET_ORGANIZATION_BLOCKED_USERS_COUNT,
  GET_ORGANIZATION_VENUES_COUNT,
} from 'GraphQl/Queries/Queries';

export const MOCKS = [
  {
    request: {
      query: ORGANIZATION_MEMBER_ADMIN_COUNT,
      variables: { id: 'orgId' },
    },
    maxUsageCount: 2,
    result: {
      data: {
        organization: {
          __typename: 'Organization',
          id: 'orgId',
          membersCount: 2,
          adminsCount: 1,
          __typename: 'Organization',
        },
      },
      loading: false,
    },
  },

  // --- Organization Posts Count (Original) ---
  {
    request: {
      query: GET_ORGANIZATION_POSTS_COUNT_PG,
      variables: { id: 'orgId' },
    },
    maxUsageCount: 5,
    result: {
      data: {
        organization: {
<<<<<<< HEAD
          __typename: 'Organization',
          id: 'orgId',
          postsCount: 10,
=======
          id: 'orgId',
          postsCount: 10,
          __typename: 'Organization',
>>>>>>> 334f3072
        },
      },
      loading: false,
    },
  },

  // --- Organization Events (Original) ---
  {
    request: {
      query: GET_ORGANIZATION_EVENTS_PG,
      variables: { id: 'orgId', first: 8, after: null },
    },
    maxUsageCount: 5,
    result: {
      data: {
        organization: {
<<<<<<< HEAD
          __typename: 'Organization',
=======
>>>>>>> 334f3072
          id: 'orgId',
          eventsCount: 1,
          events: {
            edges: [
              {
                node: {
                  id: 'event1',
                  name: 'Event One',
                  description: 'Description for Event One',
                  startAt: '2025-10-29T00:00:00.000Z',
                  endAt: '2025-10-30T00:00:00.000Z',
                  allDay: false,
                  location: 'Test Location',
                  isPublic: true,
                  isRegisterable: true,
                  isRecurringEventTemplate: false,
                  baseEvent: null,
                  sequenceNumber: null,
                  totalCount: 1,
                  hasExceptions: false,
                  progressLabel: null,
                  recurrenceDescription: null,
                  recurrenceRule: {
                    id: 'recRule1',
                    frequency: 'DAILY',
                    interval: 1,
                    recurrenceStartDate: '2025-10-29',
                    recurrenceEndDate: null,
                    count: null,
                    byDay: null,
                    byMonth: null,
                    byMonthDay: null,
                    __typename: 'RecurrenceRule',
                  },
                  attachments: [
                    {
                      url: 'https://example.com',
                      mimeType: 'pdf',
                      __typename: 'Attachment',
                    },
                  ],
                  creator: {
                    id: 'creator1',
                    name: 'John Doe',
                    __typename: 'User',
                  },
                  organization: {
                    id: 'orgId',
                    name: 'Test Organization',
                    __typename: 'Organization',
                  },
                  createdAt: '2025-10-28T00:00:00.000Z',
                  updatedAt: '2025-10-28T00:00:00.000Z',
                  __typename: 'Event',
                },
                cursor: 'cursor1',
                __typename: 'OrganizationEventsConnectionEdge',
              },
            ],
            pageInfo: {
              hasNextPage: true,
              endCursor: 'cursor2',
              __typename: 'PageInfo',
            },
            __typename: 'OrganizationEventsConnection',
          },
          __typename: 'Organization',
        },
      },
      loading: false,
    },
  },

  {
    request: {
      query: GET_ORGANIZATION_POSTS_PG,
      variables: { id: 'orgId', first: 5 },
    },
    maxUsageCount: 5,
    result: {
      data: {
        organization: {
<<<<<<< HEAD
          __typename: 'Organization',
=======
>>>>>>> 334f3072
          id: 'orgId',
          posts: {
            edges: [
              {
                node: {
                  id: 'post1',
                  caption: 'First Post',
                  createdAt: '2025-01-01T12:00:00.000Z',
                  creator: {
                    id: 'user1',
                    name: 'John Doe',
                    __typename: 'User',
                  },
                  __typename: 'Post',
                },
                cursor: 'cursor1',
                __typename: 'OrganizationPostsConnectionEdge',
              },
            ],
            __typename: 'OrganizationPostsConnection',
          },
          __typename: 'Organization',
        },
      },
      loading: false,
    },
  },
  // Primary venues mock with attachments for comprehensive testing
  {
    request: {
      query: GET_ORGANIZATION_VENUES_COUNT,
      variables: { id: 'orgId' },
    },
    maxUsageCount: 5,
    result: {
      data: {
        organization: {
<<<<<<< HEAD
          __typename: 'Organization',
=======
>>>>>>> 334f3072
          id: 'orgId',
          venuesCount: 10,
          __typename: 'Organization',
        },
      },
      loading: false,
    },
  },

  {
    request: {
      query: MEMBERSHIP_REQUEST_PG,
      variables: {
        input: { id: 'orgId' },
        skip: 0,
        first: 8,
        name_contains: '',
      },
    },
    maxUsageCount: 5,
    result: {
      data: {
        organization: {
<<<<<<< HEAD
          __typename: 'Organization',
          membershipRequestsCount: 1,
=======
>>>>>>> 334f3072
          id: 'orgId',
          membershipRequests: [
            {
              membershipRequestId: 'request1',
              createdAt: '2023-01-01T00:00:00Z',
              status: 'pending',
              user: {
                id: 'user1',
                name: 'Pending User 1',
                emailAddress: 'user1@example.com',
                avatarURL: 'https://example.com/avatar1.jpg',
                __typename: 'User',
              },
              __typename: 'MembershipRequest',
            },
            {
              membershipRequestId: 'request2',
              createdAt: '2023-01-02T00:00:00Z',
              status: 'pending',
              user: {
                id: 'user2',
                name: 'Pending User 2',
                emailAddress: 'user2@example.com',
                avatarURL: null,
                __typename: 'User',
              },
              __typename: 'MembershipRequest',
            },
          ],
          __typename: 'Organization',
        },
      },
    },
  },

  {
    request: {
      query: GET_ORGANIZATION_BLOCKED_USERS_COUNT,
      variables: { id: 'orgId' },
    },
    maxUsageCount: 5,
    result: {
      data: {
        organization: {
          __typename: 'Organization',
          id: 'orgId',
          blockedUsersCount: 2,
          __typename: 'Organization',
        },
      },
      loading: false,
    },
  },
];

export const EMPTY_MOCKS = [
  {
    request: {
      query: GET_ORGANIZATION_POSTS_COUNT_PG,
      variables: { id: 'orgId' },
    },
    maxUsageCount: 5,
    result: {
      data: {
        organization: {
<<<<<<< HEAD
          __typename: 'Organization',
          id: 'orgId',
          postsCount: 0,
=======
          id: 'orgId',
          postsCount: 0,
          __typename: 'Organization',
>>>>>>> 334f3072
        },
      },
    },
  },

  {
    request: {
      query: GET_ORGANIZATION_EVENTS_PG,
      variables: { id: 'orgId', first: 8, after: null },
    },
    maxUsageCount: 5,
    result: {
      data: {
        organization: {
          __typename: 'Organization',
          id: 'orgId',
          eventsCount: 0,
          events: {
            edges: [],
            pageInfo: {
              hasNextPage: false,
              endCursor: null,
              __typename: 'PageInfo',
            },
            __typename: 'OrganizationEventsConnection',
          },
          __typename: 'Organization',
        },
      },
    },
  },

  {
    request: {
      query: MEMBERSHIP_REQUEST_PG,
      variables: {
        input: { id: 'orgId' },
        skip: 0,
        first: 8,
        name_contains: '',
      },
    },
    result: {
      data: {
        organization: {
<<<<<<< HEAD
          __typename: 'Organization',
          membershipRequestsCount: 0,
=======
>>>>>>> 334f3072
          id: 'orgId',
          membershipRequests: [],
          __typename: 'Organization',
        },
      },
    },
  },

  {
    request: {
      query: GET_ORGANIZATION_POSTS_PG,
      variables: { id: 'orgId', first: 5 },
    },
    result: {
      data: {
        organization: {
<<<<<<< HEAD
          __typename: 'Organization',
          id: 'orgId',
          posts: { edges: [] },
=======
          posts: { edges: [], __typename: 'OrganizationPostsConnection' },
          __typename: 'Organization',
>>>>>>> 334f3072
        },
      },
    },
  },
  {
    request: {
      query: ORGANIZATION_MEMBER_ADMIN_COUNT,
      variables: { id: 'orgId' },
    },
    maxUsageCount: 3,
    result: {
      data: {
        organization: {
          __typename: 'Organization',
          id: 'orgId',
          membersCount: 0,
          adminsCount: 0,
          __typename: 'Organization',
        },
      },
      loading: false,
    },
  },
  {
    request: {
      query: GET_ORGANIZATION_BLOCKED_USERS_COUNT,
      variables: { id: 'orgId' },
    },
    maxUsageCount: 3,
    result: {
      data: {
        organization: {
          __typename: 'Organization',
          id: 'orgId',
          blockedUsersCount: 0,
          __typename: 'Organization',
        },
      },
      loading: false,
    },
  },
  {
    request: {
      query: GET_ORGANIZATION_VENUES_COUNT,
      variables: { id: 'orgId' },
    },
    maxUsageCount: 5,
    result: {
      data: {
        organization: {
<<<<<<< HEAD
          __typename: 'Organization',
=======
>>>>>>> 334f3072
          id: 'orgId',
          venuesCount: 0,
          __typename: 'Organization',
        },
      },
      loading: false,
    },
  },
];

<<<<<<< HEAD
export const MIXED_REQUESTS_MOCK = [
  {
    request: {
      query: MEMBERSHIP_REQUEST,
      variables: {
        input: { id: 'orgId' },
        skip: 0,
        first: 8,
        firstName_contains: '',
      },
    },
    maxUsageCount: 3,
    result: {
      data: {
        organization: {
          __typename: 'Organization',
          id: 'orgId',
          membershipRequestsCount: 4,
          membershipRequests: [
            {
              membershipRequestId: 'request1',
              createdAt: '2023-01-01T00:00:00Z',
              status: 'pending',
              user: {
                id: 'user1',
                name: 'Pending User 1',
                emailAddress: 'user1@example.com',
                avatarURL: 'https://example.com/avatar1.jpg',
              },
            },
            {
              membershipRequestId: 'request2',
              createdAt: '2023-01-02T00:00:00Z',
              status: 'pending',
              user: {
                id: 'user2',
                name: 'Pending User 2',
                emailAddress: 'user2@example.com',
                avatarURL: 'https://example.com/avatar2.jpg',
              },
            },
            {
              membershipRequestId: 'request3',
              createdAt: '2023-01-03T00:00:00Z',
              status: 'pending',
              user: {
                id: 'user3',
                name: 'Pending User 3',
                emailAddress: 'user3@example.com',
                avatarURL: null,
              },
            },
            {
              membershipRequestId: 'request4',
              createdAt: '2023-01-04T00:00:00Z',
              status: 'rejected',
              user: {
                id: 'user4',
                name: 'Rejected User',
                emailAddress: 'rejected@example.com',
                avatarURL: null,
              },
            },
          ],
        },
      },
    },
  },
  ...MOCKS.filter((mock) => mock.request.query !== MEMBERSHIP_REQUEST),
];

=======
>>>>>>> 334f3072
export const ERROR_MOCKS = [
  {
    request: {
      query: GET_ORGANIZATION_POSTS_COUNT_PG,
      variables: { id: 'orgId' },
    },
    error: new Error('Mock GraphQL GET_ORGANIZATION_POSTS_COUNT_PG Error'),
  },
  {
    request: {
      query: GET_ORGANIZATION_EVENTS_PG,
      variables: { id: 'orgId', first: 8, after: null },
    },
    error: new Error('Mock GraphQL GET_ORGANIZATION_EVENTS_PG Error'),
  },
  {
    request: {
      query: MEMBERSHIP_REQUEST_PG,
      variables: {
        input: { id: 'orgId' },
        skip: 0,
        first: 8,
        name_contains: '',
      },
    },
    error: new Error('Mock GraphQL MEMBERSHIP_REQUEST_PG Error'),
  },

  {
    request: {
      query: GET_ORGANIZATION_POSTS_PG,
      variables: { id: 'orgId', first: 5 },
    },
    error: new Error('Mock GraphQL GET_ORGANIZATION_POSTS_PG Error'),
  },
  {
    request: {
      query: ORGANIZATION_MEMBER_ADMIN_COUNT,
      variables: { id: 'orgId' },
    },
    error: new Error('Mock GraphQL ORGANIZATION_MEMBER_ADMIN_COUNT Error'),
  },
  {
    request: {
      query: GET_ORGANIZATION_BLOCKED_USERS_COUNT,
      variables: { id: 'orgId' },
    },
    error: new Error('Mock GraphQL GET_ORGANIZATION_BLOCKED_USERS_COUNT Error'),
  },
  {
    request: {
      query: GET_ORGANIZATION_VENUES_COUNT,
      variables: { id: 'orgId' },
    },
    error: new Error('Mock GraphQL GET_ORGANIZATION_VENUES_COUNT Error'),
  },
];<|MERGE_RESOLUTION|>--- conflicted
+++ resolved
@@ -39,15 +39,9 @@
     result: {
       data: {
         organization: {
-<<<<<<< HEAD
           __typename: 'Organization',
           id: 'orgId',
           postsCount: 10,
-=======
-          id: 'orgId',
-          postsCount: 10,
-          __typename: 'Organization',
->>>>>>> 334f3072
         },
       },
       loading: false,
@@ -64,10 +58,7 @@
     result: {
       data: {
         organization: {
-<<<<<<< HEAD
-          __typename: 'Organization',
-=======
->>>>>>> 334f3072
+          __typename: 'Organization',
           id: 'orgId',
           eventsCount: 1,
           events: {
@@ -150,10 +141,7 @@
     result: {
       data: {
         organization: {
-<<<<<<< HEAD
-          __typename: 'Organization',
-=======
->>>>>>> 334f3072
+          __typename: 'Organization',
           id: 'orgId',
           posts: {
             edges: [
@@ -191,10 +179,7 @@
     result: {
       data: {
         organization: {
-<<<<<<< HEAD
-          __typename: 'Organization',
-=======
->>>>>>> 334f3072
+          __typename: 'Organization',
           id: 'orgId',
           venuesCount: 10,
           __typename: 'Organization',
@@ -218,11 +203,8 @@
     result: {
       data: {
         organization: {
-<<<<<<< HEAD
           __typename: 'Organization',
           membershipRequestsCount: 1,
-=======
->>>>>>> 334f3072
           id: 'orgId',
           membershipRequests: [
             {
@@ -288,15 +270,9 @@
     result: {
       data: {
         organization: {
-<<<<<<< HEAD
           __typename: 'Organization',
           id: 'orgId',
           postsCount: 0,
-=======
-          id: 'orgId',
-          postsCount: 0,
-          __typename: 'Organization',
->>>>>>> 334f3072
         },
       },
     },
@@ -342,11 +318,8 @@
     result: {
       data: {
         organization: {
-<<<<<<< HEAD
           __typename: 'Organization',
           membershipRequestsCount: 0,
-=======
->>>>>>> 334f3072
           id: 'orgId',
           membershipRequests: [],
           __typename: 'Organization',
@@ -363,14 +336,9 @@
     result: {
       data: {
         organization: {
-<<<<<<< HEAD
           __typename: 'Organization',
           id: 'orgId',
           posts: { edges: [] },
-=======
-          posts: { edges: [], __typename: 'OrganizationPostsConnection' },
-          __typename: 'Organization',
->>>>>>> 334f3072
         },
       },
     },
@@ -421,10 +389,7 @@
     result: {
       data: {
         organization: {
-<<<<<<< HEAD
-          __typename: 'Organization',
-=======
->>>>>>> 334f3072
+          __typename: 'Organization',
           id: 'orgId',
           venuesCount: 0,
           __typename: 'Organization',
@@ -435,7 +400,6 @@
   },
 ];
 
-<<<<<<< HEAD
 export const MIXED_REQUESTS_MOCK = [
   {
     request: {
@@ -507,8 +471,6 @@
   ...MOCKS.filter((mock) => mock.request.query !== MEMBERSHIP_REQUEST),
 ];
 
-=======
->>>>>>> 334f3072
 export const ERROR_MOCKS = [
   {
     request: {
