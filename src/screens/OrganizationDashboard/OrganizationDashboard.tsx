--- conflicted
+++ resolved
@@ -361,17 +361,12 @@
                   navigate(requestLink);
                 }}
               >
-<<<<<<< HEAD
                 <DashBoardCard
                   count={
                     membershipRequestData?.organization?.membershipRequests?.filter(
                       (request: any) => request.status === 'pending',
                     )?.length
                   }
-=======
-                {/* <DashBoardCard
-                  count={data?.organizations[0].membershipRequests?.length}
->>>>>>> 5bd18c72
                   title={tCommon('requests')}
                   icon={<UsersIcon fill="var(--bs-primary)" />}
                 />
@@ -486,7 +481,6 @@
                   {t('viewAll')}
                 </Button>
               </div>
-<<<<<<< HEAD
               <Card.Body
                 className={styles.containerBody}
                 style={{ height: '150px' }}
@@ -517,37 +511,6 @@
                     ))
                 )}
               </Card.Body>
-=======
-              {/* <Card.Body */}
-              {/* className={styles.containerBody} */}
-              {/* style={{ height: '150px' }} */}
-              {/* > */}
-              {/* {loadingOrgData ? ( */}
-              {/* [...Array(4)].map((_, index) => { */}
-              {/* return <CardItemLoading key={`requestsLoading_${index}`} />; */}
-              {/* }) */}
-              {/* ) : data?.organizations[0].membershipRequests.length == 0 ? ( */}
-              <div
-                className={styles.emptyContainer}
-                style={{ height: '150px' }}
-              >
-                <h6>{t('noMembershipRequests')}</h6>
-              </div>
-              {/* ) : ( */}
-              {/* data?.organizations[0]?.membershipRequests */}
-              {/* .slice(0, 8) */}
-              {/* .map((request) => { */}
-              {/* return ( */}
-              {/* <CardItem */}
-              {/* type="MembershipRequest" */}
-              {/* key={request._id} */}
-              {/* title={`${request.user.firstName} ${request.user.lastName}`} */}
-              {/* /> */}
-              {/* ); */}
-              {/* }) */}
-              {/* )} */}
-              {/* </Card.Body> */}
->>>>>>> 5bd18c72
             </Card>
           </Row>
           <Row>
