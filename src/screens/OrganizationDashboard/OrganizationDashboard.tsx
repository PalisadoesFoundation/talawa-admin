/**
 * OrganizationDashboard Component
 *
 * This component renders the dashboard for an organization, displaying
 * various statistics and information such as member count, admin count,
 * posts, events, and upcoming events. It also provides navigation to
 * related sections like posts and events.
 *
 * @component
 * @returns {JSX.Element} The rendered OrganizationDashboard component.
 *
 * @remarks
 * - Uses Apollo Client's `useQuery` to fetch data for members, posts, and events.
 * - Displays loading states and handles errors using `react-toastify`.
 * - Utilizes `react-bootstrap` for layout and styling.
 * - Integrates with `react-router-dom` for navigation.
 * - Supports internationalization using `react-i18next`.
 *
 *
 * @example
 * ```tsx
 * <OrganizationDashboard />
 * ```
 *
 * @todo
 * - Implement navigation for blocked users and membership requests.
 * - Add volunteer rankings functionality.
 *
 */
import { useQuery } from '@apollo/client';
import React, { useEffect, useState, useRef } from 'react';
import { Button, Card } from 'react-bootstrap';
import Col from 'react-bootstrap/Col';
import Row from 'react-bootstrap/Row';
import { useTranslation } from 'react-i18next';
import {
  GET_ORGANIZATION_MEMBERS_PG,
  GET_ORGANIZATION_POSTS_COUNT_PG,
  GET_ORGANIZATION_EVENTS_PG,
  GET_ORGANIZATION_POSTS_PG,
  MEMBERSHIP_REQUEST,
} from 'GraphQl/Queries/Queries';
import AdminsIcon from 'assets/svgs/admin.svg?react';
// import BlockedUsersIcon from 'assets/svgs/blockedUser.svg?react';
import EventsIcon from 'assets/svgs/events.svg?react';
import PostsIcon from 'assets/svgs/post.svg?react';
import UsersIcon from 'assets/svgs/users.svg?react';
import CardItem from 'components/OrganizationDashCards/CardItem/CardItem';
import CardItemLoading from 'components/OrganizationDashCards/CardItem/Loader/CardItemLoading';
import DashBoardCard from 'components/OrganizationDashCards/DashboardCard';
import DashboardCardLoading from 'components/OrganizationDashCards/Loader/DashboardCardLoading';
import { Navigate, useNavigate, useParams } from 'react-router-dom';
// import { Navigate, useNavigate, useParams } from 'react-router-dom';
// import gold from 'assets/images/gold.png';
// import silver from 'assets/images/silver.png';
// import bronze from 'assets/images/bronze.png';
import { toast } from 'react-toastify';
import type {
  InterfaceEventPg,
  InterfaceOrganizationMembersConnectionEdgePg,
  InterfaceOrganizationPg,
  InterfaceOrganizationEventsConnectionEdgePg,
  InterfaceOrganizationPostsConnectionEdgePg,
} from 'utils/interfaces';
import styles from 'style/app.module.css';
// import { VOLUNTEER_RANKING } from 'GraphQl/Queries/EventVolunteerQueries';

function OrganizationDashboard(): JSX.Element {
  const { t } = useTranslation('translation', { keyPrefix: 'dashboard' });
  const { t: tCommon } = useTranslation('common');
  const { t: tErrors } = useTranslation('errors');
  document.title = t('title');
  const { orgId } = useParams();

  if (!orgId) {
    return <Navigate to={'/'} replace />;
  }

  const navigate = useNavigate();

  const [memberCount, setMemberCount] = useState(0);
  const [adminCount, setAdminCount] = useState(0);
  const [eventCount, setEventCount] = useState(0);
  const [upcomingEvents, setUpcomingEvents] = useState<InterfaceEventPg[]>([]);

  // const currentDate = dayjs().toISOString();

  // const leaderboardLink = `/leaderboard/${orgId}`;
  // const peopleLink = `/orgpeople/${orgId}`;
  const postsLink = `/orgpost/${orgId}`;
  const eventsLink = `/orgevents/${orgId}`;
  // const blockUserLink = `/blockuser/${orgId}`;
  const requestLink = `/requests/${orgId}`;

  /**
   * Query to fetch organization data.
   */
  const { data, loading: loadingOrgData } = useQuery(
    GET_ORGANIZATION_MEMBERS_PG,
    {
      variables: { id: orgId },
    },
  );

  const { data: membershipRequestData, loading: loadingMembershipRequests } =
    useQuery(MEMBERSHIP_REQUEST, {
      variables: {
        input: {
          id: orgId,
        },
        first: 8,
        skip: 0,
        firstName_contains: '',
      },
    });

  const hasFetchedAllMembers = useRef(false);
  const hasFetchedAllEvents = useRef(false);

  const {
    data: orgMemberData,
    loading: orgMemberLoading,
    error: orgMemberError,
    fetchMore,
  } = useQuery<InterfaceOrganizationPg>(GET_ORGANIZATION_MEMBERS_PG, {
    variables: { id: orgId, first: 32, after: null },
    notifyOnNetworkStatusChange: true,
  });

  useEffect(() => {
    if (orgMemberData && !hasFetchedAllMembers.current) {
      let newAdminCount = 0;
      let newMemberCount = 0;

      orgMemberData.organization.members.edges.forEach(
        (member: InterfaceOrganizationMembersConnectionEdgePg) => {
          if (member.node.role === 'administrator') {
            newAdminCount += 1;
          }
          newMemberCount += 1;
        },
      );

      setAdminCount(newAdminCount);
      setMemberCount(newMemberCount);

      if (orgMemberData.organization.members.pageInfo.hasNextPage) {
        fetchMore({
          variables: {
            id: orgId,
            first: 32,
            after: orgMemberData.organization.members.pageInfo.endCursor,
          },
        });
      } else {
        hasFetchedAllMembers.current = true;
      }
    }
  }, [orgMemberData, fetchMore, orgId]);

  const {
    data: orgPostsData,
    loading: orgPostsLoading,
    error: orgPostsError,
  } = useQuery(GET_ORGANIZATION_POSTS_COUNT_PG, { variables: { id: orgId } });

  const {
    data: orgEventsData,
    loading: orgEventsLoading,
    error: orgEventsError,
  } = useQuery(GET_ORGANIZATION_EVENTS_PG, {
    variables: { id: orgId, first: 32, after: null },
  });

  useEffect(() => {
    if (orgEventsData && !hasFetchedAllEvents.current) {
      const now = new Date();

      const allEvents = orgEventsData.organization.events.edges;

      const newTotalEventCount = allEvents.length;

      const upcomingEvents = allEvents.filter(
        (event: InterfaceOrganizationEventsConnectionEdgePg) =>
          new Date(event?.node?.event?.startAt) > now,
      );

      setEventCount((prevCount) => prevCount + newTotalEventCount);

      setUpcomingEvents((prevEvents) => [...prevEvents, ...upcomingEvents]);

      if (orgEventsData.organization.events.pageInfo.hasNextPage) {
        fetchMore({
          variables: {
            id: orgId,
            first: 32,
            after: orgEventsData.organization.events.pageInfo.endCursor,
          },
        });
      }
    }
  }, [orgEventsData, fetchMore, orgId]);

  /**
   * Query to fetch vvolunteer rankings.
   */
  // const {
  //   data: rankingsData,
  //   loading: rankingsLoading,
  //   // error: errorRankings,
  // }: {
  //   data?: {
  //     getVolunteerRanks: InterfaceVolunteerRank[];
  //   };
  //   loading: boolean;
  //   error?: ApolloError;
  // } = useQuery(VOLUNTEER_RANKING, {
  //   variables: {
  //     orgId,
  //     where: {
  //       orderBy: 'hours_DESC',
  //       timeFrame: 'allTime',
  //       limit: 3,
  //     },
  //   },
  // });

  // const rankings = useMemo(
  //   () => rankingsData?.getVolunteerRanks || [],
  //   [rankingsData],
  // );

  /**
   * Query to fetch posts for the organization.
   */
  const {
    data: postData,
    loading: loadingPost,
    error: errorPost,
  } = useQuery(GET_ORGANIZATION_POSTS_PG, {
    variables: { id: orgId, first: 5 },
  });

  /**
   * UseEffect to handle errors and navigate if necessary.
   */
  useEffect(() => {
    if (errorPost || orgPostsError || orgMemberError || orgEventsError) {
      toast.error(tErrors('errorLoading', { entity: '' }));
      navigate('/');
    }
  }, [orgPostsError, errorPost, orgMemberError, orgEventsError]);

  return (
    <>
      <Row className="mt-4">
        <Col xl={8}>
          {orgMemberLoading || orgPostsLoading || orgEventsLoading ? (
            <Row style={{ display: 'flex' }}>
              {[...Array(6)].map((_, index) => {
                return (
                  <Col
                    xs={6}
                    sm={4}
                    className="mb-4"
                    key={`orgLoading_${index}`}
                    data-testid="fallback-ui"
                  >
                    <DashboardCardLoading />
                  </Col>
                );
              })}
            </Row>
          ) : (
            <Row style={{ display: 'flex' }}>
              <Col
                xs={6}
                sm={4}
                role="button"
                className="mb-4"
                data-testid="membersCount"
                onClick={(): void => {
                  // navigate(peopleLink);
                }}
              >
                <DashBoardCard
                  count={memberCount}
                  title={tCommon('members')}
                  icon={<UsersIcon fill="#555555" />}
                />
              </Col>
              <Col
                xs={6}
                sm={4}
                role="button"
                className="mb-4"
                data-testid="adminsCount"
                onClick={(): void => {
                  // navigate(peopleLink);
                }}
              >
                <DashBoardCard
                  count={adminCount}
                  title={tCommon('admins')}
                  icon={<AdminsIcon fill="#555555" />}
                />
              </Col>
              <Col
                xs={6}
                sm={4}
                role="button"
                className="mb-4"
                data-testid="postsCount"
                onClick={(): void => {
                  navigate(postsLink);
                }}
              >
                <DashBoardCard
                  count={orgPostsData?.organization.postsCount}
                  title={t('posts')}
                  icon={<PostsIcon fill="#555555" />}
                />
              </Col>
              <Col
                xs={6}
                sm={4}
                role="button"
                className="mb-4"
                data-testid="eventsCount"
                onClick={(): void => {
                  navigate(eventsLink);
                }}
              >
                <DashBoardCard
                  count={eventCount}
                  title={t('events')}
                  icon={<EventsIcon fill="#555555" />}
                />
              </Col>
              <Col
                xs={6}
                sm={4}
                role="button"
                className="mb-4"
                onClick={(): void => {
                  // navigate(blockUserLink);
                }}
              >
                {/* <DashBoardCard
                  count={data?.organization[0].blockedUsers?.length}
                  title={t('blockedUsers')}
                  icon={<BlockedUsersIcon fill="var(--bs-primary)" />}
                /> */}
              </Col>
              <Col
                xs={6}
                sm={4}
                role="button"
                className="mb-4"
                onClick={(): void => {
                  navigate(requestLink);
                }}
              >
<<<<<<< HEAD
                <DashBoardCard
                  count={
                    membershipRequestData?.organization?.membershipRequests?.filter(
                      (request: any) => request.status === 'pending',
                    )?.length
                  }
=======
                {/* <DashBoardCard
                  count={data?.organization[0].membershipRequests?.length}
>>>>>>> 74f2b783
                  title={tCommon('requests')}
                  icon={<UsersIcon fill="var(--bs-primary)" />}
                />
              </Col>
            </Row>
          )}
          <Row>
            <Col lg={6} className="mb-4 ">
              <Card border="0" className="rounded-4 ">
                <div className={styles.cardHeader}>
                  <div className={styles.cardTitle}>{t('upcomingEvents')}</div>
                  <Button
                    size="sm"
                    variant="light"
                    data-testid="viewAllEvents"
                    onClick={(): void => navigate(eventsLink)}
                  >
                    {t('viewAll')}
                  </Button>
                </div>
                <Card.Body className={styles.containerBody}>
                  {orgEventsLoading ? (
                    [...Array(4)].map((_, index) => (
                      <CardItemLoading key={`eventLoading_${index}`} />
                    ))
                  ) : upcomingEvents?.length === 0 ? (
                    <div className={styles.emptyContainer}>
                      <h6>{t('noUpcomingEvents')}</h6>
                    </div>
                  ) : (
                    upcomingEvents?.map((event) => {
                      return (
                        <CardItem
                          data-testid="cardItem"
                          type="Event"
                          key={event.event.id}
                          startdate={event?.event?.startAt}
                          enddate={event?.event?.endAt}
                          title={event.event?.name}
                        />
                      );
                    })
                  )}
                </Card.Body>
              </Card>
            </Col>

            <Col lg={6} className="mb-4 ">
              <Card className="rounded-4 border-2 border-gray-300">
                <div className={styles.cardHeader}>
                  <div className={styles.cardTitle}>{t('latestPosts')}</div>
                  <Button
                    size="sm"
                    variant="light"
                    data-testid="viewAllPosts"
                    className=""
                    onClick={(): void => navigate(postsLink)}
                  >
                    {t('viewAll')}
                  </Button>
                </div>
                <Card.Body className={styles.containerBody}>
                  {loadingPost ? (
                    [...Array(4)].map((_, index) => {
                      return <CardItemLoading key={`postLoading_${index}`} />;
                    })
                  ) : orgPostsData?.organization.postsCount == 0 ? (
                    <div className={styles.emptyContainer}>
                      <h6>{t('noPostsPresent')}</h6>
                    </div>
                  ) : (
                    postData?.organization.posts.edges
                      .slice(0, 5)
                      .map(
                        (edge: InterfaceOrganizationPostsConnectionEdgePg) => {
                          const post = edge.node;
                          return (
                            <CardItem
                              type="Post"
                              key={post.id}
                              title={post.caption}
                              time={post.createdAt}
                              creator={{
                                id: post.creator.id,
                                name: post.creator.name,
                              }}
                            />
                          );
                        },
                      )
                  )}
                </Card.Body>
              </Card>
            </Col>
          </Row>
        </Col>
        <Col xl={4}>
          <Row className="mb-4">
            <Card border="0" className="rounded-4" style={{ height: '220px' }}>
              <div className={styles.cardHeader}>
                <div className={styles.cardTitle}>
                  {t('membershipRequests')}
                </div>
                <Button
                  size="sm"
                  variant="light"
                  data-testid="viewAllMembershipRequests"
                  onClick={(): void => {
                    navigate(requestLink);
                  }}
                >
                  {t('viewAll')}
                </Button>
              </div>
<<<<<<< HEAD
              <Card.Body
                className={styles.containerBody}
                style={{ height: '150px' }}
              >
                {loadingMembershipRequests ? (
                  [...Array(4)].map((_, index) => (
                    <CardItemLoading key={`requestsLoading_${index}`} />
                  ))
                ) : membershipRequestData?.organization?.membershipRequests?.filter(
                    (request: any) => request.status === 'pending',
                  ).length === 0 ? (
                  <div
                    className={styles.emptyContainer}
                    style={{ height: '150px' }}
                  >
                    <h6>{t('noMembershipRequests')}</h6>
                  </div>
                ) : (
                  membershipRequestData?.organization?.membershipRequests
                    .filter((request: any) => request.status === 'pending')
                    .slice(0, 8)
                    .map((request: any) => (
                      <CardItem
                        type="MembershipRequest"
                        key={request.membershipRequestId}
                        title={request.user.name}
                      />
                    ))
                )}
              </Card.Body>
=======
              {/* <Card.Body */}
              {/* className={styles.containerBody} */}
              {/* style={{ height: '150px' }} */}
              {/* > */}
              {/* {loadingOrgData ? ( */}
              {/* [...Array(4)].map((_, index) => { */}
              {/* return <CardItemLoading key={`requestsLoading_${index}`} />; */}
              {/* }) */}
              {/* ) : data?.organization[0].membershipRequests.length == 0 ? ( */}
              <div
                className={styles.emptyContainer}
                style={{ height: '150px' }}
              >
                <h6>{t('noMembershipRequests')}</h6>
              </div>
              {/* ) : ( */}
              {/* data?.organization[0]?.membershipRequests */}
              {/* .slice(0, 8) */}
              {/* .map((request) => { */}
              {/* return ( */}
              {/* <CardItem */}
              {/* type="MembershipRequest" */}
              {/* key={request._id} */}
              {/* title={`${request.user.firstName} ${request.user.lastName}`} */}
              {/* /> */}
              {/* ); */}
              {/* }) */}
              {/* )} */}
              {/* </Card.Body> */}
>>>>>>> 74f2b783
            </Card>
          </Row>
          <Row>
            <Card border="0" className="rounded-4">
              <div className={styles.cardHeader}>
                <div className={styles.cardTitle}>{t('volunteerRankings')}</div>
                <Button
                  size="sm"
                  variant="light"
                  data-testid="viewAllLeadeboard"
                  // onClick={(): void => navigate(leaderboardLink)}
                  onClick={(): void => {
                    toast.success(t('comingSoon'));
                  }}
                >
                  {t('viewAll')}
                </Button>
              </div>
              <Card.Body
                className={styles.containerBody}
                style={{ padding: '0px' }}
              >
                {/* {rankingsLoading ? (
                  [...Array(3)].map((_, index) => {
                    return <CardItemLoading key={`rankingLoading_${index}`} />;
                  })
                ) : rankings.length == 0 ? (
                  <div className={styles.emptyContainer}>
                    <h6>{t('noVolunteers')}</h6>
                  </div>
                ) : (
                  rankings.map(({ rank, user, hoursVolunteered }, index) => {
                    return (
                      <div key={`ranking_${index}`}>
                        <div className="d-flex ms-4 mt-1 mb-3">
                          <div className="fw-bold me-2">
                            {rank <= 3 ? (
                              <img
                                src={
                                  rank === 1
                                    ? gold
                                    : rank === 2
                                      ? silver
                                      : bronze
                                }
                                alt="gold"
                                className={styles.rankings}
                              />
                            ) : (
                              rank
                            )}
                          </div>
                          <div className="me-2 mt-2">{`${user.firstName} ${user.lastName}`}</div>
                          <div className="mt-2">- {hoursVolunteered} hours</div>
                        </div>
                        {index < 2 && <hr />}
                      </div>
                    );
                  })
                )} */}
              </Card.Body>
            </Card>
          </Row>
        </Col>
      </Row>
    </>
  );
}

export default OrganizationDashboard;<|MERGE_RESOLUTION|>--- conflicted
+++ resolved
@@ -361,17 +361,12 @@
                   navigate(requestLink);
                 }}
               >
-<<<<<<< HEAD
                 <DashBoardCard
                   count={
                     membershipRequestData?.organization?.membershipRequests?.filter(
                       (request: any) => request.status === 'pending',
                     )?.length
                   }
-=======
-                {/* <DashBoardCard
-                  count={data?.organization[0].membershipRequests?.length}
->>>>>>> 74f2b783
                   title={tCommon('requests')}
                   icon={<UsersIcon fill="var(--bs-primary)" />}
                 />
@@ -486,7 +481,6 @@
                   {t('viewAll')}
                 </Button>
               </div>
-<<<<<<< HEAD
               <Card.Body
                 className={styles.containerBody}
                 style={{ height: '150px' }}
@@ -517,37 +511,6 @@
                     ))
                 )}
               </Card.Body>
-=======
-              {/* <Card.Body */}
-              {/* className={styles.containerBody} */}
-              {/* style={{ height: '150px' }} */}
-              {/* > */}
-              {/* {loadingOrgData ? ( */}
-              {/* [...Array(4)].map((_, index) => { */}
-              {/* return <CardItemLoading key={`requestsLoading_${index}`} />; */}
-              {/* }) */}
-              {/* ) : data?.organization[0].membershipRequests.length == 0 ? ( */}
-              <div
-                className={styles.emptyContainer}
-                style={{ height: '150px' }}
-              >
-                <h6>{t('noMembershipRequests')}</h6>
-              </div>
-              {/* ) : ( */}
-              {/* data?.organization[0]?.membershipRequests */}
-              {/* .slice(0, 8) */}
-              {/* .map((request) => { */}
-              {/* return ( */}
-              {/* <CardItem */}
-              {/* type="MembershipRequest" */}
-              {/* key={request._id} */}
-              {/* title={`${request.user.firstName} ${request.user.lastName}`} */}
-              {/* /> */}
-              {/* ); */}
-              {/* }) */}
-              {/* )} */}
-              {/* </Card.Body> */}
->>>>>>> 74f2b783
             </Card>
           </Row>
           <Row>
