import React, { useState } from 'react';
import Row from 'react-bootstrap/Row';
import Col from 'react-bootstrap/Col';
import { useMutation, useQuery } from '@apollo/client';
import { useSelector } from 'react-redux';
<<<<<<< HEAD
import { RootState } from 'state/reducers';
import { Container, Modal } from 'react-bootstrap';
=======
import type { RootState } from 'state/reducers';
import { Container } from 'react-bootstrap';
>>>>>>> a82c3845
import { useTranslation } from 'react-i18next';
import Button from 'react-bootstrap/Button';
import { Link } from 'react-router-dom';

import styles from './OrganizationDashboard.module.css';
import AdminNavbar from 'components/AdminNavbar/AdminNavbar';
import AboutImg from 'assets/images/defaultImg.png';
import {
  ORGANIZATIONS_LIST,
  ORGANIZATION_EVENT_LIST,
  ORGANIZATION_POST_LIST,
  USER_ORGANIZATION_LIST,
} from 'GraphQl/Queries/Queries';
import { DELETE_ORGANIZATION_MUTATION } from 'GraphQl/Mutations/mutations';
import { errorHandler } from 'utils/errorHandler';

function organizationDashboard(): JSX.Element {
  const { t } = useTranslation('translation', { keyPrefix: 'dashboard' });
  const [showDeleteModal, setShowDeleteModal] = useState(false);
  document.title = t('title');
  const currentUrl = window.location.href.split('=')[1];

  const appRoutes = useSelector((state: RootState) => state.appRoutes);
  const { targets, configUrl } = appRoutes;

  const { data, loading, error } = useQuery(ORGANIZATIONS_LIST, {
    variables: { id: currentUrl },
  });

  const {
    data: postData,
    loading: loadingPost,
    error: errorPost,
  } = useQuery(ORGANIZATION_POST_LIST, {
    variables: { id: currentUrl },
  });

  const {
    data: eventData,
    loading: loadingEvent,
    error: errorEvent,
  } = useQuery(ORGANIZATION_EVENT_LIST, {
    variables: { id: currentUrl },
  });

  const { data: data2 } = useQuery(USER_ORGANIZATION_LIST, {
    variables: { id: localStorage.getItem('id') },
  });

<<<<<<< HEAD
  const canDelete = data_2?.user.userType === 'SUPERADMIN';
  const toggleDeleteModal = () => setShowDeleteModal(!showDeleteModal);
=======
  const canDelete = data2?.user.userType === 'SUPERADMIN';

>>>>>>> a82c3845
  const [del] = useMutation(DELETE_ORGANIZATION_MUTATION);

  const deleteOrg = async (): Promise<void> => {
    try {
      const { data } = await del({
        variables: {
          id: currentUrl,
        },
      });

      /* istanbul ignore next */
      if (data) {
        window.location.replace('/orglist');
      }
    } catch (error: any) {
      /* istanbul ignore next */
      errorHandler(t, error);
    }
  };

  if (loading || loadingPost || loadingEvent) {
    return (
      <>
        <div className={styles.loader}></div>
      </>
    );
  }

  /* istanbul ignore next */
  if (error || errorPost || errorEvent) {
    window.location.replace('/orglist');
  }

  return (
    <>
      <AdminNavbar targets={targets} url1={configUrl} />
      <Row>
        <Col sm={3}>
          <div className={styles.sidebar}>
            <div className={styles.sidebarsticky}>
              <h6 className={styles.titlename}>{t('about')}</h6>
              <p className={styles.description}>
                {data?.organizations[0].description}
              </p>
              <p className={styles.toporgloc}>
                {t('location')} : {data?.organizations[0].location}
              </p>
              <img
                src={data?.organizations[0].image ?? AboutImg}
                className={styles.org_about_img}
                data-testid={
                  data?.organizations[0].image
                    ? 'orgDashImgPresent'
                    : 'orgDashImgAbsent'
                }
              />
              <p className={styles.tagdetailsGreen}>
                {canDelete && (
                  <Button
                    variant="danger"
                    className="mt-3"
                    data-testid="deleteClick"
                    onClick={toggleDeleteModal}
                  >
                    {t('deleteOrganization')}
                  </Button>
                )}
              </p>
            </div>
          </div>
        </Col>
        <Col sm={8} className="mt-sm-0 mt-5 ml-4 ml-sm-0">
          <Container>
            <div className={styles.mainpageright}>
              <Row className={styles.justifysp}>
                <p className={styles.titlename}>{t('statistics')}</p>
              </Row>
              <Row>
                <Col sm={4} className="mb-5">
                  <Link
                    className={`card ${styles.cardContainer}`}
                    to={`${targets
                      .filter((target: any) => {
                        const { name } = target;
                        return name == 'People';
                      })
                      .map((target: any) => {
                        return target.url;
                      })}`}
                  >
                    <div className="card-body">
                      <div className="text-center mb-3">
                        <i
                          className={`fas fa-user ${styles.dashboardIcon}`}
                        ></i>
                      </div>
                      <div className="text-center">
                        <p className={styles.counterNumber}>
                          {data?.organizations[0].members.length}
                        </p>
                        <p className={styles.counterHead}>{t('members')}</p>
                      </div>
                    </div>
                  </Link>
                </Col>
                <Col sm={4} className="mb-5">
                  <Link
                    className={`card ${styles.cardContainer}`}
                    to={`${targets
                      .filter((target: any) => {
                        const { name } = target;
                        return name == 'People';
                      })
                      .map((target: any) => {
                        return target.url;
                      })}`}
                  >
                    <div className={`card ${styles.cardContainer}`}>
                      <div className="card-body">
                        <div className="text-center mb-3">
                          <i
                            className={`fas fa-user ${styles.dashboardIcon}`}
                          ></i>
                        </div>
                        <div className="text-center">
                          <p className={styles.counterNumber}>
                            {data?.organizations[0].admins.length}
                          </p>
                          <p className={styles.counterHead}>{t('admins')}</p>
                        </div>
                      </div>
                    </div>
                  </Link>
                </Col>
                <Col sm={4} className="mb-5">
                  <Link
                    className={`card ${styles.cardContainer}`}
                    to={`${targets
                      .filter((target: any) => {
                        const { name } = target;
                        return name == 'Posts';
                      })
                      .map((target: any) => {
                        return target.url;
                      })}`}
                  >
                    <div className="card-body">
                      <div className="text-center mb-3">
                        <i
                          className={`fas fa-comment-alt ${styles.dashboardIcon}`}
                        ></i>
                      </div>
                      <div className="text-center">
                        <p className={styles.counterNumber}>
                          {postData?.postsByOrganization.length}
                        </p>
                        <p className={styles.counterHead}>{t('posts')}</p>
                      </div>
                    </div>
                  </Link>
                </Col>
                <Col sm={4} className="mb-5">
                  <Link
                    className={`card ${styles.cardContainer}`}
                    to={`${targets
                      .filter((target: any) => {
                        const { name } = target;
                        return name == 'Events';
                      })
                      .map((target: any) => {
                        return target.url;
                      })}`}
                  >
                    <div className="card-body">
                      <div className="text-center mb-3">
                        <i
                          className={`fas fa-calendar ${styles.dashboardIcon}`}
                        ></i>
                      </div>
                      <div className="text-center">
                        <p className={styles.counterNumber}>
                          {eventData?.eventsByOrganization.length}
                        </p>
                        <p className={styles.counterHead}>{t('events')}</p>
                      </div>
                    </div>
                  </Link>
                </Col>
                <Col sm={4} className="mb-5">
                  <Link
                    className={`card ${styles.cardContainer}`}
                    to={`${targets
                      .filter((target: any) => {
                        const { name } = target;
                        return name == 'Block/Unblock';
                      })
                      .map((target: any) => {
                        return target.url;
                      })}`}
                  >
                    <div className="card-body">
                      <div className="text-center mb-3">
                        <i
                          className={`fas fa-user-alt-slash ${styles.dashboardIcon}`}
                        ></i>
                      </div>
                      <div className="text-center">
                        <p className={styles.counterNumber}>
                          {data?.organizations[0].blockedUsers.length}
                        </p>
                        <p className={styles.counterHead}>
                          {t('blockedUsers')}
                        </p>
                      </div>
                    </div>
                  </Link>
                </Col>
                <Col sm={4} className="mb-5">
                  <div className={`card ${styles.cardContainer}`}>
                    <div className="card-body">
                      <div className="text-center mb-3">
                        <i
                          className={`fas fa-users ${styles.dashboardIcon}`}
                        ></i>
                      </div>
                      <div className="text-center">
                        <p className={styles.counterNumber}>
                          {data?.organizations[0].membershipRequests.length}
                        </p>
                        <p className={styles.counterHead}>
                          {t('membershipRequests')}
                        </p>
                      </div>
                    </div>
                  </div>
                </Col>
              </Row>
            </div>
          </Container>
        </Col>
      </Row>
<<<<<<< HEAD
      <Modal show={showDeleteModal} onHide={toggleDeleteModal}>
        <Modal.Header>
          <h5 id="deleteOrganizationModalLabel">{t('deleteOrganization')}</h5>
          <Button variant="danger" onClick={toggleDeleteModal}>
            <i className="fa fa-times"></i>
          </Button>
        </Modal.Header>
        <Modal.Body>{t('deleteMsg')}</Modal.Body>
        <Modal.Footer>
          <Button variant="danger" onClick={toggleDeleteModal}>
            {t('no')}
          </Button>
          <Button
            variant="success"
            onClick={delete_org}
            data-testid="deleteOrganizationBtn"
          >
            {t('yes')}
          </Button>
        </Modal.Footer>
      </Modal>
=======

      <div
        className="modal fade"
        id="deleteOrganizationModal"
        tabIndex={-1}
        role="dialog"
        aria-labelledby="deleteOrganizationModalLabel"
        aria-hidden="true"
      >
        <div className="modal-dialog" role="document">
          <div className="modal-content">
            <div className="modal-header">
              <h5 className="modal-title" id="deleteOrganizationModalLabel">
                {t('deleteOrganization')}
              </h5>
              <button
                type="button"
                className="close"
                data-dismiss="modal"
                aria-label="Close"
              >
                <span aria-hidden="true">&times;</span>
              </button>
            </div>
            <div className="modal-body">{t('deleteMsg')}</div>
            <div className="modal-footer">
              <button
                type="button"
                className="btn btn-danger"
                data-dismiss="modal"
              >
                {t('no')}
              </button>
              <button
                type="button"
                className="btn btn-success"
                onClick={deleteOrg}
                data-testid="deleteOrganizationBtn"
              >
                {t('yes')}
              </button>
            </div>
          </div>
        </div>
      </div>
>>>>>>> a82c3845
    </>
  );
}

export default organizationDashboard;<|MERGE_RESOLUTION|>--- conflicted
+++ resolved
@@ -3,13 +3,8 @@
 import Col from 'react-bootstrap/Col';
 import { useMutation, useQuery } from '@apollo/client';
 import { useSelector } from 'react-redux';
-<<<<<<< HEAD
-import { RootState } from 'state/reducers';
+import type { RootState } from 'state/reducers';
 import { Container, Modal } from 'react-bootstrap';
-=======
-import type { RootState } from 'state/reducers';
-import { Container } from 'react-bootstrap';
->>>>>>> a82c3845
 import { useTranslation } from 'react-i18next';
 import Button from 'react-bootstrap/Button';
 import { Link } from 'react-router-dom';
@@ -59,13 +54,8 @@
     variables: { id: localStorage.getItem('id') },
   });
 
-<<<<<<< HEAD
-  const canDelete = data_2?.user.userType === 'SUPERADMIN';
-  const toggleDeleteModal = () => setShowDeleteModal(!showDeleteModal);
-=======
   const canDelete = data2?.user.userType === 'SUPERADMIN';
-
->>>>>>> a82c3845
+  const toggleDeleteModal = (): void => setShowDeleteModal(!showDeleteModal);
   const [del] = useMutation(DELETE_ORGANIZATION_MUTATION);
 
   const deleteOrg = async (): Promise<void> => {
@@ -307,7 +297,6 @@
           </Container>
         </Col>
       </Row>
-<<<<<<< HEAD
       <Modal show={showDeleteModal} onHide={toggleDeleteModal}>
         <Modal.Header>
           <h5 id="deleteOrganizationModalLabel">{t('deleteOrganization')}</h5>
@@ -322,60 +311,13 @@
           </Button>
           <Button
             variant="success"
-            onClick={delete_org}
+            onClick={deleteOrg}
             data-testid="deleteOrganizationBtn"
           >
             {t('yes')}
           </Button>
         </Modal.Footer>
       </Modal>
-=======
-
-      <div
-        className="modal fade"
-        id="deleteOrganizationModal"
-        tabIndex={-1}
-        role="dialog"
-        aria-labelledby="deleteOrganizationModalLabel"
-        aria-hidden="true"
-      >
-        <div className="modal-dialog" role="document">
-          <div className="modal-content">
-            <div className="modal-header">
-              <h5 className="modal-title" id="deleteOrganizationModalLabel">
-                {t('deleteOrganization')}
-              </h5>
-              <button
-                type="button"
-                className="close"
-                data-dismiss="modal"
-                aria-label="Close"
-              >
-                <span aria-hidden="true">&times;</span>
-              </button>
-            </div>
-            <div className="modal-body">{t('deleteMsg')}</div>
-            <div className="modal-footer">
-              <button
-                type="button"
-                className="btn btn-danger"
-                data-dismiss="modal"
-              >
-                {t('no')}
-              </button>
-              <button
-                type="button"
-                className="btn btn-success"
-                onClick={deleteOrg}
-                data-testid="deleteOrganizationBtn"
-              >
-                {t('yes')}
-              </button>
-            </div>
-          </div>
-        </div>
-      </div>
->>>>>>> a82c3845
     </>
   );
 }
