import React from 'react';
import Row from 'react-bootstrap/Row';
import Col from 'react-bootstrap/Col';
import { useMutation, useQuery } from '@apollo/client';
import { useSelector } from 'react-redux';
import { RootState } from 'state/reducers';
import { Container } from 'react-bootstrap';
import { useTranslation } from 'react-i18next';
import { Link } from 'react-router-dom';

import styles from './OrganizationDashboard.module.css';
import AdminNavbar from 'components/AdminNavbar/AdminNavbar';
import AboutImg from 'assets/images/defaultImg.png';
import {
  ORGANIZATIONS_LIST,
  ORGANIZATION_EVENT_LIST,
  ORGANIZATION_POST_LIST,
  USER_ORGANIZATION_LIST,
} from 'GraphQl/Queries/Queries';
import { DELETE_ORGANIZATION_MUTATION } from 'GraphQl/Mutations/mutations';
import { errorHandler } from 'utils/errorHandler';

function OrganizationDashboard(): JSX.Element {
  const { t } = useTranslation('translation', { keyPrefix: 'dashboard' });

  document.title = t('title');
  const currentUrl = window.location.href.split('=')[1];

  const appRoutes = useSelector((state: RootState) => state.appRoutes);
  const { targets, configUrl } = appRoutes;

  const {
    data: organizationsListData,
    loading,
    error,
  } = useQuery(ORGANIZATIONS_LIST, {
    variables: { id: currentUrl },
  });

  const {
    data: postData,
    loading: loading_post,
    error: error_post,
  } = useQuery(ORGANIZATION_POST_LIST, {
    variables: { id: currentUrl },
  });

  const {
    data: eventData,
    loading: loading_event,
    error: error_event,
  } = useQuery(ORGANIZATION_EVENT_LIST, {
    variables: { id: currentUrl },
  });

  const { data: data_2 } = useQuery(USER_ORGANIZATION_LIST, {
    variables: { id: localStorage.getItem('id') },
  });

  const canDelete = data_2?.user.userType === 'SUPERADMIN';

  const [del] = useMutation(DELETE_ORGANIZATION_MUTATION);

  const delete_org = async () => {
    try {
      const { data } = await del({
        variables: {
          id: currentUrl,
        },
      });

      /* istanbul ignore next */
      if (data) {
        window.location.replace('/orglist');
      }
    } catch (error: any) {
      /* istanbul ignore next */
      errorHandler(t, error);
    }
  };

  if (loading || loading_post || loading_event) {
    return (
      <>
        <div className={styles.loader}></div>
      </>
    );
  }

  /* istanbul ignore next */
  if (error || error_post || error_event) {
    window.location.replace('/orglist');
  }

  return (
    <>
      <AdminNavbar targets={targets} url_1={configUrl} />
      <Row>
        <Col sm={3}>
          <div className={styles.sidebar}>
            <div className={styles.sidebarsticky}>
              <h6 className={styles.titlename}>{t('about')}</h6>
              <p className={styles.description}>
<<<<<<< HEAD
                {organizationsListData.organizations[0].description}
              </p>
              <p className={styles.toporgloc}>
                {t('location')} :{' '}
                {organizationsListData.organizations[0].location}
              </p>
              {organizationsListData.organizations[0].image ? (
                <img
                  src={organizationsListData.organizations[0].image}
                  className={styles.org_about_img}
                  data-testid="orgDashImgPresent"
                />
              ) : (
                <img
                  src={AboutImg}
                  className={styles.org_about_img}
                  data-testid="orgDashImgAbsent"
                />
              )}
=======
                {data?.organizations[0].description}
              </p>
              <p className={styles.toporgloc}>
                {t('location')} : {data?.organizations[0].location}
              </p>
              <img
                src={data?.organizations[0].image ?? AboutImg}
                className={styles.org_about_img}
                data-testid={
                  data?.organizations[0].image
                    ? 'orgDashImgPresent'
                    : 'orgDashImgAbsent'
                }
              />
>>>>>>> e22b3cbc
              <p className={styles.tagdetailsGreen}>
                {canDelete && (
                  <button
                    type="button"
                    className="mt-3"
                    data-testid="deleteClick"
                    data-toggle="modal"
                    data-target="#deleteOrganizationModal"
                  >
                    {t('deleteOrganization')}
                  </button>
                )}
              </p>
            </div>
          </div>
        </Col>
        <Col sm={8} className="mt-sm-0 mt-5 ml-4 ml-sm-0">
          <Container>
            <div className={styles.mainpageright}>
              <Row className={styles.justifysp}>
                <p className={styles.titlename}>{t('statistics')}</p>
              </Row>
              <Row>
                <Col sm={4} className="mb-5">
                  <Link
                    className={`card ${styles.cardContainer}`}
                    to={`${targets
                      .filter((target: any) => {
                        const { name } = target;
                        return name == 'People';
                      })
                      .map((target: any) => {
                        return target.url;
                      })}`}
                  >
                    <div className="card-body">
                      <div className="text-center mb-3">
                        <i
                          className={`fas fa-user ${styles.dashboardIcon}`}
                        ></i>
                      </div>
                      <div className="text-center">
                        <p className={styles.counterNumber}>
<<<<<<< HEAD
                          {
                            organizationsListData.organizations[0].members
                              .length
                          }
=======
                          {data?.organizations[0].members.length}
>>>>>>> e22b3cbc
                        </p>
                        <p className={styles.counterHead}>{t('members')}</p>
                      </div>
                    </div>
                  </Link>
                </Col>
                <Col sm={4} className="mb-5">
                  <Link
                    className={`card ${styles.cardContainer}`}
                    to={`${targets
                      .filter((target: any) => {
                        const { name } = target;
                        return name == 'People';
                      })
                      .map((target: any) => {
                        return target.url;
                      })}`}
                  >
                    <div className={`card ${styles.cardContainer}`}>
                      <div className="card-body">
                        <div className="text-center mb-3">
                          <i
                            className={`fas fa-user ${styles.dashboardIcon}`}
                          ></i>
                        </div>
                        <div className="text-center">
                          <p className={styles.counterNumber}>
<<<<<<< HEAD
                            {
                              organizationsListData.organizations[0].admins
                                .length
                            }
=======
                            {data?.organizations[0].admins.length}
>>>>>>> e22b3cbc
                          </p>
                          <p className={styles.counterHead}>{t('admins')}</p>
                        </div>
                      </div>
                    </div>
                  </Link>
                </Col>
                <Col sm={4} className="mb-5">
                  <Link
                    className={`card ${styles.cardContainer}`}
                    to={`${targets
                      .filter((target: any) => {
                        const { name } = target;
                        return name == 'Posts';
                      })
                      .map((target: any) => {
                        return target.url;
                      })}`}
                  >
                    <div className="card-body">
                      <div className="text-center mb-3">
                        <i
                          className={`fas fa-comment-alt ${styles.dashboardIcon}`}
                        ></i>
                      </div>
                      <div className="text-center">
                        <p className={styles.counterNumber}>
                          {postData?.postsByOrganization.length}
                        </p>
                        <p className={styles.counterHead}>{t('posts')}</p>
                      </div>
                    </div>
                  </Link>
                </Col>
                <Col sm={4} className="mb-5">
                  <Link
                    className={`card ${styles.cardContainer}`}
                    to={`${targets
                      .filter((target: any) => {
                        const { name } = target;
                        return name == 'Events';
                      })
                      .map((target: any) => {
                        return target.url;
                      })}`}
                  >
                    <div className="card-body">
                      <div className="text-center mb-3">
                        <i
                          className={`fas fa-calendar ${styles.dashboardIcon}`}
                        ></i>
                      </div>
                      <div className="text-center">
                        <p className={styles.counterNumber}>
                          {eventData?.eventsByOrganization.length}
                        </p>
                        <p className={styles.counterHead}>{t('events')}</p>
                      </div>
                    </div>
                  </Link>
                </Col>
                <Col sm={4} className="mb-5">
                  <Link
                    className={`card ${styles.cardContainer}`}
                    to={`${targets
                      .filter((target: any) => {
                        const { name } = target;
                        return name == 'Block/Unblock';
                      })
                      .map((target: any) => {
                        return target.url;
                      })}`}
                  >
                    <div className="card-body">
                      <div className="text-center mb-3">
                        <i
                          className={`fas fa-user-alt-slash ${styles.dashboardIcon}`}
                        ></i>
                      </div>
                      <div className="text-center">
                        <p className={styles.counterNumber}>
<<<<<<< HEAD
                          {
                            organizationsListData.organizations[0].blockedUsers
                              .length
                          }
=======
                          {data?.organizations[0].blockedUsers.length}
>>>>>>> e22b3cbc
                        </p>
                        <p className={styles.counterHead}>
                          {t('blockedUsers')}
                        </p>
                      </div>
                    </div>
                  </Link>
                </Col>
                <Col sm={4} className="mb-5">
                  <div className={`card ${styles.cardContainer}`}>
                    <div className="card-body">
                      <div className="text-center mb-3">
                        <i
                          className={`fas fa-users ${styles.dashboardIcon}`}
                        ></i>
                      </div>
                      <div className="text-center">
                        <p className={styles.counterNumber}>
<<<<<<< HEAD
                          {
                            organizationsListData.organizations[0]
                              .membershipRequests.length
                          }
=======
                          {data?.organizations[0].membershipRequests.length}
>>>>>>> e22b3cbc
                        </p>
                        <p className={styles.counterHead}>
                          {t('membershipRequests')}
                        </p>
                      </div>
                    </div>
                  </div>
                </Col>
              </Row>
            </div>
          </Container>
        </Col>
      </Row>

      <div
        className="modal fade"
        id="deleteOrganizationModal"
        tabIndex={-1}
        role="dialog"
        aria-labelledby="deleteOrganizationModalLabel"
        aria-hidden="true"
      >
        <div className="modal-dialog" role="document">
          <div className="modal-content">
            <div className="modal-header">
              <h5 className="modal-title" id="deleteOrganizationModalLabel">
                {t('deleteOrganization')}
              </h5>
              <button
                type="button"
                className="close"
                data-dismiss="modal"
                aria-label="Close"
              >
                <span aria-hidden="true">&times;</span>
              </button>
            </div>
            <div className="modal-body">{t('deleteMsg')}</div>
            <div className="modal-footer">
              <button
                type="button"
                className="btn btn-danger"
                data-dismiss="modal"
              >
                {t('no')}
              </button>
              <button
                type="button"
                className="btn btn-success"
                onClick={delete_org}
                data-testid="deleteOrganizationBtn"
              >
                {t('yes')}
              </button>
            </div>
          </div>
        </div>
      </div>
    </>
  );
}

export default OrganizationDashboard;<|MERGE_RESOLUTION|>--- conflicted
+++ resolved
@@ -101,27 +101,6 @@
             <div className={styles.sidebarsticky}>
               <h6 className={styles.titlename}>{t('about')}</h6>
               <p className={styles.description}>
-<<<<<<< HEAD
-                {organizationsListData.organizations[0].description}
-              </p>
-              <p className={styles.toporgloc}>
-                {t('location')} :{' '}
-                {organizationsListData.organizations[0].location}
-              </p>
-              {organizationsListData.organizations[0].image ? (
-                <img
-                  src={organizationsListData.organizations[0].image}
-                  className={styles.org_about_img}
-                  data-testid="orgDashImgPresent"
-                />
-              ) : (
-                <img
-                  src={AboutImg}
-                  className={styles.org_about_img}
-                  data-testid="orgDashImgAbsent"
-                />
-              )}
-=======
                 {data?.organizations[0].description}
               </p>
               <p className={styles.toporgloc}>
@@ -136,7 +115,6 @@
                     : 'orgDashImgAbsent'
                 }
               />
->>>>>>> e22b3cbc
               <p className={styles.tagdetailsGreen}>
                 {canDelete && (
                   <button
@@ -180,14 +158,7 @@
                       </div>
                       <div className="text-center">
                         <p className={styles.counterNumber}>
-<<<<<<< HEAD
-                          {
-                            organizationsListData.organizations[0].members
-                              .length
-                          }
-=======
                           {data?.organizations[0].members.length}
->>>>>>> e22b3cbc
                         </p>
                         <p className={styles.counterHead}>{t('members')}</p>
                       </div>
@@ -215,14 +186,7 @@
                         </div>
                         <div className="text-center">
                           <p className={styles.counterNumber}>
-<<<<<<< HEAD
-                            {
-                              organizationsListData.organizations[0].admins
-                                .length
-                            }
-=======
                             {data?.organizations[0].admins.length}
->>>>>>> e22b3cbc
                           </p>
                           <p className={styles.counterHead}>{t('admins')}</p>
                         </div>
@@ -304,14 +268,7 @@
                       </div>
                       <div className="text-center">
                         <p className={styles.counterNumber}>
-<<<<<<< HEAD
-                          {
-                            organizationsListData.organizations[0].blockedUsers
-                              .length
-                          }
-=======
                           {data?.organizations[0].blockedUsers.length}
->>>>>>> e22b3cbc
                         </p>
                         <p className={styles.counterHead}>
                           {t('blockedUsers')}
@@ -330,14 +287,7 @@
                       </div>
                       <div className="text-center">
                         <p className={styles.counterNumber}>
-<<<<<<< HEAD
-                          {
-                            organizationsListData.organizations[0]
-                              .membershipRequests.length
-                          }
-=======
                           {data?.organizations[0].membershipRequests.length}
->>>>>>> e22b3cbc
                         </p>
                         <p className={styles.counterHead}>
                           {t('membershipRequests')}
