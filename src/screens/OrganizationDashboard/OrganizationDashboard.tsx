/**
 * OrganizationDashboard Component
 *
 * This component renders the dashboard for an organization, displaying
 * various statistics and information such as member count, admin count,
 * posts, events, and upcoming events. It also provides navigation to
 * related sections like posts and events.
 *

 * @returns  The rendered OrganizationDashboard component.
 *
 * @remarks
 * - Uses Apollo Client's `useQuery` to fetch data for members, posts, and events.
 * - Displays loading states and handles errors using `react-toastify`.
 * - Utilizes `react-bootstrap` for layout and styling.
 * - Integrates with `react-router-dom` for navigation.
 * - Supports internationalization using `react-i18next`.
 *
 *
 * @example
 * ```tsx
 * <OrganizationDashboard />
 * ```
 *

 */
import { useQuery } from '@apollo/client';
import React, { useEffect, useState, useRef, JSX } from 'react';
import { Button, Card } from 'react-bootstrap';
import Col from 'react-bootstrap/Col';
import Row from 'react-bootstrap/Row';
import { useTranslation } from 'react-i18next';
import {
  GET_ORGANIZATION_MEMBERS_PG,
  GET_ORGANIZATION_POSTS_COUNT_PG,
  GET_ORGANIZATION_EVENTS_PG,
  GET_ORGANIZATION_POSTS_PG,
  GET_ORGANIZATION_BLOCKED_USERS_PG,
  MEMBERSHIP_REQUEST,
} from 'GraphQl/Queries/Queries';
import AdminsIcon from 'assets/svgs/admin.svg?react';
<<<<<<< HEAD
// import BlockedUsersIcon from 'assets/svgs/blockedUser.svg?react';
=======
import BlockedUsersIcon from 'assets/svgs/blockedUser.svg?react';
import EventsIcon from 'assets/svgs/events.svg?react';
>>>>>>> 1da261ed
import PostsIcon from 'assets/svgs/post.svg?react';
import UsersIcon from 'assets/svgs/users.svg?react';
import CardItem from 'components/OrganizationDashCards/CardItem/CardItem';
import CardItemLoading from 'components/OrganizationDashCards/CardItem/Loader/CardItemLoading';
import DashBoardCard from 'components/OrganizationDashCards/DashboardCard';
import DashboardCardLoading from 'components/OrganizationDashCards/Loader/DashboardCardLoading';
import { Navigate, useNavigate, useParams } from 'react-router';
// import { Navigate, useNavigate, useParams } from 'react-router';
// import gold from 'assets/images/gold.png';
// import silver from 'assets/images/silver.png';
// import bronze from 'assets/images/bronze.png';
import { toast } from 'react-toastify';
import dayjs from 'dayjs';
import type {
  IEvent,
  InterfaceOrganizationMembersConnectionEdgePg,
  InterfaceOrganizationPg,
  InterfaceOrganizationEventsConnectionEdgePg,
  InterfaceOrganizationPostsConnectionEdgePg,
} from 'utils/interfaces';
import styles from '../../style/app-fixed.module.css';
// import { VOLUNTEER_RANKING } from 'GraphQl/Queries/EventVolunteerQueries';

function OrganizationDashboard(): JSX.Element {
  const { t } = useTranslation('translation', { keyPrefix: 'dashboard' });
  const { t: tCommon } = useTranslation('common');
  const { t: tErrors } = useTranslation('errors');
  document.title = t('title');
  const { orgId } = useParams();
  const navigate = useNavigate();
  const [memberCount, setMemberCount] = useState(0);
  const [adminCount, setAdminCount] = useState(0);
<<<<<<< HEAD
=======
  const [eventCount, setEventCount] = useState(0);
  const [blockedCount, setBlockedCount] = useState(0);
>>>>>>> 1da261ed
  const [upcomingEvents, setUpcomingEvents] = useState<IEvent[]>([]);

  if (!orgId) {
    return <Navigate to={'/'} replace />;
  }
  // const currentDate = dayjs().toISOString();

  // const leaderboardLink = `/leaderboard/${orgId}`;
  // const peopleLink = `/orgpeople/${orgId}`;
  const postsLink = `/orgpost/${orgId}`;
  const eventsLink = `/orgevents/${orgId}`;
  const blockUserLink = `/blockuser/${orgId}`;
  const requestLink = `/requests/${orgId}`;

  /**
   * Query to fetch organization data.
   */

  const { data: membershipRequestData, loading: loadingMembershipRequests } =
    useQuery(MEMBERSHIP_REQUEST, {
      variables: {
        input: {
          id: orgId,
        },
        first: 8,
        skip: 0,
        firstName_contains: '',
      },
    });

  const hasFetchedAllMembers = useRef(false);
  const hasFetchedAllEvents = useRef(false);
  const hasFetchedAllBlockedUsers = useRef(false);

  const {
    data: orgMemberData,
    loading: orgMemberLoading,
    error: orgMemberError,
    fetchMore,
  } = useQuery<InterfaceOrganizationPg>(GET_ORGANIZATION_MEMBERS_PG, {
    variables: { id: orgId, first: 32, after: null },
    notifyOnNetworkStatusChange: true,
  });

  useEffect(() => {
    if (orgMemberData && !hasFetchedAllMembers.current) {
      let newAdminCount = 0;
      let newMemberCount = 0;

      orgMemberData.organization.members.edges.forEach(
        (member: InterfaceOrganizationMembersConnectionEdgePg) => {
          if (member.node.role === 'administrator') {
            newAdminCount += 1;
          }
          newMemberCount += 1;
        },
      );

      setAdminCount(newAdminCount);
      setMemberCount(newMemberCount);

      if (orgMemberData.organization.members.pageInfo.hasNextPage) {
        fetchMore({
          variables: {
            id: orgId,
            first: 32,
            after: orgMemberData.organization.members.pageInfo.endCursor,
          },
        });
      } else {
        hasFetchedAllMembers.current = true;
      }
    }
  }, [orgMemberData, fetchMore, orgId]);

  const {
    data: orgPostsData,
    loading: orgPostsLoading,
    error: orgPostsError,
  } = useQuery(GET_ORGANIZATION_POSTS_COUNT_PG, { variables: { id: orgId } });

  const {
    data: orgEventsData,
    loading: orgEventsLoading,
    error: orgEventsError,
  } = useQuery(GET_ORGANIZATION_EVENTS_PG, {
    variables: {
      id: orgId,
      first: 10,
      after: null,
      startDate: dayjs().startOf('day').toISOString(),
      endDate: dayjs().add(3, 'months').endOf('day').toISOString(),
      includeRecurring: true,
    },
    errorPolicy: 'all',
    fetchPolicy: 'cache-first',
  });

  const {
    data: orgBlockedUsersData,
    loading: orgBlockedUsersLoading,
    error: orgBlockedUsersError,
    fetchMore: fetchMoreBlockedUsers,
  } = useQuery(GET_ORGANIZATION_BLOCKED_USERS_PG, {
    variables: { id: orgId, first: 32, after: null },
    notifyOnNetworkStatusChange: true,
  });

  useEffect(() => {
    if (orgEventsData && !hasFetchedAllEvents.current) {
      const now = new Date();
      const allEvents = orgEventsData.organization.events.edges;

      // Use the correct data structure: edge.node.startAt (not edge.node.event.startAt)
      const upcomingEvents = allEvents.filter((edge: any) => {
        const eventStartDate = edge?.node?.startAt;
        return eventStartDate && new Date(eventStartDate) > now;
      });

      setUpcomingEvents(upcomingEvents);
      hasFetchedAllEvents.current = true; // Set to true since we're getting all upcoming events in date range

      if (orgEventsData.organization.events.pageInfo.hasNextPage) {
        fetchMore({
          variables: {
            id: orgId,
            first: 32,
            after: orgEventsData.organization.events.pageInfo.endCursor,
            startDate: dayjs().startOf('day').toISOString(),
            endDate: dayjs().add(3, 'months').endOf('day').toISOString(),
            includeRecurring: true,
          },
        });
      }
    }
  }, [orgEventsData, fetchMore, orgId]);

  useEffect(() => {
    if (orgBlockedUsersData && !hasFetchedAllBlockedUsers.current) {
      const newBlockedUserCount =
        orgBlockedUsersData.organization.blockedUsers.edges.length;

      setBlockedCount((prevCount) => prevCount + newBlockedUserCount);

      if (orgBlockedUsersData.organization.blockedUsers.pageInfo.hasNextPage) {
        fetchMoreBlockedUsers({
          variables: {
            id: orgId,
            first: 32,
            after:
              orgBlockedUsersData.organization.blockedUsers.pageInfo.endCursor,
          },
        });
      } else {
        hasFetchedAllBlockedUsers.current = true;
      }
    }
  }, [orgBlockedUsersData, fetchMoreBlockedUsers, orgId]);

  /**
   * Query to fetch vvolunteer rankings.
   */
  // const {
  //   data: rankingsData,
  //   loading: rankingsLoading,
  //   // error: errorRankings,
  // }: {
  //   data?: {
  //     getVolunteerRanks: InterfaceVolunteerRank[];
  //   };
  //   loading: boolean;
  //   error?: ApolloError;
  // } = useQuery(VOLUNTEER_RANKING, {
  //   variables: {
  //     orgId,
  //     where: {
  //       orderBy: 'hours_DESC',
  //       timeFrame: 'allTime',
  //       limit: 3,
  //     },
  //   },
  // });

  // const rankings = useMemo(
  //   () => rankingsData?.getVolunteerRanks || [],
  //   [rankingsData],
  // );

  /**
   * Query to fetch posts for the organization.
   */
  const {
    data: postData,
    loading: loadingPost,
    error: errorPost,
  } = useQuery(GET_ORGANIZATION_POSTS_PG, {
    variables: { id: orgId, first: 5 },
  });

  /**
   * UseEffect to handle errors and navigate if necessary.
   */
  useEffect(() => {
    if (
      errorPost ||
      orgPostsError ||
      orgMemberError ||
      orgEventsError ||
      orgBlockedUsersError
    ) {
      toast.error(tErrors('errorLoading', { entity: '' }));
      navigate('/');
    }
  }, [
    orgPostsError,
    errorPost,
    orgMemberError,
    orgEventsError,
    orgBlockedUsersError,
  ]);

  return (
    <>
      <Row className="mt-4">
        <Col xl={8}>
          {orgMemberLoading ||
          orgPostsLoading ||
          orgEventsLoading ||
          orgBlockedUsersLoading ? (
            <Row style={{ display: 'flex' }}>
              {[...Array(5)].map((_, index) => {
                return (
                  <Col
                    xs={6}
                    sm={4}
                    className="mb-4"
                    key={`orgLoading_${index}`}
                    data-testid="fallback-ui"
                  >
                    <DashboardCardLoading />
                  </Col>
                );
              })}
            </Row>
          ) : (
            <Row style={{ display: 'flex' }}>
              <Col
                xs={6}
                sm={4}
                role="button"
                className="mb-4"
                data-testid="membersCount"
                onClick={(): void => {
                  // navigate(peopleLink);
                }}
              >
                <DashBoardCard
                  count={memberCount}
                  title={tCommon('members')}
                  icon={<UsersIcon fill="#555555" />}
                />
              </Col>
              <Col
                xs={6}
                sm={4}
                role="button"
                className="mb-4"
                data-testid="adminsCount"
                onClick={(): void => {
                  // navigate(peopleLink);
                }}
              >
                <DashBoardCard
                  count={adminCount}
                  title={tCommon('admins')}
                  icon={<AdminsIcon fill="#555555" />}
                />
              </Col>
              <Col
                xs={6}
                sm={4}
                role="button"
                className="mb-4"
                data-testid="postsCount"
                onClick={async (): Promise<void> => {
                  await navigate(postsLink);
                }}
              >
                <DashBoardCard
                  count={orgPostsData?.organization.postsCount}
                  title={t('posts')}
                  icon={<PostsIcon fill="#555555" />}
                />
              </Col>
              <Col
                xs={6}
                sm={4}
                role="button"
                className="mb-4"
<<<<<<< HEAD
                onClick={(): void => {
                  // navigate(blockUserLink);
=======
                data-testid="eventsCount"
                onClick={async (): Promise<void> => {
                  await navigate(eventsLink);
                }}
              >
                <DashBoardCard
                  count={eventCount}
                  title={t('events')}
                  icon={<EventsIcon fill="#555555" />}
                />
              </Col>
              <Col
                xs={6}
                sm={4}
                role="button"
                className="mb-4"
                data-testid="blockedUsersCount"
                onClick={async (): Promise<void> => {
                  await navigate(blockUserLink);
>>>>>>> 1da261ed
                }}
              >
                <DashBoardCard
                  count={blockedCount}
                  title={t('blockedUsers')}
                  icon={<BlockedUsersIcon fill="#555555" />}
                />
              </Col>
              <Col
                xs={6}
                sm={4}
                role="button"
                className="mb-4"
                onClick={async (): Promise<void> => {
                  await navigate(requestLink);
                }}
              >
                <DashBoardCard
                  count={
                    membershipRequestData?.organization?.membershipRequests?.filter(
                      (request: { status: string }) =>
                        request.status === 'pending',
                    )?.length
                  }
                  title={tCommon('requests')}
                  icon={<UsersIcon fill="#555555" />}
                />
              </Col>
            </Row>
          )}
          <Row>
            <Col lg={6} className="mb-4 ">
              <Card border="0" className="rounded-4 ">
                <div className={styles.cardHeader}>
                  <div className={styles.cardTitle}>{t('upcomingEvents')}</div>
                  <Button
                    size="sm"
                    variant="light"
                    data-testid="viewAllEvents"
                    onClick={async (): Promise<void> => {
                      await navigate(eventsLink);
                    }}
                  >
                    {t('viewAll')}
                  </Button>
                </div>
                <Card.Body className={styles.containerBody}>
                  {orgEventsLoading ? (
                    [...Array(4)].map((_, index) => (
                      <CardItemLoading key={`eventLoading_${index}`} />
                    ))
                  ) : upcomingEvents?.length === 0 ? (
                    <div className={styles.emptyContainer}>
                      <h6>{t('noUpcomingEvents')}</h6>
                    </div>
                  ) : (
                    upcomingEvents?.slice(0, 10).map((edge: any) => {
                      return (
                        <CardItem
                          key={edge.node.id}
                          type="Event"
                          title={edge.node.name || 'Untitled Event'}
                          startdate={edge.node.startAt}
                          enddate={edge.node.endAt}
                          location={edge.node.location}
                        />
                      );
                    })
                  )}
                </Card.Body>
              </Card>
            </Col>

            <Col lg={6} className="mb-4 ">
              <Card className="rounded-4 border-2 border-gray-300">
                <div className={styles.cardHeader}>
                  <div className={styles.cardTitle}>{t('latestPosts')}</div>
                  <Button
                    size="sm"
                    variant="light"
                    data-testid="viewAllPosts"
                    className=""
                    onClick={async (): Promise<void> => {
                      await navigate(postsLink);
                    }}
                  >
                    {t('viewAll')}
                  </Button>
                </div>
                <Card.Body className={styles.containerBody}>
                  {loadingPost ? (
                    [...Array(4)].map((_, index) => {
                      return <CardItemLoading key={`postLoading_${index}`} />;
                    })
                  ) : orgPostsData?.organization.postsCount == 0 ? (
                    <div className={styles.emptyContainer}>
                      <h6>{t('noPostsPresent')}</h6>
                    </div>
                  ) : (
                    postData?.organization.posts.edges
                      .slice(0, 5)
                      .map(
                        (edge: InterfaceOrganizationPostsConnectionEdgePg) => {
                          const post = edge.node;
                          return (
                            <CardItem
                              type="Post"
                              key={post.id}
                              title={post.caption}
                              time={post.createdAt}
                              creator={{
                                id: post.creator.id,
                                name: post.creator.name,
                              }}
                            />
                          );
                        },
                      )
                  )}
                </Card.Body>
              </Card>
            </Col>
          </Row>
        </Col>
        <Col xl={4}>
          <Row className="mb-4">
            <Card border="0" className="rounded-4" style={{ height: '220px' }}>
              <div className={styles.cardHeader}>
                <div className={styles.cardTitle}>
                  {t('membershipRequests')}
                </div>
                <Button
                  size="sm"
                  variant="light"
                  data-testid="viewAllMembershipRequests"
                  onClick={async (): Promise<void> => {
                    await navigate(requestLink);
                  }}
                >
                  {t('viewAll')}
                </Button>
              </div>
              <Card.Body
                className={styles.containerBody}
                style={{ height: '150px' }}
              >
                {loadingMembershipRequests ? (
                  [...Array(4)].map((_, index) => (
                    <CardItemLoading key={`requestsLoading_${index}`} />
                  ))
                ) : membershipRequestData?.organization?.membershipRequests?.filter(
                    (request: { status: string }) =>
                      request.status === 'pending',
                  ).length === 0 ? (
                  <div
                    className={styles.emptyContainer}
                    style={{ height: '150px' }}
                  >
                    <h6>{t('noMembershipRequests')}</h6>
                  </div>
                ) : (
                  membershipRequestData?.organization?.membershipRequests
                    .filter(
                      (request: { status: string }) =>
                        request.status === 'pending',
                    )
                    .slice(0, 8)
                    .map(
                      (request: {
                        status: string;
                        membershipRequestId: string;
                        user: { name: string };
                      }) => (
                        <CardItem
                          type="MembershipRequest"
                          key={request.membershipRequestId}
                          title={request.user.name}
                        />
                      ),
                    )
                )}
              </Card.Body>
            </Card>
          </Row>
          <Row>
            <Card border="0" className="rounded-4">
              <div className={styles.cardHeader}>
                <div className={styles.cardTitle}>{t('volunteerRankings')}</div>
                <Button
                  size="sm"
                  variant="light"
                  data-testid="viewAllLeadeboard"
                  onClick={async (): Promise<void> => {
                    await Promise.resolve(toast.success(t('comingSoon')));
                  }}
                >
                  {t('viewAll')}
                </Button>
              </div>
              <Card.Body
                className={styles.containerBody}
                style={{ padding: '0px' }}
              >
                {/* {rankingsLoading ? (
                  [...Array(3)].map((_, index) => {
                    return <CardItemLoading key={`rankingLoading_${index}`} />;
                  })
                ) : rankings.length == 0 ? (
                  <div className={styles.emptyContainer}>
                    <h6>{t('noVolunteers')}</h6>
                  </div>
                ) : (
                  rankings.map(({ rank, user, hoursVolunteered }, index) => {
                    return (
                      <div key={`ranking_${index}`}>
                        <div className="d-flex ms-4 mt-1 mb-3">
                          <div className="fw-bold me-2">
                            {rank <= 3 ? (
                              <img
                                src={
                                  rank === 1
                                    ? gold
                                    : rank === 2
                                      ? silver
                                      : bronze
                                }
                                alt="gold"
                                className={styles.rankings}
                              />
                            ) : (
                              rank
                            )}
                          </div>
                          <div className="me-2 mt-2">{`${user.firstName} ${user.lastName}`}</div>
                          <div className="mt-2">- {hoursVolunteered} hours</div>
                        </div>
                        {index < 2 && <hr />}
                      </div>
                    );
                  })
                )} */}
              </Card.Body>
            </Card>
          </Row>
        </Col>
      </Row>
    </>
  );
}

export default OrganizationDashboard;<|MERGE_RESOLUTION|>--- conflicted
+++ resolved
@@ -39,12 +39,9 @@
   MEMBERSHIP_REQUEST,
 } from 'GraphQl/Queries/Queries';
 import AdminsIcon from 'assets/svgs/admin.svg?react';
-<<<<<<< HEAD
 // import BlockedUsersIcon from 'assets/svgs/blockedUser.svg?react';
-=======
 import BlockedUsersIcon from 'assets/svgs/blockedUser.svg?react';
 import EventsIcon from 'assets/svgs/events.svg?react';
->>>>>>> 1da261ed
 import PostsIcon from 'assets/svgs/post.svg?react';
 import UsersIcon from 'assets/svgs/users.svg?react';
 import CardItem from 'components/OrganizationDashCards/CardItem/CardItem';
@@ -77,11 +74,7 @@
   const navigate = useNavigate();
   const [memberCount, setMemberCount] = useState(0);
   const [adminCount, setAdminCount] = useState(0);
-<<<<<<< HEAD
-=======
-  const [eventCount, setEventCount] = useState(0);
   const [blockedCount, setBlockedCount] = useState(0);
->>>>>>> 1da261ed
   const [upcomingEvents, setUpcomingEvents] = useState<IEvent[]>([]);
 
   if (!orgId) {
@@ -381,30 +374,9 @@
                 sm={4}
                 role="button"
                 className="mb-4"
-<<<<<<< HEAD
-                onClick={(): void => {
-                  // navigate(blockUserLink);
-=======
-                data-testid="eventsCount"
-                onClick={async (): Promise<void> => {
-                  await navigate(eventsLink);
-                }}
-              >
-                <DashBoardCard
-                  count={eventCount}
-                  title={t('events')}
-                  icon={<EventsIcon fill="#555555" />}
-                />
-              </Col>
-              <Col
-                xs={6}
-                sm={4}
-                role="button"
-                className="mb-4"
                 data-testid="blockedUsersCount"
                 onClick={async (): Promise<void> => {
                   await navigate(blockUserLink);
->>>>>>> 1da261ed
                 }}
               >
                 <DashBoardCard
