--- conflicted
+++ resolved
@@ -34,37 +34,21 @@
       </>
     );
   }
-<<<<<<< HEAD
-  const url = '/orgpost/id=' + currentUrl;
-  const url_2 = '/orgpeople/id=' + currentUrl;
-  const url_3 = '/orgevents/id=' + currentUrl;
-  const url_4 = '/orgcontribution/id=' + currentUrl;
-  const url_5 = '/orglist';
-=======
   const url = '/orgdash/id=' + currentUrl;
   const url_2 = '/orgpeople/id=' + currentUrl;
   const url_3 = '/orgevents/id=' + currentUrl;
   const url_4 = '/orgcontribution';
   const url_5 = '/orgpost/id=' + currentUrl;
->>>>>>> c83b4ddb
 
   return (
     <>
       <AdminNavbar
         targets={[
-<<<<<<< HEAD
-          { name: 'People', url: url_2 },
-          { name: 'Events', url: url_3 },
-          { name: 'Post', url: url },
-          { name: 'Contribution', url: url_4 },
-          { name: 'Home', url: url_5 },
-=======
           { name: 'Dashboard', url: url },
           { name: 'People', url: url_2 },
           { name: 'Events', url: url_3 },
           { name: 'Contributions', url: url_4 },
           { name: 'Posts', url: url_5 },
->>>>>>> c83b4ddb
         ]}
       />
       <Row className={styles.toporginfo}>
