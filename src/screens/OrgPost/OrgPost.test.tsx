--- conflicted
+++ resolved
@@ -45,11 +45,8 @@
               },
               likeCount: 0,
               commentCount: 0,
-<<<<<<< HEAD
+              comments: [],
               pinned: false,
-=======
-              comments: [],
->>>>>>> 7b846e7e
               likedBy: [],
             },
             {
@@ -148,11 +145,7 @@
       },
       likeCount: 0,
       commentCount: 0,
-<<<<<<< HEAD
       pinned: false,
-=======
-      comments: [],
->>>>>>> 7b846e7e
       likedBy: [],
     });
   });
