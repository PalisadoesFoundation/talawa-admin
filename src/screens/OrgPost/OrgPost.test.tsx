--- conflicted
+++ resolved
@@ -14,11 +14,8 @@
 import i18nForTest from 'utils/i18nForTest';
 import { StaticMockLink } from 'utils/StaticMockLink';
 import { ToastContainer } from 'react-toastify';
-<<<<<<< HEAD
+import { debug } from 'jest-preview';
 import dayjs from 'dayjs';
-=======
-import { debug } from 'jest-preview';
->>>>>>> 09803268
 
 const MOCKS = [
   {
@@ -37,7 +34,7 @@
             {
               _id: '6411e53835d7ba2344a78e21',
               title: 'postone',
-              text: 'THis is the frist post',
+              text: 'This is the first post',
               imageUrl: null,
               videoUrl: null,
               createdAt: '2023-08-24T09:26:56.524+00:00',
@@ -47,9 +44,6 @@
                 lastName: 'Shelke',
                 email: 'adidacreator1@gmail.com',
               },
-              createdAt: dayjs(new Date())
-                .add(1, 'day')
-                .format('ddd, DD MMM YYYY'),
               likeCount: 0,
               commentCount: 0,
               comments: [],
@@ -59,7 +53,7 @@
             {
               _id: '6411e54835d7ba2344a78e29',
               title: 'posttwo',
-              text: 'THis is the post two',
+              text: 'Tis is the post two',
               imageUrl: null,
               videoUrl: null,
               createdAt: '2023-08-24T09:26:56.524+00:00',
@@ -69,9 +63,6 @@
                 lastName: 'Shelke',
                 email: 'adidacreator1@gmail.com',
               },
-              createdAt: dayjs(new Date())
-                .add(1, 'day')
-                .format('ddd, DD MMM YYYY'),
               likeCount: 0,
               commentCount: 0,
               pinned: false,
@@ -153,9 +144,6 @@
         lastName: 'Shelke',
         email: 'adidacreator1@gmail.com',
       },
-      createdAt: dayjs(
-        dayjs(new Date()).add(1, 'day').format('ddd, DD MMM YYYY')
-      ).format('ddd, DD MMM YYYY'),
       likeCount: 0,
       commentCount: 0,
       pinned: false,
