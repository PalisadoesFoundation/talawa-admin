--- conflicted
+++ resolved
@@ -209,16 +209,8 @@
                 + {t('createPost')}
               </Button>
             </Row>
-<<<<<<< HEAD
-            <div
-              className={`row ${styles.list_box}`}
-              data-testid="orgpostcards"
-            >
-              {data ? (
-=======
             <div className={`row ${styles.list_box}`}>
               {data && data.postsByOrganizationConnection.edges.length > 0 ? (
->>>>>>> 99d5891d
                 (rowsPerPage > 0
                   ? data.postsByOrganizationConnection.edges.slice(
                       page * rowsPerPage,
@@ -242,10 +234,6 @@
                   }) => {
                     return (
                       <OrgPostCard
-<<<<<<< HEAD
-                        data-testid="singlepostcard"
-=======
->>>>>>> 99d5891d
                         key={datas._id}
                         id={datas._id}
                         postTitle={datas.title}
@@ -258,11 +246,7 @@
                   }
                 )
               ) : (
-<<<<<<< HEAD
-                <div data-testid="singlepostcardnotfound"></div>
-=======
                 <NotFound title="post" keyPrefix="postNotFound" />
->>>>>>> 99d5891d
               )}
             </div>
           </div>
