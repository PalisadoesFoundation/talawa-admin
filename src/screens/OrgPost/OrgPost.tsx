import React, { ChangeEvent, useState } from 'react';
import Row from 'react-bootstrap/Row';
import Col from 'react-bootstrap/Col';
import Modal from 'react-modal';
import { Form } from 'antd';
import { useMutation, useQuery } from '@apollo/client';
import { useSelector } from 'react-redux';
import Button from 'react-bootstrap/Button';
import { toast } from 'react-toastify';
import { useTranslation } from 'react-i18next';

import styles from './OrgPost.module.css';
import AdminNavbar from 'components/AdminNavbar/AdminNavbar';
import OrgPostCard from 'components/OrgPostCard/OrgPostCard';
import { ORGANIZATION_POST_CONNECTION_LIST } from 'GraphQl/Queries/Queries';
import { CREATE_POST_MUTATION } from 'GraphQl/Mutations/mutations';
import { RootState } from 'state/reducers';
import PaginationList from 'components/PaginationList/PaginationList';
import debounce from 'utils/debounce';
<<<<<<< HEAD
import convertToBase64 from 'utils/convertToBase64';
=======
import PostNotFound from 'components/PostNotFound/PostNotFound';
>>>>>>> 16f3f860

function OrgPost(): JSX.Element {
  const { t } = useTranslation('translation', {
    keyPrefix: 'orgPost',
  });

  document.title = t('title');
  const [postmodalisOpen, setPostModalIsOpen] = useState(false);
  const [postformState, setPostFormState] = useState({
    posttitle: '',
    postinfo: '',
    postImage: '',
  });
  const [page, setPage] = useState(0);
  const [rowsPerPage, setRowsPerPage] = useState(5);

  const currentUrl = window.location.href.split('=')[1];
  const appRoutes = useSelector((state: RootState) => state.appRoutes);
  const { targets, configUrl } = appRoutes;

  const showInviteModal = () => {
    setPostModalIsOpen(true);
  };
  const hideInviteModal = () => {
    setPostModalIsOpen(false);
  };

  const {
    data,
    loading: loading2,
    error: error_post,
    refetch,
  } = useQuery(ORGANIZATION_POST_CONNECTION_LIST, {
    variables: { id: currentUrl, title_contains: '', text_contains: '' },
  });
  const [create, { loading }] = useMutation(CREATE_POST_MUTATION);

  const CreatePost = async (e: ChangeEvent<HTMLFormElement>) => {
    e.preventDefault();
    try {
      const { data } = await create({
        variables: {
          title: postformState.posttitle,
          text: postformState.postinfo,
          organizationId: currentUrl,
          file: postformState.postImage,
        },
      });
      /* istanbul ignore next */
      if (data) {
        toast.success('Congratulations! You have Posted Something.');
        refetch();
        setPostFormState({
          posttitle: '',
          postinfo: '',
          postImage: '',
        });
        setPostModalIsOpen(false); // close the modal
      }
    } catch (error: any) {
      /* istanbul ignore next */
      if (error.message === 'Failed to fetch') {
        toast.error(
          'Talawa-API service is unavailable. Is it running? Check your network connectivity too.'
        );
      } else {
        toast.error(error.message);
      }
    }
  };

  if (loading || loading2) {
    return (
      <>
        <div className={styles.loader}></div>
      </>
    );
  }

  /* istanbul ignore next */
  if (error_post) {
    window.location.assign('/orglist');
  }

  /* istanbul ignore next */
  const handleChangePage = (
    event: React.MouseEvent<HTMLButtonElement> | null,
    newPage: number
  ) => {
    setPage(newPage);
  };
  /* istanbul ignore next */
  const handleChangeRowsPerPage = (
    event: React.ChangeEvent<HTMLInputElement | HTMLTextAreaElement>
  ) => {
    setRowsPerPage(parseInt(event.target.value, 10));
    setPage(0);
  };

  const handleSearchByTitle = (e: any) => {
    const { value } = e.target;
    const filterData = {
      id: currentUrl,
      title_contains: value,
    };
    refetch(filterData);
  };

  const handleSearchByText = (e: any) => {
    const { value } = e.target;
    const filterData = {
      id: currentUrl,
      text_contains: value,
    };
    refetch(filterData);
  };

  const debouncedHandleSearchByTitle = debounce(handleSearchByTitle);
  const debouncedHandleSearchByText = debounce(handleSearchByText);

  return (
    <>
      <AdminNavbar targets={targets} url_1={configUrl} />
      <Row>
        <Col sm={3}>
          <div className={styles.sidebar}>
            <div className={styles.sidebarsticky}>
              <h6 className={styles.searchtitle}>{t('postsByTitle')}</h6>
              <input
                type="text"
                id="posttitle"
                placeholder={t('searchTitle')}
                autoComplete="off"
                onChange={debouncedHandleSearchByTitle}
              />
              <h6 className={styles.searchtitle}>{t('postsByText')}</h6>
              <input
                type="name"
                id="orgname"
                placeholder={t('searchText')}
                autoComplete="off"
                onChange={debouncedHandleSearchByText}
              />
            </div>
          </div>
        </Col>
        <Col sm={8}>
          <div className={styles.mainpageright}>
            <Row className={styles.justifysp}>
              <p className={styles.logintitle}>{t('posts')}</p>
              <Button
                variant="success"
                className={styles.addbtn}
                onClick={showInviteModal}
                data-testid="createPostModalBtn"
              >
                + {t('createPost')}
              </Button>
            </Row>
            <div className={`row ${styles.list_box}`}>
              {data && data.postsByOrganizationConnection.edges.length > 0 ? (
                (rowsPerPage > 0
                  ? data.postsByOrganizationConnection.edges.slice(
                      page * rowsPerPage,
                      page * rowsPerPage + rowsPerPage
                    )
                  : rowsPerPage > 0
                  ? data.postsByOrganizationConnection.edges.slice(
                      page * rowsPerPage,
                      page * rowsPerPage + rowsPerPage
                    )
                  : data.postsByOrganizationConnection.edges
                ).map(
                  (datas: {
                    _id: string;
                    title: string;
                    text: string;
                    imageUrl: string;
                    videoUrl: string;
                    organizationId: string;
                    creator: { firstName: string; lastName: string };
                  }) => {
                    return (
                      <OrgPostCard
                        key={datas._id}
                        id={datas._id}
                        postTitle={datas.title}
                        postInfo={datas.text}
                        postAuthor={`${datas.creator.firstName} ${datas.creator.lastName}`}
                        postPhoto={datas.imageUrl}
                        postVideo={datas.videoUrl}
                      />
                    );
                  }
                )
              ) : (
                <PostNotFound title="post" />
              )}
            </div>
          </div>
          <div>
            <table>
              <tbody>
                <tr>
                  <PaginationList
                    count={
                      data ? data.postsByOrganizationConnection.edges.length : 0
                    }
                    rowsPerPage={rowsPerPage}
                    page={page}
                    onPageChange={handleChangePage}
                    onRowsPerPageChange={handleChangeRowsPerPage}
                  />
                </tr>
              </tbody>
            </table>
          </div>
        </Col>
      </Row>
      <Modal
        isOpen={postmodalisOpen}
        style={{
          overlay: { backgroundColor: 'grey' },
        }}
        className={styles.modalbody}
        ariaHideApp={false}
      >
        <section id={styles.grid_wrapper}>
          <div className={styles.form_wrapper}>
            <div className={styles.flexdir}>
              <p className={styles.titlemodal}>{t('postDetails')}</p>
              <a onClick={hideInviteModal} className={styles.cancel}>
                <i className="fa fa-times" data-testid="closePostModalBtn"></i>
              </a>
            </div>
            <Form onSubmitCapture={CreatePost}>
              <label htmlFor="posttitle">{t('postTitle')}</label>
              <input
                type="title"
                id="postitle"
                placeholder={t('ptitle')}
                autoComplete="off"
                required
                value={postformState.posttitle}
                onChange={(e) => {
                  setPostFormState({
                    ...postformState,
                    posttitle: e.target.value,
                  });
                }}
              />
              <label htmlFor="postinfo">{t('information')}</label>
              <textarea
                id="postinfo"
                className={styles.postinfo}
                placeholder={t('postDes')}
                autoComplete="off"
                required
                value={postformState.postinfo}
                onChange={(e) => {
                  setPostFormState({
                    ...postformState,
                    postinfo: e.target.value,
                  });
                }}
              />
              <label htmlFor="postphoto" className={styles.orgphoto}>
                {t('image')}:
              </label>
              <input
                accept="image/*"
                id="postphoto"
                name="photo"
                type="file"
                placeholder={t('image')}
                multiple={false}
                onChange={async (e) => {
                  const file = e.target.files?.[0];
                  if (file)
                    setPostFormState({
                      ...postformState,
                      postImage: await convertToBase64(file),
                    });
                }}
                data-testid="organisationImage"
                //onChange=""
              />
              <label htmlFor="postvideo">{t('video')}:</label>
              <input
                accept="image/*"
                id="postvideo"
                name="video"
                type="file"
                placeholder={t('video')}
                multiple={false}
                //onChange=""
              />
              <Button
                type="submit"
                className={styles.greenregbtn}
                variant="success"
                data-testid="createPostBtn"
              >
                <i className="fa fa-plus"></i> {t('addPost')}
              </Button>
            </Form>
          </div>
        </section>
      </Modal>
    </>
  );
}
export default OrgPost;<|MERGE_RESOLUTION|>--- conflicted
+++ resolved
@@ -17,11 +17,9 @@
 import { RootState } from 'state/reducers';
 import PaginationList from 'components/PaginationList/PaginationList';
 import debounce from 'utils/debounce';
-<<<<<<< HEAD
 import convertToBase64 from 'utils/convertToBase64';
-=======
 import PostNotFound from 'components/PostNotFound/PostNotFound';
->>>>>>> 16f3f860
+
 
 function OrgPost(): JSX.Element {
   const { t } = useTranslation('translation', {
