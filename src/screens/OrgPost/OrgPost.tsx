import React from 'react';
import styles from './OrgPost.module.css';
import Row from 'react-bootstrap/Row';
import Col from 'react-bootstrap/Col';
import AdminNavbar from 'components/AdminNavbar/AdminNavbar';
import OrgPostCard from 'components/OrgPostCard/OrgPostCard';

function OrgPost(): JSX.Element {
  const currentUrl = window.location.href.split('=')[1];
  const url = '/orgdash/id=' + currentUrl;
  const url_2 = '/orgpeople/id=' + currentUrl;
  const url_3 = '/orgevents/id=' + currentUrl;
<<<<<<< HEAD
  const url_4 = '/orgcontribution/id=' + currentUrl;
  const url_5 = '/orglist';
=======
  const url_4 = '/orgcontribution';
  const url_5 = '/orgpost/id=' + currentUrl;
>>>>>>> c83b4ddb

  return (
    <>
      <AdminNavbar
        targets={[
          { name: 'Dashboard', url: url },
          { name: 'People', url: url_2 },
          { name: 'Events', url: url_3 },
<<<<<<< HEAD
          { name: 'Contribution', url: url_4 },
          { name: 'Home', url: url_5 },
=======
          { name: 'Contributions', url: url_4 },
          { name: 'Posts', url: url_5 },
>>>>>>> c83b4ddb
        ]}
      />
      <Row>
        <Col sm={3}>
          <div className={styles.sidebar}>
            <div className={styles.sidebarsticky}>
              <h6 className={styles.searchtitle}>Posts by Author</h6>
              <input
                type="name"
                id="orgname"
                placeholder="Search by Name"
                autoComplete="off"
                required
              />

              <h6 className={styles.searchtitle}>Posts by Title</h6>
              <input
                type="text"
                id="posttitle"
                placeholder="Search by Title"
                autoComplete="off"
                required
              />
            </div>
          </div>
        </Col>
        <Col sm={8}>
          <div className={styles.mainpageright}>
            <Row className={styles.justifysp}>
              <p className={styles.logintitle}>Posts</p>
            </Row>
            <OrgPostCard
              key="129"
              id="21"
              postTitle="Outreach for Donation"
              postInfo="Hello everyone we are going live in 30 minutes, share this information with your folks and join us soon. See you live."
              postAuthor="John Doe Xyz"
              postTime="16.00"
            />
          </div>
        </Col>
      </Row>
    </>
  );
}

export default OrgPost;<|MERGE_RESOLUTION|>--- conflicted
+++ resolved
@@ -10,13 +10,8 @@
   const url = '/orgdash/id=' + currentUrl;
   const url_2 = '/orgpeople/id=' + currentUrl;
   const url_3 = '/orgevents/id=' + currentUrl;
-<<<<<<< HEAD
-  const url_4 = '/orgcontribution/id=' + currentUrl;
-  const url_5 = '/orglist';
-=======
   const url_4 = '/orgcontribution';
   const url_5 = '/orgpost/id=' + currentUrl;
->>>>>>> c83b4ddb
 
   return (
     <>
@@ -25,13 +20,8 @@
           { name: 'Dashboard', url: url },
           { name: 'People', url: url_2 },
           { name: 'Events', url: url_3 },
-<<<<<<< HEAD
-          { name: 'Contribution', url: url_4 },
-          { name: 'Home', url: url_5 },
-=======
           { name: 'Contributions', url: url_4 },
           { name: 'Posts', url: url_5 },
->>>>>>> c83b4ddb
         ]}
       />
       <Row>
