--- conflicted
+++ resolved
@@ -334,16 +334,10 @@
       ? orgPostListData?.organization?.posts?.pageInfo?.hasPreviousPage
       : currentPage > 1;
 
-<<<<<<< HEAD
-    if (!displayPosts.length) {
-      return <NotFound title="post" keyPrefix="postNotFound" />;
-    }
-=======
   const hasNextPage =
     sortingOption === 'None'
       ? orgPostListData?.organization?.posts?.pageInfo?.hasNextPage
       : currentPage < totalPages;
->>>>>>> 89c67edf
 
   // Update the totalPages calculation
 
