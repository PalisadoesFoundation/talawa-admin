import type { ChangeEvent } from 'react';
import React, { useState } from 'react';
import { Search } from '@mui/icons-material';
import SortIcon from '@mui/icons-material/Sort';
import Row from 'react-bootstrap/Row';
import Col from 'react-bootstrap/Col';
import Modal from 'react-bootstrap/Modal';
import { Form } from 'react-bootstrap';
import { useMutation, useQuery } from '@apollo/client';
import Button from 'react-bootstrap/Button';
import { toast } from 'react-toastify';
import { useTranslation } from 'react-i18next';
import Dropdown from 'react-bootstrap/Dropdown';
import styles from './OrgPost.module.css';
import OrgPostCard from 'components/OrgPostCard/OrgPostCard';
import { ORGANIZATION_POST_CONNECTION_LIST } from 'GraphQl/Queries/Queries';
import { CREATE_POST_MUTATION } from 'GraphQl/Mutations/mutations';
<<<<<<< HEAD
import type { RootState } from 'state/reducers';
=======
import PaginationList from 'components/PaginationList/PaginationList';
>>>>>>> cb3a7ec5
import debounce from 'utils/debounce';
import convertToBase64 from 'utils/convertToBase64';
import NotFound from 'components/NotFound/NotFound';
import { errorHandler } from 'utils/errorHandler';
import Loader from 'components/Loader/Loader';
import OrganizationScreen from 'components/OrganizationScreen/OrganizationScreen';

interface InterfaceOrgPost {
  _id: string;
  title: string;
  text: string;
  imageUrl: string;
  videoUrl: string;
  organizationId: string;
  creator: { firstName: string; lastName: string };
  pinned: boolean;
}

function orgPost(): JSX.Element {
  const { t } = useTranslation('translation', {
    keyPrefix: 'orgPost',
  });

  document.title = t('title');
  const [postmodalisOpen, setPostModalIsOpen] = useState(false);
  const [postformState, setPostFormState] = useState({
    posttitle: '',
    postinfo: '',
    postImage: '',
    postVideo: '',
  });
  const [showTitle, setShowTitle] = useState(true);

  const currentUrl = window.location.href.split('=')[1];

  const showInviteModal = (): void => {
    setPostModalIsOpen(true);
  };
  const hideInviteModal = (): void => {
    setPostModalIsOpen(false);
    setPostFormState({
      posttitle: '',
      postinfo: '',
      postImage: '',
      postVideo: '',
    });
  };

  const {
    data: orgPostListData,
    loading: orgPostListLoading,
    error: orgPostListError,
    refetch,
  } = useQuery(ORGANIZATION_POST_CONNECTION_LIST, {
    variables: { id: currentUrl, title_contains: '', text_contains: '' },
  });
  const [create, { loading: createPostLoading }] =
    useMutation(CREATE_POST_MUTATION);

  const createPost = async (e: ChangeEvent<HTMLFormElement>): Promise<void> => {
    e.preventDefault();

    const {
      posttitle: _posttitle,
      postinfo: _postinfo,
      postImage,
      postVideo,
    } = postformState;

    const posttitle = _posttitle.trim();
    const postinfo = _postinfo.trim();

    try {
      if (!posttitle || !postinfo) {
        throw new Error('Text fields cannot be empty strings');
      }

      const { data } = await create({
        variables: {
          title: posttitle,
          text: postinfo,
          organizationId: currentUrl,
          file: postImage || postVideo,
        },
      });
      /* istanbul ignore next */
      if (data) {
        toast.success('Congratulations! You have Posted Something.');
        refetch();
        setPostFormState({
          posttitle: '',
          postinfo: '',
          postImage: '',
          postVideo: '',
        });
        setPostModalIsOpen(false); // close the modal
      }
    } catch (error: any) {
      /* istanbul ignore next */
      errorHandler(t, error);
    }
  };

  if (createPostLoading || orgPostListLoading) {
    return <Loader />;
  }

  /* istanbul ignore next */
  if (orgPostListError) {
    window.location.assign('/orglist');
  }

  const handleSearch = (e: any): void => {
    const { value } = e.target;
    const filterData = {
      id: currentUrl,
      title_contains: showTitle ? value : null,
      text_contains: !showTitle ? value : null,
    };
    refetch(filterData);
  };

  const debouncedHandleSearch = debounce(handleSearch);
  const sortedPostsList: InterfaceOrgPost[] = [
    ...orgPostListData.postsByOrganizationConnection.edges,
  ];

<<<<<<< HEAD
  sortedPostsList.sort((a: InterfaceOrgPost, b: InterfaceOrgPost) => {
    if (a.pinned === b.pinned) {
      return 0;
    }

    if (a.pinned) {
      return -1;
    }

    return 1;
  });
  return (
    <>
      <AdminNavbar targets={targets} url1={configUrl} />
      <Row className={styles.head}>
        <Col sm={3}></Col>
        <Col sm={8}>
          <p className={styles.logintitle}>{t('posts')}</p>

          <div className={styles.mainpageright}>
            <div className={styles.btnsContainer}>
              <div className={styles.input}>
                <Form.Control
                  type="text"
                  id="posttitle"
                  className="bg-white"
                  placeholder={showTitle ? t('searchTitle') : t('searchText')}
                  data-testid="searchByName"
                  autoComplete="off"
                  onChange={debouncedHandleSearch}
                  required
                />
                <Button
                  tabIndex={-1}
                  className={`position-absolute z-10 bottom-0 end-0 h-100 d-flex justify-content-center align-items-center`}
                >
                  <Search />
                </Button>
              </div>
              <div className={styles.btnsBlock}>
                <div className="d-flex">
                  <Dropdown
                    aria-expanded="false"
                    title="SearchBy"
                    data-tesid="sea"
                  >
                    <Dropdown.Toggle
                      data-testid="searchBy"
                      variant="outline-success"
                    >
                      <SortIcon className={'me-1'} />
                      {t('searchBy')}
                    </Dropdown.Toggle>
                    <Dropdown.Menu>
                      <Dropdown.Item
                        value="searchText"
                        onClick={(e): void => {
                          setShowTitle(false);
                          e.preventDefault();
                        }}
                        data-testid="Text"
                      >
                        Text
                      </Dropdown.Item>
                      <Dropdown.Item
                        value="searchTitle"
                        onClick={(e): void => {
                          setShowTitle(true);
                          e.preventDefault();
                        }}
                        data-testid="searchTitle"
                      >
                        Title
                      </Dropdown.Item>
                    </Dropdown.Menu>
                  </Dropdown>
                  <Dropdown
                    aria-expanded="false"
                    title="Sort Post"
                    data-testid="sort"
                  >
                    <Dropdown.Toggle variant="outline-success">
                      <SortIcon className={'me-1'} />
                      Sort Post
                    </Dropdown.Toggle>
                    <Dropdown.Menu>
                      <Dropdown.Item href="#/action-1">
                        {t('Latest')}
                      </Dropdown.Item>
                      <Dropdown.Item href="#/action-2">
                        {t('Oldest')}
                      </Dropdown.Item>
                    </Dropdown.Menu>
                  </Dropdown>
                </div>

                <Button
                  variant="success"
                  onClick={showInviteModal}
                  data-testid="createPostModalBtn"
                >
                  <i className={'fa fa-plus me-2'} />
                  {t('createPost')}
                </Button>
              </div>
            </div>
            <div className={`row ${styles.list_box}`}>
              {sortedPostsList && sortedPostsList.length > 0 ? (
                sortedPostsList.map(
                  (datas: {
                    _id: string;
                    title: string;
                    text: string;
                    imageUrl: string;
                    videoUrl: string;
                    organizationId: string;
                    creator: { firstName: string; lastName: string };
                    pinned: boolean;
                  }) => (
                    <OrgPostCard
                      key={datas._id}
                      id={datas._id}
                      postTitle={datas.title}
                      postInfo={datas.text}
                      postAuthor={`${datas.creator.firstName} ${datas.creator.lastName}`}
                      postPhoto={datas.imageUrl}
                      postVideo={datas.videoUrl}
                      pinned={datas.pinned}
                    />
                  )
                )
              ) : (
                <NotFound title="post" keyPrefix="postNotFound" />
              )}
            </div>
          </div>
        </Col>
      </Row>

      <Modal
        show={postmodalisOpen}
        onHide={hideInviteModal}
        backdrop="static"
        aria-labelledby="contained-modal-title-vcenter"
        centered
      >
        <Modal.Header
          className="bg-primary"
          data-testid="modalOrganizationHeader"
          closeButton
        >
          <Modal.Title className="text-white">{t('postDetails')}</Modal.Title>
=======
  return (
    <>
      <OrganizationScreen screenName="Posts" title={t('title')}>
        <Row>
          <Col sm={3}>
            <div className={styles.sidebar}>
              <div className={styles.sidebarsticky}>
                <h6 className={styles.searchtitle}>{t('searchPost')}</h6>
                <div className={styles.checkboxdiv}>
                  <div key={`inline-radio`} className="mb-3">
                    <StyleBox.Check
                      inline
                      label={t('Title')}
                      name="radio-group"
                      type="radio"
                      value="searchTitle"
                      onChange={searchChange}
                      checked={showTitle}
                      className={styles.actionradio}
                      id={`inline-radio-1`}
                    />
                    <StyleBox.Check
                      inline
                      label={t('Text')}
                      name="radio-group"
                      type="radio"
                      value="searchText"
                      onChange={searchChange}
                      checked={!showTitle}
                      className={styles.actionradio}
                      id={`inline-radio-2`}
                    />
                  </div>
                </div>
                <Form.Control
                  type="text"
                  id="posttitle"
                  placeholder={showTitle ? t('searchTitle') : t('searchText')}
                  autoComplete="off"
                  onChange={debouncedHandleSearch}
                />
              </div>
            </div>
          </Col>
          <Col sm={8}>
            <div className={styles.mainpageright}>
              <Row className={styles.justifysp}>
                <p className={styles.logintitle}>{t('posts')}</p>
                <Button
                  variant="success"
                  className={styles.addbtn}
                  onClick={showInviteModal}
                  data-testid="createPostModalBtn"
                >
                  + {t('createPost')}
                </Button>
              </Row>
              <div className={`row ${styles.list_box}`}>
                {orgPostListData &&
                orgPostListData.postsByOrganizationConnection.edges.length >
                  0 ? (
                  (rowsPerPage > 0
                    ? orgPostListData.postsByOrganizationConnection.edges.slice(
                        page * rowsPerPage,
                        page * rowsPerPage + rowsPerPage
                      )
                    : rowsPerPage > 0
                    ? orgPostListData.postsByOrganizationConnection.edges.slice(
                        page * rowsPerPage,
                        page * rowsPerPage + rowsPerPage
                      )
                    : orgPostListData.postsByOrganizationConnection.edges
                  ).map(
                    (datas: {
                      _id: string;
                      title: string;
                      text: string;
                      imageUrl: string;
                      videoUrl: string;
                      organizationId: string;
                      creator: { firstName: string; lastName: string };
                    }) => {
                      return (
                        <OrgPostCard
                          key={datas._id}
                          id={datas._id}
                          postTitle={datas.title}
                          postInfo={datas.text}
                          postAuthor={`${datas.creator.firstName} ${datas.creator.lastName}`}
                          postPhoto={datas.imageUrl}
                          postVideo={datas.videoUrl}
                        />
                      );
                    }
                  )
                ) : (
                  <NotFound title="post" keyPrefix="postNotFound" />
                )}
              </div>
            </div>
            <div>
              <table>
                <tbody>
                  <tr>
                    <PaginationList
                      count={
                        orgPostListData
                          ? orgPostListData.postsByOrganizationConnection.edges
                              .length
                          : 0
                      }
                      rowsPerPage={rowsPerPage}
                      page={page}
                      onPageChange={handleChangePage}
                      onRowsPerPageChange={handleChangeRowsPerPage}
                    />
                  </tr>
                </tbody>
              </table>
            </div>
          </Col>
        </Row>
      </OrganizationScreen>
      <Modal show={postmodalisOpen}>
        <Modal.Header>
          <p className={styles.titlemodal}>{t('postDetails')}</p>
          <Button variant="danger" onClick={hideInviteModal}>
            <i className="fa fa-times" data-testid="closePostModalBtn"></i>
          </Button>
>>>>>>> cb3a7ec5
        </Modal.Header>
        <Form onSubmitCapture={createPost}>
          <Modal.Body>
            <Form.Label htmlFor="posttitle">{t('postTitle')}</Form.Label>
            <Form.Control
              type="name"
              id="orgname"
              className="mb-3"
              placeholder={t('postTitle1')}
              data-testid="modalTitle"
              autoComplete="off"
              required
              value={postformState.posttitle}
              onChange={(e): void => {
                setPostFormState({
                  ...postformState,
                  posttitle: e.target.value,
                });
              }}
            />
            <Form.Label htmlFor="postinfo">{t('information')}</Form.Label>
            <Form.Control
              type="descrip"
              id="descrip"
              className="mb-3"
              placeholder={t('information1')}
              data-testid="modalinfo"
              autoComplete="off"
              required
              value={postformState.postinfo}
              onChange={(e): void => {
                setPostFormState({
                  ...postformState,
                  postinfo: e.target.value,
                });
              }}
            />
            {!postformState.postVideo && (
              <>
                <Form.Label htmlFor="postPhoto">{t('image')}</Form.Label>
                <Form.Control
                  accept="image/*"
                  id="postphoto"
                  name="photo"
                  type="file"
                  multiple={false}
                  onChange={async (
                    e: React.ChangeEvent<HTMLInputElement>
                  ): Promise<void> => {
                    setPostFormState((prevPostFormState) => ({
                      ...prevPostFormState,
                      postImage: '',
                    }));
                    const file = e.target.files?.[0];
                    if (file) {
                      setPostFormState({
                        ...postformState,
                        postImage: await convertToBase64(file),
                      });
                    }
                  }}
                  data-testid="organisationImage"
                />

                {postformState.postImage && (
                  <div className={styles.preview}>
                    <img
                      src={postformState.postImage}
                      alt="Post Image Preview"
                      data-testid="org"
                    />
                    <button
                      className={styles.closeButton}
                      onClick={(): void => {
                        setPostFormState({
                          ...postformState,
                          postImage: '',
                        });
                        const fileInput = document.getElementById(
                          'postphoto'
                        ) as HTMLInputElement;
                        if (fileInput) {
                          fileInput.value = '';
                        }
                      }}
                      data-testid="closeimage"
                    >
                      <i className="fa fa-times"></i>
                    </button>
                  </div>
                )}
              </>
            )}
            {!postformState.postImage && (
              <>
                <Form.Label htmlFor="postvideo">{t('video')}</Form.Label>
                <Form.Control
                  accept="video/*"
                  id="postvideo"
                  name="video"
                  type="file"
                  placeholder={t('video')}
                  multiple={false}
                  onChange={async (e: React.ChangeEvent): Promise<void> => {
                    setPostFormState((prevPostFormState) => ({
                      ...prevPostFormState,
                      postVideo: '',
                    }));
                    const target = e.target as HTMLInputElement;
                    const file = target.files && target.files[0];
                    if (file) {
                      const videoBase64 = await convertToBase64(file);
                      setPostFormState({
                        ...postformState,
                        postVideo: videoBase64,
                      });
                    }
                  }}
                  data-testid="organisationVideo"
                />

                {postformState.postVideo && (
                  <div className={styles.preview} data-testid="videoPreview">
                    <video controls>
                      <source
                        src={postformState.postVideo}
                        type="video/mp4"
                        data-testid="videoPreview"
                      />
                      Your browser does not support the video tag.
                    </video>
                    <button
                      className={styles.closeButton}
                      data-testid="videoclosebutton"
                      onClick={(): void => {
                        setPostFormState({
                          ...postformState,
                          postVideo: '',
                        });
                        const fileInput = document.getElementById(
                          'postvideo'
                        ) as HTMLInputElement;
                        if (fileInput) {
                          fileInput.value = '';
                        }
                      }}
                    >
                      <i className="fa fa-times"></i>
                    </button>
                  </div>
                )}
              </>
            )}
          </Modal.Body>
          <Modal.Footer>
            <Button
              variant="secondary"
              onClick={(): void => hideInviteModal()}
              data-testid="closeOrganizationModal"
            >
              {t('cancel')}
            </Button>
            <Button type="submit" value="invite" data-testid="createPostBtn">
              {t('addPost')}
            </Button>
          </Modal.Footer>
        </Form>
      </Modal>
    </>
  );
}
export default orgPost;<|MERGE_RESOLUTION|>--- conflicted
+++ resolved
@@ -15,11 +15,8 @@
 import OrgPostCard from 'components/OrgPostCard/OrgPostCard';
 import { ORGANIZATION_POST_CONNECTION_LIST } from 'GraphQl/Queries/Queries';
 import { CREATE_POST_MUTATION } from 'GraphQl/Mutations/mutations';
-<<<<<<< HEAD
 import type { RootState } from 'state/reducers';
-=======
 import PaginationList from 'components/PaginationList/PaginationList';
->>>>>>> cb3a7ec5
 import debounce from 'utils/debounce';
 import convertToBase64 from 'utils/convertToBase64';
 import NotFound from 'components/NotFound/NotFound';
@@ -147,7 +144,6 @@
     ...orgPostListData.postsByOrganizationConnection.edges,
   ];
 
-<<<<<<< HEAD
   sortedPostsList.sort((a: InterfaceOrgPost, b: InterfaceOrgPost) => {
     if (a.pinned === b.pinned) {
       return 0;
@@ -161,7 +157,6 @@
   });
   return (
     <>
-      <AdminNavbar targets={targets} url1={configUrl} />
       <Row className={styles.head}>
         <Col sm={3}></Col>
         <Col sm={8}>
@@ -300,137 +295,6 @@
           closeButton
         >
           <Modal.Title className="text-white">{t('postDetails')}</Modal.Title>
-=======
-  return (
-    <>
-      <OrganizationScreen screenName="Posts" title={t('title')}>
-        <Row>
-          <Col sm={3}>
-            <div className={styles.sidebar}>
-              <div className={styles.sidebarsticky}>
-                <h6 className={styles.searchtitle}>{t('searchPost')}</h6>
-                <div className={styles.checkboxdiv}>
-                  <div key={`inline-radio`} className="mb-3">
-                    <StyleBox.Check
-                      inline
-                      label={t('Title')}
-                      name="radio-group"
-                      type="radio"
-                      value="searchTitle"
-                      onChange={searchChange}
-                      checked={showTitle}
-                      className={styles.actionradio}
-                      id={`inline-radio-1`}
-                    />
-                    <StyleBox.Check
-                      inline
-                      label={t('Text')}
-                      name="radio-group"
-                      type="radio"
-                      value="searchText"
-                      onChange={searchChange}
-                      checked={!showTitle}
-                      className={styles.actionradio}
-                      id={`inline-radio-2`}
-                    />
-                  </div>
-                </div>
-                <Form.Control
-                  type="text"
-                  id="posttitle"
-                  placeholder={showTitle ? t('searchTitle') : t('searchText')}
-                  autoComplete="off"
-                  onChange={debouncedHandleSearch}
-                />
-              </div>
-            </div>
-          </Col>
-          <Col sm={8}>
-            <div className={styles.mainpageright}>
-              <Row className={styles.justifysp}>
-                <p className={styles.logintitle}>{t('posts')}</p>
-                <Button
-                  variant="success"
-                  className={styles.addbtn}
-                  onClick={showInviteModal}
-                  data-testid="createPostModalBtn"
-                >
-                  + {t('createPost')}
-                </Button>
-              </Row>
-              <div className={`row ${styles.list_box}`}>
-                {orgPostListData &&
-                orgPostListData.postsByOrganizationConnection.edges.length >
-                  0 ? (
-                  (rowsPerPage > 0
-                    ? orgPostListData.postsByOrganizationConnection.edges.slice(
-                        page * rowsPerPage,
-                        page * rowsPerPage + rowsPerPage
-                      )
-                    : rowsPerPage > 0
-                    ? orgPostListData.postsByOrganizationConnection.edges.slice(
-                        page * rowsPerPage,
-                        page * rowsPerPage + rowsPerPage
-                      )
-                    : orgPostListData.postsByOrganizationConnection.edges
-                  ).map(
-                    (datas: {
-                      _id: string;
-                      title: string;
-                      text: string;
-                      imageUrl: string;
-                      videoUrl: string;
-                      organizationId: string;
-                      creator: { firstName: string; lastName: string };
-                    }) => {
-                      return (
-                        <OrgPostCard
-                          key={datas._id}
-                          id={datas._id}
-                          postTitle={datas.title}
-                          postInfo={datas.text}
-                          postAuthor={`${datas.creator.firstName} ${datas.creator.lastName}`}
-                          postPhoto={datas.imageUrl}
-                          postVideo={datas.videoUrl}
-                        />
-                      );
-                    }
-                  )
-                ) : (
-                  <NotFound title="post" keyPrefix="postNotFound" />
-                )}
-              </div>
-            </div>
-            <div>
-              <table>
-                <tbody>
-                  <tr>
-                    <PaginationList
-                      count={
-                        orgPostListData
-                          ? orgPostListData.postsByOrganizationConnection.edges
-                              .length
-                          : 0
-                      }
-                      rowsPerPage={rowsPerPage}
-                      page={page}
-                      onPageChange={handleChangePage}
-                      onRowsPerPageChange={handleChangeRowsPerPage}
-                    />
-                  </tr>
-                </tbody>
-              </table>
-            </div>
-          </Col>
-        </Row>
-      </OrganizationScreen>
-      <Modal show={postmodalisOpen}>
-        <Modal.Header>
-          <p className={styles.titlemodal}>{t('postDetails')}</p>
-          <Button variant="danger" onClick={hideInviteModal}>
-            <i className="fa fa-times" data-testid="closePostModalBtn"></i>
-          </Button>
->>>>>>> cb3a7ec5
         </Modal.Header>
         <Form onSubmitCapture={createPost}>
           <Modal.Body>
