--- conflicted
+++ resolved
@@ -76,13 +76,8 @@
     if (state === 0) {
       setMembersData(memberData?.organizationsMemberConnection.edges);
     } else {
-<<<<<<< HEAD
       const blockUsers = memberData?.organizationsMemberConnection.edges.filter(
-        (user: Member) =>
-=======
-      const blockUsers = data?.organizationsMemberConnection.edges.filter(
         (user: InterfaceMember) =>
->>>>>>> f6380540
           user.organizationsBlockedBy.some((org) => org._id === currentUrl)
       );
 
@@ -146,8 +141,6 @@
 
   /* istanbul ignore next */
   if (memberError) {
-    console.error(memberError);
-
     toast.error(memberError.message);
   }
 
