import React from 'react';
import { act, render, screen } from '@testing-library/react';
import { MockedProvider } from '@apollo/react-testing';
import { BrowserRouter } from 'react-router-dom';
import { Provider } from 'react-redux';
import { I18nextProvider } from 'react-i18next';
import BlockUser from './BlockUser';
import {
  BLOCK_PAGE_MEMBER_LIST,
  ORGANIZATIONS_LIST,
} from 'GraphQl/Queries/Queries';
import {
  BLOCK_USER_MUTATION,
  UNBLOCK_USER_MUTATION,
} from 'GraphQl/Mutations/mutations';
import { store } from 'state/store';
import userEvent from '@testing-library/user-event';
import i18nForTest from 'utils/i18nForTest';
import { StaticMockLink } from 'utils/StaticMockLink';
import 'jest-location-mock';
import { ToastContainer } from 'react-toastify';

let userQueryCalled = false;

const USER_BLOCKED = {
  _id: '123',
  firstName: 'John',
  lastName: 'Doe',
  email: 'johndoe@gmail.com',
  organizationsBlockedBy: [
    {
      _id: 'orgid',
    },
  ],
};

const USER_UNBLOCKED = {
  _id: '456',
  firstName: 'Sam',
  lastName: 'Smith',
  email: 'samsmith@gmail.com',
  organizationsBlockedBy: [],
};

const DATA_INITIAL = {
  data: {
    organizationsMemberConnection: {
      edges: [USER_BLOCKED, USER_UNBLOCKED],
    },
  },
};

const DATA_AFTER_MUTATION = {
  data: {
    organizationsMemberConnection: {
      edges: [
        {
          _id: '123',
          firstName: 'John',
          lastName: 'Doe',
          email: 'johndoe@gmail.com',
          organizationsBlockedBy: [],
        },
        {
          _id: '456',
          firstName: 'Sam',
          lastName: 'Smith',
          email: 'samsmith@gmail.com',
          organizationsBlockedBy: [
            {
              _id: 'orgid',
            },
          ],
        },
      ],
    },
  },
};

const MOCKS = [
  {
    request: {
      query: ORGANIZATIONS_LIST,
      variables: {
        id: 'orgid',
      },
    },
    result: {
      data: {
<<<<<<< HEAD
        users: [
          {
            _id: '123',
            firstName: 'John',
            lastName: 'Doe',
            image: 'dummyImage',
            email: 'johndoe@gmail.com',
            userType: 'SUPERADMIN',
            adminApproved: true,
            createdAt: '20/06/2022',
            organizationsBlockedBy: [
              {
                _id: '123',
                name: 'ABC',
              },
            ],
            adminFor: [
              {
                name: 'pokemn',
                __typename: 'Organization',
                _id: '6411aa2a97d5631eb0765945',
              },
            ],
            joinedOrganizations: [
              {
                __typename: 'Organization',
                _id: '6401ff65ce8e8406b8f07af1',
                name: 'WHO',
                members: [
                  {
                    _id: '6411a8f197d5631eb07658',
                    firstName: 'John',
                    lastName: 'Doe',
                    email: 'John@gmail.com',
                  },
                ],
                admins: [
                  {
                    _id: '6411a8f197d5631eb07658',
                    firstName: 'John',
                    lastName: 'Doe',
                    email: 'John@gmail.com',
                  },
                ],
              },
            ],
          },
          {
            _id: '456',
            firstName: 'Sam',
            lastName: 'Smith',
            image: 'dummyImage',
            email: 'samsmith@gmail.com',
            userType: 'ADMIN',
            adminApproved: false,
            createdAt: '20/06/2022',
            organizationsBlockedBy: [
              {
                _id: '443',
                name: 'DEF',
              },
            ],
            adminFor: [
              {
                name: 'pokemn',
                __typename: 'Organization',
                _id: '6411aa2a97d5631eb0765945',
              },
            ],
            joinedOrganizations: [
              {
                __typename: 'Organization',
                _id: '6401ff65ce8e8406b8f07af2',
                name: 'WHO',
                members: [
                  {
                    _id: '6411a8f197d5631eb07658',
                    firstName: 'John',
                    lastName: 'Doe',
                    email: 'John@gmail.com',
                  },
                ],
                admins: [
                  {
                    _id: '6411a8f197d5631eb07658',
                    firstName: 'John',
                    lastName: 'Doe',
                    email: 'John@gmail.com',
                  },
                ],
=======
        organizations: [
          {
            _id: 'orgid',
            image: '',
            creator: {
              firstName: 'firstName',
              lastName: 'lastName',
              email: 'email',
            },
            name: 'name',
            description: 'description',
            location: 'location',
            members: {
              _id: 'id',
              firstName: 'firstName',
              lastName: 'lastName',
              email: 'email',
            },
            admins: {
              _id: 'id',
              firstName: 'firstName',
              lastName: 'lastName',
              email: 'email',
            },
            membershipRequests: {
              _id: 'id',
              user: {
                firstName: 'firstName',
                lastName: 'lastName',
                email: 'email',
>>>>>>> e22b3cbc
              },
            },
            blockedUsers: {
              _id: 'id',
              firstName: 'firstName',
              lastName: 'lastName',
              email: 'email',
            },
          },
        ],
      },
    },
  },

  {
    request: {
      query: BLOCK_USER_MUTATION,
      variables: {
        userId: '456',
        orgId: 'orgid',
      },
    },
    result: {
      data: {
        blockUser: {
          _id: '456',
        },
      },
    },
  },

  {
    request: {
      query: UNBLOCK_USER_MUTATION,
      variables: {
        userId: '123',
        orgId: 'orgid',
      },
    },
    result: {
      data: {
        unblockUser: {
          _id: '123',
        },
      },
    },
  },

  {
    request: {
      query: BLOCK_PAGE_MEMBER_LIST,
      variables: {
        firstName_contains: '',
        lastName_contains: '',
        orgId: 'orgid',
      },
    },
    result: DATA_INITIAL,
    newData: () => {
      if (userQueryCalled) {
        return DATA_AFTER_MUTATION;
      } else {
        userQueryCalled = true;

        return DATA_INITIAL;
      }
    },
  },

  {
    request: {
      query: BLOCK_PAGE_MEMBER_LIST,
      variables: {
        firstName_contains: 'john',
        lastName_contains: '',
        orgId: 'orgid',
      },
    },
    result: {
      data: {
        organizationsMemberConnection: {
          edges: [USER_BLOCKED],
        },
      },
    },
  },

  {
    request: {
      query: BLOCK_PAGE_MEMBER_LIST,
      variables: {
        firstName_contains: '',
        lastName_contains: 'doe',
        orgId: 'orgid',
      },
    },
    result: {
      data: {
        organizationsMemberConnection: {
          edges: [USER_BLOCKED],
        },
      },
    },
  },

  {
    request: {
      query: BLOCK_PAGE_MEMBER_LIST,
      variables: {
        firstName_contains: 'sam',
        lastName_contains: 'smith',
        orgId: 'orgid',
      },
    },
    result: {
      data: {
        organizationsMemberConnection: {
          edges: [USER_UNBLOCKED],
        },
      },
    },
  },
];

const link = new StaticMockLink(MOCKS, true);

async function wait(ms = 500) {
  await act(() => {
    return new Promise((resolve) => {
      setTimeout(resolve, ms);
    });
  });
}

describe('Testing Block/Unblock user screen', () => {
  beforeEach(() => {
    userQueryCalled = false;
  });

  test('Components should be rendered properly', async () => {
    window.location.assign('/blockuser/id=orgid');

    render(
      <MockedProvider addTypename={true} link={link}>
        <BrowserRouter>
          <Provider store={store}>
            <I18nextProvider i18n={i18nForTest}>
              <BlockUser />
            </I18nextProvider>
          </Provider>
        </BrowserRouter>
      </MockedProvider>
    );

    await wait();

    expect(screen.getByText('Search By Name')).toBeInTheDocument();
    expect(screen.getByText('List of Users who spammed')).toBeInTheDocument();

    expect(window.location).toBeAt('/blockuser/id=orgid');
  });

  test('Testing block user functionality', async () => {
    window.location.assign('/blockuser/id=orgid');

    render(
      <MockedProvider addTypename={false} link={link}>
        <BrowserRouter>
          <Provider store={store}>
            <I18nextProvider i18n={i18nForTest}>
              <BlockUser />
            </I18nextProvider>
          </Provider>
        </BrowserRouter>
      </MockedProvider>
    );

    await wait();

    expect(screen.getByTestId('unBlockUser123')).toBeInTheDocument();
    expect(screen.getByTestId('blockUser456')).toBeInTheDocument();

    userEvent.click(screen.getByTestId('unBlockUser123'));
    await wait();

    expect(screen.getByTestId('blockUser123')).toBeInTheDocument();
    expect(screen.getByTestId('unBlockUser456')).toBeInTheDocument();

    expect(window.location).toBeAt('/blockuser/id=orgid');
  });

  test('Testing unblock user functionality', async () => {
    window.location.assign('/blockuser/id=orgid');

    render(
      <MockedProvider addTypename={false} link={link}>
        <BrowserRouter>
          <Provider store={store}>
            <I18nextProvider i18n={i18nForTest}>
              <BlockUser />
            </I18nextProvider>
          </Provider>
        </BrowserRouter>
      </MockedProvider>
    );

    await wait();

    expect(screen.getByTestId('unBlockUser123')).toBeInTheDocument();
    expect(screen.getByTestId('blockUser456')).toBeInTheDocument();

    userEvent.click(screen.getByTestId('blockUser456'));
    await wait();

    expect(screen.getByTestId('blockUser123')).toBeInTheDocument();
    expect(screen.getByTestId('unBlockUser456')).toBeInTheDocument();

    expect(window.location).toBeAt('/blockuser/id=orgid');
  });

  test('Testing First Name Filter', async () => {
    window.location.assign('/blockuser/id=orgid');

    render(
      <MockedProvider addTypename={false} link={link}>
        <BrowserRouter>
          <Provider store={store}>
            <I18nextProvider i18n={i18nForTest}>
              <BlockUser />
            </I18nextProvider>
          </Provider>
        </BrowserRouter>
      </MockedProvider>
    );

    await wait();

    expect(screen.getByText('John Doe')).toBeInTheDocument();
    expect(screen.getByText('Sam Smith')).toBeInTheDocument();

    const firstNameInput = screen.getByPlaceholderText(/Enter First Name/i);
    const lastNameInput = screen.getByPlaceholderText(/Enter Last Name/i);

    userEvent.type(firstNameInput, 'john');

    expect(firstNameInput).toHaveValue('john');
    expect(lastNameInput).toHaveValue('');

    await wait(700);

    expect(screen.getByText('John Doe')).toBeInTheDocument();
    expect(screen.queryByText('Sam Smith')).not.toBeInTheDocument();

    expect(window.location).toBeAt('/blockuser/id=orgid');
  });

  test('Testing Last Name Filter', async () => {
    window.location.assign('/blockuser/id=orgid');

    render(
      <MockedProvider addTypename={false} link={link}>
        <BrowserRouter>
          <Provider store={store}>
            <I18nextProvider i18n={i18nForTest}>
              <BlockUser />
            </I18nextProvider>
          </Provider>
        </BrowserRouter>
      </MockedProvider>
    );

    await wait();

    expect(screen.getByText('John Doe')).toBeInTheDocument();
    expect(screen.getByText('Sam Smith')).toBeInTheDocument();

    const firstNameInput = screen.getByPlaceholderText(/Enter First Name/i);
    const lastNameInput = screen.getByPlaceholderText(/Enter Last Name/i);

    userEvent.type(lastNameInput, 'doe');

    await wait(700);

    expect(firstNameInput).toHaveValue('');
    expect(lastNameInput).toHaveValue('doe');

    expect(screen.getByText('John Doe')).toBeInTheDocument();
    expect(screen.queryByText('Sam Smith')).not.toBeInTheDocument();

    expect(window.location).toBeAt('/blockuser/id=orgid');
  });

  test('Testing Full Name Filter', async () => {
    window.location.assign('/blockuser/id=orgid');

    render(
      <MockedProvider addTypename={false} link={link}>
        <BrowserRouter>
          <Provider store={store}>
            <I18nextProvider i18n={i18nForTest}>
              <BlockUser />
              <ToastContainer />
            </I18nextProvider>
          </Provider>
        </BrowserRouter>
      </MockedProvider>
    );

    await wait();

    expect(screen.getByText('John Doe')).toBeInTheDocument();
    expect(screen.getByText('Sam Smith')).toBeInTheDocument();

    const firstNameInput = screen.getByPlaceholderText(/Enter First Name/i);
    const lastNameInput = screen.getByPlaceholderText(/Enter Last Name/i);

    userEvent.type(firstNameInput, 'sam');
    userEvent.type(lastNameInput, 'smith');

    expect(firstNameInput).toHaveValue('sam');
    expect(lastNameInput).toHaveValue('smith');

    await wait(700);

    expect(screen.getByText('Sam Smith')).toBeInTheDocument();
    expect(screen.queryByText('John Doe')).not.toBeInTheDocument();

    expect(window.location).toBeAt('/blockuser/id=orgid');
  });

  test('Testing All Members', async () => {
    window.location.assign('/blockuser/id=orgid');

    render(
      <MockedProvider addTypename={false} link={link}>
        <BrowserRouter>
          <Provider store={store}>
            <I18nextProvider i18n={i18nForTest}>
              <BlockUser />
              <ToastContainer />
            </I18nextProvider>
          </Provider>
        </BrowserRouter>
      </MockedProvider>
    );

    await wait();

    userEvent.click(screen.getByLabelText(/All Members/i));
    await wait();

    expect(screen.getByLabelText(/All Members/i)).toBeChecked();
    await wait();

    expect(screen.getByText('John Doe')).toBeInTheDocument();
    expect(screen.getByText('Sam Smith')).toBeInTheDocument();

    expect(window.location).toBeAt('/blockuser/id=orgid');
  });

  test('Testing Blocked Users', async () => {
    window.location.assign('/blockuser/id=orgid');

    render(
      <MockedProvider addTypename={false} link={link}>
        <BrowserRouter>
          <Provider store={store}>
            <I18nextProvider i18n={i18nForTest}>
              <BlockUser />
              <ToastContainer />
            </I18nextProvider>
          </Provider>
        </BrowserRouter>
      </MockedProvider>
    );

    await wait();

    userEvent.click(screen.getByLabelText(/Blocked Users/i));
    await wait();

    expect(screen.getByLabelText(/Blocked Users/i)).toBeChecked();
    await wait();

    expect(screen.getByText('John Doe')).toBeInTheDocument();
    expect(screen.queryByText('Sam Smith')).not.toBeInTheDocument();

    expect(window.location).toBeAt('/blockuser/id=orgid');
  });

  test('Testing table data getting rendered', async () => {
    window.location.assign('/orglist/id=orgid');
    const link = new StaticMockLink(MOCKS, true);
    render(
      <MockedProvider addTypename={false} link={link}>
        <BrowserRouter>
          <Provider store={store}>
            <I18nextProvider i18n={i18nForTest}>
              <BlockUser />
            </I18nextProvider>
          </Provider>
        </BrowserRouter>
      </MockedProvider>
    );

    await wait();

    expect(screen.getByTestId(/blockedusers/)).toBeInTheDocument();
    expect(screen.getByTestId(/allusers/)).toBeInTheDocument();
    expect(screen.getByText('John Doe')).toBeInTheDocument();
    expect(screen.getByText('Sam Smith')).toBeInTheDocument();
  });
});<|MERGE_RESOLUTION|>--- conflicted
+++ resolved
@@ -87,7 +87,6 @@
     },
     result: {
       data: {
-<<<<<<< HEAD
         users: [
           {
             _id: '123',
@@ -178,7 +177,6 @@
                     email: 'John@gmail.com',
                   },
                 ],
-=======
         organizations: [
           {
             _id: 'orgid',
@@ -209,7 +207,6 @@
                 firstName: 'firstName',
                 lastName: 'lastName',
                 email: 'email',
->>>>>>> e22b3cbc
               },
             },
             blockedUsers: {
