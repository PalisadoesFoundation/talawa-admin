.mainpage {
  display: flex;
  flex-direction: row;
}
.sidebar {
  z-index: 0;
  padding-top: 5px;
  margin: 0;
  height: 100%;
}
.sidebar:after {
  content: '';
  background-color: #f7f7f7;
  position: absolute;
  width: 2px;
  height: 600px;
  top: 10px;
  left: 94%;
  display: block;
}
.sidebarsticky {
  padding-left: 45px;
}
.sidebarsticky > input {
  text-decoration: none;
  margin-bottom: 50px;
  border-color: #e8e5e5;
  width: 80%;
  border-radius: 7px;
  padding-top: 5px;
  padding-bottom: 5px;
  padding-right: 10px;
  padding-left: 10px;
  box-shadow: none;
}

.navitem {
  padding-left: 27%;
  padding-top: 12px;
  padding-bottom: 12px;
  cursor: pointer;
}

.searchtitle {
  color: #707070;
  font-weight: 600;
  font-size: 18px;
  margin-bottom: 20px;
  padding-bottom: 5px;
  border-bottom: 3px solid #31bb6b;
  width: 60%;
}

.logintitle {
  color: #707070;
  font-weight: 600;
  font-size: 20px;
  margin-bottom: 30px;
  padding-bottom: 5px;
  border-bottom: 3px solid #31bb6b;
  width: 30%;
}

.mainpageright > hr {
  margin-top: 20px;
  width: 100%;
  margin-left: -15px;
  margin-right: -15px;
  margin-bottom: 20px;
}
.justifysp {
  display: flex;
  justify-content: space-between;
}

@media screen and (max-width: 575.5px) {
  .justifysp {
    padding-left: 55px;
    display: flex;
    justify-content: space-between;
    width: 100%;
  }

  .mainpageright {
    width: 100%;
  }
}

.list_box {
  height: 70vh;
  overflow-y: auto;
  width: auto;
  padding-right: 50px;
}

@media only screen and (max-width: 600px) {
  .sidebar {
    position: relative;
    bottom: 18px;
  }
  .invitebtn {
    width: 135px;
    position: relative;
    right: 10px;
  }
  .userListTable {
    margin-left: 40px;
  }
}

/* Loader CSS */

.loader,
.loader:after {
  border-radius: 50%;
  width: 10em;
  height: 10em;
}
.loader {
  margin: 60px auto;
  margin-top: 35vh !important;
  font-size: 10px;
  position: relative;
  text-indent: -9999em;
  border-top: 1.1em solid rgba(255, 255, 255, 0.2);
  border-right: 1.1em solid rgba(255, 255, 255, 0.2);
  border-bottom: 1.1em solid rgba(255, 255, 255, 0.2);
  border-left: 1.1em solid #febc59;
  -webkit-transform: translateZ(0);
  -ms-transform: translateZ(0);
  transform: translateZ(0);
  -webkit-animation: load8 1.1s infinite linear;
  animation: load8 1.1s infinite linear;
}
@-webkit-keyframes load8 {
  0% {
    -webkit-transform: rotate(0deg);
    transform: rotate(0deg);
  }
  100% {
    -webkit-transform: rotate(360deg);
    transform: rotate(360deg);
  }
}
@keyframes load8 {
  0% {
    -webkit-transform: rotate(0deg);
    transform: rotate(0deg);
  }
  100% {
    -webkit-transform: rotate(360deg);
    transform: rotate(360deg);
  }
}

<<<<<<< HEAD
.noData{
=======
.noData {
>>>>>>> 769496b8
  font-size: 1.25rem;
  margin-top: 1rem;
}<|MERGE_RESOLUTION|>--- conflicted
+++ resolved
@@ -153,11 +153,7 @@
   }
 }
 
-<<<<<<< HEAD
-.noData{
-=======
 .noData {
->>>>>>> 769496b8
   font-size: 1.25rem;
   margin-top: 1rem;
 }