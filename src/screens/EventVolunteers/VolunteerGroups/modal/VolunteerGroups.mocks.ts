import {
  CREATE_VOLUNTEER_GROUP,
  DELETE_VOLUNTEER_GROUP,
  UPDATE_VOLUNTEER_GROUP,
} from 'GraphQl/Mutations/EventVolunteerMutation';
import { GET_EVENT_VOLUNTEER_GROUPS } from 'GraphQl/Queries/EventVolunteerQueries';
import { MEMBERS_LIST } from 'GraphQl/Queries/Queries';

const group1 = {
  id: 'groupId1',
  name: 'Group 1',
  description: 'desc',
<<<<<<< HEAD
=======
  volunteersRequired: 2,
  isTemplate: true,
  isInstanceException: false,
>>>>>>> 12279bd5
  createdAt: '2030-10-25T16:16:32.978Z',
  creator: {
    id: 'creatorId1',
    name: 'Wilt Shepherd',
    avatarURL: null,
  },
  leader: {
    id: 'userId',
    name: 'Bruce Trainer',
    avatarURL: 'img-url',
  },
  volunteers: [
    {
      id: 'volunteerId1',
      hasAccepted: true,
      hoursVolunteered: 10,
      isPublic: true,
      user: {
        id: 'userId',
        name: 'Teresa Bradley',
        avatarURL: null,
      },
    },
  ],
  event: {
    id: 'eventId',
  },
};

const group2 = {
  id: 'groupId2',
  name: 'Group 2',
  description: 'desc',
<<<<<<< HEAD
=======
  volunteersRequired: 3,
  isTemplate: true,
  isInstanceException: false,
>>>>>>> 12279bd5
  createdAt: '2030-10-27T15:25:13.044Z',
  creator: {
    id: 'creatorId2',
    name: 'Test Creator',
    avatarURL: null,
  },
  leader: {
    id: 'userId2',
    name: 'Bruce Garza',
    avatarURL: null,
  },
  volunteers: [],
  event: {
    id: 'eventId',
  },
};

const group3 = {
  id: 'groupId3',
  name: 'Group 3',
  description: 'desc',
<<<<<<< HEAD
=======
  volunteersRequired: 1,
  isTemplate: true,
  isInstanceException: false,
>>>>>>> 12279bd5
  createdAt: '2030-10-27T15:34:15.889Z',
  creator: {
    id: 'creatorId3',
    name: 'Test Creator',
    avatarURL: null,
  },
  leader: {
    id: 'userId3',
    name: 'Bruce Garza',
    avatarURL: null,
  },
  volunteers: [
    {
      id: 'volunteerId3',
      hasAccepted: true,
      hoursVolunteered: null,
      isPublic: true,
      user: {
        id: 'userId3',
        name: 'Bruce Garza',
        avatarURL: null,
      },
    },
  ],
  event: {
    id: 'eventId',
  },
};

export const MOCKS = [
  {
    request: {
      query: GET_EVENT_VOLUNTEER_GROUPS,
      variables: {
        input: { id: 'eventId' },
      },
    },
    result: {
      data: {
        event: {
          id: 'eventId',
          recurrenceRule: null,
          baseEvent: null,
          volunteerGroups: [group1, group2, group3],
        },
      },
    },
  },
  {
    request: {
      query: MEMBERS_LIST,
      variables: {
        organizationId: 'orgId',
      },
    },
    result: {
      data: {
        usersByOrganizationId: [
          {
            id: 'userId',
            name: 'Harve Lance',
            emailAddress: 'harve@example.com',
            avatarURL: '',
            role: 'regular',
            createdAt: '2030-02-14',
            updatedAt: '2023-01-01T00:00:00Z',
          },
          {
            id: 'userId2',
            name: 'John Doe',
            emailAddress: 'johndoe@example.com',
            avatarURL: '',
            role: 'regular',
            createdAt: '2030-02-14',
            updatedAt: '2023-01-01T00:00:00Z',
          },
        ],
      },
    },
  },
  {
    request: {
      query: CREATE_VOLUNTEER_GROUP,
      variables: {
        data: {
          eventId: 'eventId',
          leaderId: 'userId',
          name: 'Group 1',
          description: 'desc',
          volunteerUserIds: ['userId', 'userId2'],
          volunteersRequired: 10,
        },
      },
    },
    result: {
      data: {
        createEventVolunteerGroup: {
          id: 'groupId',
        },
      },
    },
  },
  {
    request: {
      query: DELETE_VOLUNTEER_GROUP,
      variables: {
        id: 'groupId',
      },
    },
    result: {
      data: {
        removeEventVolunteerGroup: {
          id: 'groupId',
        },
      },
    },
  },
  {
    request: {
      query: UPDATE_VOLUNTEER_GROUP,
      variables: {
        id: 'groupId',
        data: {
          eventId: 'eventId',
          name: 'Group 2',
          description: 'desc new',
          volunteersRequired: 10,
        },
      },
    },
    result: {
      data: {
        updateEventVolunteerGroup: {
          id: 'groupId',
        },
      },
    },
  },
  {
    request: {
      query: UPDATE_VOLUNTEER_GROUP,
      variables: {
        id: 'groupId',
        data: {
          eventId: 'eventId',
        },
      },
    },
    result: {
      data: {
        updateEventVolunteerGroup: {
          id: 'groupId',
        },
      },
    },
  },
  // Mock for recurring event series scope
  {
    request: {
      query: CREATE_VOLUNTEER_GROUP,
      variables: {
        data: {
          eventId: 'baseEventId',
          leaderId: 'userId',
          name: 'Recurring Group Series',
          description: 'desc',
          volunteerUserIds: ['userId', 'userId2'],
          volunteersRequired: 10,
          scope: 'ENTIRE_SERIES',
        },
      },
    },
    result: {
      data: {
        createEventVolunteerGroup: {
          id: 'recurringGroupId',
        },
      },
    },
  },
  // Mock for recurring event instance scope
  {
    request: {
      query: CREATE_VOLUNTEER_GROUP,
      variables: {
        data: {
          eventId: 'baseEventId',
          leaderId: 'userId',
          name: 'Recurring Group Instance',
          description: 'desc',
          volunteerUserIds: ['userId', 'userId2'],
          volunteersRequired: 10,
          scope: 'THIS_INSTANCE_ONLY',
          recurringEventInstanceId: 'eventInstanceId',
        },
      },
    },
    result: {
      data: {
        createEventVolunteerGroup: {
          id: 'recurringGroupInstanceId',
        },
      },
    },
  },
];

export const MOCKS_EMPTY = [
  {
    request: {
      query: GET_EVENT_VOLUNTEER_GROUPS,
      variables: {
        input: { id: 'eventId' },
      },
    },
    result: {
      data: {
        event: {
          id: 'eventId',
          recurrenceRule: null,
          baseEvent: null,
          volunteerGroups: [],
        },
      },
    },
  },
];

export const MOCKS_ERROR = [
  {
    request: {
      query: GET_EVENT_VOLUNTEER_GROUPS,
      variables: {
        input: { id: 'eventId' },
      },
    },
    error: new Error('An error occurred'),
  },
  {
    request: {
      query: DELETE_VOLUNTEER_GROUP,
      variables: {
        id: 'groupId',
      },
    },
    error: new Error('An error occurred'),
  },
  {
    request: {
      query: MEMBERS_LIST,
      variables: {
        organizationId: 'orgId',
      },
    },
    result: {
      data: {
        usersByOrganizationId: [
          {
            id: 'userId',
            name: 'Harve Lance',
            emailAddress: 'harve@example.com',
            role: 'regular',
            avatarURL: '',
            createdAt: '2030-02-14',
            updatedAt: '2023-01-01T00:00:00Z',
          },
          {
            id: 'userId2',
            name: 'John Doe',
            emailAddress: 'johndoe@example.com',
            role: 'regular',
            avatarURL: '',
            createdAt: '2030-02-14',
            updatedAt: '2023-01-01T00:00:00Z',
          },
        ],
      },
    },
  },
  {
    request: {
      query: CREATE_VOLUNTEER_GROUP,
      variables: {
        data: {
          eventId: 'eventId',
          leaderId: 'userId',
          name: 'Group 1',
          description: 'desc',
          volunteerUserIds: ['userId', 'userId2'],
          volunteersRequired: 10,
        },
      },
    },
    error: new Error('An error occurred'),
  },
  {
    request: {
      query: UPDATE_VOLUNTEER_GROUP,
      variables: {
        id: 'groupId',
        data: {
          eventId: 'eventId',
          name: 'Group 2',
          description: 'desc new',
          volunteersRequired: 10,
        },
      },
    },
    error: new Error('An error occurred'),
  },
];<|MERGE_RESOLUTION|>--- conflicted
+++ resolved
@@ -10,12 +10,9 @@
   id: 'groupId1',
   name: 'Group 1',
   description: 'desc',
-<<<<<<< HEAD
-=======
   volunteersRequired: 2,
   isTemplate: true,
   isInstanceException: false,
->>>>>>> 12279bd5
   createdAt: '2030-10-25T16:16:32.978Z',
   creator: {
     id: 'creatorId1',
@@ -49,12 +46,9 @@
   id: 'groupId2',
   name: 'Group 2',
   description: 'desc',
-<<<<<<< HEAD
-=======
   volunteersRequired: 3,
   isTemplate: true,
   isInstanceException: false,
->>>>>>> 12279bd5
   createdAt: '2030-10-27T15:25:13.044Z',
   creator: {
     id: 'creatorId2',
@@ -76,12 +70,9 @@
   id: 'groupId3',
   name: 'Group 3',
   description: 'desc',
-<<<<<<< HEAD
-=======
   volunteersRequired: 1,
   isTemplate: true,
   isInstanceException: false,
->>>>>>> 12279bd5
   createdAt: '2030-10-27T15:34:15.889Z',
   creator: {
     id: 'creatorId3',
