--- conflicted
+++ resolved
@@ -41,6 +41,7 @@
 import { Button, Form, Modal } from 'react-bootstrap';
 import type {
   InterfaceCreateVolunteerGroup,
+  InterfaceUserInfo,
   InterfaceUserInfoPG,
   InterfaceVolunteerGroupInfo,
 } from 'utils/interfaces';
@@ -48,13 +49,8 @@
 import styles from 'style/app-fixed.module.css';
 import React, { useCallback, useEffect, useMemo, useState } from 'react';
 import { useTranslation } from 'react-i18next';
-<<<<<<< HEAD
 import { useMutation, useQuery } from '@apollo/client/react';
-import { toast } from 'react-toastify';
-=======
-import { useMutation, useQuery } from '@apollo/client';
 import { NotificationToast } from 'components/NotificationToast/NotificationToast';
->>>>>>> 708347e9
 import { Autocomplete, FormControl, TextField } from '@mui/material';
 
 import { MEMBERS_LIST } from 'GraphQl/Queries/Queries';
@@ -63,6 +59,7 @@
   UPDATE_VOLUNTEER_GROUP,
 } from 'GraphQl/Mutations/EventVolunteerMutation';
 import { errorHandler } from 'utils/errorHandler';
+import type { IMembersListResult } from 'types/GraphQL/queryResults';
 
 export interface InterfaceVolunteerGroupModal {
   isOpen: boolean;
@@ -139,14 +136,23 @@
   const [updateVolunteerGroup] = useMutation(UPDATE_VOLUNTEER_GROUP);
   const [createVolunteerGroup] = useMutation(CREATE_VOLUNTEER_GROUP);
 
-  const { data: membersData } = useQuery<any>(MEMBERS_LIST, {
+  const { data: membersData } = useQuery<IMembersListResult>(MEMBERS_LIST, {
     variables: { organizationId: orgId },
   });
 
-  const members = useMemo(
-    () => membersData?.usersByOrganizationId || [],
-    [membersData],
-  );
+  const members = useMemo(() => {
+    const users = membersData?.usersByOrganizationId || [];
+    // Filter and map to ensure all members have required fields for InterfaceUserInfoPG
+    return users
+      .filter((user) => user.name) // Filter out users without names
+      .map((user) => ({
+        id: user.id,
+        name: user.name || '',
+        firstName: user.firstName,
+        lastName: user.lastName,
+        avatarURL: user.avatarURL,
+      })) as InterfaceUserInfoPG[];
+  }, [membersData]);
 
   useEffect(() => {
     setFormState({
@@ -341,9 +347,19 @@
               }
               onChange={(_, newLeader): void => {
                 if (newLeader) {
+                  // Convert InterfaceUserInfoPG to InterfaceUserInfo for leader
+                  const leaderUser = membersData?.usersByOrganizationId.find(
+                    (u) => u.id === newLeader.id,
+                  );
+                  const leaderInfo: InterfaceUserInfo = {
+                    id: newLeader.id,
+                    name: newLeader.name,
+                    emailAddress: leaderUser?.emailAddress || '',
+                    avatarURL: newLeader.avatarURL,
+                  };
                   setFormState({
                     ...formState,
-                    leader: newLeader,
+                    leader: leaderInfo,
                     volunteerUsers: [...volunteerUsers, newLeader],
                   });
                 } else {
@@ -357,7 +373,7 @@
                 }
               }}
               renderInput={(params) => (
-                <TextField {...params} label="Leader *" />
+                <TextField {...params} label={t('leaderRequired')} />
               )}
             />
           </Form.Group>
@@ -384,7 +400,7 @@
                 });
               }}
               renderInput={(params) => (
-                <TextField {...params} label="Invite Volunteers *" />
+                <TextField {...params} label={t('inviteVolunteersRequired')} />
               )}
             />
           </Form.Group>
