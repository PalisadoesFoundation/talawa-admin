import React, { useCallback, useMemo, useState } from 'react';
import { useTranslation } from 'react-i18next';
import { Button } from 'react-bootstrap';
import { Navigate, useParams } from 'react-router-dom';

import { WarningAmberRounded } from '@mui/icons-material';

import { useQuery } from '@apollo/client';

import type { InterfaceVolunteerGroupInfo } from 'utils/interfaces';
import Loader from 'components/Loader/Loader';
import {
  DataGrid,
  type GridCellParams,
  type GridColDef,
} from '@mui/x-data-grid';
import { debounce, Stack } from '@mui/material';
import Avatar from 'components/Avatar/Avatar';
import styles from '../../../style/app.module.css';
import { EVENT_VOLUNTEER_GROUP_LIST } from 'GraphQl/Queries/EventVolunteerQueries';
import VolunteerGroupModal from './VolunteerGroupModal';
import VolunteerGroupDeleteModal from './VolunteerGroupDeleteModal';
import VolunteerGroupViewModal from './VolunteerGroupViewModal';
import SortingButton from 'subComponents/SortingButton';
import SearchBar from 'subComponents/SearchBar';

enum ModalState {
  SAME = 'same',
  DELETE = 'delete',
  VIEW = 'view',
}

const dataGridStyle = {
  backgroundColor: 'white',
  borderRadius: '16px',
  '& .MuiDataGrid-columnHeaders': {
    border: 'none',
  },
  '& .MuiDataGrid-cell': {
    border: 'none',
  },
  '& .MuiDataGrid-columnSeparator': {
    display: 'none',
  },
  '&.MuiDataGrid-root .MuiDataGrid-cell:focus-within': {
    outline: 'none !important',
  },
  '&.MuiDataGrid-root .MuiDataGrid-columnHeader:focus-within': {
    outline: 'none',
  },
  '& .MuiDataGrid-row:hover': {
    backgroundColor: 'transparent',
  },
  '& .MuiDataGrid-row.Mui-hovered': {
    backgroundColor: 'transparent',
  },
  '& .MuiDataGrid-root': {
    borderRadius: '0.5rem',
  },
  '& .MuiDataGrid-main': {
    borderRadius: '0.5rem',
  },
};

/**
 * Component for managing volunteer groups for an event.
 * This component allows users to view, filter, sort, and create action items. It also provides a modal for creating and editing action items.
 * @returns The rendered component.
 */
function volunteerGroups(): JSX.Element {
  const { t } = useTranslation('translation', {
    keyPrefix: 'eventVolunteers',
  });
  const { t: tCommon } = useTranslation('common');
  const { t: tErrors } = useTranslation('errors');

  // Get the organization ID from URL parameters
  const { orgId, eventId } = useParams();

  if (!orgId || !eventId) {
    return <Navigate to={'/'} replace />;
  }

  const [group, setGroup] = useState<InterfaceVolunteerGroupInfo | null>(null);
  const [modalMode, setModalMode] = useState<'create' | 'edit'>('create');
  const [searchTerm, setSearchTerm] = useState<string>('');
  const [sortBy, setSortBy] = useState<
    'volunteers_ASC' | 'volunteers_DESC' | null
  >(null);
  const [searchBy, setSearchBy] = useState<'leader' | 'group'>('group');
  const [modalState, setModalState] = useState<{
    [key in ModalState]: boolean;
  }>({
    [ModalState.SAME]: false,
    [ModalState.DELETE]: false,
    [ModalState.VIEW]: false,
  });

  /**
   * Query to fetch the list of volunteer groups for the event.
   */
  const {
    data: groupsData,
    loading: groupsLoading,
    error: groupsError,
    refetch: refetchGroups,
  }: {
    data?: {
      getEventVolunteerGroups: InterfaceVolunteerGroupInfo[];
    };
    loading: boolean;
    error?: Error | undefined;
    refetch: () => void;
  } = useQuery(EVENT_VOLUNTEER_GROUP_LIST, {
    variables: {
      where: {
        eventId: eventId,
        leaderName: searchBy === 'leader' ? searchTerm : null,
        name_contains: searchBy === 'group' ? searchTerm : null,
      },
      orderBy: sortBy,
    },
  });

  const openModal = (modal: ModalState): void =>
    setModalState((prevState) => ({ ...prevState, [modal]: true }));

  const closeModal = (modal: ModalState): void =>
    setModalState((prevState) => ({ ...prevState, [modal]: false }));

  const handleModalClick = useCallback(
    (group: InterfaceVolunteerGroupInfo | null, modal: ModalState): void => {
      if (modal === ModalState.SAME) {
        setModalMode(group ? 'edit' : 'create');
      }
      setGroup(group);
      openModal(modal);
    },
    [openModal],
  );

  const debouncedSearch = useMemo(
    () => debounce((value: string) => setSearchTerm(value), 300),
    [],
  );

  const groups = useMemo(
    () => groupsData?.getEventVolunteerGroups || [],
    [groupsData],
  );

  if (groupsLoading) {
    return <Loader size="xl" />;
  }

  if (groupsError) {
    return (
      <div className={styles.message} data-testid="errorMsg">
        <WarningAmberRounded className={styles.icon} fontSize="large" />
        <h6 className="fw-bold text-danger text-center">
          {tErrors('errorLoading', { entity: 'Volunteer Groups' })}
        </h6>
      </div>
    );
  }

  const columns: GridColDef[] = [
    {
      field: 'group',
      headerName: 'Group',
      flex: 1,
      align: 'left',
      minWidth: 100,
      headerAlign: 'center',
      sortable: false,
      headerClassName: `${styles.tableHeader}`,
      renderCell: (params: GridCellParams) => {
        return (
          <div
            className="d-flex justify-content-center fw-bold"
            data-testid="groupName"
          >
            {params.row.name}
          </div>
        );
      },
    },
    {
      field: 'leader',
      headerName: 'Leader',
      flex: 1,
      align: 'center',
      minWidth: 100,
      headerAlign: 'center',
      sortable: false,
      headerClassName: `${styles.tableHeader}`,
      renderCell: (params: GridCellParams) => {
        const { _id, firstName, lastName, image } = params.row.leader;
        return (
          <div
            className="d-flex fw-bold align-items-center ms-2"
            data-testid="assigneeName"
          >
            {image ? (
              <img
                src={image}
                alt="Assignee"
                data-testid={`image${_id + 1}`}
                className={styles.TableImages}
              />
            ) : (
              <div className={styles.avatarContainer}>
                <Avatar
                  key={_id + '1'}
                  containerStyle={styles.imageContainer}
                  avatarStyle={styles.TableImages}
                  name={firstName + ' ' + lastName}
                  alt={firstName + ' ' + lastName}
                />
              </div>
            )}
            {firstName + ' ' + lastName}
          </div>
        );
      },
    },
    {
      field: 'actions',
      headerName: 'Actions Completed',
      flex: 1,
      align: 'center',
      headerAlign: 'center',
      sortable: false,
      headerClassName: `${styles.tableHeader}`,
      renderCell: (params: GridCellParams) => {
        return (
          <div className="d-flex justify-content-center fw-bold">
            {params.row.assignments.length}
          </div>
        );
      },
    },
    {
      field: 'volunteers',
      headerName: 'No. of Volunteers',
      flex: 1,
      align: 'center',
      headerAlign: 'center',
      sortable: false,
      headerClassName: `${styles.tableHeader}`,
      renderCell: (params: GridCellParams) => {
        return (
          <div className="d-flex justify-content-center fw-bold">
            {params.row.volunteers.length}
          </div>
        );
      },
    },
    {
      field: 'options',
      headerName: 'Options',
      align: 'center',
      flex: 1,
      minWidth: 100,
      headerAlign: 'center',
      sortable: false,
      headerClassName: `${styles.tableHeader}`,
      renderCell: (params: GridCellParams) => {
        return (
          <>
            <Button
              variant="success"
              size="sm"
              style={{ minWidth: '32px' }}
              className="me-2 rounded"
              data-testid="viewGroupBtn"
              onClick={() => handleModalClick(params.row, ModalState.VIEW)}
            >
              <i className="fa fa-info" />
            </Button>
            <Button
              variant="success"
              size="sm"
              className="me-2 rounded"
              data-testid="editGroupBtn"
              onClick={() => handleModalClick(params.row, ModalState.SAME)}
            >
              <i className="fa fa-edit" />
            </Button>
            <Button
              size="sm"
              variant="danger"
              className="rounded"
              data-testid="deleteGroupBtn"
              onClick={() => handleModalClick(params.row, ModalState.DELETE)}
            >
              <i className="fa fa-trash" />
            </Button>
          </>
        );
      },
    },
  ];

  return (
    <div>
      {/* Header with search, filter  and Create Button */}
<<<<<<< HEAD
      <div className={`${styles.btnsContainer} btncon gap-4 flex-wrap`}>
        <SearchBar
          placeholder={tCommon('searchBy', {
            item: searchBy.charAt(0).toUpperCase() + searchBy.slice(1),
          })}
          onSearch={debouncedSearch}
          inputTestId="searchBy"
          buttonTestId="searchBtn"
        />
=======
      <div className={`${styles.btnsContainer} gap-4 flex-wrap`}>
        <div className={`${styles.input}`} style={{ marginRight: '275px' }}>
          <Form.Control
            type="name"
            placeholder={tCommon('searchBy', {
              item: searchBy.charAt(0).toUpperCase() + searchBy.slice(1),
            })}
            autoComplete="off"
            required
            className={styles.inputField}
            value={searchValue}
            onChange={(e) => {
              setSearchValue(e.target.value);
              debouncedSearch(e.target.value);
            }}
            data-testid="searchBy"
          />
          <Button className={`${styles.searchButton}`} data-testid="searchBtn">
            <Search />
          </Button>
        </div>
>>>>>>> d02edfa8
        <div className="d-flex gap-3 mb-1">
          <div className="d-flex justify-space-between align-items-center gap-3">
            <SortingButton
              sortingOptions={[
                { label: t('leader'), value: 'leader' },
                { label: t('group'), value: 'group' },
              ]}
              selectedOption={searchBy}
              onSortChange={(value) => setSearchBy(value as 'leader' | 'group')}
              dataTestIdPrefix="searchByToggle"
              buttonLabel={tCommon('searchBy', { item: '' })}
            />
            <SortingButton
              title={tCommon('sort')}
              sortingOptions={[
                { label: t('mostVolunteers'), value: 'volunteers_DESC' },
                { label: t('leastVolunteers'), value: 'volunteers_ASC' },
              ]}
              selectedOption={sortBy ?? ''}
              onSortChange={(value) =>
                setSortBy(value as 'volunteers_DESC' | 'volunteers_ASC')
              }
              dataTestIdPrefix="sort"
              buttonLabel={tCommon('sort')}
            />
          </div>
          <div>
            <Button
              variant="success"
              onClick={() => handleModalClick(null, ModalState.SAME)}
              style={{ marginTop: '11px' }}
              className={styles.actionsButton}
              data-testid="createGroupBtn"
            >
              <i className={'fa fa-plus me-2'} />
              {tCommon('create')}
            </Button>
          </div>
        </div>
      </div>

      {/* Table with Volunteer Groups */}
      <DataGrid
        disableColumnMenu
        columnBufferPx={7}
        hideFooter={true}
        getRowId={(row) => row._id}
        slots={{
          noRowsOverlay: () => (
            <Stack height="100%" alignItems="center" justifyContent="center">
              {t('noVolunteerGroups')}
            </Stack>
          ),
        }}
        sx={dataGridStyle}
        getRowClassName={() => `${styles.rowBackgrounds}`}
        autoHeight
        rowHeight={65}
        rows={groups.map((group, index) => ({
          id: index + 1,
          ...group,
        }))}
        columns={columns}
        isRowSelectable={() => false}
      />

      <VolunteerGroupModal
        isOpen={modalState[ModalState.SAME]}
        hide={() => closeModal(ModalState.SAME)}
        refetchGroups={refetchGroups}
        eventId={eventId}
        orgId={orgId}
        group={group}
        mode={modalMode}
      />

      {group && (
        <>
          <VolunteerGroupViewModal
            isOpen={modalState[ModalState.VIEW]}
            hide={() => closeModal(ModalState.VIEW)}
            group={group}
          />

          <VolunteerGroupDeleteModal
            isOpen={modalState[ModalState.DELETE]}
            hide={() => closeModal(ModalState.DELETE)}
            refetchGroups={refetchGroups}
            group={group}
          />
        </>
      )}
    </div>
  );
}

export default volunteerGroups;<|MERGE_RESOLUTION|>--- conflicted
+++ resolved
@@ -305,7 +305,6 @@
   return (
     <div>
       {/* Header with search, filter  and Create Button */}
-<<<<<<< HEAD
       <div className={`${styles.btnsContainer} btncon gap-4 flex-wrap`}>
         <SearchBar
           placeholder={tCommon('searchBy', {
@@ -315,29 +314,6 @@
           inputTestId="searchBy"
           buttonTestId="searchBtn"
         />
-=======
-      <div className={`${styles.btnsContainer} gap-4 flex-wrap`}>
-        <div className={`${styles.input}`} style={{ marginRight: '275px' }}>
-          <Form.Control
-            type="name"
-            placeholder={tCommon('searchBy', {
-              item: searchBy.charAt(0).toUpperCase() + searchBy.slice(1),
-            })}
-            autoComplete="off"
-            required
-            className={styles.inputField}
-            value={searchValue}
-            onChange={(e) => {
-              setSearchValue(e.target.value);
-              debouncedSearch(e.target.value);
-            }}
-            data-testid="searchBy"
-          />
-          <Button className={`${styles.searchButton}`} data-testid="searchBtn">
-            <Search />
-          </Button>
-        </div>
->>>>>>> d02edfa8
         <div className="d-flex gap-3 mb-1">
           <div className="d-flex justify-space-between align-items-center gap-3">
             <SortingButton
