--- conflicted
+++ resolved
@@ -909,7 +909,7 @@
     // The initial view should be Month View by default
     expect(container.textContent).toMatch('Month');
 
-<<<<<<< HEAD
+
     // Find and click the view type dropdown
     const viewTypeDropdown = screen.getByTestId('selectViewType');
     await userEvent.click(viewTypeDropdown);
@@ -922,22 +922,7 @@
     await waitFor(() => {
       // Check if the container's text content includes "Day"
       expect(container.textContent).toMatch('Day');
-=======
-    // First click the view type dropdown to open it
-    const viewTypeDropdown = screen.getByTestId('selectViewType');
-    await userEvent.click(viewTypeDropdown);
-
-    // Find and click the Day option from the dropdown
-    await waitFor(() => {
-      expect(screen.getByTestId('Day')).toBeInTheDocument();
-    });
-
-    const dayViewButton = screen.getByTestId('Day');
-    await userEvent.click(dayViewButton);
-
-    await waitFor(() => {
-      expect(screen.getByTestId('selectViewType')).toHaveTextContent('Day');
->>>>>>> fb2dafd4
+
     });
   });
 
