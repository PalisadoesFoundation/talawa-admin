import React from 'react';
import { MockedProvider } from '@apollo/react-testing';
import {
  act,
  render,
  screen,
  fireEvent,
  waitFor,
} from '@testing-library/react';
<<<<<<< HEAD
import { GraphQLError } from 'graphql';
import { Provider } from 'react-redux';
=======
import userEvent from '@testing-library/user-event';
>>>>>>> 07500ec7
import { BrowserRouter } from 'react-router';
import { Provider } from 'react-redux';
import { I18nextProvider } from 'react-i18next';
import { LocalizationProvider } from '@mui/x-date-pickers';
import { AdapterDayjs } from '@mui/x-date-pickers/AdapterDayjs';
import { ThemeProvider, createTheme } from '@mui/material/styles';
import { describe, test, expect, vi, afterEach } from 'vitest';
import dayjs from 'dayjs';

import OrganizationEvents from './OrganizationEvents';
import { store } from 'state/store';
import i18n from 'utils/i18nForTest';
import { StaticMockLink } from 'utils/StaticMockLink';
import {
  GET_ORGANIZATION_DATA_PG,
  GET_ORGANIZATION_EVENTS_PG,
} from 'GraphQl/Queries/Queries';
import { MOCKS } from './OrganizationEventsMocks';
import { toast } from 'react-toastify';

vi.mock('utils/useLocalstorage', () => {
  return {
    default: () => ({
      getItem: vi.fn((key: string) => {
        if (key === 'role') return 'administrator';
        if (key === 'id') return '1';
        return null;
      }),
      setItem: vi.fn(),
      removeItem: vi.fn(),
    }),
  };
});

const theme = createTheme({
  palette: {
    primary: {
      main: '#31bb6b',
    },
  },
});

Object.defineProperty(window, 'location', {
  value: {
    href: 'http://localhost/',
    assign: vi.fn((url: string) => {
      if (url.startsWith('/')) {
        window.location.href = `http://localhost${url}`;
        window.location.pathname = url;
        window.location.search = '';
        window.location.hash = '';
      } else if (url.includes('://')) {
        window.location.href = url;
        const urlParts = url.split('://')[1];
        const pathParts = urlParts.split('/');
        window.location.pathname =
          pathParts.length > 1 ? `/${pathParts.slice(1).join('/')}` : '/';
        window.location.search = '';
        window.location.hash = '';
      }
    }),
    reload: vi.fn(),
    pathname: '/orglist',
    search: '',
    hash: '',
    origin: 'http://localhost',
  },
});

const defaultLink = new StaticMockLink(MOCKS, true);

async function wait(ms = 0): Promise<void> {
  await act(
    () =>
      new Promise((resolve) => {
        setTimeout(resolve, ms);
      }),
  );
}

const translations = {
  ...JSON.parse(
    JSON.stringify(
      i18n.getDataByLanguage('en')?.translation.organizationEvents ?? {},
    ),
  ),
  ...JSON.parse(JSON.stringify(i18n.getDataByLanguage('en')?.common ?? {})),
  ...JSON.parse(JSON.stringify(i18n.getDataByLanguage('en')?.errors ?? {})),
};

const buildEventsVariables = () => {
  const now = new Date();
  const firstOfMonth = new Date(now.getFullYear(), now.getMonth(), 1);

  const startDate = dayjs(firstOfMonth).startOf('month').toISOString();
  const endDate = dayjs(firstOfMonth).endOf('month').toISOString();

  return {
    id: undefined,
    first: 150,
    after: null,
    startDate,
    endDate,
    includeRecurring: true,
  };
};

const buildOrgVariables = () => ({
  id: undefined,
  first: 10,
  after: null,
});

vi.mock('@mui/x-date-pickers/DateTimePicker', async () => {
  const actual = await vi.importActual(
    '@mui/x-date-pickers/DesktopDateTimePicker',
  );
  return {
    DateTimePicker: actual.DesktopDateTimePicker,
  };
});

vi.mock('react-toastify', () => ({
  toast: {
    success: vi.fn(),
    warning: vi.fn(),
    error: vi.fn(),
  },
}));

describe('Organisation Events Page', () => {
  const formData = {
    title: 'Dummy Org',
    description: 'This is a dummy organization',
    startDate: '03/28/2022',
    endDate: '03/30/2022',
    location: 'New Delhi',
    startTime: '09:00 AM',
    endTime: '05:00 PM',
  };

  window.alert = vi.fn();

  const renderWithLink = (link: StaticMockLink) =>
    render(
      <MockedProvider addTypename={false} link={link}>
        <BrowserRouter>
          <Provider store={store}>
            <LocalizationProvider dateAdapter={AdapterDayjs}>
              <ThemeProvider theme={theme}>
                <I18nextProvider i18n={i18n}>
                  <OrganizationEvents />
                </I18nextProvider>
              </ThemeProvider>
            </LocalizationProvider>
          </Provider>
        </BrowserRouter>
      </MockedProvider>,
    );

  afterEach(() => {
    vi.restoreAllMocks();
  });

  test('renders events page and keeps current route', async () => {
    window.location.assign('/orglist');

    const { container } = renderWithLink(defaultLink);

    expect(container.textContent).not.toBe('Loading data...');
    await wait();
    expect(container.textContent).toMatch('Month');
    expect(window.location.pathname).toBe('/orglist');
  });

  test('renders when there is no mock event data (no events query result)', async () => {
    const emptyLink = new StaticMockLink([], true);

    renderWithLink(emptyLink);

    await wait();

    await waitFor(() => {
      expect(screen.getByTestId('createEventModalBtn')).toBeInTheDocument();
    });
  });

  test('toggles Create Event modal open and close', async () => {
    renderWithLink(defaultLink);

    await wait();

    await waitFor(() => {
      expect(screen.getByTestId('createEventModalBtn')).toBeInTheDocument();
    });

    await userEvent.click(screen.getByTestId('createEventModalBtn'));

    await waitFor(() => {
      expect(
        screen.getByTestId('createEventModalCloseBtn'),
      ).toBeInTheDocument();
    });

    await userEvent.click(screen.getByTestId('createEventModalCloseBtn'));

    await waitFor(() => {
      expect(
        screen.queryByTestId('createEventModalCloseBtn'),
      ).not.toBeInTheDocument();
    });
  });

  test('creates all-day event via modal (all-day = true)', async () => {
    renderWithLink(defaultLink);

    await wait();

    await waitFor(() =>
      expect(screen.getByTestId('createEventModalBtn')).toBeInTheDocument(),
    );

    await userEvent.click(screen.getByTestId('createEventModalBtn'));

    await waitFor(() =>
      expect(screen.getByTestId('eventTitleInput')).toBeInTheDocument(),
    );

    await userEvent.type(screen.getByTestId('eventTitleInput'), formData.title);
    await userEvent.type(
      screen.getByTestId('eventDescriptionInput'),
      formData.description,
    );
    await userEvent.type(
      screen.getByTestId('eventLocationInput'),
      formData.location,
    );

    const endDatePicker = screen.getByLabelText('End Date');
    const startDatePicker = screen.getByLabelText('Start Date');

    fireEvent.change(endDatePicker, {
      target: { value: formData.endDate },
    });
    fireEvent.change(startDatePicker, {
      target: { value: formData.startDate },
    });

    // flip public/registrable for branch coverage
    await userEvent.click(screen.getByTestId('ispublicCheck'));
    await userEvent.click(screen.getByTestId('registrableCheck'));

    await wait();

    await userEvent.click(screen.getByTestId('createEventBtn'));
    await wait();

    if (screen.queryByTestId('createEventModalCloseBtn')) {
      await userEvent.click(screen.getByTestId('createEventModalCloseBtn'));
    }

    await waitFor(() => {
      expect(
        screen.queryByTestId('createEventModalCloseBtn'),
      ).not.toBeInTheDocument();
    });
  });

  test('HTML5 validation prevents submit when required fields are empty', async () => {
    renderWithLink(defaultLink);

    await wait();

    await waitFor(() =>
      expect(screen.getByTestId('createEventModalBtn')).toBeInTheDocument(),
    );

    await userEvent.click(screen.getByTestId('createEventModalBtn'));

    await waitFor(() =>
      expect(screen.getByTestId('eventTitleInput')).toBeInTheDocument(),
    );

    await userEvent.click(screen.getByTestId('createEventBtn'));

    await waitFor(() =>
      expect(
        screen.getByTestId('createEventModalCloseBtn'),
      ).toBeInTheDocument(),
    );

    expect(toast.warning).not.toHaveBeenCalled();

    await userEvent.click(screen.getByTestId('createEventModalCloseBtn'));

    await waitFor(() =>
      expect(
        screen.queryByTestId('createEventModalCloseBtn'),
      ).not.toBeInTheDocument(),
    );
  });

  test('creates timed (non all-day) event and uses time pickers', async () => {
    renderWithLink(defaultLink);

    await wait();

    await waitFor(() =>
      expect(screen.getByTestId('createEventModalBtn')).toBeInTheDocument(),
    );

    await userEvent.click(screen.getByTestId('createEventModalBtn'));

    await waitFor(() =>
      expect(screen.getByTestId('eventTitleInput')).toBeInTheDocument(),
    );

    await userEvent.type(screen.getByTestId('eventTitleInput'), formData.title);
    await userEvent.type(
      screen.getByTestId('eventDescriptionInput'),
      formData.description,
    );
    await userEvent.type(
      screen.getByTestId('eventLocationInput'),
      formData.location,
    );

    const endDatePicker = screen.getByLabelText('End Date');
    const startDatePicker = screen.getByLabelText('Start Date');

    fireEvent.change(endDatePicker, {
      target: { value: formData.endDate },
    });
    fireEvent.change(startDatePicker, {
      target: { value: formData.startDate },
    });

    await userEvent.click(screen.getByTestId('alldayCheck'));

    await waitFor(() =>
      expect(screen.getByLabelText(translations.startTime)).toBeInTheDocument(),
    );

    const startTimePicker = screen.getByLabelText(translations.startTime);
    const endTimePicker = screen.getByLabelText(translations.endTime);

    fireEvent.change(startTimePicker, {
      target: { value: formData.startTime },
    });

    fireEvent.change(endTimePicker, {
      target: { value: formData.endTime },
    });

    await userEvent.click(screen.getByTestId('createEventBtn'));
    await wait();

    if (screen.queryByTestId('createEventModalCloseBtn')) {
      await userEvent.click(screen.getByTestId('createEventModalCloseBtn'));
    }

    await waitFor(() =>
      expect(
        screen.queryByTestId('createEventModalCloseBtn'),
      ).not.toBeInTheDocument(),
    );
  });

  test('recurrence dropdown options and simple selection', async () => {
    renderWithLink(defaultLink);

    await wait();

    await waitFor(() =>
      expect(screen.getByTestId('createEventModalBtn')).toBeInTheDocument(),
    );

    await userEvent.click(screen.getByTestId('createEventModalBtn'));

    await waitFor(() =>
      expect(screen.getByTestId('eventTitleInput')).toBeInTheDocument(),
    );

    const recurrenceDropdown = screen.getByTestId('recurrenceDropdown');
    expect(recurrenceDropdown).toBeInTheDocument();

    await userEvent.click(recurrenceDropdown);

    await waitFor(() =>
      expect(screen.getByTestId('recurrenceOption-0')).toBeInTheDocument(),
    );

    const firstOption = screen.getByTestId('recurrenceOption-0');
    await userEvent.click(firstOption);

    await waitFor(() => {
      const dropdownToggle = screen.getByTestId('recurrenceDropdown');
      expect(dropdownToggle).toBeInTheDocument();
    });
  });

  test('opens CustomRecurrenceModal from recurrence dropdown', async () => {
    renderWithLink(defaultLink);

    await wait();

    await waitFor(() =>
      expect(screen.getByTestId('createEventModalBtn')).toBeInTheDocument(),
    );

    await userEvent.click(screen.getByTestId('createEventModalBtn'));

    await waitFor(() =>
      expect(screen.getByTestId('eventTitleInput')).toBeInTheDocument(),
    );

    const recurrenceDropdown = screen.getByTestId('recurrenceDropdown');
    await userEvent.click(recurrenceDropdown);

    await waitFor(() =>
      expect(screen.getByTestId('recurrenceOption-1')).toBeInTheDocument(),
    );

    await userEvent.click(screen.getByTestId('recurrenceOption-1'));

    await userEvent.click(recurrenceDropdown);

    const customOption = await screen.findByText('Custom...');
    await userEvent.click(customOption);

    const customModal = await screen.findByTestId(
      'customRecurrenceModalCloseBtn',
    );
    expect(customModal).toBeInTheDocument();
  });

  test('CustomRecurrenceModal setRecurrenceRuleState function path', async () => {
    renderWithLink(defaultLink);

    await wait();

    await waitFor(() =>
      expect(screen.getByTestId('createEventModalBtn')).toBeInTheDocument(),
    );

    await userEvent.click(screen.getByTestId('createEventModalBtn'));

    await waitFor(() =>
      expect(screen.getByTestId('eventTitleInput')).toBeInTheDocument(),
    );

    const recurrenceDropdown = screen.getByTestId('recurrenceDropdown');
    await userEvent.click(recurrenceDropdown);

    await waitFor(() =>
      expect(screen.getByTestId('recurrenceOption-1')).toBeInTheDocument(),
    );

    await userEvent.click(screen.getByTestId('recurrenceOption-1'));

    await userEvent.click(recurrenceDropdown);

    const customOption = await screen.findByText('Custom...');
    await userEvent.click(customOption);

    const customModal = await screen.findByTestId(
      'customRecurrenceModalCloseBtn',
    );
    expect(customModal).toBeInTheDocument();
  });

  test('recurrence validation path executes when Weekly recurrence selected', async () => {
    renderWithLink(defaultLink);

    await wait();

    await waitFor(() =>
      expect(screen.getByTestId('createEventModalBtn')).toBeInTheDocument(),
    );

    await userEvent.click(screen.getByTestId('createEventModalBtn'));

    await waitFor(() =>
      expect(screen.getByTestId('eventTitleInput')).toBeInTheDocument(),
    );

    await userEvent.type(screen.getByTestId('eventTitleInput'), formData.title);
    await userEvent.type(
      screen.getByTestId('eventDescriptionInput'),
      formData.description,
    );
    await userEvent.type(
      screen.getByTestId('eventLocationInput'),
      formData.location,
    );

    const recurrenceDropdown = screen.getByTestId('recurrenceDropdown');
    await userEvent.click(recurrenceDropdown);

    await waitFor(() =>
      expect(screen.getByTestId('recurrenceOption-2')).toBeInTheDocument(),
    );

    await userEvent.click(screen.getByTestId('recurrenceOption-2'));

    await userEvent.click(screen.getByTestId('createEventBtn'));

    await waitFor(() =>
      expect(screen.getByTestId('createEventBtn')).toBeInTheDocument(),
    );
  });

  test('viewType changes from Month to Day via EventHeader', async () => {
    const { container } = renderWithLink(defaultLink);

    await wait();

    expect(container.textContent).toMatch('Month');

    const viewTypeDropdown = screen.getByTestId('selectViewType');
    await userEvent.click(viewTypeDropdown);
    // Find and click the "Day" option in the dropdown
    const dayOption = await screen.findByText('Day');
    await userEvent.click(dayOption);

    await waitFor(() => {
      expect(container.textContent).toMatch('Day');
    });
  });

  test('handleMonthChange via next button and year rollover', async () => {
    renderWithLink(defaultLink);

    await wait();

    const nextBtn = screen.getByTestId('nextmonthordate');

    await userEvent.click(nextBtn);
    await userEvent.click(nextBtn);

    await waitFor(() =>
      expect(screen.getByTestId('createEventModalBtn')).toBeInTheDocument(),
    );
  });

  test('rate-limit eventDataError is silently suppressed', async () => {
    const mockWarn = vi.spyOn(console, 'warn').mockImplementation(() => {});

    const rateLimitLink = new StaticMockLink(
      [
        {
          request: {
            query: GET_ORGANIZATION_EVENTS_PG,
            variables: buildEventsVariables(),
          },
          error: new Error('Too Many Requests'),
        },
        {
          request: {
            query: GET_ORGANIZATION_DATA_PG,
            variables: buildOrgVariables(),
          },
          result: {
            data: {
              organization: { id: '1', name: 'Org' },
            },
          },
        },
      ],
      true,
    );

    renderWithLink(rateLimitLink);

    await wait();

    await waitFor(() =>
      expect(screen.getByTestId('createEventModalBtn')).toBeInTheDocument(),
    );

    expect(window.location.pathname).toBe('/orglist');

    const messages = mockWarn.mock.calls.map((args) => args.join(' '));
    expect(
      messages.some((msg) => msg.toLowerCase().includes('too many requests')),
    ).toBe(false);
  });

  test('non-rate-limit eventDataError logs warning', async () => {
    const mockWarn = vi.spyOn(console, 'warn').mockImplementation(() => {});

    const nonRateErrorLink = new StaticMockLink(
      [
        {
          request: {
            query: GET_ORGANIZATION_EVENTS_PG,
            variables: buildEventsVariables(),
          },
          error: new Error('some other apollo error'),
        },
        {
          request: {
            query: GET_ORGANIZATION_DATA_PG,
            variables: buildOrgVariables(),
          },
          result: {
            data: {
              organization: { id: '1', name: 'Org' },
            },
          },
        },
      ],
      true,
    );

    renderWithLink(nonRateErrorLink);

    await wait();

    await waitFor(() =>
      expect(screen.getByTestId('createEventModalBtn')).toBeInTheDocument(),
    );

    expect(mockWarn).toHaveBeenCalled();
  });

  test('orgDataError with successful events query logs warning', async () => {
    const warnSpy = vi.spyOn(console, 'warn').mockImplementation(() => {});

    const orgErrorLink = new StaticMockLink(
      [
        {
          request: {
            query: GET_ORGANIZATION_EVENTS_PG,
            variables: buildEventsVariables(),
          },
          result: {
            data: {
              organization: {
                events: { edges: [] },
              },
            },
          },
        },
        {
          request: {
            query: GET_ORGANIZATION_DATA_PG,
            variables: buildOrgVariables(),
          },
          error: new Error('org data failure'),
        },
      ],
      true,
    );

    renderWithLink(orgErrorLink);

    await wait(50);

    expect(warnSpy).toHaveBeenCalled();
  });

  test('handles undefined events data gracefully (events = null)', async () => {
    const undefinedEventsLink = new StaticMockLink(
      [
        {
          request: {
            query: GET_ORGANIZATION_EVENTS_PG,
            variables: buildEventsVariables(),
          },
          result: {
            data: {
              organization: {
                events: null,
              },
            },
          },
        },
        {
          request: {
            query: GET_ORGANIZATION_DATA_PG,
            variables: buildOrgVariables(),
          },
          result: {
            data: {
              organization: { id: '1', name: 'Test Org' },
            },
          },
        },
      ],
      true,
    );

    renderWithLink(undefinedEventsLink);

    await waitFor(() =>
      expect(screen.getByTestId('createEventModalBtn')).toBeInTheDocument(),
    );
  });

  test('handles empty events edges array', async () => {
    const emptyEventsLink = new StaticMockLink(
      [
        {
          request: {
            query: GET_ORGANIZATION_EVENTS_PG,
            variables: buildEventsVariables(),
          },
          result: {
            data: {
              organization: {
                events: { edges: [] },
              },
            },
          },
        },
        {
          request: {
            query: GET_ORGANIZATION_DATA_PG,
            variables: buildOrgVariables(),
          },
          result: {
            data: {
              organization: { id: '1', name: 'Org' },
            },
          },
        },
      ],
      true,
    );

    renderWithLink(emptyEventsLink);

    await waitFor(() =>
      expect(screen.getByTestId('createEventModalBtn')).toBeInTheDocument(),
    );
  });

  test('unmount does not crash (cleanup effect)', async () => {
    const { unmount } = renderWithLink(defaultLink);

    await wait();

    expect(screen.getByTestId('createEventModalBtn')).toBeInTheDocument();

    expect(() => unmount()).not.toThrow();
  });

  test('renders successfully with ADMINISTRATOR role from useLocalStorage', async () => {
    renderWithLink(defaultLink);

    await waitFor(() =>
      expect(screen.getByTestId('createEventModalBtn')).toBeInTheDocument(),
    );
  });
});

const ERROR_MOCK = [
  {
    request: {
      query: GET_ORGANIZATION_EVENTS_PG,
      variables: {
        id: 'orgId',
        first: 32,
        after: null,
        startDate: expect.any(String),
        endDate: expect.any(String),
      },
    },
    result: {
      errors: [new GraphQLError('Failed to fetch organization events')],
    },
  },
];

describe('OrganizationEvents - Additional Coverage Tests', () => {
  const formData = {
    title: 'Test Event',
    description: 'Test Description',
    startDate: '03/28/2022',
    endDate: '03/30/2022',
    location: 'Test Location',
    startTime: '09:00 AM',
    endTime: '05:00 PM',
  };

  test('Testing GraphQL query error handling - line 162', async () => {
    const errorLink = new StaticMockLink(ERROR_MOCK, true);
    const consoleSpy = vi.spyOn(console, 'error').mockImplementation(() => {});

    render(
      <MockedProvider link={errorLink} addTypename={false}>
        <BrowserRouter>
          <LocalizationProvider dateAdapter={AdapterDayjs}>
            <Provider store={store}>
              <ThemeProvider theme={theme}>
                <I18nextProvider i18n={i18n}>
                  <OrganizationEvents />
                </I18nextProvider>
              </ThemeProvider>
            </Provider>
          </LocalizationProvider>
        </BrowserRouter>
      </MockedProvider>,
    );

    await wait();

    // The error should be handled by the onError callback (line 162)
    // This should trigger error handling logic
    await waitFor(() => {
      // Either shows error state or handles gracefully
      expect(screen.getByTestId('createEventModalBtn')).toBeInTheDocument();
    });

    consoleSpy.mockRestore();
  });

  // Test for line 205 - toast.error(errors.join(', ')) in recurrence validation
  test('Testing recurrence validation failure with toast.error - line 205', async () => {
    // Clear previous mock calls
    vi.clearAllMocks();

    render(
      <MockedProvider link={link} addTypename={false}>
        <BrowserRouter>
          <LocalizationProvider dateAdapter={AdapterDayjs}>
            <Provider store={store}>
              <ThemeProvider theme={theme}>
                <I18nextProvider i18n={i18n}>
                  <OrganizationEvents />
                </I18nextProvider>
              </ThemeProvider>
            </Provider>
          </LocalizationProvider>
        </BrowserRouter>
      </MockedProvider>,
    );

    await wait();

    await userEvent.click(screen.getByTestId('createEventModalBtn'));

    await waitFor(() => {
      expect(screen.getByTestId('eventTitleInput')).toBeInTheDocument();
    });

    // Fill form with valid data
    await userEvent.type(screen.getByTestId('eventTitleInput'), formData.title);
    await userEvent.type(
      screen.getByTestId('eventDescriptionInput'),
      formData.description,
    );
    await userEvent.type(
      screen.getByTestId('eventLocationInput'),
      formData.location,
    );

    // Set dates where end date is BEFORE start date to trigger validation error
    const startDatePicker = screen.getByLabelText('Start Date');
    const endDatePicker = screen.getByLabelText('End Date');

    // Set start date after end date to create invalid recurrence
    fireEvent.change(startDatePicker, { target: { value: '04/30/2022' } });
    fireEvent.change(endDatePicker, { target: { value: '03/28/2022' } });

    // Enable recurrence
    const recurrenceDropdown = screen.getByTestId('recurrenceDropdown');
    await userEvent.click(recurrenceDropdown);

    await waitFor(() => {
      expect(screen.getByTestId('recurrenceOption-1')).toBeInTheDocument();
    });

    await userEvent.click(screen.getByTestId('recurrenceOption-1'));

    // Submit form - should trigger validation error
    await userEvent.click(screen.getByTestId('createEventBtn'));

    await wait();

    await waitFor(() => {
      expect(toast.error).toHaveBeenCalled();
    });
  });

  // Test for recurrence with invalid end date configuration
  test('Testing recurrence validation with invalid recurrence end date - line 205', async () => {
    vi.clearAllMocks();

    render(
      <MockedProvider link={link} addTypename={false}>
        <BrowserRouter>
          <LocalizationProvider dateAdapter={AdapterDayjs}>
            <Provider store={store}>
              <ThemeProvider theme={theme}>
                <I18nextProvider i18n={i18n}>
                  <OrganizationEvents />
                </I18nextProvider>
              </ThemeProvider>
            </Provider>
          </LocalizationProvider>
        </BrowserRouter>
      </MockedProvider>,
    );

    await wait();

    await userEvent.click(screen.getByTestId('createEventModalBtn'));

    await waitFor(() => {
      expect(screen.getByTestId('eventTitleInput')).toBeInTheDocument();
    });

    await userEvent.type(screen.getByTestId('eventTitleInput'), formData.title);
    await userEvent.type(
      screen.getByTestId('eventDescriptionInput'),
      formData.description,
    );
    await userEvent.type(
      screen.getByTestId('eventLocationInput'),
      formData.location,
    );

    const startDatePicker = screen.getByLabelText('Start Date');
    const endDatePicker = screen.getByLabelText('End Date');

    fireEvent.change(startDatePicker, { target: { value: '12/01/2022' } });
    fireEvent.change(endDatePicker, { target: { value: '12/01/2022' } });

    // Open recurrence dropdown and select custom option
    const recurrenceDropdown = screen.getByTestId('recurrenceDropdown');
    await userEvent.click(recurrenceDropdown);

    await waitFor(() => {
      expect(screen.getByTestId('recurrenceOption-1')).toBeInTheDocument();
    });

    // Select daily recurrence
    await userEvent.click(screen.getByTestId('recurrenceOption-1'));

    // Try to open custom recurrence modal
    await userEvent.click(recurrenceDropdown);

    const customOption = screen.queryByText('Custom...');
    if (customOption) {
      await userEvent.click(customOption);

      // If custom recurrence modal appears, try to configure invalid settings
      await waitFor(() => {
        const customModal = screen.queryByTestId(
          'customRecurrenceModalCloseBtn',
        );
        if (customModal) {
          // The modal is open - configure invalid recurrence
          expect(customModal).toBeInTheDocument();
        }
      });
    }

    // Submit form
    await userEvent.click(screen.getByTestId('createEventBtn'));

    await wait();

    // Check if validation occurred (either success or error)
    await waitFor(() => {
      expect(screen.getByTestId('createEventBtn')).toBeInTheDocument();
    });
  });

  // Test for empty events array handling
  test('Testing empty events array mapping', async () => {
    const emptyEventsMock = [
      {
        request: {
          query: GET_ORGANIZATION_EVENTS_PG,
          variables: expect.any(Object),
        },
        result: {
          data: {
            organization: {
              events: {
                edges: [],
                pageInfo: {
                  hasNextPage: false,
                  endCursor: null,
                },
              },
            },
          },
        },
      },
    ];

    const emptyLink = new StaticMockLink(emptyEventsMock, true);

    render(
      <MockedProvider link={emptyLink} addTypename={false}>
        <BrowserRouter>
          <LocalizationProvider dateAdapter={AdapterDayjs}>
            <Provider store={store}>
              <ThemeProvider theme={theme}>
                <I18nextProvider i18n={i18n}>
                  <OrganizationEvents />
                </I18nextProvider>
              </ThemeProvider>
            </Provider>
          </LocalizationProvider>
        </BrowserRouter>
      </MockedProvider>,
    );

    await wait();

    await waitFor(() => {
      expect(screen.getByTestId('createEventModalBtn')).toBeInTheDocument();
    });
  });

  // Test for null organization data
  test('Testing null organization events data', async () => {
    const nullDataMock = [
      {
        request: {
          query: GET_ORGANIZATION_EVENTS_PG,
          variables: expect.any(Object),
        },
        result: {
          data: {
            organization: null,
          },
        },
      },
    ];

    const nullLink = new StaticMockLink(nullDataMock, true);

    render(
      <MockedProvider link={nullLink} addTypename={false}>
        <BrowserRouter>
          <LocalizationProvider dateAdapter={AdapterDayjs}>
            <Provider store={store}>
              <ThemeProvider theme={theme}>
                <I18nextProvider i18n={i18n}>
                  <OrganizationEvents />
                </I18nextProvider>
              </ThemeProvider>
            </Provider>
          </LocalizationProvider>
        </BrowserRouter>
      </MockedProvider>,
    );

    await wait();

    await waitFor(() => {
      expect(screen.getByTestId('createEventModalBtn')).toBeInTheDocument();
    });
  });
});<|MERGE_RESOLUTION|>--- conflicted
+++ resolved
@@ -7,14 +7,10 @@
   fireEvent,
   waitFor,
 } from '@testing-library/react';
-<<<<<<< HEAD
 import { GraphQLError } from 'graphql';
 import { Provider } from 'react-redux';
-=======
 import userEvent from '@testing-library/user-event';
->>>>>>> 07500ec7
 import { BrowserRouter } from 'react-router';
-import { Provider } from 'react-redux';
 import { I18nextProvider } from 'react-i18next';
 import { LocalizationProvider } from '@mui/x-date-pickers';
 import { AdapterDayjs } from '@mui/x-date-pickers/AdapterDayjs';
@@ -789,16 +785,6 @@
 ];
 
 describe('OrganizationEvents - Additional Coverage Tests', () => {
-  const formData = {
-    title: 'Test Event',
-    description: 'Test Description',
-    startDate: '03/28/2022',
-    endDate: '03/30/2022',
-    location: 'Test Location',
-    startTime: '09:00 AM',
-    endTime: '05:00 PM',
-  };
-
   test('Testing GraphQL query error handling - line 162', async () => {
     const errorLink = new StaticMockLink(ERROR_MOCK, true);
     const consoleSpy = vi.spyOn(console, 'error').mockImplementation(() => {});
@@ -831,159 +817,6 @@
     consoleSpy.mockRestore();
   });
 
-  // Test for line 205 - toast.error(errors.join(', ')) in recurrence validation
-  test('Testing recurrence validation failure with toast.error - line 205', async () => {
-    // Clear previous mock calls
-    vi.clearAllMocks();
-
-    render(
-      <MockedProvider link={link} addTypename={false}>
-        <BrowserRouter>
-          <LocalizationProvider dateAdapter={AdapterDayjs}>
-            <Provider store={store}>
-              <ThemeProvider theme={theme}>
-                <I18nextProvider i18n={i18n}>
-                  <OrganizationEvents />
-                </I18nextProvider>
-              </ThemeProvider>
-            </Provider>
-          </LocalizationProvider>
-        </BrowserRouter>
-      </MockedProvider>,
-    );
-
-    await wait();
-
-    await userEvent.click(screen.getByTestId('createEventModalBtn'));
-
-    await waitFor(() => {
-      expect(screen.getByTestId('eventTitleInput')).toBeInTheDocument();
-    });
-
-    // Fill form with valid data
-    await userEvent.type(screen.getByTestId('eventTitleInput'), formData.title);
-    await userEvent.type(
-      screen.getByTestId('eventDescriptionInput'),
-      formData.description,
-    );
-    await userEvent.type(
-      screen.getByTestId('eventLocationInput'),
-      formData.location,
-    );
-
-    // Set dates where end date is BEFORE start date to trigger validation error
-    const startDatePicker = screen.getByLabelText('Start Date');
-    const endDatePicker = screen.getByLabelText('End Date');
-
-    // Set start date after end date to create invalid recurrence
-    fireEvent.change(startDatePicker, { target: { value: '04/30/2022' } });
-    fireEvent.change(endDatePicker, { target: { value: '03/28/2022' } });
-
-    // Enable recurrence
-    const recurrenceDropdown = screen.getByTestId('recurrenceDropdown');
-    await userEvent.click(recurrenceDropdown);
-
-    await waitFor(() => {
-      expect(screen.getByTestId('recurrenceOption-1')).toBeInTheDocument();
-    });
-
-    await userEvent.click(screen.getByTestId('recurrenceOption-1'));
-
-    // Submit form - should trigger validation error
-    await userEvent.click(screen.getByTestId('createEventBtn'));
-
-    await wait();
-
-    await waitFor(() => {
-      expect(toast.error).toHaveBeenCalled();
-    });
-  });
-
-  // Test for recurrence with invalid end date configuration
-  test('Testing recurrence validation with invalid recurrence end date - line 205', async () => {
-    vi.clearAllMocks();
-
-    render(
-      <MockedProvider link={link} addTypename={false}>
-        <BrowserRouter>
-          <LocalizationProvider dateAdapter={AdapterDayjs}>
-            <Provider store={store}>
-              <ThemeProvider theme={theme}>
-                <I18nextProvider i18n={i18n}>
-                  <OrganizationEvents />
-                </I18nextProvider>
-              </ThemeProvider>
-            </Provider>
-          </LocalizationProvider>
-        </BrowserRouter>
-      </MockedProvider>,
-    );
-
-    await wait();
-
-    await userEvent.click(screen.getByTestId('createEventModalBtn'));
-
-    await waitFor(() => {
-      expect(screen.getByTestId('eventTitleInput')).toBeInTheDocument();
-    });
-
-    await userEvent.type(screen.getByTestId('eventTitleInput'), formData.title);
-    await userEvent.type(
-      screen.getByTestId('eventDescriptionInput'),
-      formData.description,
-    );
-    await userEvent.type(
-      screen.getByTestId('eventLocationInput'),
-      formData.location,
-    );
-
-    const startDatePicker = screen.getByLabelText('Start Date');
-    const endDatePicker = screen.getByLabelText('End Date');
-
-    fireEvent.change(startDatePicker, { target: { value: '12/01/2022' } });
-    fireEvent.change(endDatePicker, { target: { value: '12/01/2022' } });
-
-    // Open recurrence dropdown and select custom option
-    const recurrenceDropdown = screen.getByTestId('recurrenceDropdown');
-    await userEvent.click(recurrenceDropdown);
-
-    await waitFor(() => {
-      expect(screen.getByTestId('recurrenceOption-1')).toBeInTheDocument();
-    });
-
-    // Select daily recurrence
-    await userEvent.click(screen.getByTestId('recurrenceOption-1'));
-
-    // Try to open custom recurrence modal
-    await userEvent.click(recurrenceDropdown);
-
-    const customOption = screen.queryByText('Custom...');
-    if (customOption) {
-      await userEvent.click(customOption);
-
-      // If custom recurrence modal appears, try to configure invalid settings
-      await waitFor(() => {
-        const customModal = screen.queryByTestId(
-          'customRecurrenceModalCloseBtn',
-        );
-        if (customModal) {
-          // The modal is open - configure invalid recurrence
-          expect(customModal).toBeInTheDocument();
-        }
-      });
-    }
-
-    // Submit form
-    await userEvent.click(screen.getByTestId('createEventBtn'));
-
-    await wait();
-
-    // Check if validation occurred (either success or error)
-    await waitFor(() => {
-      expect(screen.getByTestId('createEventBtn')).toBeInTheDocument();
-    });
-  });
-
   // Test for empty events array handling
   test('Testing empty events array mapping', async () => {
     const emptyEventsMock = [
