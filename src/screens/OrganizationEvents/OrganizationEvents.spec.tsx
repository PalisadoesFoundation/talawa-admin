import React from 'react';
import { MockedProvider } from '@apollo/react-testing';
import { act, render, screen, waitFor } from '@testing-library/react';
import { GraphQLError } from 'graphql';
import { Provider } from 'react-redux';
import userEvent from '@testing-library/user-event';
import { BrowserRouter } from 'react-router';
import { I18nextProvider } from 'react-i18next';
import { LocalizationProvider } from '@mui/x-date-pickers';
import { AdapterDayjs } from '@mui/x-date-pickers/AdapterDayjs';
import { describe, test, expect, vi, beforeEach, afterEach } from 'vitest';
import dayjs from 'dayjs';

import OrganizationEvents from './OrganizationEvents';
import { store } from 'state/store';
import i18n from 'utils/i18nForTest';
import { StaticMockLink } from 'utils/StaticMockLink';
import {
  GET_ORGANIZATION_DATA_PG,
  GET_ORGANIZATION_EVENTS_PG,
} from 'GraphQl/Queries/Queries';
import { MOCKS } from './OrganizationEventsMocks';
import { toast } from 'react-toastify';
import { green } from '@mui/material/colors';

const mockGetItem = vi.fn((key: string): string | null => {
  if (key === 'role') return 'administrator';
  if (key === 'id') return '1';
  return null;
});

vi.mock('utils/useLocalstorage', () => {
  return {
    default: () => ({
      getItem: mockGetItem,
      setItem: vi.fn(),
      removeItem: vi.fn(),
    }),
  };
});

<<<<<<< HEAD
=======
const theme = createTheme({
  palette: {
    primary: {
      main: green[600],
    },
  },
});

>>>>>>> 089c5fc3
const sharedWindowSpies = vi.hoisted(() => ({
  alertMock: vi.fn(),
}));

Object.defineProperty(window, 'location', {
  value: {
    href: 'http://localhost/',
    assign: vi.fn((url: string) => {
      if (url.startsWith('/')) {
        window.location.href = `http://localhost${url}`;
        window.location.pathname = url;
        window.location.search = '';
        window.location.hash = '';
      } else if (url.includes('://')) {
        window.location.href = url;
        const urlParts = url.split('://')[1];
        const pathParts = urlParts.split('/');
        window.location.pathname =
          pathParts.length > 1 ? `/${pathParts.slice(1).join('/')}` : '/';
        window.location.search = '';
        window.location.hash = '';
      }
    }),
    reload: vi.fn(),
    pathname: '/orglist',
    search: '',
    hash: '',
    origin: 'http://localhost',
  },
});

const defaultLink = new StaticMockLink(MOCKS, true);

async function wait(ms = 0): Promise<void> {
  await act(
    () =>
      new Promise((resolve) => {
        setTimeout(resolve, ms);
      }),
  );
}

const buildEventsVariables = () => {
  const now = new Date();
  const firstOfMonth = new Date(now.getFullYear(), now.getMonth(), 1);

  const startDate = dayjs(firstOfMonth).startOf('month').toISOString();
  const endDate = dayjs(firstOfMonth).endOf('month').toISOString();

  return {
    id: undefined,
    first: 100,
    after: null,
    startDate,
    endDate,
    includeRecurring: true,
  };
};

const buildOrgVariables = () => ({
  id: undefined,
  first: 10,
  after: null,
});

vi.mock('@mui/x-date-pickers/DateTimePicker', async () => {
  const actual = await vi.importActual(
    '@mui/x-date-pickers/DesktopDateTimePicker',
  );
  return {
    DateTimePicker: actual.DesktopDateTimePicker,
  };
});

vi.mock('react-toastify', () => ({
  toast: {
    success: vi.fn(),
    warning: vi.fn(),
    error: vi.fn(),
  },
}));

vi.mock('utils/errorHandler', () => ({
  errorHandler: vi.fn(),
}));

// Mock CreateEventModal to avoid testing its internal logic
vi.mock('./CreateEventModal', () => ({
  default: ({
    isOpen,
    onClose,
    onEventCreated,
  }: {
    isOpen: boolean;
    onClose: () => void;
    onEventCreated: () => void;
  }) => {
    if (!isOpen) return null;
    return (
      <div data-testid="createEventModal">
        <button
          type="button"
          data-testid="createEventModalCloseBtn"
          onClick={onClose}
        >
          Close
        </button>
        <button
          type="button"
          data-testid="mockCreateEventSuccess"
          onClick={() => {
            onEventCreated();
            onClose();
          }}
        >
          Create Event Success
        </button>
      </div>
    );
  },
}));

describe('Organisation Events Page', () => {
  beforeEach(() => {
    sharedWindowSpies.alertMock.mockReset();
    window.alert = sharedWindowSpies.alertMock;
  });

  afterEach(() => {
    vi.restoreAllMocks();
  });

  const renderWithLink = (link: StaticMockLink) =>
    render(
      <MockedProvider link={link}>
        <BrowserRouter>
          <Provider store={store}>
            <LocalizationProvider dateAdapter={AdapterDayjs}>
              <I18nextProvider i18n={i18n}>
                <OrganizationEvents />
              </I18nextProvider>
            </LocalizationProvider>
          </Provider>
        </BrowserRouter>
      </MockedProvider>,
    );

  test('renders events page and keeps current route', async () => {
    window.location.assign('/orglist');

    const { container } = renderWithLink(defaultLink);

    expect(container.textContent).not.toBe('Loading data...');
    await wait();
    expect(container.textContent).toMatch('Month');
    expect(window.location.pathname).toBe('/orglist');
  });

  test('renders when there is no mock event data (no events query result)', async () => {
    const emptyLink = new StaticMockLink([], true);

    renderWithLink(emptyLink);

    await wait();

    await waitFor(() => {
      expect(screen.getByTestId('createEventModalBtn')).toBeInTheDocument();
    });
  });

  test('toggles Create Event modal open and close', async () => {
    renderWithLink(defaultLink);

    await wait();

    await waitFor(() => {
      expect(screen.getByTestId('createEventModalBtn')).toBeInTheDocument();
    });

    await userEvent.click(screen.getByTestId('createEventModalBtn'));

    await waitFor(() => {
      expect(
        screen.getByTestId('createEventModalCloseBtn'),
      ).toBeInTheDocument();
    });

    await userEvent.click(screen.getByTestId('createEventModalCloseBtn'));

    await waitFor(() => {
      expect(
        screen.queryByTestId('createEventModalCloseBtn'),
      ).not.toBeInTheDocument();
    });
  });

  test('creates all-day event via modal (all-day = true)', async () => {
    renderWithLink(defaultLink);

    await wait();

    await waitFor(() =>
      expect(screen.getByTestId('createEventModalBtn')).toBeInTheDocument(),
    );

    // Open modal
    await userEvent.click(screen.getByTestId('createEventModalBtn'));

    await waitFor(() =>
      expect(
        screen.getByTestId('createEventModalCloseBtn'),
      ).toBeInTheDocument(),
    );

    // Simulate successful event creation via mocked modal
    const successButton = screen.getByTestId('mockCreateEventSuccess');
    await userEvent.click(successButton);

    // Verify modal closes after successful creation
    await waitFor(() => {
      expect(
        screen.queryByTestId('createEventModalCloseBtn'),
      ).not.toBeInTheDocument();
    });
  });

  test('HTML5 validation prevents submit when required fields are empty', async () => {
    renderWithLink(defaultLink);

    await wait();

    await waitFor(() =>
      expect(screen.getByTestId('createEventModalBtn')).toBeInTheDocument(),
    );

    await userEvent.click(screen.getByTestId('createEventModalBtn'));

    await waitFor(() =>
      expect(
        screen.getByTestId('createEventModalCloseBtn'),
      ).toBeInTheDocument(),
    );

    expect(toast.warning).not.toHaveBeenCalled();

    await userEvent.click(screen.getByTestId('createEventModalCloseBtn'));

    await waitFor(() =>
      expect(
        screen.queryByTestId('createEventModalCloseBtn'),
      ).not.toBeInTheDocument(),
    );
  });

  test('creates timed (non all-day) event and uses time pickers', async () => {
    renderWithLink(defaultLink);

    await wait();

    await waitFor(() =>
      expect(screen.getByTestId('createEventModalBtn')).toBeInTheDocument(),
    );

    await userEvent.click(screen.getByTestId('createEventModalBtn'));

    await waitFor(() =>
      expect(
        screen.getByTestId('createEventModalCloseBtn'),
      ).toBeInTheDocument(),
    );

    // Simulate successful event creation
    await userEvent.click(screen.getByTestId('mockCreateEventSuccess'));

    await waitFor(() =>
      expect(
        screen.queryByTestId('createEventModalCloseBtn'),
      ).not.toBeInTheDocument(),
    );
  });

  test('verifies success path when event creation returns data', async () => {
    renderWithLink(defaultLink);

    await wait();

    await waitFor(() =>
      expect(screen.getByTestId('createEventModalBtn')).toBeInTheDocument(),
    );

    await userEvent.click(screen.getByTestId('createEventModalBtn'));

    await waitFor(() =>
      expect(
        screen.getByTestId('createEventModalCloseBtn'),
      ).toBeInTheDocument(),
    );

    // Simulate successful event creation via mocked modal
    await userEvent.click(screen.getByTestId('mockCreateEventSuccess'));

    await waitFor(() => {
      expect(
        screen.queryByTestId('createEventModalCloseBtn'),
      ).not.toBeInTheDocument();
    });
  });

  test('recurrence dropdown options and simple selection', async () => {
    renderWithLink(defaultLink);

    await wait();

    await waitFor(() =>
      expect(screen.getByTestId('createEventModalBtn')).toBeInTheDocument(),
    );

    await userEvent.click(screen.getByTestId('createEventModalBtn'));

    await waitFor(() =>
      expect(
        screen.getByTestId('createEventModalCloseBtn'),
      ).toBeInTheDocument(),
    );
  });

  test('opens CustomRecurrenceModal from recurrence dropdown', async () => {
    renderWithLink(defaultLink);

    await wait();

    await waitFor(() =>
      expect(screen.getByTestId('createEventModalBtn')).toBeInTheDocument(),
    );

    await userEvent.click(screen.getByTestId('createEventModalBtn'));

    await waitFor(() =>
      expect(
        screen.getByTestId('createEventModalCloseBtn'),
      ).toBeInTheDocument(),
    );
  });

  test('CustomRecurrenceModal setRecurrenceRuleState function path', async () => {
    renderWithLink(defaultLink);

    await wait();

    await waitFor(() =>
      expect(screen.getByTestId('createEventModalBtn')).toBeInTheDocument(),
    );

    await userEvent.click(screen.getByTestId('createEventModalBtn'));

    await waitFor(() =>
      expect(
        screen.getByTestId('createEventModalCloseBtn'),
      ).toBeInTheDocument(),
    );
  });

  test('recurrence validation path executes when Weekly recurrence selected', async () => {
    renderWithLink(defaultLink);

    await wait();

    await waitFor(() =>
      expect(screen.getByTestId('createEventModalBtn')).toBeInTheDocument(),
    );

    await userEvent.click(screen.getByTestId('createEventModalBtn'));

    await waitFor(() =>
      expect(
        screen.getByTestId('createEventModalCloseBtn'),
      ).toBeInTheDocument(),
    );
  });

  test('viewType changes from Month to Day via EventHeader', async () => {
    const { container } = renderWithLink(defaultLink);

    await wait();

    expect(container.textContent).toMatch('Month');

    const viewTypeDropdown = screen.getByTestId('selectViewType');
    await userEvent.click(viewTypeDropdown);
    // Find and click the "Day" option in the dropdown
    const dayOption = await screen.findByText('Day');
    await userEvent.click(dayOption);

    await waitFor(() => {
      expect(container.textContent).toMatch('Day');
    });
  });

  test('handleMonthChange via next button and year rollover', async () => {
    renderWithLink(defaultLink);

    await wait();

    const nextBtn = screen.getByTestId('nextmonthordate');

    await userEvent.click(nextBtn);
    await userEvent.click(nextBtn);

    await waitFor(() =>
      expect(screen.getByTestId('createEventModalBtn')).toBeInTheDocument(),
    );
  });

  test('rate-limit eventDataError is silently suppressed', async () => {
    const mockWarn = vi.spyOn(console, 'warn').mockImplementation(() => {});

    const rateLimitLink = new StaticMockLink(
      [
        {
          request: {
            query: GET_ORGANIZATION_EVENTS_PG,
            variables: buildEventsVariables(),
          },
          error: new Error('Too Many Requests'),
        },
        {
          request: {
            query: GET_ORGANIZATION_DATA_PG,
            variables: buildOrgVariables(),
          },
          result: {
            data: {
              organization: { id: '1', name: 'Org' },
            },
          },
        },
      ],
      true,
    );

    renderWithLink(rateLimitLink);

    await wait();

    await waitFor(() =>
      expect(screen.getByTestId('createEventModalBtn')).toBeInTheDocument(),
    );

    expect(window.location.pathname).toBe('/orglist');

    const messages = mockWarn.mock.calls.map((args) => args.join(' '));
    expect(
      messages.some((msg) => msg.toLowerCase().includes('too many requests')),
    ).toBe(false);
  });

  test('non-rate-limit eventDataError logs warning', async () => {
    const mockWarn = vi.spyOn(console, 'warn').mockImplementation(() => {});

    const nonRateErrorLink = new StaticMockLink(
      [
        {
          request: {
            query: GET_ORGANIZATION_EVENTS_PG,
            variables: buildEventsVariables(),
          },
          error: new Error('some other apollo error'),
        },
        {
          request: {
            query: GET_ORGANIZATION_DATA_PG,
            variables: buildOrgVariables(),
          },
          result: {
            data: {
              organization: { id: '1', name: 'Org' },
            },
          },
        },
      ],
      true,
    );

    renderWithLink(nonRateErrorLink);

    await wait();

    await waitFor(() =>
      expect(screen.getByTestId('createEventModalBtn')).toBeInTheDocument(),
    );

    expect(mockWarn).toHaveBeenCalled();
  });

  test('orgDataError with successful events query logs warning', async () => {
    const warnSpy = vi.spyOn(console, 'warn').mockImplementation(() => {});

    const orgErrorLink = new StaticMockLink(
      [
        {
          request: {
            query: GET_ORGANIZATION_EVENTS_PG,
            variables: buildEventsVariables(),
          },
          result: {
            data: {
              organization: {
                events: { edges: [] },
              },
            },
          },
        },
        {
          request: {
            query: GET_ORGANIZATION_DATA_PG,
            variables: buildOrgVariables(),
          },
          error: new Error('org data failure'),
        },
      ],
      true,
    );

    renderWithLink(orgErrorLink);

    await wait(50);

    expect(warnSpy).toHaveBeenCalled();
  });

  test('handles undefined events data gracefully (events = null)', async () => {
    const undefinedEventsLink = new StaticMockLink(
      [
        {
          request: {
            query: GET_ORGANIZATION_EVENTS_PG,
            variables: buildEventsVariables(),
          },
          result: {
            data: {
              organization: {
                events: null,
              },
            },
          },
        },
        {
          request: {
            query: GET_ORGANIZATION_DATA_PG,
            variables: buildOrgVariables(),
          },
          result: {
            data: {
              organization: { id: '1', name: 'Test Org' },
            },
          },
        },
      ],
      true,
    );

    renderWithLink(undefinedEventsLink);

    await waitFor(() =>
      expect(screen.getByTestId('createEventModalBtn')).toBeInTheDocument(),
    );
  });

  test('handles empty events edges array', async () => {
    const emptyEventsLink = new StaticMockLink(
      [
        {
          request: {
            query: GET_ORGANIZATION_EVENTS_PG,
            variables: buildEventsVariables(),
          },
          result: {
            data: {
              organization: {
                events: { edges: [] },
              },
            },
          },
        },
        {
          request: {
            query: GET_ORGANIZATION_DATA_PG,
            variables: buildOrgVariables(),
          },
          result: {
            data: {
              organization: { id: '1', name: 'Org' },
            },
          },
        },
      ],
      true,
    );

    renderWithLink(emptyEventsLink);

    await waitFor(() =>
      expect(screen.getByTestId('createEventModalBtn')).toBeInTheDocument(),
    );
  });

  test('unmount does not crash (cleanup effect)', async () => {
    const { unmount } = renderWithLink(defaultLink);

    await wait();

    expect(screen.getByTestId('createEventModalBtn')).toBeInTheDocument();

    expect(() => unmount()).not.toThrow();
  });

  test('unmount cleanup effect clears timeout when queryTimeoutRef is set', async () => {
    // Mock clearTimeout to verify it's called
    const clearTimeoutSpy = vi.spyOn(global, 'clearTimeout');
    const { unmount } = renderWithLink(defaultLink);
    await wait();
    expect(screen.getByTestId('createEventModalBtn')).toBeInTheDocument();

    await wait(100);
    unmount();
    await wait(50);
    clearTimeoutSpy.mockRestore();
  });

  test('search input triggers onSearch callback when Enter is pressed', async () => {
    renderWithLink(defaultLink);

    await waitFor(() =>
      expect(screen.getByTestId('createEventModalBtn')).toBeInTheDocument(),
    );

    const searchInput = screen.getByTestId('searchEvent') as HTMLInputElement;
    expect(searchInput).toBeInTheDocument();
    await userEvent.type(searchInput, 'test event');
    await userEvent.keyboard('{Enter}');
    await wait(50);
  });

  test('search button triggers onSearch callback when clicked', async () => {
    renderWithLink(defaultLink);

    await waitFor(() =>
      expect(screen.getByTestId('createEventModalBtn')).toBeInTheDocument(),
    );

    const searchInput = screen.getByTestId('searchEvent') as HTMLInputElement;
    const searchButton = screen.getByTestId('searchButton');
    expect(searchInput).toBeInTheDocument();
    expect(searchButton).toBeInTheDocument();
    await userEvent.type(searchInput, 'test search');
    await userEvent.click(searchButton);
    await wait(50);
  });

  test('renders successfully with ADMINISTRATOR role from useLocalStorage', async () => {
    renderWithLink(defaultLink);

    await waitFor(() =>
      expect(screen.getByTestId('createEventModalBtn')).toBeInTheDocument(),
    );
  });

  test('handles CreateEventModal error when mutation fails', async () => {
    renderWithLink(defaultLink);

    await wait();

    await waitFor(() =>
      expect(screen.getByTestId('createEventModalBtn')).toBeInTheDocument(),
    );

    await userEvent.click(screen.getByTestId('createEventModalBtn'));

    await waitFor(() =>
      expect(
        screen.getByTestId('createEventModalCloseBtn'),
      ).toBeInTheDocument(),
    );

    // Simply close the modal - error handling is in CreateEventModal component
    await userEvent.click(screen.getByTestId('createEventModalCloseBtn'));

    await waitFor(() =>
      expect(
        screen.queryByTestId('createEventModalCloseBtn'),
      ).not.toBeInTheDocument(),
    );
  });

  test('shows Loader when orgLoading is true', async () => {
    const loadingMock = [
      {
        request: {
          query: GET_ORGANIZATION_DATA_PG,
          variables: buildOrgVariables(),
        },
        result: {
          data: {
            organization: { id: '1', name: 'Test Org' },
          },
        },
        delay: 200,
      },
      {
        request: {
          query: GET_ORGANIZATION_EVENTS_PG,
          variables: buildEventsVariables(),
        },
        result: {
          data: {
            organization: {
              events: { edges: [] },
            },
          },
        },
      },
    ];

    const loadingLink = new StaticMockLink(loadingMock, true);

    render(
      <MockedProvider link={loadingLink}>
        <BrowserRouter>
          <Provider store={store}>
            <LocalizationProvider dateAdapter={AdapterDayjs}>
              <I18nextProvider i18n={i18n}>
                <OrganizationEvents />
              </I18nextProvider>
            </LocalizationProvider>
          </Provider>
        </BrowserRouter>
      </MockedProvider>,
    );

    await wait(50);
    await waitFor(
      () =>
        expect(screen.getByTestId('createEventModalBtn')).toBeInTheDocument(),
      { timeout: 300 },
    );
  });

  test('renders successfully with REGULAR role from useLocalStorage', async () => {
    // Temporarily override getItem to return REGULAR role
    const originalImplementation = mockGetItem.getMockImplementation();
    mockGetItem.mockImplementation((key: string): string | null => {
      if (key === 'role') return 'user';
      if (key === 'id') return '1';
      return null;
    });

    renderWithLink(defaultLink);

    await waitFor(() =>
      expect(screen.getByTestId('createEventModalBtn')).toBeInTheDocument(),
    );

    // Restore original implementation
    if (originalImplementation) {
      mockGetItem.mockImplementation(originalImplementation);
    } else {
      mockGetItem.mockReset();
    }
  });

  test('viewType changes to Year view via EventHeader', async () => {
    const { container } = renderWithLink(defaultLink);

    await wait();

    expect(container.textContent).toMatch('Month');

    const viewTypeDropdown = screen.getByTestId('selectViewType');
    await userEvent.click(viewTypeDropdown);

    // Find and click the "Year View" option
    const yearOption = await screen.findByText('Year View');
    await userEvent.click(yearOption);

    await waitFor(() => {
      expect(container.textContent).toMatch('Year View');
    });
  });

  test('handleChangeView ignores null values', async () => {
    const { container } = renderWithLink(defaultLink);

    await wait();

    const initialContent = container.textContent;
    expect(initialContent).toMatch('Month');

    // Simulate handleChangeView being called with null
    // This should not change the viewType
    const viewTypeDropdown = screen.getByTestId('selectViewType');
    await userEvent.click(viewTypeDropdown);

    // Close dropdown without selecting (simulating null)
    await userEvent.keyboard('{Escape}');

    await waitFor(() => {
      // ViewType should remain unchanged
      expect(container.textContent).toMatch('Month');
    });
  });

  test('filters events based on search term - name match', async () => {
    renderWithLink(defaultLink);

    await waitFor(() =>
      expect(screen.getByTestId('createEventModalBtn')).toBeInTheDocument(),
    );

    const searchInput = screen.getByTestId('searchEvent') as HTMLInputElement;
    await userEvent.type(searchInput, 'All Day Event');
    await userEvent.keyboard('{Enter}');
    await wait(50);

    expect(searchInput.value).toBe('All Day Event');
  });

  test('filters events based on search term - description match', async () => {
    renderWithLink(defaultLink);

    await waitFor(() =>
      expect(screen.getByTestId('createEventModalBtn')).toBeInTheDocument(),
    );

    const searchInput = screen.getByTestId('searchEvent') as HTMLInputElement;
    await userEvent.type(searchInput, 'timed event');
    await userEvent.keyboard('{Enter}');
    await wait(50);

    expect(searchInput.value).toBe('timed event');
  });

  test('filters events based on search term - location match', async () => {
    renderWithLink(defaultLink);

    await waitFor(() =>
      expect(screen.getByTestId('createEventModalBtn')).toBeInTheDocument(),
    );

    const searchInput = screen.getByTestId('searchEvent') as HTMLInputElement;
    await userEvent.type(searchInput, 'Conference Room');
    await userEvent.keyboard('{Enter}');
    await wait(50);

    expect(searchInput.value).toBe('Conference Room');
  });

  test('returns all events when search term is empty', async () => {
    renderWithLink(defaultLink);

    await waitFor(() =>
      expect(screen.getByTestId('createEventModalBtn')).toBeInTheDocument(),
    );

    const searchInput = screen.getByTestId('searchEvent') as HTMLInputElement;

    // First type something
    await userEvent.type(searchInput, 'test');
    await wait(50);

    // Then clear it
    await userEvent.clear(searchInput);
    await wait(50);

    expect(searchInput.value).toBe('');
  });

  test('search filtering correctly filters events from mock data', async () => {
    renderWithLink(defaultLink);

    await waitFor(() =>
      expect(screen.getByTestId('createEventModalBtn')).toBeInTheDocument(),
    );

    // The MOCKS contain events: "Event with null description", "All Day Event", "Timed Event"
    // Search for "All Day" should filter to show only that event
    const searchInput = screen.getByTestId('searchEvent') as HTMLInputElement;

    // Type a search term that matches one of the mock events
    await userEvent.type(searchInput, 'All Day');

    // Trigger search
    await userEvent.keyboard('{Enter}');
    await wait(100);

    // The filtered events are passed to EventCalendar component
    // We can't directly test the filtered array, but we verified the input works
    expect(searchInput.value).toBe('All Day');
  });

  test('search with no matches returns empty filtered list', async () => {
    renderWithLink(defaultLink);

    await waitFor(() =>
      expect(screen.getByTestId('createEventModalBtn')).toBeInTheDocument(),
    );

    const searchInput = screen.getByTestId('searchEvent') as HTMLInputElement;

    // Search for something that doesn't exist in any event
    await userEvent.type(searchInput, 'NonexistentEvent12345');
    await userEvent.keyboard('{Enter}');
    await wait(100);

    expect(searchInput.value).toBe('NonexistentEvent12345');
  });
});

const ERROR_MOCK = [
  {
    request: {
      query: GET_ORGANIZATION_EVENTS_PG,
      variables: {
        id: 'orgId',
        first: 100,
        after: null,
        startDate: expect.any(String),
        endDate: expect.any(String),
      },
    },
    result: {
      errors: [new GraphQLError('Failed to fetch organization events')],
    },
  },
];

describe('OrganizationEvents - Additional Coverage Tests', () => {
  test('Testing GraphQL query error handling', async () => {
    const errorLink = new StaticMockLink(ERROR_MOCK, true);
    const consoleSpy = vi.spyOn(console, 'error').mockImplementation(() => {});

    render(
      <MockedProvider link={errorLink}>
        <BrowserRouter>
          <LocalizationProvider dateAdapter={AdapterDayjs}>
            <Provider store={store}>
              <I18nextProvider i18n={i18n}>
                <OrganizationEvents />
              </I18nextProvider>
            </Provider>
          </LocalizationProvider>
        </BrowserRouter>
      </MockedProvider>,
    );

    await wait();
    await waitFor(() => {
      expect(screen.getByTestId('createEventModalBtn')).toBeInTheDocument();
    });

    consoleSpy.mockRestore();
  });

  // Test for empty events array handling
  test('Testing empty events array mapping', async () => {
    const emptyEventsMock = [
      {
        request: {
          query: GET_ORGANIZATION_EVENTS_PG,
          variables: expect.any(Object),
        },
        result: {
          data: {
            organization: {
              events: {
                edges: [],
                pageInfo: {
                  hasNextPage: false,
                  endCursor: null,
                },
              },
            },
          },
        },
      },
    ];

    const emptyLink = new StaticMockLink(emptyEventsMock, true);

    render(
      <MockedProvider link={emptyLink}>
        <BrowserRouter>
          <LocalizationProvider dateAdapter={AdapterDayjs}>
            <Provider store={store}>
              <I18nextProvider i18n={i18n}>
                <OrganizationEvents />
              </I18nextProvider>
            </Provider>
          </LocalizationProvider>
        </BrowserRouter>
      </MockedProvider>,
    );

    await wait();

    await waitFor(() => {
      expect(screen.getByTestId('createEventModalBtn')).toBeInTheDocument();
    });
  });

  // Test for null organization data
  test('Testing null organization events data', async () => {
    const nullDataMock = [
      {
        request: {
          query: GET_ORGANIZATION_EVENTS_PG,
          variables: expect.any(Object),
        },
        result: {
          data: {
            organization: null,
          },
        },
      },
    ];

    const nullLink = new StaticMockLink(nullDataMock, true);

    render(
      <MockedProvider link={nullLink}>
        <BrowserRouter>
          <LocalizationProvider dateAdapter={AdapterDayjs}>
            <Provider store={store}>
              <I18nextProvider i18n={i18n}>
                <OrganizationEvents />
              </I18nextProvider>
            </Provider>
          </LocalizationProvider>
        </BrowserRouter>
      </MockedProvider>,
    );

    await wait();

    await waitFor(() => {
      expect(screen.getByTestId('createEventModalBtn')).toBeInTheDocument();
    });
  });
});<|MERGE_RESOLUTION|>--- conflicted
+++ resolved
@@ -39,17 +39,6 @@
   };
 });
 
-<<<<<<< HEAD
-=======
-const theme = createTheme({
-  palette: {
-    primary: {
-      main: green[600],
-    },
-  },
-});
-
->>>>>>> 089c5fc3
 const sharedWindowSpies = vi.hoisted(() => ({
   alertMock: vi.fn(),
 }));
