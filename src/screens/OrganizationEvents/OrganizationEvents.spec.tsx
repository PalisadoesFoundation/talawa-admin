import React from 'react';
import { MockedProvider } from '@apollo/react-testing';
import {
  act,
  render,
  screen,
  fireEvent,
  waitFor,
} from '@testing-library/react';
import userEvent from '@testing-library/user-event';
import { BrowserRouter } from 'react-router';
import { Provider } from 'react-redux';
import { I18nextProvider } from 'react-i18next';
import { LocalizationProvider } from '@mui/x-date-pickers';
import { AdapterDayjs } from '@mui/x-date-pickers/AdapterDayjs';
import { ThemeProvider, createTheme } from '@mui/material/styles';
import { describe, test, expect, vi, afterEach } from 'vitest';
import dayjs from 'dayjs';

import OrganizationEvents from './OrganizationEvents';
import { store } from 'state/store';
import i18n from 'utils/i18nForTest';
import { StaticMockLink } from 'utils/StaticMockLink';
import {
  GET_ORGANIZATION_DATA_PG,
  GET_ORGANIZATION_EVENTS_PG,
} from 'GraphQl/Queries/Queries';
import { MOCKS } from './OrganizationEventsMocks';
<<<<<<< HEAD
import { GET_ORGANIZATION_EVENTS_PG } from 'GraphQl/Queries/Queries';
import { describe, test, expect, vi, beforeEach, afterEach } from 'vitest';
=======
import { toast } from 'react-toastify';

vi.mock('utils/useLocalstorage', () => {
  return {
    default: () => ({
      getItem: vi.fn((key: string) => {
        if (key === 'role') return 'administrator';
        if (key === 'id') return '1';
        return null;
      }),
      setItem: vi.fn(),
      removeItem: vi.fn(),
    }),
  };
});
>>>>>>> 10417272

const theme = createTheme({
  palette: {
    primary: {
      main: '#31bb6b',
    },
  },
});

const sharedWindowSpies = vi.hoisted(() => ({
  alertMock: vi.fn(),
}));

Object.defineProperty(window, 'location', {
  value: {
    href: 'http://localhost/',
    assign: vi.fn((url: string) => {
      if (url.startsWith('/')) {
        window.location.href = `http://localhost${url}`;
        window.location.pathname = url;
        window.location.search = '';
        window.location.hash = '';
      } else if (url.includes('://')) {
        window.location.href = url;
        const urlParts = url.split('://')[1];
        const pathParts = urlParts.split('/');
        window.location.pathname =
          pathParts.length > 1 ? `/${pathParts.slice(1).join('/')}` : '/';
        window.location.search = '';
        window.location.hash = '';
      }
    }),
    reload: vi.fn(),
    pathname: '/orglist',
    search: '',
    hash: '',
    origin: 'http://localhost',
  },
});

const defaultLink = new StaticMockLink(MOCKS, true);

<<<<<<< HEAD
/**
 * Original helper waited for real time (2000 ms) which caused this suite to
 * block for ~40s. We only need to let MockedProvider resolve its pending
 * promises, so a single zero-delay tick is enough.
 */
async function wait(): Promise<void> {
  await act(() => {
    return new Promise((resolve) => {
      setTimeout(resolve, 0);
    });
  });
=======
async function wait(ms = 0): Promise<void> {
  await act(
    () =>
      new Promise((resolve) => {
        setTimeout(resolve, ms);
      }),
  );
>>>>>>> 10417272
}

const translations = {
  ...JSON.parse(
    JSON.stringify(
      i18n.getDataByLanguage('en')?.translation.organizationEvents ?? {},
    ),
  ),
  ...JSON.parse(JSON.stringify(i18n.getDataByLanguage('en')?.common ?? {})),
  ...JSON.parse(JSON.stringify(i18n.getDataByLanguage('en')?.errors ?? {})),
};

const buildEventsVariables = () => {
  const now = new Date();
  const firstOfMonth = new Date(now.getFullYear(), now.getMonth(), 1);

  const startDate = dayjs(firstOfMonth).startOf('month').toISOString();
  const endDate = dayjs(firstOfMonth).endOf('month').toISOString();

  return {
    id: undefined,
    first: 150,
    after: null,
    startDate,
    endDate,
    includeRecurring: true,
  };
};

const buildOrgVariables = () => ({
  id: undefined,
  first: 10,
  after: null,
});

vi.mock('@mui/x-date-pickers/DateTimePicker', async () => {
  const actual = await vi.importActual(
    '@mui/x-date-pickers/DesktopDateTimePicker',
  );
  return {
    DateTimePicker: actual.DesktopDateTimePicker,
  };
});

vi.mock('react-toastify', () => ({
  toast: {
    success: vi.fn(),
    warning: vi.fn(),
    error: vi.fn(),
  },
}));

describe('Organisation Events Page', () => {
  const formData = {
    title: 'Dummy Org',
    description: 'This is a dummy organization',
    startDate: '03/28/2022',
    endDate: '03/30/2022',
    location: 'New Delhi',
    startTime: '09:00 AM',
    endTime: '05:00 PM',
  };

  beforeEach(() => {
    sharedWindowSpies.alertMock.mockReset();
    window.alert = sharedWindowSpies.alertMock;
  });

  afterEach(() => {
    vi.restoreAllMocks();
  });

  const renderWithLink = (link: StaticMockLink) =>
    render(
      <MockedProvider addTypename={false} link={link}>
        <BrowserRouter>
          <Provider store={store}>
            <LocalizationProvider dateAdapter={AdapterDayjs}>
              <ThemeProvider theme={theme}>
                <I18nextProvider i18n={i18n}>
                  <OrganizationEvents />
                </I18nextProvider>
              </ThemeProvider>
            </LocalizationProvider>
          </Provider>
        </BrowserRouter>
      </MockedProvider>,
    );

  afterEach(() => {
    vi.restoreAllMocks();
  });

  test('renders events page and keeps current route', async () => {
    window.location.assign('/orglist');

    const { container } = renderWithLink(defaultLink);

    expect(container.textContent).not.toBe('Loading data...');
    await wait();
    expect(container.textContent).toMatch('Month');
    expect(window.location.pathname).toBe('/orglist');
  });

  test('renders when there is no mock event data (no events query result)', async () => {
    const emptyLink = new StaticMockLink([], true);

    renderWithLink(emptyLink);

    await wait();

    await waitFor(() => {
      expect(screen.getByTestId('createEventModalBtn')).toBeInTheDocument();
    });
  });

  test('toggles Create Event modal open and close', async () => {
    renderWithLink(defaultLink);

    await wait();

    await waitFor(() => {
      expect(screen.getByTestId('createEventModalBtn')).toBeInTheDocument();
    });

    await userEvent.click(screen.getByTestId('createEventModalBtn'));

    await waitFor(() => {
      expect(
        screen.getByTestId('createEventModalCloseBtn'),
      ).toBeInTheDocument();
    });

    await userEvent.click(screen.getByTestId('createEventModalCloseBtn'));

    await waitFor(() => {
      expect(
        screen.queryByTestId('createEventModalCloseBtn'),
      ).not.toBeInTheDocument();
    });
  });

  test('creates all-day event via modal (all-day = true)', async () => {
    renderWithLink(defaultLink);

    await wait();

    await waitFor(() =>
      expect(screen.getByTestId('createEventModalBtn')).toBeInTheDocument(),
    );

    await userEvent.click(screen.getByTestId('createEventModalBtn'));

    await waitFor(() =>
      expect(screen.getByTestId('eventTitleInput')).toBeInTheDocument(),
    );

    await userEvent.type(screen.getByTestId('eventTitleInput'), formData.title);
    await userEvent.type(
      screen.getByTestId('eventDescriptionInput'),
      formData.description,
    );
    await userEvent.type(
      screen.getByTestId('eventLocationInput'),
      formData.location,
    );

    const endDatePicker = screen.getByLabelText('End Date');
    const startDatePicker = screen.getByLabelText('Start Date');

    fireEvent.change(endDatePicker, {
      target: { value: formData.endDate },
    });
    fireEvent.change(startDatePicker, {
      target: { value: formData.startDate },
    });

    // flip public/registrable for branch coverage
    await userEvent.click(screen.getByTestId('ispublicCheck'));
    await userEvent.click(screen.getByTestId('registrableCheck'));

    await wait();

    await userEvent.click(screen.getByTestId('createEventBtn'));
    await wait();

    if (screen.queryByTestId('createEventModalCloseBtn')) {
      await userEvent.click(screen.getByTestId('createEventModalCloseBtn'));
    }

    await waitFor(() => {
      expect(
        screen.queryByTestId('createEventModalCloseBtn'),
      ).not.toBeInTheDocument();
    });
  });

  test('HTML5 validation prevents submit when required fields are empty', async () => {
    renderWithLink(defaultLink);

    await wait();

    await waitFor(() =>
      expect(screen.getByTestId('createEventModalBtn')).toBeInTheDocument(),
    );

    await userEvent.click(screen.getByTestId('createEventModalBtn'));

    await waitFor(() =>
      expect(screen.getByTestId('eventTitleInput')).toBeInTheDocument(),
    );

    await userEvent.click(screen.getByTestId('createEventBtn'));

    await waitFor(() =>
      expect(
        screen.getByTestId('createEventModalCloseBtn'),
      ).toBeInTheDocument(),
    );

    expect(toast.warning).not.toHaveBeenCalled();

    await userEvent.click(screen.getByTestId('createEventModalCloseBtn'));

    await waitFor(() =>
      expect(
        screen.queryByTestId('createEventModalCloseBtn'),
      ).not.toBeInTheDocument(),
    );
  });

  test('creates timed (non all-day) event and uses time pickers', async () => {
    renderWithLink(defaultLink);

    await wait();

    await waitFor(() =>
      expect(screen.getByTestId('createEventModalBtn')).toBeInTheDocument(),
    );

    await userEvent.click(screen.getByTestId('createEventModalBtn'));

    await waitFor(() =>
      expect(screen.getByTestId('eventTitleInput')).toBeInTheDocument(),
    );

    await userEvent.type(screen.getByTestId('eventTitleInput'), formData.title);
    await userEvent.type(
      screen.getByTestId('eventDescriptionInput'),
      formData.description,
    );
    await userEvent.type(
      screen.getByTestId('eventLocationInput'),
      formData.location,
    );

    const endDatePicker = screen.getByLabelText('End Date');
    const startDatePicker = screen.getByLabelText('Start Date');

    fireEvent.change(endDatePicker, {
      target: { value: formData.endDate },
    });
    fireEvent.change(startDatePicker, {
      target: { value: formData.startDate },
    });

    await userEvent.click(screen.getByTestId('alldayCheck'));

    await waitFor(() =>
      expect(screen.getByLabelText(translations.startTime)).toBeInTheDocument(),
    );

    const startTimePicker = screen.getByLabelText(translations.startTime);
    const endTimePicker = screen.getByLabelText(translations.endTime);

    fireEvent.change(startTimePicker, {
      target: { value: formData.startTime },
    });

    fireEvent.change(endTimePicker, {
      target: { value: formData.endTime },
    });

    await userEvent.click(screen.getByTestId('createEventBtn'));
    await wait();

    if (screen.queryByTestId('createEventModalCloseBtn')) {
      await userEvent.click(screen.getByTestId('createEventModalCloseBtn'));
    }

    await waitFor(() =>
      expect(
        screen.queryByTestId('createEventModalCloseBtn'),
      ).not.toBeInTheDocument(),
    );
  });

  test('recurrence dropdown options and simple selection', async () => {
    renderWithLink(defaultLink);

    await wait();

    await waitFor(() =>
      expect(screen.getByTestId('createEventModalBtn')).toBeInTheDocument(),
    );

    await userEvent.click(screen.getByTestId('createEventModalBtn'));

    await waitFor(() =>
      expect(screen.getByTestId('eventTitleInput')).toBeInTheDocument(),
    );

    const recurrenceDropdown = screen.getByTestId('recurrenceDropdown');
    expect(recurrenceDropdown).toBeInTheDocument();

    await userEvent.click(recurrenceDropdown);

    await waitFor(() =>
      expect(screen.getByTestId('recurrenceOption-0')).toBeInTheDocument(),
    );

    const firstOption = screen.getByTestId('recurrenceOption-0');
    await userEvent.click(firstOption);

    await waitFor(() => {
      const dropdownToggle = screen.getByTestId('recurrenceDropdown');
      expect(dropdownToggle).toBeInTheDocument();
    });
  });

  test('opens CustomRecurrenceModal from recurrence dropdown', async () => {
    renderWithLink(defaultLink);

    await wait();

    await waitFor(() =>
      expect(screen.getByTestId('createEventModalBtn')).toBeInTheDocument(),
    );

    await userEvent.click(screen.getByTestId('createEventModalBtn'));

    await waitFor(() =>
      expect(screen.getByTestId('eventTitleInput')).toBeInTheDocument(),
    );

    const recurrenceDropdown = screen.getByTestId('recurrenceDropdown');
    await userEvent.click(recurrenceDropdown);

    await waitFor(() =>
      expect(screen.getByTestId('recurrenceOption-1')).toBeInTheDocument(),
    );

    await userEvent.click(screen.getByTestId('recurrenceOption-1'));

    await userEvent.click(recurrenceDropdown);

    const customOption = await screen.findByText('Custom...');
    await userEvent.click(customOption);

    const customModal = await screen.findByTestId(
      'customRecurrenceModalCloseBtn',
    );
    expect(customModal).toBeInTheDocument();
  });

  test('CustomRecurrenceModal setRecurrenceRuleState function path', async () => {
    renderWithLink(defaultLink);

    await wait();

    await waitFor(() =>
      expect(screen.getByTestId('createEventModalBtn')).toBeInTheDocument(),
    );

    await userEvent.click(screen.getByTestId('createEventModalBtn'));

    await waitFor(() =>
      expect(screen.getByTestId('eventTitleInput')).toBeInTheDocument(),
    );

    const recurrenceDropdown = screen.getByTestId('recurrenceDropdown');
    await userEvent.click(recurrenceDropdown);

    await waitFor(() =>
      expect(screen.getByTestId('recurrenceOption-1')).toBeInTheDocument(),
    );

    await userEvent.click(screen.getByTestId('recurrenceOption-1'));

    await userEvent.click(recurrenceDropdown);

    const customOption = await screen.findByText('Custom...');
    await userEvent.click(customOption);

    const customModal = await screen.findByTestId(
      'customRecurrenceModalCloseBtn',
    );
    expect(customModal).toBeInTheDocument();
  });

  test('recurrence validation path executes when Weekly recurrence selected', async () => {
    renderWithLink(defaultLink);

    await wait();

    await waitFor(() =>
      expect(screen.getByTestId('createEventModalBtn')).toBeInTheDocument(),
    );

    await userEvent.click(screen.getByTestId('createEventModalBtn'));

    await waitFor(() =>
      expect(screen.getByTestId('eventTitleInput')).toBeInTheDocument(),
    );

    await userEvent.type(screen.getByTestId('eventTitleInput'), formData.title);
    await userEvent.type(
      screen.getByTestId('eventDescriptionInput'),
      formData.description,
    );
    await userEvent.type(
      screen.getByTestId('eventLocationInput'),
      formData.location,
    );

    const recurrenceDropdown = screen.getByTestId('recurrenceDropdown');
    await userEvent.click(recurrenceDropdown);

    await waitFor(() =>
      expect(screen.getByTestId('recurrenceOption-2')).toBeInTheDocument(),
    );

    await userEvent.click(screen.getByTestId('recurrenceOption-2'));

    await userEvent.click(screen.getByTestId('createEventBtn'));

    await waitFor(() =>
      expect(screen.getByTestId('createEventBtn')).toBeInTheDocument(),
    );
  });

  test('viewType changes from Month to Day via EventHeader', async () => {
    const { container } = renderWithLink(defaultLink);

    await wait();

    expect(container.textContent).toMatch('Month');

    const viewTypeDropdown = screen.getByTestId('selectViewType');
    await userEvent.click(viewTypeDropdown);

    const dayOption = await screen.findByText('Select Day');
    await userEvent.click(dayOption);

    await waitFor(() => {
      expect(container.textContent).toMatch('Day');
    });
  });

  test('handleMonthChange via next button and year rollover', async () => {
    renderWithLink(defaultLink);

    await wait();

    const nextBtn = screen.getByTestId('nextmonthordate');

    await userEvent.click(nextBtn);
    await userEvent.click(nextBtn);

    await waitFor(() =>
      expect(screen.getByTestId('createEventModalBtn')).toBeInTheDocument(),
    );
  });

  test('rate-limit eventDataError is silently suppressed', async () => {
    const mockWarn = vi.spyOn(console, 'warn').mockImplementation(() => {});

    const rateLimitLink = new StaticMockLink(
      [
        {
          request: {
            query: GET_ORGANIZATION_EVENTS_PG,
            variables: buildEventsVariables(),
          },
          error: new Error('Too Many Requests'),
        },
        {
          request: {
            query: GET_ORGANIZATION_DATA_PG,
            variables: buildOrgVariables(),
          },
          result: {
            data: {
              organization: { id: '1', name: 'Org' },
            },
          },
        },
      ],
      true,
    );

    renderWithLink(rateLimitLink);

    await wait();

    await waitFor(() =>
      expect(screen.getByTestId('createEventModalBtn')).toBeInTheDocument(),
    );

    expect(window.location.pathname).toBe('/orglist');

    const messages = mockWarn.mock.calls.map((args) => args.join(' '));
    expect(
      messages.some((msg) => msg.toLowerCase().includes('too many requests')),
    ).toBe(false);
  });

  test('non-rate-limit eventDataError logs warning', async () => {
    const mockWarn = vi.spyOn(console, 'warn').mockImplementation(() => {});

    const nonRateErrorLink = new StaticMockLink(
      [
        {
          request: {
            query: GET_ORGANIZATION_EVENTS_PG,
            variables: buildEventsVariables(),
          },
          error: new Error('some other apollo error'),
        },
        {
          request: {
            query: GET_ORGANIZATION_DATA_PG,
            variables: buildOrgVariables(),
          },
          result: {
            data: {
              organization: { id: '1', name: 'Org' },
            },
          },
        },
      ],
      true,
    );

    renderWithLink(nonRateErrorLink);

    await wait();

    await waitFor(() =>
      expect(screen.getByTestId('createEventModalBtn')).toBeInTheDocument(),
    );

    expect(mockWarn).toHaveBeenCalled();
  });

  test('orgDataError with successful events query logs warning', async () => {
    const warnSpy = vi.spyOn(console, 'warn').mockImplementation(() => {});

    const orgErrorLink = new StaticMockLink(
      [
        {
          request: {
            query: GET_ORGANIZATION_EVENTS_PG,
            variables: buildEventsVariables(),
          },
          result: {
            data: {
              organization: {
                events: { edges: [] },
              },
            },
          },
        },
        {
          request: {
            query: GET_ORGANIZATION_DATA_PG,
            variables: buildOrgVariables(),
          },
          error: new Error('org data failure'),
        },
      ],
      true,
    );

    renderWithLink(orgErrorLink);

    await wait(50);

    expect(warnSpy).toHaveBeenCalled();
  });

  test('handles undefined events data gracefully (events = null)', async () => {
    const undefinedEventsLink = new StaticMockLink(
      [
        {
          request: {
            query: GET_ORGANIZATION_EVENTS_PG,
            variables: buildEventsVariables(),
          },
          result: {
            data: {
              organization: {
                events: null,
              },
            },
          },
        },
        {
          request: {
            query: GET_ORGANIZATION_DATA_PG,
            variables: buildOrgVariables(),
          },
          result: {
            data: {
              organization: { id: '1', name: 'Test Org' },
            },
          },
        },
      ],
      true,
    );

    renderWithLink(undefinedEventsLink);

    await waitFor(() =>
      expect(screen.getByTestId('createEventModalBtn')).toBeInTheDocument(),
    );
  });

  test('handles empty events edges array', async () => {
    const emptyEventsLink = new StaticMockLink(
      [
        {
          request: {
            query: GET_ORGANIZATION_EVENTS_PG,
            variables: buildEventsVariables(),
          },
          result: {
            data: {
              organization: {
                events: { edges: [] },
              },
            },
          },
        },
        {
          request: {
            query: GET_ORGANIZATION_DATA_PG,
            variables: buildOrgVariables(),
          },
          result: {
            data: {
              organization: { id: '1', name: 'Org' },
            },
          },
        },
      ],
      true,
    );

    renderWithLink(emptyEventsLink);

    await waitFor(() =>
      expect(screen.getByTestId('createEventModalBtn')).toBeInTheDocument(),
    );
  });

  test('unmount does not crash (cleanup effect)', async () => {
    const { unmount } = renderWithLink(defaultLink);

    await wait();

    expect(screen.getByTestId('createEventModalBtn')).toBeInTheDocument();

    expect(() => unmount()).not.toThrow();
  });

  test('renders successfully with ADMINISTRATOR role from useLocalStorage', async () => {
    renderWithLink(defaultLink);

    await waitFor(() =>
      expect(screen.getByTestId('createEventModalBtn')).toBeInTheDocument(),
    );
  });
});<|MERGE_RESOLUTION|>--- conflicted
+++ resolved
@@ -14,7 +14,7 @@
 import { LocalizationProvider } from '@mui/x-date-pickers';
 import { AdapterDayjs } from '@mui/x-date-pickers/AdapterDayjs';
 import { ThemeProvider, createTheme } from '@mui/material/styles';
-import { describe, test, expect, vi, afterEach } from 'vitest';
+import { describe, test, expect, vi, beforeEach, afterEach } from 'vitest';
 import dayjs from 'dayjs';
 
 import OrganizationEvents from './OrganizationEvents';
@@ -26,10 +26,6 @@
   GET_ORGANIZATION_EVENTS_PG,
 } from 'GraphQl/Queries/Queries';
 import { MOCKS } from './OrganizationEventsMocks';
-<<<<<<< HEAD
-import { GET_ORGANIZATION_EVENTS_PG } from 'GraphQl/Queries/Queries';
-import { describe, test, expect, vi, beforeEach, afterEach } from 'vitest';
-=======
 import { toast } from 'react-toastify';
 
 vi.mock('utils/useLocalstorage', () => {
@@ -45,7 +41,6 @@
     }),
   };
 });
->>>>>>> 10417272
 
 const theme = createTheme({
   palette: {
@@ -88,19 +83,6 @@
 
 const defaultLink = new StaticMockLink(MOCKS, true);
 
-<<<<<<< HEAD
-/**
- * Original helper waited for real time (2000 ms) which caused this suite to
- * block for ~40s. We only need to let MockedProvider resolve its pending
- * promises, so a single zero-delay tick is enough.
- */
-async function wait(): Promise<void> {
-  await act(() => {
-    return new Promise((resolve) => {
-      setTimeout(resolve, 0);
-    });
-  });
-=======
 async function wait(ms = 0): Promise<void> {
   await act(
     () =>
@@ -108,7 +90,6 @@
         setTimeout(resolve, ms);
       }),
   );
->>>>>>> 10417272
 }
 
 const translations = {
@@ -198,10 +179,6 @@
       </MockedProvider>,
     );
 
-  afterEach(() => {
-    vi.restoreAllMocks();
-  });
-
   test('renders events page and keeps current route', async () => {
     window.location.assign('/orglist');
 
