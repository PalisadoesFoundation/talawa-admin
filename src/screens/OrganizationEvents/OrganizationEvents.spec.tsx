--- conflicted
+++ resolved
@@ -529,13 +529,8 @@
 
     const viewTypeDropdown = screen.getByTestId('selectViewType');
     await userEvent.click(viewTypeDropdown);
-
-<<<<<<< HEAD
     // Find and click the "Day" option in the dropdown
     const dayOption = await screen.findByText('Day');
-=======
-    const dayOption = await screen.findByText('Select Day');
->>>>>>> d0047852
     await userEvent.click(dayOption);
 
     await waitFor(() => {
