--- conflicted
+++ resolved
@@ -26,6 +26,14 @@
             title: 'Event',
             description: 'Event Test',
             startDate: '',
+            endDate: '',
+            location: 'New Delhi',
+            startTime: '02:00',
+            endTime: '06:00',
+            allDay: false,
+            recurring: false,
+            isPublic: true,
+            isRegisterable: true,
             endDate: '',
             location: 'New Delhi',
             startTime: '02:00',
@@ -94,20 +102,30 @@
     const dataQuery1 = MOCKS[0]?.result?.data?.eventsByOrganization;
 
     expect(dataQuery1).toEqual([
-      {
-        _id: 1,
-        title: 'Event',
-        description: 'Event Test',
-        startDate: '',
-        endDate: '',
-        location: 'New Delhi',
-        startTime: '02:00',
-        endTime: '06:00',
-        allDay: false,
-        recurring: false,
-        isPublic: true,
-        isRegisterable: true,
-      },
+      [
+        {
+          _id: 1,
+          title: 'Event',
+          description: 'Event Test',
+          startDate: '',
+          endDate: '',
+          location: 'New Delhi',
+          startTime: '02:00',
+          endTime: '06:00',
+          allDay: false,
+          recurring: false,
+          isPublic: true,
+          isRegisterable: true,
+          endDate: '',
+          location: 'New Delhi',
+          startTime: '02:00',
+          endTime: '06:00',
+          allDay: false,
+          recurring: false,
+          isPublic: true,
+          isRegisterable: true,
+        },
+      ],
     ]);
   });
 
@@ -167,6 +185,7 @@
     await wait();
 
     userEvent.type(screen.getByTestId('serachByTitle'), searchData.byTitle);
+    userEvent.type(screen.getByTestId('serachByTitle'), searchData.byTitle);
     userEvent.type(
       screen.getByTestId('serachByDescription'),
       searchData.byDescription
@@ -219,6 +238,10 @@
     userEvent.type(
       screen.getByPlaceholderText(/Enter Description/i),
       formData.description
+    );
+    userEvent.type(
+      screen.getByPlaceholderText(/Enter Location/i),
+      formData.location
     );
     userEvent.type(
       screen.getByPlaceholderText(/Enter Location/i),
@@ -261,13 +284,9 @@
       <MockedProvider addTypename={false} mocks={MOCKS}>
         <BrowserRouter>
           <Provider store={store}>
-<<<<<<< HEAD
-            <I18nextProvider i18n={i18nForTest}>
-              <OrganizationEvents />
-            </I18nextProvider>
-=======
-            <OrganizationEvents />
->>>>>>> 1f5205a9
+            <I18nextProvider i18n={i18nForTest}>
+              <OrganizationEvents />
+            </I18nextProvider>
           </Provider>
         </BrowserRouter>
       </MockedProvider>
