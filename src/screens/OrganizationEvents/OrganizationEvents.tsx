--- conflicted
+++ resolved
@@ -164,13 +164,8 @@
               </Button>
             </Row>
           </div>
-<<<<<<< HEAD
-          <Calendar
-            eventData={orgEventConnectionData?.eventsByOrganizationConnection}
-=======
           <EventCalendar
             eventData={data?.eventsByOrganizationConnection}
->>>>>>> e22b3cbc
             orgData={orgData}
             userRole={userRole}
             userId={userId}
