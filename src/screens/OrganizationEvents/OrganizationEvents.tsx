--- conflicted
+++ resolved
@@ -208,66 +208,6 @@
                 <i className="fa fa-plus"></i> {t('addEvent')}
               </Button>
             </Row>
-<<<<<<< HEAD
-            <div className={`row ${styles.list_box}`}>
-              {data
-                ? data.eventsByOrganizationConnection
-                    .slice(page * rowsPerPage, page * rowsPerPage + rowsPerPage)
-                    .map(
-                      (datas: {
-                        _id: string;
-                        title: string;
-                        description: string;
-                        startDate: string;
-                        endDate: string;
-                        location: string;
-                        startTime: string;
-                        endTime: string;
-                        allDay: boolean;
-                        recurring: boolean;
-                        isPublic: boolean;
-                        isRegisterable: boolean;
-                      }) => {
-                        return (
-                          <EventListCard
-                            key={datas._id}
-                            id={datas._id}
-                            eventLocation={datas.location}
-                            eventName={datas.title}
-                            eventDescription={datas.description}
-                            regDate={datas.startDate}
-                            regEndDate={datas.endDate}
-                            startTime={datas.startTime}
-                            endTime={datas.endTime}
-                            allDay={datas.allDay}
-                            recurring={datas.recurring}
-                            isPublic={datas.isPublic}
-                            isRegisterable={datas.isRegisterable}
-                          />
-                        );
-                      }
-                    )
-                : null}
-            </div>
-          </div>
-          <div>
-            <table>
-              <tbody>
-                <tr>
-                  <PaginationList
-                    count={
-                      data ? data.eventsByOrganizationConnection.length : 0
-                    }
-                    rowsPerPage={rowsPerPage}
-                    page={page}
-                    onPageChange={handleChangePage}
-                    onRowsPerPageChange={handleChangeRowsPerPage}
-                  />
-                </tr>
-              </tbody>
-            </table>
-=======
->>>>>>> 87140b38
           </div>
           <Calendar eventData={data?.eventsByOrganizationConnection} />
         </Col>
