import React, { ChangeEvent, useState } from 'react';
import Row from 'react-bootstrap/Row';
import Col from 'react-bootstrap/Col';
import Button from 'react-bootstrap/Button';
import Modal from 'react-modal';
import { useSelector } from 'react-redux';
import DatePicker from 'react-datepicker';
import { Form } from 'antd';
import { useMutation, useQuery } from '@apollo/client';
import { toast } from 'react-toastify';
import { useTranslation } from 'react-i18next';
import Calendar from 'components/EventCalendar/Calendar';

import styles from './OrganizationEvents.module.css';
import AdminNavbar from 'components/AdminNavbar/AdminNavbar';
import {
  ORGANIZATION_EVENT_CONNECTION_LIST,
  ORGANIZATIONS_LIST,
} from 'GraphQl/Queries/Queries';
import { CREATE_EVENT_MUTATION } from 'GraphQl/Mutations/mutations';
import { RootState } from 'state/reducers';
import debounce from 'utils/debounce';
import dayjs from 'dayjs';

function OrganizationEvents(): JSX.Element {
  const { t } = useTranslation('translation', {
    keyPrefix: 'organizationEvents',
  });

  document.title = t('title');
  const [eventmodalisOpen, setEventModalIsOpen] = useState(false);

  const [startDate, setStartDate] = React.useState<Date | null>(new Date());
  const [endDate, setEndDate] = React.useState<Date | null>(new Date());

  const [alldaychecked, setAllDayChecked] = React.useState(true);
  const [recurringchecked, setRecurringChecked] = React.useState(false);

  const [publicchecked, setPublicChecked] = React.useState(true);
  const [registrablechecked, setRegistrableChecked] = React.useState(false);

  const [formState, setFormState] = useState({
    title: '',
    eventdescrip: '',
    date: '',
    location: '',
    startTime: '08:00:00',
    endTime: '18:00:00',
  });
  const currentUrl = window.location.href.split('=')[1];

  const appRoutes = useSelector((state: RootState) => state.appRoutes);
  const { targets, configUrl } = appRoutes;

  const showInviteModal = () => {
    setEventModalIsOpen(true);
  };
  const hideInviteModal = () => {
    setEventModalIsOpen(false);
  };

  const { data, loading, error, refetch } = useQuery(
    ORGANIZATION_EVENT_CONNECTION_LIST,
    {
      variables: {
        organization_id: currentUrl,
        title_contains: '',
        description_contains: '',
        location_contains: '',
      },
    }
  );

<<<<<<< HEAD
  const autoClose = 2000;
=======
  const { data: orgData } = useQuery(ORGANIZATIONS_LIST, {
    variables: { id: currentUrl },
  });

  const userId = localStorage.getItem('id') as string;
  const userRole = localStorage.getItem('UserType') as string;

>>>>>>> e8053352
  const [create, { loading: loading_2 }] = useMutation(CREATE_EVENT_MUTATION);

  const CreateEvent = async (e: ChangeEvent<HTMLFormElement>) => {
    e.preventDefault();
    try {
      const { data } = await create({
        variables: {
          title: formState.title,
          description: formState.eventdescrip,
          isPublic: publicchecked,
          recurring: recurringchecked,
          isRegisterable: registrablechecked,
          organizationId: currentUrl,
          startDate: dayjs(startDate).format('YYYY-MM-DD'),
          endDate: dayjs(endDate).format('YYYY-MM-DD'),
          allDay: alldaychecked,
          location: formState.location,
          startTime: !alldaychecked ? formState.startTime + 'Z' : null,
          endTime: !alldaychecked ? formState.endTime + 'Z' : null,
        },
      });

      /* istanbul ignore next */
      if (data) {
        toast.success('Congratulations! The Event is created.', { autoClose });
        refetch();
        setFormState({
          title: '',
          eventdescrip: '',
          date: '',
          location: '',
          startTime: '08:00:00',
          endTime: '18:00:00',
        });
      }
    } catch (error: any) {
      /* istanbul ignore next */
      if (error.message === 'Failed to fetch') {
        toast.error(
          'Talawa-API service is unavailable. Is it running? Check your network connectivity too.',
          { autoClose }
        );
      } else {
        toast.error(error.message, { autoClose });
      }
    }
  };

  if (loading || loading_2) {
    return (
      <>
        <div className={styles.loader}></div>
      </>
    );
  }

  /* istanbul ignore next */
  if (error) {
    window.location.assign('/orglist');
  }

  /* istanbul ignore next */

  const handleSearchByTitle = (e: any) => {
    const { value } = e.target;
    const filterData = {
      organization_id: currentUrl,
      title_contains: value,
    };
    refetch(filterData);
  };
  const handleSearchByDescription = (e: any) => {
    const { value } = e.target;
    const filterData = {
      organization_id: currentUrl,
      description_contains: value,
    };
    refetch(filterData);
  };
  const handleSearchByLocation = (e: any) => {
    const { value } = e.target;
    const filterData = {
      organization_id: currentUrl,
      location_contains: value,
    };
    refetch(filterData);
  };

  const debouncedHandleSearchByTitle = debounce(handleSearchByTitle);
  const debouncedHandleSearchByDescription = debounce(
    handleSearchByDescription
  );
  const debouncedHandleSearchByLocation = debounce(handleSearchByLocation);

  return (
    <>
      <AdminNavbar targets={targets} url_1={configUrl} />
      <Row>
        <Col sm={3}>
          <div className={styles.sidebar}>
            <div className={styles.sidebarsticky}>
              <h6 className={styles.searchtitle}>{t('filterByTitle')}</h6>
              <input
                type="name"
                id="searchTitle"
                placeholder={t('enterFilter')}
                autoComplete="off"
                required
                onChange={debouncedHandleSearchByTitle}
                data-testid="serachByTitle"
              />
              <h6 className={styles.searchtitle}>{t('filterByLocation')}</h6>
              <input
                type="name"
                id="searchlocation"
                placeholder={t('enterFilter')}
                autoComplete="off"
                required
                onChange={debouncedHandleSearchByLocation}
                data-testid="searchByLocation"
              />
              <h6 className={styles.searchtitle}>{t('filterByDescription')}</h6>
              <input
                type="name"
                id="searchDescription"
                placeholder={t('enterFilter')}
                autoComplete="off"
                required
                onChange={debouncedHandleSearchByDescription}
                data-testid="serachByDescription"
              />
            </div>
          </div>
        </Col>
        <Col sm={8}>
          <div className={styles.mainpageright}>
            <Row className={styles.justifysp}>
              <p className={styles.logintitle}>{t('events')}</p>
              <Button
                variant="success"
                className={styles.addbtn}
                onClick={showInviteModal}
                data-testid="createEventModalBtn"
              >
                <i className="fa fa-plus"></i> {t('addEvent')}
              </Button>
            </Row>
          </div>
          <Calendar
            eventData={data?.eventsByOrganizationConnection}
            orgData={orgData}
            userRole={userRole}
            userId={userId}
          />
        </Col>
      </Row>
      <Modal
        isOpen={eventmodalisOpen}
        style={{
          overlay: { backgroundColor: 'grey' },
        }}
        className={styles.modalbody}
        ariaHideApp={false}
      >
        <section id={styles.grid_wrapper}>
          <div className={styles.form_wrapper}>
            <div className={styles.flexdir}>
              <p className={styles.titlemodal}>{t('eventDetails')}</p>
              <a
                onClick={hideInviteModal}
                className={styles.cancel}
                data-testid="createEventModalCloseBtn"
              >
                <i className="fa fa-times"></i>
              </a>
            </div>
            <Form onSubmitCapture={CreateEvent}>
              <label htmlFor="eventtitle">{t('eventTitle')}</label>
              <input
                type="title"
                id="eventitle"
                placeholder={t('enterTitle')}
                autoComplete="off"
                required
                value={formState.title}
                onChange={(e) => {
                  setFormState({
                    ...formState,
                    title: e.target.value,
                  });
                }}
              />
              <label htmlFor="eventdescrip">{t('description')}</label>
              <input
                type="eventdescrip"
                id="eventdescrip"
                placeholder={t('enterDescrip')}
                autoComplete="off"
                required
                value={formState.eventdescrip}
                onChange={(e) => {
                  setFormState({
                    ...formState,
                    eventdescrip: e.target.value,
                  });
                }}
              />
              <label htmlFor="eventLocation">{t('location')}</label>
              <input
                type="text"
                id="eventLocation"
                placeholder={t('eventLocation')}
                autoComplete="off"
                required
                value={formState.location}
                onChange={(e) => {
                  setFormState({
                    ...formState,
                    location: e.target.value,
                  });
                }}
              />
              <div className={styles.datediv}>
                <div>
                  <label htmlFor="startdate">{t('startDate')}</label>
                  <DatePicker
                    className={styles.datebox}
                    id="startdate"
                    selected={startDate}
                    onChange={(date: Date | null) => setStartDate(date)}
                    placeholderText={t('startDate')}
                  />
                </div>
                <div>
                  <label htmlFor="enddate">{t('endDate')}</label>
                  <DatePicker
                    className={styles.datebox}
                    id="enddate"
                    selected={endDate}
                    onChange={(date: Date | null) => setEndDate(date)}
                    placeholderText={t('endDate')}
                  />
                </div>
              </div>
              {!alldaychecked && (
                <div className={styles.datediv}>
                  <div className="mr-3">
                    <label htmlFor="startTime">{t('startTime')}</label>
                    <input
                      id="startTime"
                      placeholder={t('startTime')}
                      value={formState.startTime}
                      onChange={(e) =>
                        setFormState({
                          ...formState,
                          startTime: e.target.value,
                        })
                      }
                    />
                  </div>
                  <div>
                    <label htmlFor="endTime">{t('endTime')}</label>
                    <input
                      id="endTime"
                      placeholder={t('endTime')}
                      value={formState.endTime}
                      onChange={(e) =>
                        setFormState({
                          ...formState,
                          endTime: e.target.value,
                        })
                      }
                    />
                  </div>
                </div>
              )}
              <div className={styles.checkboxdiv}>
                <div className={styles.dispflex}>
                  <label htmlFor="allday">{t('allDay')}?</label>
                  <input
                    id="allday"
                    type="checkbox"
                    checked={alldaychecked}
                    data-testid="alldayCheck"
                    onChange={() => setAllDayChecked(!alldaychecked)}
                  />
                </div>
                <div className={styles.dispflex}>
                  <label htmlFor="recurring">{t('recurringEvent')}:</label>
                  <input
                    id="recurring"
                    type="checkbox"
                    data-testid="recurringCheck"
                    checked={recurringchecked}
                    onChange={() => setRecurringChecked(!recurringchecked)}
                  />
                </div>
              </div>
              <div className={styles.checkboxdiv}>
                <div className={styles.dispflex}>
                  <label htmlFor="ispublic">{t('isPublic')}?</label>
                  <input
                    id="ispublic"
                    type="checkbox"
                    data-testid="ispublicCheck"
                    checked={publicchecked}
                    onChange={() => setPublicChecked(!publicchecked)}
                  />
                </div>
                <div className={styles.dispflex}>
                  <label htmlFor="registrable">{t('isRegistrable')}?</label>
                  <input
                    id="registrable"
                    type="checkbox"
                    data-testid="registrableCheck"
                    checked={registrablechecked}
                    onChange={() => setRegistrableChecked(!registrablechecked)}
                  />
                </div>
              </div>
              <button
                type="submit"
                className={styles.greenregbtn}
                value="createevent"
                data-testid="createEventBtn"
              >
                {t('createEvent')}
              </button>
            </Form>
          </div>
        </section>
      </Modal>
    </>
  );
}

export default OrganizationEvents;<|MERGE_RESOLUTION|>--- conflicted
+++ resolved
@@ -71,9 +71,9 @@
     }
   );
 
-<<<<<<< HEAD
+
   const autoClose = 2000;
-=======
+
   const { data: orgData } = useQuery(ORGANIZATIONS_LIST, {
     variables: { id: currentUrl },
   });
@@ -81,7 +81,7 @@
   const userId = localStorage.getItem('id') as string;
   const userRole = localStorage.getItem('UserType') as string;
 
->>>>>>> e8053352
+
   const [create, { loading: loading_2 }] = useMutation(CREATE_EVENT_MUTATION);
 
   const CreateEvent = async (e: ChangeEvent<HTMLFormElement>) => {
