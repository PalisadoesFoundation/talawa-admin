import React, { useState, useEffect } from 'react';
import Button from 'react-bootstrap/Button';
import Modal from 'react-bootstrap/Modal';
import { Form, Popover } from 'react-bootstrap';
import { useMutation, useQuery } from '@apollo/client';
import { toast } from 'react-toastify';
import { useTranslation } from 'react-i18next';
import EventCalendar from 'components/EventCalendar/EventCalendar';
import { TimePicker, DatePicker } from '@mui/x-date-pickers';
import styles from './OrganizationEvents.module.css';
import {
  ORGANIZATION_EVENT_CONNECTION_LIST,
  ORGANIZATIONS_LIST,
} from 'GraphQl/Queries/Queries';
import { CREATE_EVENT_MUTATION } from 'GraphQl/Mutations/mutations';
import type { Dayjs } from 'dayjs';
import dayjs from 'dayjs';
import { errorHandler } from 'utils/errorHandler';
import Loader from 'components/Loader/Loader';
import useLocalStorage from 'utils/useLocalstorage';
import { useParams, useNavigate } from 'react-router-dom';
import EventHeader from 'components/EventCalendar/EventHeader';
import CustomRecurrenceModal from 'components/RecurrenceOptions/CustomRecurrenceModal';
import {
  Frequency,
  Days,
  getRecurrenceRuleText,
  getWeekDayOccurenceInMonth,
} from 'utils/recurrenceUtils';
import type { InterfaceRecurrenceRule } from 'utils/recurrenceUtils';
import RecurrenceOptions from 'components/RecurrenceOptions/RecurrenceOptions';

const timeToDayJs = (time: string): Dayjs => {
  const dateTimeString = dayjs().format('YYYY-MM-DD') + ' ' + time;
  return dayjs(dateTimeString, { format: 'YYYY-MM-DD HH:mm:ss' });
};

export enum ViewType {
  DAY = 'Day',
  MONTH = 'Month View',
}

function organizationEvents(): JSX.Element {
  const { t } = useTranslation('translation', {
    keyPrefix: 'organizationEvents',
  });

  const { getItem } = useLocalStorage();

  document.title = t('title');
  const [createEventmodalisOpen, setCreateEventmodalisOpen] = useState(false);
  const [customRecurrenceModalIsOpen, setCustomRecurrenceModalIsOpen] =
    useState<boolean>(false);
  const [startDate, setStartDate] = React.useState<Date>(new Date());
  const [endDate, setEndDate] = React.useState<Date | null>(new Date());
  const [viewType, setViewType] = useState<ViewType>(ViewType.MONTH);
  const [alldaychecked, setAllDayChecked] = React.useState(true);
  const [recurringchecked, setRecurringChecked] = React.useState(false);

  const [publicchecked, setPublicChecked] = React.useState(true);
  const [registrablechecked, setRegistrableChecked] = React.useState(false);

  const [recurrenceRuleState, setRecurrenceRuleState] =
    useState<InterfaceRecurrenceRule>({
      frequency: Frequency.WEEKLY,
      weekDays: [Days[startDate.getDay()]],
      interval: 1,
      count: undefined,
      weekDayOccurenceInMonth: undefined,
    });

  const [formState, setFormState] = useState({
    title: '',
    eventdescrip: '',
    date: '',
    location: '',
    startTime: '08:00:00',
    endTime: '18:00:00',
  });
  const { orgId: currentUrl } = useParams();
  const navigate = useNavigate();

  const showInviteModal = (): void => {
    setCreateEventmodalisOpen(true);
  };
  const hideCreateEventModal = (): void => {
    setCreateEventmodalisOpen(false);
  };
<<<<<<< HEAD

  /* istanbul ignore next */
  const handleChangeView = (item: ViewType): void => {
=======
  const handleChangeView = (item: ViewType): void => {
    /*istanbul ignore next*/
>>>>>>> 42a2052c
    setViewType(item);
  };

  /* istanbul ignore next */
  const hideCustomRecurrenceModal = (): void => {
    setCustomRecurrenceModalIsOpen(false);
  };

  const {
    data,
    loading,
    error: eventDataError,
    refetch,
  } = useQuery(ORGANIZATION_EVENT_CONNECTION_LIST, {
    variables: {
      organization_id: currentUrl,
      title_contains: '',
      description_contains: '',
      location_contains: '',
    },
  });

  const { data: orgData } = useQuery(ORGANIZATIONS_LIST, {
    variables: { id: currentUrl },
  });

  const userId = getItem('id') as string;
  const userRole = getItem('UserType') as string;

  const [create, { loading: loading2 }] = useMutation(CREATE_EVENT_MUTATION);

  const { frequency, weekDays, interval, count, weekDayOccurenceInMonth } =
    recurrenceRuleState;
  const recurrenceRuleText = getRecurrenceRuleText(
    recurrenceRuleState,
    startDate,
    endDate,
  );

  const createEvent = async (
    e: React.ChangeEvent<HTMLFormElement>,
  ): Promise<void> => {
    e.preventDefault();
    if (
      formState.title.trim().length > 0 &&
      formState.eventdescrip.trim().length > 0 &&
      formState.location.trim().length > 0
    ) {
      try {
        const { data: createEventData } = await create({
          variables: {
            title: formState.title,
            description: formState.eventdescrip,
            isPublic: publicchecked,
            recurring: recurringchecked,
            isRegisterable: registrablechecked,
            organizationId: currentUrl,
            startDate: dayjs(startDate).format('YYYY-MM-DD'),
            endDate: endDate
              ? dayjs(endDate).format('YYYY-MM-DD')
              : /* istanbul ignore next */ recurringchecked
                ? undefined
                : dayjs(startDate).format('YYYY-MM-DD'),
            allDay: alldaychecked,
            location: formState.location,
            startTime: !alldaychecked ? formState.startTime + 'Z' : undefined,
            endTime: !alldaychecked ? formState.endTime + 'Z' : undefined,
            frequency: recurringchecked ? frequency : undefined,
            weekDays: recurringchecked ? weekDays : undefined,
            interval: recurringchecked ? interval : undefined,
            count: recurringchecked ? count : undefined,
            weekDayOccurenceInMonth: recurringchecked
              ? weekDayOccurenceInMonth
              : undefined,
          },
        });

        /* istanbul ignore next */
        if (createEventData) {
          toast.success(t('eventCreated'));
          refetch();
          hideCreateEventModal();
          setFormState({
            title: '',
            eventdescrip: '',
            date: '',
            location: '',
            startTime: '08:00:00',
            endTime: '18:00:00',
          });
          setRecurringChecked(false);
          setRecurrenceRuleState({
            frequency: Frequency.WEEKLY,
            weekDays: [Days[new Date().getDay()]],
            interval: 1,
            count: undefined,
            weekDayOccurenceInMonth: undefined,
          });
          setStartDate(new Date());
          setEndDate(null);
        }
<<<<<<< HEAD
      } catch (error) {
=======
      } catch (error: unknown) {
>>>>>>> 42a2052c
        /* istanbul ignore next */
        if (error instanceof Error) {
          console.log(error.message);
          errorHandler(t, error);
        }
      }
    }
    if (formState.title.trim().length === 0) {
      toast.warning('Title can not be blank!');
    }
    if (formState.eventdescrip.trim().length === 0) {
      toast.warning('Description can not be blank!');
    }
    if (formState.location.trim().length === 0) {
      toast.warning('Location can not be blank!');
    }
  };

  useEffect(() => {
    if (eventDataError) {
      navigate('/orglist');
    }
  }, [eventDataError]);

  if (loading || loading2) {
    return <Loader />;
  }

  const popover = (
    <Popover
      id={`popover-recurrenceRuleText`}
      data-testid={`popover-recurrenceRuleText`}
    >
      <Popover.Body>{recurrenceRuleText}</Popover.Body>
    </Popover>
  );

  return (
    <>
      <div className={styles.mainpageright}>
        <div className={styles.justifysp}>
          <EventHeader
            viewType={viewType}
            handleChangeView={handleChangeView}
            showInviteModal={showInviteModal}
          />
        </div>
      </div>
      <EventCalendar
        eventData={data?.eventsByOrganizationConnection}
        orgData={orgData}
        userRole={userRole}
        userId={userId}
        viewType={viewType}
      />

      {/* Create Event Modal */}
      <Modal show={createEventmodalisOpen} onHide={hideCreateEventModal}>
        <Modal.Header>
          <p className={styles.titlemodal}>{t('eventDetails')}</p>
          <Button
            variant="danger"
            onClick={hideCreateEventModal}
            data-testid="createEventModalCloseBtn"
          >
            <i className="fa fa-times"></i>
          </Button>
        </Modal.Header>
        <Modal.Body>
          <Form onSubmitCapture={createEvent}>
            <label htmlFor="eventtitle">{t('eventTitle')}</label>
            <Form.Control
              type="title"
              id="eventitle"
              placeholder={t('enterTitle')}
              autoComplete="off"
              required
              value={formState.title}
              onChange={(e): void => {
                setFormState({
                  ...formState,
                  title: e.target.value,
                });
              }}
            />
            <label htmlFor="eventdescrip">{t('description')}</label>
            <Form.Control
              type="eventdescrip"
              id="eventdescrip"
              placeholder={t('enterDescrip')}
              autoComplete="off"
              required
              value={formState.eventdescrip}
              onChange={(e): void => {
                setFormState({
                  ...formState,
                  eventdescrip: e.target.value,
                });
              }}
            />
            <label htmlFor="eventLocation">{t('location')}</label>
            <Form.Control
              type="text"
              id="eventLocation"
              placeholder={t('eventLocation')}
              autoComplete="off"
              required
              value={formState.location}
              onChange={(e): void => {
                setFormState({
                  ...formState,
                  location: e.target.value,
                });
              }}
            />
            <div className={styles.datediv}>
              <div>
                <DatePicker
                  label={t('startDate')}
                  className={styles.datebox}
                  value={dayjs(startDate)}
                  onChange={(date: Dayjs | null): void => {
                    /* istanbul ignore next */
                    if (date) {
                      setStartDate(date?.toDate());
                      setEndDate(
                        endDate &&
                          (endDate < date?.toDate() ? date?.toDate() : endDate),
                      );
                      setRecurrenceRuleState({
                        ...recurrenceRuleState,
                        weekDays: [Days[date?.toDate().getDay()]],
                        weekDayOccurenceInMonth: getWeekDayOccurenceInMonth(
                          date?.toDate(),
                        ),
                      });
                    }
                  }}
                />
              </div>
              <div>
                <DatePicker
                  label={t('endDate')}
                  className={styles.datebox}
                  value={dayjs(endDate ?? startDate)}
                  onChange={(date: Dayjs | null): void => {
                    /* istanbul ignore next */
                    if (date) {
                      setEndDate(date?.toDate());
                    }
                  }}
                  minDate={dayjs(startDate)}
                />
              </div>
            </div>
            <div className={styles.datediv}>
              <div className="mr-3">
                <TimePicker
                  label={t('startTime')}
                  className={styles.datebox}
                  timeSteps={{ hours: 1, minutes: 1, seconds: 1 }}
                  value={timeToDayJs(formState.startTime)}
                  onChange={(time): void => {
                    /*istanbul ignore next*/
                    if (time) {
                      setFormState({
                        ...formState,
                        startTime: time?.format('HH:mm:ss'),
                        endTime:
                          /*istanbul ignore next*/
                          timeToDayJs(formState.endTime) < time
                            ? /* istanbul ignore next */ time?.format(
                                'HH:mm:ss',
                              )
                            : formState.endTime,
                      });
                    }
                  }}
                  disabled={alldaychecked}
                />
              </div>
              <div>
                <TimePicker
                  label={t('endTime')}
                  className={styles.datebox}
                  timeSteps={{ hours: 1, minutes: 1, seconds: 1 }}
                  value={timeToDayJs(formState.endTime)}
                  onChange={(time): void => {
                    /*istanbul ignore next*/
                    if (time) {
                      setFormState({
                        ...formState,
                        endTime: time?.format('HH:mm:ss'),
                      });
                    }
                  }}
                  minTime={timeToDayJs(formState.startTime)}
                  disabled={alldaychecked}
                />
              </div>
            </div>
            <div className={styles.checkboxdiv}>
              <div className={styles.dispflex}>
                <label htmlFor="allday">{t('allDay')}?</label>
                <Form.Switch
                  className="me-4"
                  id="allday"
                  type="checkbox"
                  checked={alldaychecked}
                  data-testid="alldayCheck"
                  onChange={(): void => setAllDayChecked(!alldaychecked)}
                />
              </div>
              <div className={styles.dispflex}>
                <label htmlFor="ispublic">{t('isPublic')}?</label>
                <Form.Switch
                  className="me-4"
                  id="ispublic"
                  type="checkbox"
                  data-testid="ispublicCheck"
                  checked={publicchecked}
                  onChange={(): void => setPublicChecked(!publicchecked)}
                />
              </div>
            </div>
            <div className={styles.checkboxdiv}>
              <div className={styles.dispflex}>
                <label htmlFor="recurring">{t('recurringEvent')}?</label>
                <Form.Switch
                  className="me-4"
                  id="recurring"
                  type="checkbox"
                  data-testid="recurringCheck"
                  checked={recurringchecked}
                  onChange={(): void => {
                    setRecurringChecked(!recurringchecked);
                  }}
                />
              </div>
              <div className={styles.dispflex}>
                <label htmlFor="registrable">{t('isRegistrable')}?</label>
                <Form.Switch
                  className="me-4"
                  id="registrable"
                  type="checkbox"
                  data-testid="registrableCheck"
                  checked={registrablechecked}
                  onChange={(): void =>
                    setRegistrableChecked(!registrablechecked)
                  }
                />
              </div>
            </div>
<<<<<<< HEAD
            {recurringchecked && (
              <Dropdown drop="up" className="mt-2 d-inline-block w-100">
                <Dropdown.Toggle
                  variant="outline-secondary"
                  className="py-2 border border-secondary-subtle rounded-2"
                  id="dropdown-basic"
                  data-testid="recurrenceOptions"
                >
                  {recurrenceRuleText.length > 45 ? (
                    /* istanbul ignore next */
                    <OverlayTrigger
                      trigger={['hover', 'focus']}
                      placement="right"
                      overlay={popover}
                    >
                      <span
                        className="fw-semibold"
                        data-testid="recurrenceRuleTextOverlay"
                      >
                        {`${recurrenceRuleText.substring(0, 45)}...`}
                      </span>
                    </OverlayTrigger>
                  ) : (
                    <span className="fw-semibold">{recurrenceRuleText}</span>
                  )}
                </Dropdown.Toggle>
=======
>>>>>>> 42a2052c

            {recurringchecked && (
              <RecurrenceOptions
                recurrenceRuleState={recurrenceRuleState}
                recurrenceRuleText={recurrenceRuleText}
                setRecurrenceRuleState={setRecurrenceRuleState}
                startDate={startDate}
                endDate={endDate}
                setCustomRecurrenceModalIsOpen={setCustomRecurrenceModalIsOpen}
                popover={popover}
              />
            )}

            <Button
              type="submit"
              className={styles.greenregbtn}
              value="createevent"
              data-testid="createEventBtn"
            >
              {t('createEvent')}
            </Button>
          </Form>
        </Modal.Body>
      </Modal>

      {/* Custom Recurrence */}
      <CustomRecurrenceModal
        recurrenceRuleState={recurrenceRuleState}
        recurrenceRuleText={recurrenceRuleText}
        setRecurrenceRuleState={setRecurrenceRuleState}
        startDate={startDate}
        endDate={endDate}
        setEndDate={setEndDate}
        customRecurrenceModalIsOpen={customRecurrenceModalIsOpen}
        hideCustomRecurrenceModal={hideCustomRecurrenceModal}
        setCustomRecurrenceModalIsOpen={setCustomRecurrenceModalIsOpen}
        t={t}
      />
    </>
  );
}

export default organizationEvents;<|MERGE_RESOLUTION|>--- conflicted
+++ resolved
@@ -1,7 +1,7 @@
 import React, { useState, useEffect } from 'react';
 import Button from 'react-bootstrap/Button';
 import Modal from 'react-bootstrap/Modal';
-import { Form, Popover } from 'react-bootstrap';
+import { Dropdown, Form, OverlayTrigger, Popover } from 'react-bootstrap';
 import { useMutation, useQuery } from '@apollo/client';
 import { toast } from 'react-toastify';
 import { useTranslation } from 'react-i18next';
@@ -20,15 +20,14 @@
 import useLocalStorage from 'utils/useLocalstorage';
 import { useParams, useNavigate } from 'react-router-dom';
 import EventHeader from 'components/EventCalendar/EventHeader';
-import CustomRecurrenceModal from 'components/RecurrenceOptions/CustomRecurrenceModal';
+import CustomRecurrenceModal from './CustomRecurrenceModal';
 import {
   Frequency,
   Days,
   getRecurrenceRuleText,
-  getWeekDayOccurenceInMonth,
+  mondayToFriday,
 } from 'utils/recurrenceUtils';
 import type { InterfaceRecurrenceRule } from 'utils/recurrenceUtils';
-import RecurrenceOptions from 'components/RecurrenceOptions/RecurrenceOptions';
 
 const timeToDayJs = (time: string): Dayjs => {
   const dateTimeString = dayjs().format('YYYY-MM-DD') + ' ' + time;
@@ -63,10 +62,8 @@
   const [recurrenceRuleState, setRecurrenceRuleState] =
     useState<InterfaceRecurrenceRule>({
       frequency: Frequency.WEEKLY,
-      weekDays: [Days[startDate.getDay()]],
-      interval: 1,
+      weekDays: [Days[startDate?.getDay()]],
       count: undefined,
-      weekDayOccurenceInMonth: undefined,
     });
 
   const [formState, setFormState] = useState({
@@ -86,14 +83,9 @@
   const hideCreateEventModal = (): void => {
     setCreateEventmodalisOpen(false);
   };
-<<<<<<< HEAD
-
-  /* istanbul ignore next */
+
+  /*istanbul ignore next */
   const handleChangeView = (item: ViewType): void => {
-=======
-  const handleChangeView = (item: ViewType): void => {
-    /*istanbul ignore next*/
->>>>>>> 42a2052c
     setViewType(item);
   };
 
@@ -125,8 +117,7 @@
 
   const [create, { loading: loading2 }] = useMutation(CREATE_EVENT_MUTATION);
 
-  const { frequency, weekDays, interval, count, weekDayOccurenceInMonth } =
-    recurrenceRuleState;
+  const { frequency, weekDays, count } = recurrenceRuleState;
   const recurrenceRuleText = getRecurrenceRuleText(
     recurrenceRuleState,
     startDate,
@@ -162,12 +153,11 @@
             startTime: !alldaychecked ? formState.startTime + 'Z' : undefined,
             endTime: !alldaychecked ? formState.endTime + 'Z' : undefined,
             frequency: recurringchecked ? frequency : undefined,
-            weekDays: recurringchecked ? weekDays : undefined,
-            interval: recurringchecked ? interval : undefined,
-            count: recurringchecked ? count : undefined,
-            weekDayOccurenceInMonth: recurringchecked
-              ? weekDayOccurenceInMonth
-              : undefined,
+            weekDays:
+              recurringchecked && frequency === Frequency.WEEKLY
+                ? weekDays
+                : undefined,
+            count,
           },
         });
 
@@ -188,23 +178,14 @@
           setRecurrenceRuleState({
             frequency: Frequency.WEEKLY,
             weekDays: [Days[new Date().getDay()]],
-            interval: 1,
             count: undefined,
-            weekDayOccurenceInMonth: undefined,
           });
           setStartDate(new Date());
           setEndDate(null);
         }
-<<<<<<< HEAD
       } catch (error) {
-=======
-      } catch (error: unknown) {
->>>>>>> 42a2052c
         /* istanbul ignore next */
-        if (error instanceof Error) {
-          console.log(error.message);
-          errorHandler(t, error);
-        }
+        errorHandler(t, error);
       }
     }
     if (formState.title.trim().length === 0) {
@@ -332,9 +313,6 @@
                       setRecurrenceRuleState({
                         ...recurrenceRuleState,
                         weekDays: [Days[date?.toDate().getDay()]],
-                        weekDayOccurenceInMonth: getWeekDayOccurenceInMonth(
-                          date?.toDate(),
-                        ),
                       });
                     }
                   }}
@@ -453,7 +431,6 @@
                 />
               </div>
             </div>
-<<<<<<< HEAD
             {recurringchecked && (
               <Dropdown drop="up" className="mt-2 d-inline-block w-100">
                 <Dropdown.Toggle
@@ -480,21 +457,123 @@
                     <span className="fw-semibold">{recurrenceRuleText}</span>
                   )}
                 </Dropdown.Toggle>
-=======
->>>>>>> 42a2052c
-
-            {recurringchecked && (
-              <RecurrenceOptions
-                recurrenceRuleState={recurrenceRuleState}
-                recurrenceRuleText={recurrenceRuleText}
-                setRecurrenceRuleState={setRecurrenceRuleState}
-                startDate={startDate}
-                endDate={endDate}
-                setCustomRecurrenceModalIsOpen={setCustomRecurrenceModalIsOpen}
-                popover={popover}
-              />
+
+                <Dropdown.Menu className="mb-2">
+                  <Dropdown.Item
+                    onClick={() =>
+                      setRecurrenceRuleState({
+                        ...recurrenceRuleState,
+                        frequency: Frequency.DAILY,
+                      })
+                    }
+                    data-testid="dailyRecurrence"
+                  >
+                    <span className="fw-semibold text-secondary">
+                      {getRecurrenceRuleText(
+                        {
+                          ...recurrenceRuleState,
+                          frequency: Frequency.DAILY,
+                        },
+                        startDate,
+                        endDate,
+                      )}
+                    </span>
+                  </Dropdown.Item>
+                  <Dropdown.Item
+                    onClick={() =>
+                      setRecurrenceRuleState({
+                        ...recurrenceRuleState,
+                        frequency: Frequency.WEEKLY,
+                        weekDays: [Days[startDate?.getDay()]],
+                      })
+                    }
+                    data-testid="weeklyRecurrence"
+                  >
+                    <span className="fw-semibold text-secondary">
+                      {getRecurrenceRuleText(
+                        {
+                          ...recurrenceRuleState,
+                          frequency: Frequency.WEEKLY,
+                          weekDays: [Days[startDate?.getDay()]],
+                        },
+                        startDate,
+                        endDate,
+                      )}
+                    </span>
+                  </Dropdown.Item>
+                  <Dropdown.Item
+                    onClick={() =>
+                      setRecurrenceRuleState({
+                        ...recurrenceRuleState,
+                        frequency: Frequency.MONTHLY,
+                      })
+                    }
+                    data-testid="monthlyRecurrence"
+                  >
+                    <span className="fw-semibold text-secondary">
+                      {getRecurrenceRuleText(
+                        {
+                          ...recurrenceRuleState,
+                          frequency: Frequency.MONTHLY,
+                        },
+                        startDate,
+                        endDate,
+                      )}
+                    </span>
+                  </Dropdown.Item>
+                  <Dropdown.Item
+                    onClick={() =>
+                      setRecurrenceRuleState({
+                        ...recurrenceRuleState,
+                        frequency: Frequency.YEARLY,
+                      })
+                    }
+                    data-testid="yearlyRecurrence"
+                  >
+                    <span className="fw-semibold text-secondary">
+                      {getRecurrenceRuleText(
+                        {
+                          ...recurrenceRuleState,
+                          frequency: Frequency.YEARLY,
+                        },
+                        startDate,
+                        endDate,
+                      )}
+                    </span>
+                  </Dropdown.Item>
+                  <Dropdown.Item
+                    onClick={() =>
+                      setRecurrenceRuleState({
+                        ...recurrenceRuleState,
+                        frequency: Frequency.WEEKLY,
+                        weekDays: mondayToFriday,
+                      })
+                    }
+                    data-testid="mondayToFridayRecurrence"
+                  >
+                    <span className="fw-semibold text-secondary">
+                      {getRecurrenceRuleText(
+                        {
+                          ...recurrenceRuleState,
+                          frequency: Frequency.WEEKLY,
+                          weekDays: mondayToFriday,
+                        },
+                        startDate,
+                        endDate,
+                      )}
+                    </span>
+                  </Dropdown.Item>
+                  <Dropdown.Item
+                    onClick={() => setCustomRecurrenceModalIsOpen(true)}
+                    data-testid="customRecurrence"
+                  >
+                    <span className="fw-semibold text-body-tertiary">
+                      Custom...
+                    </span>
+                  </Dropdown.Item>
+                </Dropdown.Menu>
+              </Dropdown>
             )}
-
             <Button
               type="submit"
               className={styles.greenregbtn}
@@ -510,9 +589,7 @@
       {/* Custom Recurrence */}
       <CustomRecurrenceModal
         recurrenceRuleState={recurrenceRuleState}
-        recurrenceRuleText={recurrenceRuleText}
         setRecurrenceRuleState={setRecurrenceRuleState}
-        startDate={startDate}
         endDate={endDate}
         setEndDate={setEndDate}
         customRecurrenceModalIsOpen={customRecurrenceModalIsOpen}
