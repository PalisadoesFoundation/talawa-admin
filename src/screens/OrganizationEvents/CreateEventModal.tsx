import React, { useState } from 'react';
import Button from 'react-bootstrap/Button';
import Modal from 'react-bootstrap/Modal';
<<<<<<< HEAD
import Dropdown from 'react-bootstrap/Dropdown';
import { Form } from 'react-bootstrap';
import { useMutation } from '@apollo/client/react';
=======
import { useMutation } from '@apollo/client';
>>>>>>> b2a5aef0
import { toast } from 'react-toastify';
import { useTranslation } from 'react-i18next';
import styles from '../../style/app-fixed.module.css';
import { CREATE_EVENT_MUTATION } from 'GraphQl/Mutations/EventMutations';
import { errorHandler } from 'utils/errorHandler';
import EventForm, {
  formatRecurrenceForPayload,
} from 'shared-components/EventForm/EventForm';
import type {
  IEventFormSubmitPayload,
  IEventFormValues,
} from 'types/EventForm/interface';

interface ICreateEventModalProps {
  /** Whether the modal is currently open/visible */
  isOpen: boolean;
  /** Callback function to close the modal */
  onClose: () => void;
  /** Callback function triggered when an event is successfully created */
  onEventCreated: () => void;
  /** Current organization URL/ID for event creation */
  currentUrl: string;
}

/**
 * Modal component for creating new events in an organization
 *
 * Provides a comprehensive form interface for creating events with features including:
 * - Basic event details (name, description, location)
 * - Date and time selection with all-day option
 * - Event visibility and registration settings
 * - Recurring event configuration with multiple patterns
 * - Form validation and error handling
 *
 * @param props - Component props
 * @returns JSX element representing the create event modal
 */
const CreateEventModal: React.FC<ICreateEventModalProps> = ({
  isOpen,
  onClose,
  onEventCreated,
  currentUrl,
}) => {
  const { t } = useTranslation('translation', {
    keyPrefix: 'organizationEvents',
  });
  const { t: tCommon } = useTranslation('common');

  const [create, { loading: createLoading }] = useMutation(
    CREATE_EVENT_MUTATION,
  );

  const defaultValues: IEventFormValues = {
    name: '',
    description: '',
    location: '',
    startDate: new Date(),
    endDate: new Date(),
    startTime: '08:00:00',
    endTime: '18:00:00',
    allDay: true,
    isPublic: true,
    isRegisterable: false,
    recurrenceRule: null,
    createChat: false,
  };
  const [formResetKey, setFormResetKey] = useState(0);

  const handleClose = (): void => {
    setFormResetKey((prev) => prev + 1);
    onClose();
  };

  const handleSubmit = async (payload: IEventFormSubmitPayload) => {
    try {
      const recurrenceInput = payload.recurrenceRule
        ? formatRecurrenceForPayload(payload.recurrenceRule, payload.startDate)
        : undefined;

      const input = {
        name: payload.name,
        description: payload.description,
        startAt: payload.startAtISO,
        endAt: payload.endAtISO,
        organizationId: currentUrl,
        allDay: payload.allDay,
        location: payload.location,
        isPublic: payload.isPublic,
        isRegisterable: payload.isRegisterable,
        recurrence: recurrenceInput,
      };

      const { data: createEventData } = await create({
        variables: { input },
      });

      if (createEventData) {
        toast.success(t('eventCreated') as string);
        onEventCreated();
        setFormResetKey((prev) => prev + 1);
        onClose();
      }
    } catch (error: unknown) {
      errorHandler(t, error);
    }
  };

  return (
    <>
      <Modal show={isOpen} onHide={handleClose}>
        <Modal.Header>
          <p className={styles.titlemodalOrganizationEvents}>
            {t('eventDetails')}
          </p>
          <Button
            variant="danger"
            onClick={handleClose}
            className={styles.closeButtonOrganizationEvents}
            data-testid="createEventModalCloseBtn"
          >
            <i className="fa fa-times"></i>
          </Button>
        </Modal.Header>
        <Modal.Body>
          <EventForm
            key={formResetKey}
            initialValues={defaultValues}
            onSubmit={handleSubmit}
            onCancel={handleClose}
            submitLabel={t('createEvent')}
            t={t}
            tCommon={tCommon}
            showRegisterable
            showPublicToggle
            showRecurrenceToggle
            submitting={createLoading}
            showCancelButton
          />
        </Modal.Body>
      </Modal>
    </>
  );
};

export default CreateEventModal;<|MERGE_RESOLUTION|>--- conflicted
+++ resolved
@@ -1,13 +1,9 @@
 import React, { useState } from 'react';
 import Button from 'react-bootstrap/Button';
 import Modal from 'react-bootstrap/Modal';
-<<<<<<< HEAD
 import Dropdown from 'react-bootstrap/Dropdown';
 import { Form } from 'react-bootstrap';
 import { useMutation } from '@apollo/client/react';
-=======
-import { useMutation } from '@apollo/client';
->>>>>>> b2a5aef0
 import { toast } from 'react-toastify';
 import { useTranslation } from 'react-i18next';
 import styles from '../../style/app-fixed.module.css';
