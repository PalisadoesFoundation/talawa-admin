import React, { useState } from 'react';
import Button from 'react-bootstrap/Button';
import Modal from 'react-bootstrap/Modal';
<<<<<<< HEAD
import Dropdown from 'react-bootstrap/Dropdown';
import { Form } from 'react-bootstrap';
import { useMutation } from '@apollo/client/react';
import { toast } from 'react-toastify';
=======
import { useMutation } from '@apollo/client';
import { NotificationToast } from 'components/NotificationToast/NotificationToast';
>>>>>>> 735c893b
import { useTranslation } from 'react-i18next';
import styles from '../../style/app-fixed.module.css';
import { CREATE_EVENT_MUTATION } from 'GraphQl/Mutations/EventMutations';
import { errorHandler } from 'utils/errorHandler';
import EventForm, {
  formatRecurrenceForPayload,
} from 'shared-components/EventForm/EventForm';
import type {
  IEventFormSubmitPayload,
  IEventFormValues,
} from 'types/EventForm/interface';

interface ICreateEventModalProps {
  /** Whether the modal is currently open/visible */
  isOpen: boolean;
  /** Callback function to close the modal */
  onClose: () => void;
  /** Callback function triggered when an event is successfully created */
  onEventCreated: () => void;
  /** Current organization URL/ID for event creation */
  currentUrl: string;
}

/**
 * Modal component for creating new events in an organization
 *
 * Provides a comprehensive form interface for creating events with features including:
 * - Basic event details (name, description, location)
 * - Date and time selection with all-day option
 * - Event visibility and registration settings
 * - Recurring event configuration with multiple patterns
 * - Form validation and error handling
 *
 * @param props - Component props
 * @returns JSX element representing the create event modal
 */
const CreateEventModal: React.FC<ICreateEventModalProps> = ({
  isOpen,
  onClose,
  onEventCreated,
  currentUrl,
}) => {
  const { t } = useTranslation('translation', {
    keyPrefix: 'organizationEvents',
  });
  const { t: tCommon } = useTranslation('common');

  const [create, { loading: createLoading }] = useMutation(
    CREATE_EVENT_MUTATION,
  );

  const defaultValues: IEventFormValues = {
    name: '',
    description: '',
    location: '',
    startDate: new Date(),
    endDate: new Date(),
    startTime: '08:00:00',
    endTime: '18:00:00',
    allDay: true,
    isPublic: true,
    isRegisterable: false,
    recurrenceRule: null,
    createChat: false,
  };
  const [formResetKey, setFormResetKey] = useState(0);

  const handleClose = (): void => {
    setFormResetKey((prev) => prev + 1);
    onClose();
  };

  const handleSubmit = async (payload: IEventFormSubmitPayload) => {
    try {
      const recurrenceInput = payload.recurrenceRule
        ? formatRecurrenceForPayload(payload.recurrenceRule, payload.startDate)
        : undefined;

      const input = {
        name: payload.name,
        description: payload.description,
        startAt: payload.startAtISO,
        endAt: payload.endAtISO,
        organizationId: currentUrl,
        allDay: payload.allDay,
        location: payload.location,
        isPublic: payload.isPublic,
        isRegisterable: payload.isRegisterable,
        recurrence: recurrenceInput,
      };

      const { data: createEventData } = await create({
        variables: { input },
      });

      if (createEventData) {
        NotificationToast.success(t('eventCreated') as string);
        onEventCreated();
        setFormResetKey((prev) => prev + 1);
        onClose();
      }
    } catch (error: unknown) {
      errorHandler(t, error);
    }
  };

  return (
    <>
      <Modal show={isOpen} onHide={handleClose}>
        <Modal.Header>
          <p className={styles.titlemodalOrganizationEvents}>
            {t('eventDetails')}
          </p>
          <Button
            variant="danger"
            onClick={handleClose}
            className={styles.closeButtonOrganizationEvents}
            data-testid="createEventModalCloseBtn"
          >
            <i className="fa fa-times"></i>
          </Button>
        </Modal.Header>
        <Modal.Body>
          <EventForm
            key={formResetKey}
            initialValues={defaultValues}
            onSubmit={handleSubmit}
            onCancel={handleClose}
            submitLabel={t('createEvent')}
            t={t}
            tCommon={tCommon}
            showRegisterable
            showPublicToggle
            showRecurrenceToggle
            submitting={createLoading}
            showCancelButton
          />
        </Modal.Body>
      </Modal>
    </>
  );
};

export default CreateEventModal;<|MERGE_RESOLUTION|>--- conflicted
+++ resolved
@@ -1,15 +1,8 @@
 import React, { useState } from 'react';
 import Button from 'react-bootstrap/Button';
 import Modal from 'react-bootstrap/Modal';
-<<<<<<< HEAD
-import Dropdown from 'react-bootstrap/Dropdown';
-import { Form } from 'react-bootstrap';
 import { useMutation } from '@apollo/client/react';
-import { toast } from 'react-toastify';
-=======
-import { useMutation } from '@apollo/client';
 import { NotificationToast } from 'components/NotificationToast/NotificationToast';
->>>>>>> 735c893b
 import { useTranslation } from 'react-i18next';
 import styles from '../../style/app-fixed.module.css';
 import { CREATE_EVENT_MUTATION } from 'GraphQl/Mutations/EventMutations';
