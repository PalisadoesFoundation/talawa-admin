--- conflicted
+++ resolved
@@ -14,20 +14,11 @@
 });
 
 describe('This is the test for Organization member page component', () => {
-<<<<<<< HEAD
-  test('should render 5 text elements test for the member page componet', async () => {
-=======
   test('should render 5 text elements test for the member page componet', () => {
->>>>>>> 58e7b71a
     render(
       <ApolloProvider client={client}>
         <SuperAdminOrgPage />
       </ApolloProvider>
     );
-<<<<<<< HEAD
-=======
-    expect(screen.getByText('List of Organisation')).toBeInTheDocument();
-    expect(screen.getByPlaceholderText('Search')).toBeInTheDocument();
->>>>>>> 58e7b71a
   });
 });