--- conflicted
+++ resolved
@@ -5,11 +5,7 @@
 import OrganizationCard from 'components/OrganizationCard/OrganizationCard';
 import { ORGANIZATION_LIST } from 'GraphQl/Queries/Queries';
 function SuperAdminOrgPage(): JSX.Element {
-<<<<<<< HEAD
-  const { data, loading } = useQuery(ORGANIZATION_LIST);
-=======
   const { data, loading, error } = useQuery(ORGANIZATION_LIST);
->>>>>>> 8030373b
 
   if (loading) {
     return (
