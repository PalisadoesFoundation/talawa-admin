--- conflicted
+++ resolved
@@ -448,8 +448,6 @@
     });
   });
 
-<<<<<<< HEAD
-=======
   // Fix the image test
   it('check if user image renders', async () => {
     renderFundCampaignPledge(link1);
@@ -475,7 +473,6 @@
     });
   });
 
->>>>>>> a9457dd2
   // Fix the extra users test
   it('should render extraUserDetails in Popup', async () => {
     const customLink = new StaticMockLink([mockWithExtraUsers]);
