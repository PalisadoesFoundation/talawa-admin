import type { ApolloLink } from '@apollo/client';
import { MockedProvider } from '@apollo/react-testing';
import { LocalizationProvider } from '@mui/x-date-pickers';
import type { RenderResult } from '@testing-library/react';
import {
  cleanup,
  fireEvent,
  render,
  screen,
  waitFor,
  within,
  act,
} from '@testing-library/react';
import { I18nextProvider } from 'react-i18next';
import { Provider } from 'react-redux';
import { BrowserRouter } from 'react-router';
import { store } from 'state/store';
import { AdapterDayjs } from '@mui/x-date-pickers/AdapterDayjs';
import i18nForTest from '../../../utils/i18nForTest';
import { PLEDGE_MODAL_MOCKS, PLEDGE_MODAL_ERROR_MOCKS } from '../PledgesMocks';
import { StaticMockLink } from 'utils/StaticMockLink';
<<<<<<< HEAD
import dayjs from 'dayjs';
import utc from 'dayjs/plugin/utc';
dayjs.extend(utc);

import { toast } from 'react-toastify';
=======
import { NotificationToast } from 'components/NotificationToast/NotificationToast';
>>>>>>> 92c70451
import type { InterfacePledgeModal } from './PledgeModal';
import PledgeModal from './PledgeModal';
import { vi } from 'vitest';
import { CREATE_PLEDGE, UPDATE_PLEDGE } from 'GraphQl/Mutations/PledgeMutation';
import { MEMBERS_LIST_PG } from 'GraphQl/Queries/Queries';

vi.mock('components/NotificationToast/NotificationToast', () => ({
  NotificationToast: {
    success: vi.fn(),
    error: vi.fn(),
    warning: vi.fn(),
    info: vi.fn(),
  },
}));

export const getPickerInputByLabel = (label: string): HTMLElement => {
  const allInputs = screen.getAllByRole('textbox', { hidden: true });
  for (const input of allInputs) {
    const formControl = input.closest('.MuiFormControl-root');
    if (formControl) {
      const labelEl = formControl.querySelector('label');
      if (labelEl) {
        const labelText = labelEl.textContent?.toLowerCase() || '';
        if (labelText.includes(label.toLowerCase())) {
          return formControl as HTMLElement;
        }
      }
    }
  }
  throw new Error(`Could not find date picker for label: ${label}`);
};

const link1 = new StaticMockLink(PLEDGE_MODAL_MOCKS);
const errorLink = new StaticMockLink(PLEDGE_MODAL_ERROR_MOCKS);
const translations = JSON.parse(
  JSON.stringify(i18nForTest.getDataByLanguage('en')?.translation.pledges),
);

const FIXED_CREATED_AT = dayjs.utc().subtract(10, 'day').toISOString();
const FIXED_UPDATED_AT = dayjs.utc().subtract(1, 'day').toISOString();

const createPledgeProps = (): InterfacePledgeModal => ({
  isOpen: true,
  hide: vi.fn(),
  pledge: null,
  refetchPledge: vi.fn(),
  campaignId: 'campaignId',
  orgId: 'orgId',
  endDate: dayjs.utc().add(1, 'year').toDate(),
  mode: 'create',
});

const editPledgeProps = (): InterfacePledgeModal => ({
  ...createPledgeProps(),
  pledge: {
    id: '1',
    amount: 100,
    currency: 'USD',
    createdAt: FIXED_CREATED_AT,
    updatedAt: FIXED_UPDATED_AT,
    pledger: {
      id: '1',
      firstName: 'John',
      lastName: 'Doe',
      name: 'John Doe',
      avatarURL: 'img-url',
    },
    campaign: {
      id: '101',
      name: 'Campaign Name',
      endAt: dayjs.utc().add(1, 'month').toDate(),
      currencyCode: 'USD',
      goalAmount: 500,
    },
  },
  mode: 'edit',
});

const pledgeProps: InterfacePledgeModal[] = [
  createPledgeProps(),
  editPledgeProps(),
];

const renderPledgeModal = (
  link: ApolloLink,
  props: InterfacePledgeModal,
): RenderResult => {
  return render(
    <MockedProvider link={link}>
      <Provider store={store}>
        <BrowserRouter>
          <LocalizationProvider dateAdapter={AdapterDayjs}>
            <I18nextProvider i18n={i18nForTest}>
              <PledgeModal {...props} />
            </I18nextProvider>
          </LocalizationProvider>
        </BrowserRouter>
      </Provider>
    </MockedProvider>,
  );
};

const MOCK_PLEDGE_DATA = {
  request: {
    query: CREATE_PLEDGE,
    variables: {
      campaignId: 'campaignId',
      amount: 100,
      pledgerId: '1',
    },
  },
  result: {
    data: {
      createPledge: {
        __typename: 'Pledge',
        id: '1',
        amount: 100,
        currency: 'USD',
      },
    },
  },
};

const MOCK_UPDATE_PLEDGE_DATA = {
  request: {
    query: UPDATE_PLEDGE,
    variables: {
      id: '1',
      amount: 200,
    },
  },
  result: {
    data: {
      updatePledge: {
        __typename: 'Pledge',
        id: '1',
        amount: 200,
        currency: 'USD',
      },
    },
  },
};

const MEMBERS_MOCK = {
  request: {
    query: MEMBERS_LIST_PG,
    variables: { input: { id: 'orgId' } },
  },
  result: {
    data: {
      organization: {
        __typename: 'Organization',
        members: {
          __typename: 'UserConnection',
          edges: [
            {
              __typename: 'UserEdge',
              node: {
                __typename: 'User',
                id: '1',
                firstName: 'John',
                lastName: 'Doe',
                name: 'John Doe',
              },
            },
          ],
        },
      },
    },
  },
};

const mockLink = new StaticMockLink([
  ...PLEDGE_MODAL_MOCKS,
  MOCK_PLEDGE_DATA,
  MEMBERS_MOCK,
]);

const NO_CHANGE_MOCK = {
  request: {
    query: UPDATE_PLEDGE,
    variables: { id: '1' },
  },
  result: {
    data: {
      updatePledge: {
        __typename: 'Pledge',
        id: '1',
        amount: 100,
        currency: 'USD',
      },
    },
  },
};

describe('PledgeModal', () => {
  beforeAll(() => {
    vi.mock('react-router', async () => {
      const actual = await vi.importActual('react-router');
      return {
        ...actual,
        useParams: () => ({ orgId: 'orgId', fundCampaignId: 'fundCampaignId' }),
        useNavigate: vi.fn(),
      };
    });
  });

  afterAll(() => {
    vi.clearAllMocks();
  });

  afterEach(() => {
    cleanup();
    vi.restoreAllMocks();
  });

  it('should render edit pledge modal with correct title', async () => {
    renderPledgeModal(link1, pledgeProps[1]);
    await waitFor(() => {
      expect(screen.getByText(translations.editPledge)).toBeInTheDocument();
    });
  });

  it('should close the modal when close button is clicked', async () => {
    const hideMock = vi.fn();
    const props = { ...pledgeProps[0], hide: hideMock };
    renderPledgeModal(link1, props);
    fireEvent.click(screen.getByTestId('pledgeModalCloseBtn'));
    expect(hideMock).toHaveBeenCalledTimes(1);
  });

  it('should populate form fields with correct values in edit mode', async () => {
    await act(async () => {
      renderPledgeModal(link1, pledgeProps[1]);
    });

    await waitFor(async () => {
      const pledgerInput = within(
        screen.getByTestId('pledgerSelect'),
      ).getByRole('combobox');
      expect(pledgerInput.getAttribute('aria-label')).toBe('Pledgers');

      // Verify createdAt/updatedAt are set (these are auto-generated by backend)
      const createdAt = pledgeProps[1].pledge?.createdAt;
      const updatedAt = pledgeProps[1].pledge?.updatedAt;

      expect(createdAt).toBe(FIXED_CREATED_AT);
      expect(updatedAt).toBe(FIXED_UPDATED_AT);
    });
  });

  it('should update pledgeAmount when input value changes', () => {
    renderPledgeModal(link1, pledgeProps[1]);
    const amountInput = screen.getByLabelText('Amount');
    expect(amountInput).toHaveAttribute('value', '100');

    fireEvent.change(amountInput, { target: { value: '200' } });
    expect(amountInput).toHaveAttribute('value', '200');
  });

  it('should not update pledgeAmount when input value is less than or equal to 0', async () => {
    await act(async () => {
      renderPledgeModal(link1, pledgeProps[1]);
    });

    const amountInput = screen.getByLabelText('Amount');

    await act(async () => {
      fireEvent.change(amountInput, { target: { value: '-10' } });
    });

    await waitFor(() => {
      expect(amountInput).toHaveAttribute('value', '0');
    });
  });

  it('should update currency when a new currency is selected', async () => {
    await act(async () => {
      renderPledgeModal(link1, pledgeProps[1]);
    });

    await waitFor(() => {
      const currencySelect = screen.getByLabelText('Currency');
      expect(currencySelect).toBeInTheDocument();

      const selectElement = currencySelect.closest('.MuiSelect-select');
      expect(selectElement).toHaveClass('Mui-disabled');
    });
  });

  // Date picker tests removed - dates are now auto-generated by the backend

  it('should handle create pledge error', async () => {
    renderPledgeModal(errorLink, pledgeProps[0]);

    const amountInput = screen.getByLabelText('Amount');
    await act(async () => {
      fireEvent.change(amountInput, { target: { value: '100' } });
      fireEvent.submit(screen.getByTestId('pledgeForm'));
    });

    await waitFor(() => {
      expect(NotificationToast.error).toHaveBeenCalledWith(
        'Failed to create pledge',
      );
    });
  });

  it('should handle the initial state correctly in create mode', async () => {
    await act(async () => {
      renderPledgeModal(link1, pledgeProps[0]);
    });

    await waitFor(() => {
      const amountInput = screen.getByLabelText('Amount');
      expect(amountInput).toHaveAttribute('value', '0');

      const currencySelect = screen.getByLabelText('Currency');
      expect(currencySelect.textContent).toContain('USD');

      expect(screen.getByTestId('pledgerSelect')).toBeInTheDocument();
    });
  });

  // Date constraint tests removed - dates are now auto-generated by the backend

  it('should reset form state after successful pledge creation', async () => {
    const props = { ...pledgeProps[0], refetchPledge: vi.fn(), hide: vi.fn() };

    renderPledgeModal(mockLink, props);

    const pledgerSelect = screen.getByTestId('pledgerSelect');
    const pledgerInput = within(pledgerSelect).getByRole('combobox');

    await act(async () => {
      fireEvent.mouseDown(pledgerInput);
    });

    await waitFor(() => {
      const listbox = screen.getByRole('listbox');
      const option = within(listbox).getByText('John Doe');
      fireEvent.click(option);
    });

    const amountInput = screen.getByLabelText('Amount');
    fireEvent.change(amountInput, { target: { value: '100' } });

    await act(async () => {
      fireEvent.click(screen.getByTestId('submitPledgeBtn'));
    });

    await waitFor(() => {
      expect(NotificationToast.success).toHaveBeenCalledWith(
        'Pledge created successfully',
      );
      expect(props.refetchPledge).toHaveBeenCalled();
      expect(props.hide).toHaveBeenCalled();
    });
  });

  it('should have proper aria labels for accessibility', () => {
    renderPledgeModal(link1, pledgeProps[0]);

    expect(screen.getByLabelText('Pledgers')).toBeInTheDocument();
    expect(screen.getByLabelText('Amount')).toBeInTheDocument();
    expect(screen.getByLabelText('Currency')).toBeInTheDocument();
  });

  it('should show validation error when submitting without required fields', async () => {
    renderPledgeModal(mockLink, pledgeProps[0]);

    fireEvent.click(screen.getByTestId('submitPledgeBtn'));

    await waitFor(() => {
      expect(screen.getByText('Amount must be at least 1')).toBeInTheDocument();
    });
  });

  it('should support keyboard navigation in pledger select', async () => {
    renderPledgeModal(mockLink, pledgeProps[0]);

    const pledgerSelect = screen.getByTestId('pledgerSelect');
    const pledgerInput = within(pledgerSelect).getByRole('combobox');

    await act(async () => {
      fireEvent.mouseDown(pledgerInput);
    });

    await waitFor(() => {
      const listbox = screen.getByRole('listbox');
      expect(listbox).toBeInTheDocument();
      const option = within(listbox).getByText('John Doe');
      expect(option).toBeInTheDocument();
    });

    fireEvent.keyDown(pledgerInput, { key: 'ArrowDown' });
    fireEvent.keyDown(pledgerInput, { key: 'Enter' });

    await waitFor(() => {
      const selectedValue = within(pledgerSelect).getByRole('combobox');
      expect(selectedValue).toHaveAttribute('value', 'John Doe');
    });
  });

  it('should update pledge amount in edit mode', async () => {
    const mockLink = new StaticMockLink([
      ...PLEDGE_MODAL_MOCKS,
      MOCK_UPDATE_PLEDGE_DATA,
    ]);
    const props = { ...pledgeProps[1], refetchPledge: vi.fn(), hide: vi.fn() };

    renderPledgeModal(mockLink, props);

    const amountInput = screen.getByLabelText('Amount');
    fireEvent.change(amountInput, { target: { value: '200' } });

    await act(async () => {
      fireEvent.click(screen.getByTestId('submitPledgeBtn'));
    });

    await waitFor(() => {
      expect(NotificationToast.success).toHaveBeenCalledWith(
        'Pledge updated successfully',
      );
      expect(props.refetchPledge).toHaveBeenCalled();
      expect(props.hide).toHaveBeenCalled();
    });
  });

  it('should handle form submission when pledge amount has not changed', async () => {
    const mockLink = new StaticMockLink([
      ...PLEDGE_MODAL_MOCKS,
      NO_CHANGE_MOCK,
    ]);
    const props = { ...pledgeProps[1], refetchPledge: vi.fn(), hide: vi.fn() };
    renderPledgeModal(mockLink, props);

    await waitFor(() => {
      expect(screen.getByLabelText('Amount')).toHaveAttribute('value', '100');
    });

    await act(async () => {
      fireEvent.submit(screen.getByTestId('pledgeForm'));
    });

    await waitFor(() => {
      expect(props.refetchPledge).toHaveBeenCalled();
      expect(props.hide).toHaveBeenCalled();
    });
  });

  it('should disable submit button when amount is invalid', async () => {
    renderPledgeModal(link1, pledgeProps[0]);

    const amountInput = screen.getByLabelText('Amount');
    await act(async () => {
      fireEvent.change(amountInput, { target: { value: '-1' } });
    });

    await waitFor(() => {
      const submitButton = screen.getByTestId('submitPledgeBtn');
      expect(submitButton).toBeDisabled();
      expect(screen.getByText('Amount must be at least 1')).toBeInTheDocument();
    });
  });

  it('should handle update pledge error', async () => {
    const updateErrorMock = {
      request: {
        query: UPDATE_PLEDGE,
        variables: { id: '1', amount: 200 },
      },
      error: new Error('Update failed'),
    };

    const mockLink = new StaticMockLink([updateErrorMock]);
    const props = { ...pledgeProps[1], refetchPledge: vi.fn(), hide: vi.fn() };
    renderPledgeModal(mockLink, props);

    const amountInput = screen.getByLabelText('Amount');
    await act(async () => {
      fireEvent.change(amountInput, { target: { value: '200' } });
      fireEvent.submit(screen.getByTestId('pledgeForm'));
    });

    await waitFor(() => {
      expect(NotificationToast.error).toHaveBeenCalledWith('Update failed');
    });
  });

  it('should handle empty string in amount input', async () => {
    renderPledgeModal(link1, pledgeProps[0]);

    const amountInput = screen.getByLabelText('Amount');
    await act(async () => {
      fireEvent.change(amountInput, { target: { value: '' } });
    });

    await waitFor(() => {
      expect(amountInput).toHaveValue(0);
      const submitButton = screen.getByTestId('submitPledgeBtn');
      expect(submitButton).toBeDisabled();
    });
  });

  it('should initialize with default values when pledge is null', async () => {
    const propsWithNullPledge = { ...pledgeProps[0], pledge: null };
    renderPledgeModal(link1, propsWithNullPledge);

    await waitFor(() => {
      const amountInput = screen.getByLabelText('Amount');
      expect(amountInput).toHaveAttribute('value', '0');
      expect(screen.getByLabelText('Currency')).toBeInTheDocument();
    });
  });

  it('should handle missing pledgeUsers array', async () => {
    const invalidPledge = {
      ...(pledgeProps[1].pledge ? pledgeProps[1].pledge : {}),
      pledger: undefined,
    };

    const props = {
      ...pledgeProps[1],
      pledge: invalidPledge as unknown as InterfacePledgeModal['pledge'],
    };

    await act(async () => {
      renderPledgeModal(link1, props);
    });

    await waitFor(() => {
      const pledgerSelect = screen.getByTestId('pledgerSelect');
      expect(within(pledgerSelect).getByRole('combobox')).toHaveValue('');
      expect(screen.getByLabelText('Amount')).toHaveAttribute(
        'value',
        String(invalidPledge.amount),
      );
    });
  });
});<|MERGE_RESOLUTION|>--- conflicted
+++ resolved
@@ -19,15 +19,11 @@
 import i18nForTest from '../../../utils/i18nForTest';
 import { PLEDGE_MODAL_MOCKS, PLEDGE_MODAL_ERROR_MOCKS } from '../PledgesMocks';
 import { StaticMockLink } from 'utils/StaticMockLink';
-<<<<<<< HEAD
 import dayjs from 'dayjs';
 import utc from 'dayjs/plugin/utc';
 dayjs.extend(utc);
 
-import { toast } from 'react-toastify';
-=======
 import { NotificationToast } from 'components/NotificationToast/NotificationToast';
->>>>>>> 92c70451
 import type { InterfacePledgeModal } from './PledgeModal';
 import PledgeModal from './PledgeModal';
 import { vi } from 'vitest';
