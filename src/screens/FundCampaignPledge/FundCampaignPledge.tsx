--- conflicted
+++ resolved
@@ -541,11 +541,7 @@
       </div>
       <DataGrid
         disableColumnMenu
-<<<<<<< HEAD
-        columnBufferPx={5}
-=======
-        columnBuffer={7}
->>>>>>> d440ad45
+        columnBufferPx={7}
         hideFooter={true}
         getRowId={(row) => row._id}
         slots={{
@@ -570,11 +566,7 @@
         columns={columns}
         isRowSelectable={() => false}
       />
-<<<<<<< HEAD
-      {/* Update Pledge Modal */}
-=======
       {/* Update Pledge ModalState */}
->>>>>>> d440ad45
       <PledgeModal
         isOpen={modalState[ModalState.SAME]}
         hide={() => closeModal(ModalState.SAME)}
@@ -584,12 +576,7 @@
         refetchPledge={refetchPledge}
         endDate={pledgeData?.getFundraisingCampaignById.endDate as Date}
         mode={pledgeModalMode}
-      />
-<<<<<<< HEAD
-      {/* Delete Pledge Modal */}
-=======
       {/* Delete Pledge ModalState */}
->>>>>>> d440ad45
       <PledgeDeleteModal
         isOpen={modalState[ModalState.DELETE]}
         hide={() => closeModal(ModalState.DELETE)}
