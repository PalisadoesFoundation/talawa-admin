import React from 'react';
import { MockedProvider } from '@apollo/react-testing';
import { render, screen, waitFor } from '@testing-library/react';
import 'jest-location-mock';
import { I18nextProvider } from 'react-i18next';
import { Provider } from 'react-redux';
import { BrowserRouter } from 'react-router-dom';

import { DELETE_ORGANIZATION_MUTATION } from 'GraphQl/Mutations/mutations';
import { store } from 'state/store';
import { StaticMockLink } from 'utils/StaticMockLink';
import i18nForTest from 'utils/i18nForTest';
import OrgSettings from './OrgSettings';
import { ORGANIZATIONS_LIST } from 'GraphQl/Queries/Queries';
<<<<<<< HEAD
import userEvent from '@testing-library/user-event';
=======
import useLocalStorage from 'utils/useLocalstorage';

const { setItem } = useLocalStorage();
>>>>>>> 82b22abd

const MOCKS = [
  {
    request: {
      query: ORGANIZATIONS_LIST,
    },
    result: {
      data: {
        organizations: [
          {
            _id: '123',
            image: null,
            name: 'Palisadoes',
            description: 'Equitable Access to STEM Education Jobs',
            location: 'Jamaica',
            isPublic: true,
            visibleInSearch: false,
            creator: {
              firstName: 'John',
              lastName: 'Doe',
              email: 'johndoe@example.com',
            },
            members: {
              _id: '123',
              firstName: 'John',
              lastName: 'Doe',
              email: 'johndoe@gmail.com',
            },
            admins: [
              {
                _id: '123',
                firstName: 'John',
                lastName: 'Doe',
                email: 'johndoe@gmail.com',
              },
            ],
            membershipRequests: {
              _id: '456',
              user: {
                firstName: 'Sam',
                lastName: 'Smith',
                email: 'samsmith@gmail.com',
              },
            },
            blockedUsers: [],
          },
        ],
      },
    },
  },
  {
    request: {
      query: DELETE_ORGANIZATION_MUTATION,
    },
    result: {
      data: {
        removeOrganization: [
          {
            _id: 123,
          },
        ],
      },
    },
  },
];

const link = new StaticMockLink(MOCKS, true);

const translations = JSON.parse(
  JSON.stringify(i18nForTest.getDataByLanguage('en')?.translation.orgSettings)
);

afterEach(() => {
  localStorage.clear();
});

describe('Organisation Settings Page', () => {
  test('correct mock data should be queried', async () => {
    const dataQuery1 = MOCKS[1]?.result?.data?.removeOrganization;
    expect(dataQuery1).toEqual([
      {
        _id: 123,
      },
    ]);
  });

  test('should render props and text elements test for the screen', async () => {
    window.location.assign('/orgsetting/id=123');
    setItem('UserType', 'SUPERADMIN');
    render(
      <MockedProvider addTypename={false} link={link}>
        <BrowserRouter>
          <Provider store={store}>
            <I18nextProvider i18n={i18nForTest}>
              <OrgSettings />
            </I18nextProvider>
          </Provider>
        </BrowserRouter>
      </MockedProvider>
    );
    expect(screen.getAllByText(/Delete Organization/i)).toHaveLength(3);
    expect(
      screen.getByText(
        /By clicking on Delete Organization button the organization will be permanently deleted along with its events, tags and all related data/i
      )
    ).toBeInTheDocument();
    expect(screen.getByText(/Other Settings/i)).toBeInTheDocument();
    expect(screen.getByText(/Change Language/i)).toBeInTheDocument();
    expect(window.location).toBeAt('/orgsetting/id=123');
  });

  test('should render appropriate settings based on the orgSetting state', async () => {
    window.location.assign('/orgsetting/id=123');
    localStorage.setItem('UserType', 'SUPERADMIN');

    const { queryByText } = render(
      <MockedProvider addTypename={false} link={link}>
        <BrowserRouter>
          <Provider store={store}>
            <I18nextProvider i18n={i18nForTest}>
              <OrgSettings />
            </I18nextProvider>
          </Provider>
        </BrowserRouter>
      </MockedProvider>
    );

    await waitFor(() => {
      userEvent.click(screen.getByTestId('actionItemCategoriesSettings'));
      expect(
        queryByText(translations.actionItemCategories)
      ).toBeInTheDocument();
    });

    await waitFor(() => {
      userEvent.click(screen.getByTestId('generalSettings'));
      expect(queryByText(translations.updateOrganization)).toBeInTheDocument();
    });
  });
});<|MERGE_RESOLUTION|>--- conflicted
+++ resolved
@@ -12,13 +12,10 @@
 import i18nForTest from 'utils/i18nForTest';
 import OrgSettings from './OrgSettings';
 import { ORGANIZATIONS_LIST } from 'GraphQl/Queries/Queries';
-<<<<<<< HEAD
 import userEvent from '@testing-library/user-event';
-=======
 import useLocalStorage from 'utils/useLocalstorage';
 
 const { setItem } = useLocalStorage();
->>>>>>> 82b22abd
 
 const MOCKS = [
   {
@@ -132,7 +129,7 @@
 
   test('should render appropriate settings based on the orgSetting state', async () => {
     window.location.assign('/orgsetting/id=123');
-    localStorage.setItem('UserType', 'SUPERADMIN');
+    setItem('UserType', 'SUPERADMIN');
 
     const { queryByText } = render(
       <MockedProvider addTypename={false} link={link}>
