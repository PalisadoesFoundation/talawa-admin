--- conflicted
+++ resolved
@@ -81,8 +81,6 @@
     await wait();
   });
 
-<<<<<<< HEAD
-=======
   test('Testing seach by name functionality', async () => {
     render(
       <MockedProvider addTypename={false} link={link3}>
@@ -122,7 +120,6 @@
     await wait();
   });
 
->>>>>>> 64f3ab3d
   test('Testing accept user functionality', async () => {
     render(
       <MockedProvider addTypename={false} link={link3}>
@@ -232,7 +229,7 @@
       expect(searchInput).toBeInTheDocument();
     });
   });
-  test('Testing seach by name functionality', async () => {
+  test('Testing seach by name functionalities', async () => {
     render(
       <MockedProvider addTypename={false} link={link}>
         <BrowserRouter>
