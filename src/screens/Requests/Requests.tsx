import React, { useEffect, useState } from 'react';
import { Col, Row } from 'react-bootstrap';
import { useMutation, useQuery } from '@apollo/client';
import { toast } from 'react-toastify';
import { useTranslation } from 'react-i18next';

import styles from './Requests.module.css';
import ListNavbar from 'components/ListNavbar/ListNavbar';
import {
  ORGANIZATION_CONNECTION_LIST,
  USER_LIST,
} from 'GraphQl/Queries/Queries';
import {
  ACCPET_ADMIN_MUTATION,
  REJECT_ADMIN_MUTATION,
} from 'GraphQl/Mutations/mutations';
import PaginationList from 'components/PaginationList/PaginationList';
import { errorHandler } from 'utils/errorHandler';

const Requests = (): JSX.Element => {
  const { t } = useTranslation('translation', { keyPrefix: 'requests' });

  document.title = t('title');

  const [componentLoader, setComponentLoader] = useState(true);
  const [usersData, setUsersData] = useState([]);
  const [page, setPage] = useState(0);
  const [rowsPerPage, setRowsPerPage] = useState(10);
  const [searchByName, setSearchByName] = useState('');

  useEffect(() => {
    const userType = localStorage.getItem('UserType');
    if (userType != 'SUPERADMIN') {
      window.location.assign('/orglist');
    }

    setComponentLoader(false);
  }, []);

<<<<<<< HEAD
  const { data: userData, loading: userLoading, refetch } = useQuery(USER_LIST);
=======
  const { data, loading: usersLoading, refetch } = useQuery(USER_LIST);
>>>>>>> f6380540

  const [acceptAdminFunc] = useMutation(ACCPET_ADMIN_MUTATION);
  const [rejectAdminFunc] = useMutation(REJECT_ADMIN_MUTATION);

  const { data: dataOrgs } = useQuery(ORGANIZATION_CONNECTION_LIST);

  useEffect(() => {
    if (!dataOrgs) {
      return;
    }

    if (dataOrgs.organizationsConnection.length === 0) {
      toast.warning(t('noOrgError'));
    }
  }, [dataOrgs]);

  useEffect(() => {
    if (userData) {
      setUsersData(
        userData.users.filter(
          (user: any) =>
            user.userType === 'ADMIN' && user.adminApproved === false
        )
      );
    }
  }, [userData]);

<<<<<<< HEAD
  if (componentLoader || userLoading) {
=======
  if (componentLoader || usersLoading) {
>>>>>>> f6380540
    return <div className="loader"></div>;
  }

  const handleChangePage = (
    event: React.MouseEvent<HTMLButtonElement> | null,
    newPage: number
  ): void => {
    /* istanbul ignore next */
    setPage(newPage);
  };

  /* istanbul ignore next */
  const handleChangeRowsPerPage = (
    event: React.ChangeEvent<HTMLInputElement | HTMLTextAreaElement>
  ): void => {
    setRowsPerPage(parseInt(event.target.value, 10));
    setPage(0);
  };

  const accpetAdmin = async (userId: any): Promise<void> => {
    try {
      const { data } = await acceptAdminFunc({
        variables: {
          id: userId,
        },
      });

      /* istanbul ignore next */
      if (data) {
        toast.success(t('userApproved'));
        setUsersData(usersData.filter((user: any) => user._id !== userId));
      }
    } catch (error: any) {
      /* istanbul ignore next */
      errorHandler(t, error);
    }
  };

  const rejectAdmin = async (userId: any): Promise<void> => {
    try {
      const { data } = await rejectAdminFunc({
        variables: {
          id: userId,
        },
      });

      /* istanbul ignore next */
      if (data) {
        toast.success(t('userRejected'));
        setUsersData(usersData.filter((user: any) => user._id !== userId));
      }
    } catch (error: any) {
      /* istanbul ignore next */
      errorHandler(t, error);
    }
  };

  const handleSearchByName = (e: any): any => {
    const { value } = e.target;
    setSearchByName(value);

    refetch({
      filter: searchByName,
    });
  };

  return (
    <>
      <ListNavbar />
      <Row>
        <Col sm={3}>
          <div className={styles.sidebar}>
            <div className={styles.sidebarsticky}>
              <h6 className={styles.searchtitle}>{t('searchByName')}</h6>
              <input
                type="name"
                id="orgname"
                placeholder={t('enterName')}
                data-testid="searchByName"
                autoComplete="off"
                required
                onChange={handleSearchByName}
              />
            </div>
          </div>
        </Col>
        <Col sm={8}>
          <div className={styles.mainpageright}>
            <Row className={styles.justifysp}>
              <p className={styles.logintitle}>{t('requests')}</p>
            </Row>
            <div className={styles.list_box}>
              <div className="table-responsive">
                <table className={`table table-hover ${styles.userListTable}`}>
                  <thead>
                    <tr>
                      <th scope="col">#</th>
                      <th scope="col">{t('name')}</th>
                      <th scope="col">{t('email')}</th>
                      <th scope="col">{t('accept')}</th>
                      <th scope="col">{t('reject')}</th>
                    </tr>
                  </thead>
                  <tbody>
                    {(rowsPerPage > 0
                      ? usersData.slice(
                          page * rowsPerPage,
                          page * rowsPerPage + rowsPerPage
                        )
                      : usersData
                    ).map(
                      (
                        user: {
                          _id: string;
                          firstName: string;
                          lastName: string;
                          email: string;
                          userType: string;
                        },
                        index: number
                      ) => {
                        return (
                          <tr key={user._id}>
                            <th scope="row">{page * 10 + (index + 1)}</th>
                            <td>{`${user.firstName} ${user.lastName}`}</td>
                            <td>{user.email}</td>
                            <td>
                              <button
                                className="btn btn-success btn-sm"
                                onClick={async (): Promise<void> => {
                                  await accpetAdmin(user._id);
                                }}
                                data-testid={`acceptUser${user._id}`}
                              >
                                {t('accept')}
                              </button>
                            </td>
                            <td>
                              <button
                                className="btn btn-danger btn-sm"
                                onClick={async (): Promise<void> => {
                                  await rejectAdmin(user._id);
                                }}
                                data-testid={`rejectUser${user._id}`}
                              >
                                {t('reject')}
                              </button>
                            </td>
                          </tr>
                        );
                      }
                    )}
                  </tbody>
                </table>
              </div>
            </div>
            <div>
              <table
                style={{
                  display: 'flex',
                  alignItems: 'center',
                  justifyContent: 'center',
                }}
              >
                <tbody>
                  <tr>
                    <PaginationList
                      count={usersData.length}
                      rowsPerPage={rowsPerPage}
                      page={page}
                      onPageChange={handleChangePage}
                      onRowsPerPageChange={handleChangeRowsPerPage}
                    />
                  </tr>
                </tbody>
              </table>
            </div>
          </div>
        </Col>
      </Row>
    </>
  );
};

export default Requests;<|MERGE_RESOLUTION|>--- conflicted
+++ resolved
@@ -37,11 +37,7 @@
     setComponentLoader(false);
   }, []);
 
-<<<<<<< HEAD
   const { data: userData, loading: userLoading, refetch } = useQuery(USER_LIST);
-=======
-  const { data, loading: usersLoading, refetch } = useQuery(USER_LIST);
->>>>>>> f6380540
 
   const [acceptAdminFunc] = useMutation(ACCPET_ADMIN_MUTATION);
   const [rejectAdminFunc] = useMutation(REJECT_ADMIN_MUTATION);
@@ -69,11 +65,7 @@
     }
   }, [userData]);
 
-<<<<<<< HEAD
   if (componentLoader || userLoading) {
-=======
-  if (componentLoader || usersLoading) {
->>>>>>> f6380540
     return <div className="loader"></div>;
   }
 
