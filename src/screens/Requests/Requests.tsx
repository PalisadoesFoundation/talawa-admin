--- conflicted
+++ resolved
@@ -72,7 +72,6 @@
 } from '@mui/material';
 
 interface InterfaceRequestsListItem {
-<<<<<<< HEAD
   membershipRequestId: string; // Changed from id
   createdAt: string;
   status: string;
@@ -81,10 +80,6 @@
     name: string; // Changed from firstName/lastName
     emailAddress: string;
   };
-=======
-  _id: string;
-  user: { firstName: string; lastName: string; email: string };
->>>>>>> 74f2b783
 }
 
 const Requests = (): JSX.Element => {
@@ -133,15 +128,11 @@
       return;
     }
 
-<<<<<<< HEAD
     const allRequests = data.organization?.membershipRequests || [];
     // Filter to only show pending requests
     const pendingRequests = allRequests.filter(
       (req: { status: string }) => req.status === 'pending',
     );
-=======
-    const membershipRequests = data.organization?.[0]?.membershipRequests || [];
->>>>>>> 74f2b783
 
     if (pendingRequests.length < perPageResult) {
       setHasMore(false);
@@ -218,15 +209,11 @@
    * Resets search and refetches the data.
    */
   const resetAndRefetch = (): void => {
-<<<<<<< HEAD
     refetch({
       first: perPageResult,
       skip: 0,
       name_contains: '',
     });
-=======
-    refetch({ first: perPageResult, skip: 0, firstName_contains: '' });
->>>>>>> 74f2b783
     setHasMore(true);
   };
 
@@ -238,30 +225,19 @@
     setIsLoadingMore(true);
     fetchMore({
       variables: {
-<<<<<<< HEAD
         input: { id: organizationId },
         skip: data?.organization?.membershipRequests?.length || 0,
         name_contains: searchByName,
-=======
-        id: organizationId,
-        skip: data?.organization?.[0]?.membershipRequests?.length || 0,
-        firstName_contains: searchByName,
->>>>>>> 74f2b783
       },
       updateQuery: (prev, { fetchMoreResult }) => {
         setIsLoadingMore(false);
         if (!fetchMoreResult) return prev;
         const newMembershipRequests =
-<<<<<<< HEAD
           fetchMoreResult.organization?.membershipRequests || [];
-=======
-          fetchMoreResult.organization?.[0]?.membershipRequests || [];
->>>>>>> 74f2b783
         if (newMembershipRequests.length < perPageResult) {
           setHasMore(false);
         }
         return {
-<<<<<<< HEAD
           organization: {
             id: organizationId,
             membershipRequests: [
@@ -269,17 +245,6 @@
               ...newMembershipRequests,
             ],
           },
-=======
-          organization: [
-            {
-              _id: organizationId,
-              membershipRequests: [
-                ...(prev?.organization?.[0]?.membershipRequests || []),
-                ...newMembershipRequests,
-              ],
-            },
-          ],
->>>>>>> 74f2b783
         };
       },
     });
