--- conflicted
+++ resolved
@@ -352,9 +352,6 @@
             </div>
           </div>
         </div>
-<<<<<<< HEAD
-        {isLoading ? (
-=======
         {isLoading == false &&
         usersData?.users.length === 0 &&
         searchByName.length > 0 ? (
@@ -368,7 +365,6 @@
             <h4>{t('noRequestFound')}</h4>
           </div>
         ) : isLoading ? (
->>>>>>> 64f3ab3d
           <TableLoader headerTitles={headerTitles} noOfRows={perPageResult} />
         ) : (
           <InfiniteScroll
