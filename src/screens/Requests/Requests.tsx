/**
 * @file Requests.tsx
 * @description This file contains the implementation of the Requests component, which displays
 *              a list of membership requests for an organization. It includes features like
 *              infinite scrolling, search functionality, and role-based access control.
 *
 * @module Requests
 *
 * @requires react
 * @requires @apollo/client
 * @requires react-bootstrap
 * @requires react-i18next
 * @requires react-toastify
 * @requires react-router-dom
 * @requires @mui/material
 * @requires GraphQl/Queries/Queries
 * @requires components/TableLoader/TableLoader
 * @requires components/RequestsTableItem/RequestsTableItem
 * @requires subComponents/SearchBar
 * @requires utils/interfaces
 * @requires utils/useLocalstorage
 * @requires style/app-fixed.module.css
 *
 *
 * @typedef {Object} InterfaceRequestsListItem
 * @property {string} _id - The unique identifier for the request.
 * @property {Object} user - The user details associated with the request.
 * @property {string} user.firstName - The first name of the user.
 * @property {string} user.lastName - The last name of the user.
 * @property {string} user.email - The email address of the user.
 *
 * @component
 * @name Requests
 * @description Displays a list of membership requests for an organization. Includes search,
 *              infinite scrolling, and role-based access control. Redirects unauthorized users
 *              to the organization list page.
 *
 * @returns {JSX.Element} The rendered Requests component.
 *
 * @example
 * <Requests />
 *
 * @remarks
 * - Uses Apollo Client's `useQuery` for fetching data.
 * - Implements infinite scrolling using `react-infinite-scroll-component`.
 * - Displays a search bar for filtering requests by user name.
 * - Handles role-based access control for `ADMIN` and `SUPERADMIN` roles.
 * - Displays appropriate messages when no data is available.
 *
 */
<<<<<<< HEAD

import { useQuery } from '@apollo/client/react';
=======
import { useQuery, useMutation } from '@apollo/client';
>>>>>>> 334f3072
import React, { useEffect, useState } from 'react';
import { Button } from 'react-bootstrap';
import { useTranslation } from 'react-i18next';
import { toast } from 'react-toastify';
import {
  ACCEPT_ORGANIZATION_REQUEST_MUTATION,
  REJECT_ORGANIZATION_REQUEST_MUTATION,
} from 'GraphQl/Mutations/mutations';
import { errorHandler } from 'utils/errorHandler';
import {
  MEMBERSHIP_REQUEST_PG,
  ORGANIZATION_LIST,
} from 'GraphQl/Queries/Queries';
import TableLoader from 'components/TableLoader/TableLoader';
import { GridCellParams } from '@mui/x-data-grid';
import type {
  ReportingTableColumn,
  ReportingTableGridProps,
  InfiniteScrollProps,
  ReportingRow,
} from '../../types/ReportingTable/interface';

import Avatar from 'components/Avatar/Avatar';
import CheckCircleIcon from '@mui/icons-material/CheckCircle';
import DeleteIcon from '@mui/icons-material/Delete';
import ReportingTable from 'shared-components/ReportingTable/ReportingTable';
import styles from '../../style/app-fixed.module.css';
import useLocalStorage from 'utils/useLocalstorage';
import { useParams } from 'react-router';
import { Stack } from '@mui/material';
import PageHeader from 'shared-components/Navbar/Navbar';
import {
  dataGridStyle,
  PAGE_SIZE,
  ROW_HEIGHT,
} from '../../types/ReportingTable/utils';

interface InterfaceRequestsListItem {
  membershipRequestId: string;
  createdAt: string;
  status: string;
  user: {
    avatarURL?: string;
    id: string;
    name: string;
    emailAddress: string;
  };
}

const Requests = (): JSX.Element => {
  const { t } = useTranslation('translation', { keyPrefix: 'requests' });
  const { t: tCommon } = useTranslation('common');

  // Set the document title to the translated title for the requests page
  useEffect(() => {
    document.title = t('title');
  }, [t]);

  // Hook for managing local storage
  const { getItem } = useLocalStorage();

  // Define constants and state variables
  const [isLoading, setIsLoading] = useState(true);
  const [hasMore, setHasMore] = useState(true);
  const [isLoadingMore, setIsLoadingMore] = useState(false);
  const [searchByName, setSearchByName] = useState<string>('');
  const userRole = getItem('role') as string;
  const { orgId = '' } = useParams();
  const organizationId = orgId;

  // Query to fetch membership requests
<<<<<<< HEAD
  const { data, loading, fetchMore, refetch } = useQuery<any>(
    MEMBERSHIP_REQUEST,
=======
  const { data, loading, fetchMore, refetch } = useQuery(
    MEMBERSHIP_REQUEST_PG,
>>>>>>> 334f3072
    {
      variables: {
        input: {
          id: organizationId,
        },
<<<<<<< HEAD
        first: perPageResult,
=======
        first: PAGE_SIZE,
>>>>>>> 334f3072
        skip: 0,
        name_contains: '',
      },
      notifyOnNetworkStatusChange: true,
    },
  );

  const { data: orgsData } = useQuery<any>(ORGANIZATION_LIST);
  const [displayedRequests, setDisplayedRequests] = useState<
    InterfaceRequestsListItem[]
  >([]);

  // Update displayed requests when data changes
  useEffect(() => {
    if (!data?.organization?.membershipRequests) {
      return;
    }

    const allRequests = data.organization.membershipRequests;
    const pendingRequests = allRequests.filter(
      (req: { status: string }) => req.status === 'pending',
    );
    setIsLoading(false);
    setIsLoadingMore(false);
    setDisplayedRequests(pendingRequests);

    // Update hasMore based on whether we have a full page of results
    if (allRequests.length < PAGE_SIZE) {
      setHasMore(false);
    } else {
      setHasMore(true);
    }
  }, [data]);

  // Clear search on unmount
  useEffect(() => {
    return () => {
      setSearchByName('');
    };
  }, []);

  // Check for organizations
  useEffect(() => {
    if (!orgsData) {
      return;
    }

    // Add null check before accessing organizations.length
    if (orgsData.organizations?.length === 0) {
      toast.warning(t('noOrgError') as string);
    }
  }, [orgsData, t]);

  // Check authorization
  useEffect(() => {
    const rawSuperAdmin = getItem('SuperAdmin');
    const isSuperAdmin =
      rawSuperAdmin === true ||
      rawSuperAdmin === 'true' ||
      rawSuperAdmin === 'True';
    const isAdmin = userRole?.toLowerCase() === 'administrator';
    if (!(isAdmin || isSuperAdmin)) {
      window.location.assign('/orglist');
    }
  }, [userRole]);

  // Manage loading state
  useEffect(() => {
    if (loading && !isLoadingMore) {
      setIsLoading(true);
    } else {
      setIsLoading(false);
    }
  }, [loading, isLoadingMore]);

  /**
   * Handles the search input change and refetches the data based on the search value.
   *
   * @param value - The search term entered by the user.
   */
  const handleSearch = (value: string): void => {
    setSearchByName(value);
    if (value === '') {
      resetAndRefetch();
      return;
    }
    refetch({
      input: {
        id: organizationId,
      },
      first: PAGE_SIZE,
      skip: 0,
      name_contains: value,
      // Later on we can add several search and filter options
    });
  };

  /**
   * Resets search and refetches the data.
   */
  const resetAndRefetch = (): void => {
    refetch({
      input: {
        id: organizationId,
      },
      first: PAGE_SIZE,
      skip: 0,
      name_contains: '',
    });
    setHasMore(true);
  };

  /**
   * Loads more requests when scrolling to the bottom of the page.
   */

  const loadMoreRequests = (): void => {
    setIsLoadingMore(true);

    const currentLength = data?.organization?.membershipRequests?.length ?? 0;

    fetchMore({
      variables: {
        input: { id: organizationId },
        first: PAGE_SIZE,
        skip: currentLength,
        name_contains: searchByName,
      },
      updateQuery: (prev, { fetchMoreResult }) => {
        setIsLoadingMore(false);

        if (!fetchMoreResult?.organization?.membershipRequests) {
          setHasMore(false);
          return prev;
        }

        const newRequests = fetchMoreResult.organization.membershipRequests;

        // If we got fewer results than requested, we've reached the end
        if (newRequests.length < PAGE_SIZE) {
          setHasMore(false);
        }
        return {
          organization: {
            ...prev.organization,
            id: organizationId,
            membershipRequests: [
              ...prev.organization.membershipRequests,
              ...newRequests,
            ],
          },
        };
      },
    });
  };

  // Header titles for the table
  const headerTitles: string[] = [
    t('sl_no'),
    t('profile'),
    tCommon('name'),
    tCommon('email'),
    t('accept'),
    t('reject'),
  ];

  // Columns for ReportingTable (DataGrid)
  const columns: ReportingTableColumn[] = [
    {
      field: 'sl_no',
      headerName: t('sl_no'),
      display: 'flex',
      flex: 0.5,
      minWidth: 50,
      sortable: false,
      headerClassName: `${styles.tableHeader}`,
      align: 'center',
      headerAlign: 'center',
      renderCell: (params: GridCellParams) => (
        <span className={styles.requestsTableItemIndex}>
          {params.api.getRowIndexRelativeToVisibleRows(
            params.row.membershipRequestId,
          ) + 1}
          .
        </span>
      ),
    },
    {
      field: 'profile',
      headerName: t('profile'),
      display: 'flex',
      flex: 1,
      minWidth: 80,
      sortable: false,
      headerClassName: `${styles.tableHeader}`,
      align: 'center',
      headerAlign: 'center',
      renderCell: (params: GridCellParams) => {
        const user = params.row.user || {};
        if (user.avatarURL && user.avatarURL !== 'null') {
          return (
            <img
              src={user.avatarURL}
              className={styles.userAvatar}
              alt={t('profilePictureAlt')}
              data-testid="display-img"
              crossOrigin="anonymous"
              onError={(e) => {
                e.currentTarget.onerror = null;
                e.currentTarget.style.display = 'none';
              }}
            />
          );
        }
        return (
          <Avatar
            data-testid="display-img"
            size={45}
            avatarStyle={styles.avatarStyle}
            name={user.name || ''}
            alt={t('placeholderAvatarAlt')}
          />
        );
      },
    },
    {
      field: 'name',
      headerName: tCommon('name'),
      display: 'flex',
      flex: 2,
      minWidth: 150,
      sortable: false,
      headerClassName: `${styles.tableHeader}`,
      align: 'center',
      headerAlign: 'center',
      renderCell: (params: GridCellParams) => (
        <span className={styles.requestsTableItemName}>
          {params.row.user?.name || ''}
        </span>
      ),
    },
    {
      field: 'email',
      headerName: tCommon('email'),
      display: 'flex',
      flex: 2,
      minWidth: 150,
      sortable: false,
      headerClassName: `${styles.tableHeader}`,
      align: 'center',
      headerAlign: 'center',
      renderCell: (params: GridCellParams) => (
        <span className={styles.requestsTableItemEmail}>
          {params.row.user?.emailAddress || ''}
        </span>
      ),
    },
    {
      field: 'accept',
      headerName: t('accept'),
      display: 'flex',
      flex: 1,
      minWidth: 100,
      sortable: false,
      headerClassName: `${styles.tableHeader}`,
      align: 'center',
      headerAlign: 'center',
      renderCell: (params: GridCellParams) => (
        <Button
          className={
            'btn ' + styles.requestsAcceptButton + ' ' + styles.hoverShadowOnly
          }
          data-testid={
            'acceptMembershipRequestBtn' +
            (params?.row?.membershipRequestId ?? '')
          }
          aria-label={t('accept')}
          onClick={async () => {
            if (params?.row?.membershipRequestId) {
              await handleAcceptUser(params.row.membershipRequestId);
            }
          }}
        >
          <CheckCircleIcon />
        </Button>
      ),
    },
    {
      field: 'reject',
      headerName: t('reject'),
      display: 'flex',
      flex: 1,
      minWidth: 100,
      sortable: false,
      headerClassName: `${styles.tableHeader}`,
      align: 'center',
      headerAlign: 'center',
      renderCell: (params: GridCellParams) => (
        <Button
          className={
            'btn ' + styles.requestsRejectButton + ' ' + styles.hoverShadowOnly
          }
          data-testid={
            'rejectMembershipRequestBtn' +
            (params?.row?.membershipRequestId ?? '')
          }
          aria-label={t('reject')}
          onClick={async () => {
            if (params?.row?.membershipRequestId) {
              await handleRejectUser(params.row.membershipRequestId);
            }
          }}
        >
          <DeleteIcon />
        </Button>
      ),
    },
  ];

  const gridProps: ReportingTableGridProps = {
    sx: { ...dataGridStyle },
    paginationMode: 'client',
    getRowId: (row: InterfaceRequestsListItem) => row.membershipRequestId,
    rowCount: displayedRequests.length,
    pageSizeOptions: [PAGE_SIZE],
    loading: isLoading || isLoadingMore,
    hideFooter: true,
    slots: {
      noRowsOverlay: () => (
        <Stack height="100%" alignItems="center" justifyContent="center">
          {t('notFound')}
        </Stack>
      ),
    },
    getRowClassName: () => `${styles.rowBackground}`,
    isRowSelectable: () => false,
    disableColumnMenu: true,
    rowHeight: ROW_HEIGHT,
    autoHeight: true,
    style: { overflow: 'visible' },
  };

  const infiniteProps: InfiniteScrollProps = {
    dataLength: displayedRequests.length,
    next: loadMoreRequests,
    hasMore,
  };

  // Mutations for accept/reject
  const [acceptUser] = useMutation(ACCEPT_ORGANIZATION_REQUEST_MUTATION);
  const [rejectUser] = useMutation(REJECT_ORGANIZATION_REQUEST_MUTATION);

  const handleAcceptUser = async (membershipRequestId: string) => {
    try {
      const { data: acceptData } = await acceptUser({
        variables: { input: { membershipRequestId } },
      });
      if (acceptData) {
        toast.success(t('acceptedSuccessfully') as string);
        resetAndRefetch();
      }
    } catch (error: unknown) {
      errorHandler(t, error);
    }
  };

  const handleRejectUser = async (membershipRequestId: string) => {
    try {
      const { data: rejectData } = await rejectUser({
        variables: { input: { membershipRequestId } },
      });
      if (rejectData) {
        toast.success(t('rejectedSuccessfully') as string);
        resetAndRefetch();
      }
    } catch (error: unknown) {
      errorHandler(t, error);
    }
  };

  return (
    <>
      {/* Buttons Container */}
      <div
        className={styles.btnsContainer + ' gap-4 flex-wrap'}
        data-testid="testComp"
      >
        <PageHeader
          search={{
            placeholder: t('searchRequests'),
            onSearch: handleSearch,
            inputTestId: 'searchByName',
            buttonTestId: 'searchButton',
          }}
        />
      </div>

      {!isLoading && orgsData?.organizations?.length === 0 ? (
        <div className={styles.notFound}>
          <h3 className="m-0">{t('noOrgErrorTitle')}</h3>
          <h6 className="text-secondary">{t('noOrgErrorDescription')}</h6>
        </div>
      ) : !isLoading &&
        data &&
        displayedRequests.length === 0 &&
        searchByName.length > 0 ? (
        <div className={styles.notFound}>
          <h4 className="m-0">
            {tCommon('noResultsFoundFor')} &quot;{searchByName}&quot;
          </h4>
        </div>
      ) : !isLoading && data && displayedRequests.length === 0 ? (
        <div className={styles.notFound}>
          <h4>{t('noRequestsFound')}</h4>
        </div>
      ) : (
        <div className={styles.listBox}>
          {isLoading ? (
            <TableLoader headerTitles={headerTitles} noOfRows={PAGE_SIZE} />
          ) : (
            <ReportingTable
              rows={
                displayedRequests.map((req) => ({ ...req })) as ReportingRow[]
              }
              columns={columns}
              gridProps={gridProps}
              infiniteProps={infiniteProps}
              listProps={{
                loader: <TableLoader noOfCols={6} noOfRows={2} />,
                className: styles.listTable,
                ['data-testid']: 'requests-list',
                scrollThreshold: 0.9,
                style: { overflow: 'visible' },
                endMessage:
                  displayedRequests.length > 0 ? (
                    <div className={'w-100 text-center my-4'}>
                      <h5 className="m-0 ">{tCommon('endOfResults')}</h5>
                    </div>
                  ) : null,
              }}
            />
          )}
        </div>
      )}
    </>
  );
};

export default Requests;<|MERGE_RESOLUTION|>--- conflicted
+++ resolved
@@ -48,12 +48,8 @@
  * - Displays appropriate messages when no data is available.
  *
  */
-<<<<<<< HEAD
 
 import { useQuery } from '@apollo/client/react';
-=======
-import { useQuery, useMutation } from '@apollo/client';
->>>>>>> 334f3072
 import React, { useEffect, useState } from 'react';
 import { Button } from 'react-bootstrap';
 import { useTranslation } from 'react-i18next';
@@ -125,23 +121,14 @@
   const organizationId = orgId;
 
   // Query to fetch membership requests
-<<<<<<< HEAD
   const { data, loading, fetchMore, refetch } = useQuery<any>(
     MEMBERSHIP_REQUEST,
-=======
-  const { data, loading, fetchMore, refetch } = useQuery(
-    MEMBERSHIP_REQUEST_PG,
->>>>>>> 334f3072
     {
       variables: {
         input: {
           id: organizationId,
         },
-<<<<<<< HEAD
         first: perPageResult,
-=======
-        first: PAGE_SIZE,
->>>>>>> 334f3072
         skip: 0,
         name_contains: '',
       },
