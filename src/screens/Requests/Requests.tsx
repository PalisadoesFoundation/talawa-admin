--- conflicted
+++ resolved
@@ -128,16 +128,11 @@
       return;
     }
 
-<<<<<<< HEAD
     const allRequests = data.organization?.membershipRequests || [];
     // Filter to only show pending requests
     const pendingRequests = allRequests.filter(
       (req: { status: string }) => req.status === 'pending',
     );
-=======
-    const membershipRequests =
-      data.organizations?.[0]?.membershipRequests || [];
->>>>>>> 5bd18c72
 
     if (pendingRequests.length < perPageResult) {
       setHasMore(false);
@@ -230,30 +225,19 @@
     setIsLoadingMore(true);
     fetchMore({
       variables: {
-<<<<<<< HEAD
         input: { id: organizationId },
         skip: data?.organization?.membershipRequests?.length || 0,
         name_contains: searchByName,
-=======
-        id: organizationId,
-        skip: data?.organizations?.[0]?.membershipRequests?.length || 0,
-        firstName_contains: searchByName,
->>>>>>> 5bd18c72
       },
       updateQuery: (prev, { fetchMoreResult }) => {
         setIsLoadingMore(false);
         if (!fetchMoreResult) return prev;
         const newMembershipRequests =
-<<<<<<< HEAD
           fetchMoreResult.organization?.membershipRequests || [];
-=======
-          fetchMoreResult.organizations?.[0]?.membershipRequests || [];
->>>>>>> 5bd18c72
         if (newMembershipRequests.length < perPageResult) {
           setHasMore(false);
         }
         return {
-<<<<<<< HEAD
           organization: {
             id: organizationId,
             membershipRequests: [
@@ -261,17 +245,6 @@
               ...newMembershipRequests,
             ],
           },
-=======
-          organizations: [
-            {
-              _id: organizationId,
-              membershipRequests: [
-                ...(prev?.organizations?.[0]?.membershipRequests || []),
-                ...newMembershipRequests,
-              ],
-            },
-          ],
->>>>>>> 5bd18c72
         };
       },
     });
