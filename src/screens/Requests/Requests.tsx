--- conflicted
+++ resolved
@@ -71,32 +71,22 @@
     notifyOnNetworkStatusChange: true,
   });
 
-  // Query to fetch the list of organizations
-<<<<<<< HEAD
-  const { data: orgsData } = useQuery(ORGANIZATION_CONNECTION_LIST);
-  const [displayedRequests, setDisplayedRequests] = useState(
-    data?.organization[0]?.membershipRequests || [],
-  );
-=======
+  // Query to fetch the list of organization
   const { data: orgsData } = useQuery(ORGANIZATION_LIST);
   const [displayedRequests, setDisplayedRequests] = useState<
     InterfaceRequestsListItem[]
   >([]);
->>>>>>> 06b7a377
 
   // Manage loading more state
   useEffect(() => {
-    if (!data) {
+    if (!data?.organization?.[0]) {
+      setDisplayedRequests([]);
+      setHasMore(false);
       return;
     }
 
-<<<<<<< HEAD
-    const membershipRequests = data.organization[0].membershipRequests;
-=======
-    const membershipRequests =
-      data.organizations?.[0]?.membershipRequests || [];
->>>>>>> 06b7a377
-
+    const membershipRequests = data.organization[0].membershipRequests || [];
+    
     if (membershipRequests.length < perPageResult) {
       setHasMore(false);
     }
@@ -111,15 +101,15 @@
     };
   }, []);
 
-  // Show a warning if there are no organizations
+  // Show a warning if there are no organization
   useEffect(() => {
     if (!orgsData) {
       return;
     }
 
-    // Add null check before accessing organizations.length
-    if (orgsData.organizations?.length === 0) {
-      toast.warning(t('noOrgError') as string);
+    // Check if organizations array is empty
+    if (orgsData.organization?.length === 0) {
+      toast.warning(t('noOrgError'));
     }
   }, [orgsData, t]);
 
@@ -146,10 +136,13 @@
    */
   const handleSearch = (value: string): void => {
     setSearchByName(value);
+    if (!organizationId) return;
+
     if (value === '') {
       resetAndRefetch();
       return;
     }
+
     refetch({
       id: organizationId,
       firstName_contains: value,
@@ -161,7 +154,10 @@
    * Resets search and refetches the data.
    */
   const resetAndRefetch = (): void => {
+    if (!organizationId) return;
+
     refetch({
+      id: organizationId,
       first: perPageResult,
       skip: 0,
       firstName_contains: '',
@@ -178,7 +174,7 @@
     fetchMore({
       variables: {
         id: organizationId,
-        skip: data?.organizations?.[0]?.membershipRequests?.length || 0,
+        skip: data?.organization[0]?.membershipRequests?.length || 0,
         firstName_contains: searchByName,
       },
       updateQuery: (
@@ -192,11 +188,7 @@
         setIsLoadingMore(false);
         if (!fetchMoreResult) return prev;
         const newMembershipRequests =
-<<<<<<< HEAD
-          fetchMoreResult.organization[0].membershipRequests || [];
-=======
-          fetchMoreResult.organizations?.[0]?.membershipRequests || [];
->>>>>>> 06b7a377
+          fetchMoreResult.organization[0]?.membershipRequests || [];
         if (newMembershipRequests.length < perPageResult) {
           setHasMore(false);
         }
@@ -205,11 +197,7 @@
             {
               _id: organizationId,
               membershipRequests: [
-<<<<<<< HEAD
-                ...(prev?.organization[0].membershipRequests || []),
-=======
-                ...(prev?.organizations?.[0]?.membershipRequests || []),
->>>>>>> 06b7a377
+                ...(prev?.organization[0]?.membershipRequests || []),
                 ...newMembershipRequests,
               ],
             },
@@ -254,7 +242,7 @@
         </div>
       </div>
 
-      {!isLoading && orgsData?.organizations?.length === 0 ? (
+      {!isLoading && orgsData?.organization[0]?.length === 0 ? (
         <div className={styles.notFound}>
           <h3 className="m-0">{t('noOrgErrorTitle')}</h3>
           <h6 className="text-secondary">{t('noOrgErrorDescription')}</h6>
