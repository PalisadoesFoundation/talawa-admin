/**
 * OrganizationTags Component
 *
 * This component is responsible for managing and displaying organization tags.
 * It provides functionalities such as searching, sorting, creating, and managing tags.
 * The component integrates with GraphQL queries and mutations to fetch and update data.
 *
 * @component
 *
 * @remarks
 * - Utilizes Apollo Client's `useQuery` and `useMutation` hooks for data fetching and mutations.
 * - Uses ReportingTable for displaying tags in a tabular format with pagination support.
 * - Includes a modal for creating new tags.
 *
 *
 * @example
 * ```tsx
 * <OrganizationTags />
 * ```
 *
 * @returns {JSX.Element} The rendered OrganizationTags component.
 *
 * @property {boolean} createTagModalIsOpen - State to control the visibility of the create tag modal.
 * @property {string} tagSearchName - State to store the search term for filtering tags.
 * @property {SortedByType} tagSortOrder - State to store the sorting order of tags.
 * @property {string} tagName - State to store the name of the tag being created.
 *
 * @function showCreateTagModal - Opens the create tag modal.
 * @function hideCreateTagModal - Closes the create tag modal.
 * @function createTag - Handles the creation of a new tag.
 * @function loadMoreUserTags - Fetches more tags for infinite scrolling.
 * @function redirectToManageTag - Navigates to the manage tag page for a specific tag.
 * @function redirectToSubTags - Navigates to the sub-tags page for a specific tag.
 * @function handleSortChange - Updates the sorting order of tags.
 */
import { useMutation, useQuery } from '@apollo/client';
import { WarningAmberRounded } from '@mui/icons-material';
import { useNavigate, useParams, Link } from 'react-router';
import type { ChangeEvent } from 'react';
import React, { useEffect, useState } from 'react';
import { Form } from 'react-bootstrap';
import Button from 'react-bootstrap/Button';
import Modal from 'react-bootstrap/Modal';
import Row from 'react-bootstrap/Row';
import { useTranslation } from 'react-i18next';
import { toast } from 'react-toastify';
import IconComponent from 'components/IconComponent/IconComponent';
import TableLoader from 'components/TableLoader/TableLoader';
import type { InterfaceTagDataPG } from 'utils/interfaces';
import styles from 'style/app-fixed.module.css';
import type { GridCellParams } from '@mui/x-data-grid';
import type {
  InterfaceOrganizationTagsQueryPG,
  SortedByType,
} from 'utils/organizationTagsUtils';
import type {
  ReportingRow,
  ReportingTableColumn,
  ReportingTableGridProps,
} from '../../types/ReportingTable/interface';
import ReportingTable from 'shared-components/ReportingTable/ReportingTable';
import { Stack } from '@mui/material';
import {
  dataGridStyle,
  COLUMN_BUFFER_PX,
  PAGE_SIZE,
} from '../../types/ReportingTable/utils';
import { ORGANIZATION_USER_TAGS_LIST_PG } from 'GraphQl/Queries/OrganizationQueries';
import { CREATE_USER_TAG } from 'GraphQl/Mutations/TagMutations';
import PageHeader from 'shared-components/Navbar/Navbar';

function OrganizationTags(): JSX.Element {
  const { t } = useTranslation('translation', {
    keyPrefix: 'organizationTags',
  });
  const { t: tCommon } = useTranslation('common');

  const [createTagModalIsOpen, setCreateTagModalIsOpen] = useState(false);

  const [tagSearchName, setTagSearchName] = useState('');
  const [tagSortOrder, setTagSortOrder] = useState<SortedByType>('DESCENDING');

  const { orgId } = useParams();
  const navigate = useNavigate();

  const [tagName, setTagName] = useState<string>('');

  const showCreateTagModal = (): void => {
    setTagName('');
    setCreateTagModalIsOpen(true);
  };

  const hideCreateTagModal = (): void => {
    setCreateTagModalIsOpen(false);
  };

  const {
    data: orgUserTagsData,
    error: orgUserTagsError,
    refetch: orgUserTagsRefetch,
  }: InterfaceOrganizationTagsQueryPG = useQuery(
    ORGANIZATION_USER_TAGS_LIST_PG,
    {
      variables: {
        input: { id: orgId },
        first: PAGE_SIZE,
        where: { name: { starts_with: tagSearchName } },
        sortedBy: { id: tagSortOrder },
      },
    },
  );

  useEffect(() => {
    orgUserTagsRefetch();
  }, []);

  const [create, { loading: createTagLoading }] = useMutation(CREATE_USER_TAG);

  const createTag = async (e: ChangeEvent<HTMLFormElement>) => {
    e.preventDefault();

    if (!tagName.trim()) {
      toast.error(t('enterTagName'));
      return;
    }

    try {
      const { data } = await create({
        variables: { name: tagName, organizationId: orgId },
      });
      if (data) {
        toast.success(t('tagCreationSuccess'));
        orgUserTagsRefetch();
        setTagName('');
        setCreateTagModalIsOpen(false);
      } else {
<<<<<<< HEAD
        toast.error(tCommon('tagCreationFailed'));
=======
        toast.error(t('tagCreationFailed'));
>>>>>>> 334f3072
      }
    } catch (error: unknown) {
      toast.error((error as Error).message);
    }
  };

  const showErrorMessage = (message: string): JSX.Element => {
    return (
      <div className={styles.errorContainer + ' bg-white rounded-4 my-3'}>
        <div className={styles.errorMessage}>
          <WarningAmberRounded className={styles.errorIcon} fontSize="large" />
          <h6 className="fw-bold text-danger text-center">
            {t('errorLoadingTagsData')}
            <br />
            {message}
          </h6>
        </div>
      </div>
    );
  };

  const userTagsList =
    orgUserTagsData?.organization?.tags?.edges?.map(
      (edge: { node: InterfaceTagDataPG }) => edge.node,
    ) || [];

  const redirectToManageTag = (tagId: string): void => {
    navigate(`/orgtags/${orgId}/manageTag/${tagId}`);
  };

  const redirectToSubTags = (tagId: string): void => {
    navigate(`/orgtags/${orgId}/subTags/${tagId}`);
  };
  const headerTitles: string[] = [
    tCommon('sl_no'),
    t('tagName'),
    t('totalSubTags'),
    t('totalAssignedUsers'),
    tCommon('actions'),
  ];

  const renderCountLink = (
    params: GridCellParams,
    buildPath: (id: string) => string,
    count: number | undefined,
  ) => (
    <Link className="text-secondary" to={buildPath(params.row.id)}>
      {count ?? 0}
    </Link>
  );

  const columns: ReportingTableColumn[] = [
    {
      field: 'id',
      headerName: tCommon('sl_no'),
      flex: 0.5,
      minWidth: 60,
      align: 'center',
      headerAlign: 'center',
      headerClassName: `${styles.tableHeader}`,
      sortable: false,
      renderCell: (params: GridCellParams) => (
        <span className={styles.tableItemIndex}>
          {params.api.getRowIndexRelativeToVisibleRows(params.row.id) + 1}.
        </span>
      ),
    },
    {
      field: 'name',
      headerName: t('tagName'),
      flex: 2,
      minWidth: 150,
      align: 'left',
      headerAlign: 'left',
      sortable: false,
      headerClassName: `${styles.tableHeader}`,
      renderCell: (params: GridCellParams) => {
        return (
          <div className="d-flex">
            {params.row.parentTag &&
              params.row.ancestorTags?.map((tag: InterfaceTagDataPG) => (
                <div
                  key={tag.id}
                  className={styles.tagsBreadCrumbs}
                  data-testid="ancestorTagsBreadCrumbs"
                >
                  {tag.name}
                  <i className={'mx-2 fa fa-caret-right'} />
                </div>
              ))}

            <div
              className={styles.subTagsLink}
              data-testid="tagName"
              onClick={() => redirectToSubTags(params.row.id)}
            >
              {params.row.name}
              <i className={'ms-2 fa fa-caret-right'} />
            </div>
          </div>
        );
      },
    },
    {
      field: 'totalSubTags',
      headerName: t('totalSubTags'),
      flex: 1,
      minWidth: 120,
      align: 'center',
      headerAlign: 'center',
      sortable: false,
      headerClassName: `${styles.tableHeader}`,
      renderCell: (params: GridCellParams) => {
        return renderCountLink(
          params,
          (id) => `/orgtags/${orgId}/subTags/${id}`,
          params.row.childTags?.totalCount,
        );
      },
    },
    {
      field: 'totalAssignedUsers',
      headerName: t('totalAssignedUsers'),
      flex: 1,
      minWidth: 120,
      align: 'center',
      headerAlign: 'center',
      sortable: false,
      headerClassName: `${styles.tableHeader}`,
      renderCell: (params: GridCellParams) => {
        return renderCountLink(
          params,
          (id) => `/orgtags/${orgId}/manageTag/${id}`,
          params.row.usersAssignedTo?.totalCount,
        );
      },
    },
    {
      field: 'actions',
      headerName: tCommon('actions'),
      flex: 1,
      minWidth: 120,
      align: 'center',
      headerAlign: 'center',
      sortable: false,
      headerClassName: `${styles.tableHeader}`,
      renderCell: (params: GridCellParams) => {
        return (
          <Button
            size="sm"
            variant="outline-primary"
            onClick={() => redirectToManageTag(params.row.id)}
            data-testid="manageTagBtn"
            className={styles.editButton}
            aria-label={`${t('manageTag')} ${params.row.name ?? ''}`.trim()}
          >
            {t('manageTag')}
          </Button>
        );
      },
    },
  ];

  const handleSortChange = (value: string): void => {
    setTagSortOrder(value === 'latest' ? 'DESCENDING' : 'ASCENDING');
  };

  const gridProps: ReportingTableGridProps = {
    disableColumnMenu: true,
    columnBufferPx: COLUMN_BUFFER_PX,
    hideFooter: true,
    getRowId: (row: InterfaceTagDataPG) => row.id,
    slots: {
      noRowsOverlay: () => (
        <Stack height="100%" alignItems="center" justifyContent="center">
          {t('noTagsFound')}
        </Stack>
      ),
      loadingOverlay: () => (
        <TableLoader headerTitles={headerTitles} noOfRows={PAGE_SIZE} />
      ),
    },
    sx: { ...dataGridStyle },
    getRowClassName: () => `${styles.rowBackground}`,
    autoHeight: false,
    height: 500,
    rowHeight: 65,
    isRowSelectable: () => false,
  };

  return (
    <>
      <Row>
        <div>
          <div className={styles.btnsContainer}>
            <PageHeader
              search={{
                placeholder: tCommon('searchByName'),
                onSearch: (term: string) => setTagSearchName(term.trim()),
                inputTestId: 'searchByName',
                buttonTestId: 'searchBtn',
              }}
              sorting={[
                {
                  title: t('sortTags'),
                  options: [
                    { label: tCommon('Latest'), value: 'latest' },
                    { label: tCommon('Oldest'), value: 'oldest' },
                  ],
                  selected: tagSortOrder === 'DESCENDING' ? 'latest' : 'oldest',
                  onChange: (value: { toString: () => string }) =>
                    handleSortChange(value.toString()),
                  testIdPrefix: 'sortedBy',
                },
              ]}
              actions={
                <Button
                  onClick={showCreateTagModal}
                  data-testid="createTagBtn"
                  className={styles.createButton}
                  aria-label={t('createTag')}
                >
                  <i className="fa fa-plus me-2" />
                  {t('createTag')}
                </Button>
              }
            />
          </div>

          {orgUserTagsError ? (
            showErrorMessage(orgUserTagsError.message)
          ) : (
            <div className="mb-4">
              <div className="bg-white border light rounded-top mb-0 py-2 d-flex align-items-center">
                <div className="ms-3 my-1">
                  <IconComponent name="Tag" />
                </div>

                <div className={'fs-4 ms-3 my-1 ' + styles.tagsBreadCrumbs}>
                  {t('tags')}
                </div>
              </div>

              <div
                id="orgUserTagsScrollableDiv"
                data-testid="orgUserTagsScrollableDiv"
                className={styles.orgUserTagsScrollableDiv}
              >
                <ReportingTable
                  rows={
                    userTagsList?.map((req) => ({ ...req })) as ReportingRow[]
                  }
                  columns={columns}
                  gridProps={{ ...gridProps }}
                />
              </div>
            </div>
          )}
        </div>
      </Row>

      {/* Create Tag Modal */}
      <Modal
        show={createTagModalIsOpen}
        onHide={hideCreateTagModal}
        backdrop="static"
        aria-labelledby="contained-modal-title-vcenter"
        centered
      >
        <Modal.Header
          className={styles.tableHeader}
          data-testid="modalOrganizationHeader"
          closeButton
        >
          <Modal.Title>{t('tagDetails')}</Modal.Title>
        </Modal.Header>
        <Form onSubmitCapture={createTag}>
          <Modal.Body>
            <Form.Label htmlFor="tagName">{t('tagName')}</Form.Label>
            <Form.Control
              type="name"
              id="orgname"
              className={'mb-3 ' + styles.inputField}
              placeholder={t('tagNamePlaceholder')}
              data-testid="tagNameInput"
              autoComplete="off"
              required
              value={tagName}
              onChange={(e): void => {
                setTagName(e.target.value);
              }}
            />
          </Modal.Body>

          <Modal.Footer>
            <Button
              variant="secondary"
              onClick={(): void => hideCreateTagModal()}
              data-testid="closeCreateTagModal"
              className={styles.removeButton}
              aria-label={tCommon('cancel')}
            >
              {tCommon('cancel')}
            </Button>
            <Button
              type="submit"
              value="invite"
              data-testid="createTagSubmitBtn"
              className={styles.addButton}
              disabled={createTagLoading}
              aria-label={tCommon('create')}
            >
              {tCommon('create')}
            </Button>
          </Modal.Footer>
        </Form>
      </Modal>
    </>
  );
}

export default OrganizationTags;<|MERGE_RESOLUTION|>--- conflicted
+++ resolved
@@ -9,7 +9,8 @@
  *
  * @remarks
  * - Utilizes Apollo Client's `useQuery` and `useMutation` hooks for data fetching and mutations.
- * - Uses ReportingTable for displaying tags in a tabular format with pagination support.
+ * - Implements infinite scrolling for loading tags in chunks.
+ * - Uses Material-UI's `DataGrid` for displaying tags in a tabular format.
  * - Includes a modal for creating new tags.
  *
  *
@@ -35,6 +36,7 @@
  */
 import { useMutation, useQuery } from '@apollo/client';
 import { WarningAmberRounded } from '@mui/icons-material';
+import Loader from 'components/Loader/Loader';
 import { useNavigate, useParams, Link } from 'react-router';
 import type { ChangeEvent } from 'react';
 import React, { useEffect, useState } from 'react';
@@ -45,28 +47,23 @@
 import { useTranslation } from 'react-i18next';
 import { toast } from 'react-toastify';
 import IconComponent from 'components/IconComponent/IconComponent';
-import TableLoader from 'components/TableLoader/TableLoader';
-import type { InterfaceTagDataPG } from 'utils/interfaces';
+import type {
+  InterfaceQueryOrganizationUserTags,
+  InterfaceTagData,
+} from 'utils/interfaces';
 import styles from 'style/app-fixed.module.css';
-import type { GridCellParams } from '@mui/x-data-grid';
+import { DataGrid } from '@mui/x-data-grid';
 import type {
-  InterfaceOrganizationTagsQueryPG,
+  InterfaceOrganizationTagsQuery,
   SortedByType,
 } from 'utils/organizationTagsUtils';
-import type {
-  ReportingRow,
-  ReportingTableColumn,
-  ReportingTableGridProps,
-} from '../../types/ReportingTable/interface';
-import ReportingTable from 'shared-components/ReportingTable/ReportingTable';
+import { TAGS_QUERY_DATA_CHUNK_SIZE } from 'utils/organizationTagsUtils';
+import type { GridCellParams, GridColDef } from '@mui/x-data-grid';
 import { Stack } from '@mui/material';
-import {
-  dataGridStyle,
-  COLUMN_BUFFER_PX,
-  PAGE_SIZE,
-} from '../../types/ReportingTable/utils';
 import { ORGANIZATION_USER_TAGS_LIST_PG } from 'GraphQl/Queries/OrganizationQueries';
 import { CREATE_USER_TAG } from 'GraphQl/Mutations/TagMutations';
+import InfiniteScroll from 'react-infinite-scroll-component';
+import InfiniteScrollLoader from 'components/InfiniteScrollLoader/InfiniteScrollLoader';
 import PageHeader from 'shared-components/Navbar/Navbar';
 
 function OrganizationTags(): JSX.Element {
@@ -96,27 +93,76 @@
 
   const {
     data: orgUserTagsData,
+    loading: orgUserTagsLoading,
     error: orgUserTagsError,
     refetch: orgUserTagsRefetch,
-  }: InterfaceOrganizationTagsQueryPG = useQuery(
-    ORGANIZATION_USER_TAGS_LIST_PG,
-    {
+    fetchMore: orgUserTagsFetchMore,
+  }: InterfaceOrganizationTagsQuery = useQuery(ORGANIZATION_USER_TAGS_LIST_PG, {
+    variables: {
+      input: { id: orgId },
+      first: TAGS_QUERY_DATA_CHUNK_SIZE,
+      where: { name: { starts_with: tagSearchName } },
+      sortedBy: { id: tagSortOrder },
+    },
+  });
+
+  const loadMoreUserTags = (): void => {
+    orgUserTagsFetchMore({
       variables: {
-        input: { id: orgId },
-        first: PAGE_SIZE,
-        where: { name: { starts_with: tagSearchName } },
-        sortedBy: { id: tagSortOrder },
-      },
-    },
-  );
+        first: TAGS_QUERY_DATA_CHUNK_SIZE,
+        after:
+          orgUserTagsData?.organizations?.[0]?.userTags?.pageInfo?.endCursor ??
+          null,
+      },
+      updateQuery: (
+        prevResult: { organizations: InterfaceQueryOrganizationUserTags[] },
+        {
+          fetchMoreResult,
+        }: {
+          fetchMoreResult?: {
+            organizations: InterfaceQueryOrganizationUserTags[];
+          };
+        },
+      ) => {
+        if (!fetchMoreResult) {
+          return prevResult;
+        }
+
+        // Check if organizations exists in both prevResult and fetchMoreResult
+        if (
+          !prevResult.organizations?.[0] ||
+          !fetchMoreResult.organizations?.[0]
+        ) {
+          return prevResult;
+        }
+
+        return {
+          organizations: [
+            {
+              ...prevResult.organizations[0],
+              userTags: {
+                ...prevResult.organizations[0].userTags,
+                edges: [
+                  ...prevResult.organizations[0].userTags.edges,
+                  ...fetchMoreResult.organizations[0].userTags.edges,
+                ],
+                pageInfo: fetchMoreResult.organizations[0].userTags.pageInfo,
+              },
+            },
+          ],
+        };
+      },
+    });
+  };
 
   useEffect(() => {
     orgUserTagsRefetch();
   }, []);
 
-  const [create, { loading: createTagLoading }] = useMutation(CREATE_USER_TAG);
-
-  const createTag = async (e: ChangeEvent<HTMLFormElement>) => {
+  const [create, { loading: createUserTagLoading }] =
+    useMutation(CREATE_USER_TAG);
+
+  const createTag = async (e: ChangeEvent<HTMLFormElement>): Promise<void> => {
     e.preventDefault();
 
     if (!tagName.trim()) {
@@ -134,11 +180,7 @@
         setTagName('');
         setCreateTagModalIsOpen(false);
       } else {
-<<<<<<< HEAD
         toast.error(tCommon('tagCreationFailed'));
-=======
-        toast.error(t('tagCreationFailed'));
->>>>>>> 334f3072
       }
     } catch (error: unknown) {
       toast.error((error as Error).message);
@@ -147,11 +189,11 @@
 
   const showErrorMessage = (message: string): JSX.Element => {
     return (
-      <div className={styles.errorContainer + ' bg-white rounded-4 my-3'}>
+      <div className={`${styles.errorContainer} bg-white rounded-4 my-3`}>
         <div className={styles.errorMessage}>
           <WarningAmberRounded className={styles.errorIcon} fontSize="large" />
           <h6 className="fw-bold text-danger text-center">
-            {t('errorLoadingTagsData')}
+            Error occurred while loading Organization Tags Data
             <br />
             {message}
           </h6>
@@ -161,8 +203,8 @@
   };
 
   const userTagsList =
-    orgUserTagsData?.organization?.tags?.edges?.map(
-      (edge: { node: InterfaceTagDataPG }) => edge.node,
+    orgUserTagsData?.organizations?.[0]?.userTags?.edges?.map(
+      (edge: { node: InterfaceTagData }) => edge.node,
     ) || [];
 
   const redirectToManageTag = (tagId: string): void => {
@@ -172,56 +214,34 @@
   const redirectToSubTags = (tagId: string): void => {
     navigate(`/orgtags/${orgId}/subTags/${tagId}`);
   };
-  const headerTitles: string[] = [
-    tCommon('sl_no'),
-    t('tagName'),
-    t('totalSubTags'),
-    t('totalAssignedUsers'),
-    tCommon('actions'),
-  ];
-
-  const renderCountLink = (
-    params: GridCellParams,
-    buildPath: (id: string) => string,
-    count: number | undefined,
-  ) => (
-    <Link className="text-secondary" to={buildPath(params.row.id)}>
-      {count ?? 0}
-    </Link>
-  );
-
-  const columns: ReportingTableColumn[] = [
+
+  const columns: GridColDef[] = [
     {
       field: 'id',
-      headerName: tCommon('sl_no'),
-      flex: 0.5,
-      minWidth: 60,
+      headerName: '#',
+      minWidth: 100,
       align: 'center',
       headerAlign: 'center',
       headerClassName: `${styles.tableHeader}`,
       sortable: false,
-      renderCell: (params: GridCellParams) => (
-        <span className={styles.tableItemIndex}>
-          {params.api.getRowIndexRelativeToVisibleRows(params.row.id) + 1}.
-        </span>
-      ),
+      renderCell: (params: GridCellParams) => {
+        return <div>{params.row.id}</div>;
+      },
     },
     {
-      field: 'name',
-      headerName: t('tagName'),
-      flex: 2,
-      minWidth: 150,
-      align: 'left',
-      headerAlign: 'left',
+      field: 'tagName',
+      headerName: 'Tag Name',
+      flex: 1,
+      minWidth: 100,
       sortable: false,
       headerClassName: `${styles.tableHeader}`,
-      renderCell: (params: GridCellParams) => {
+      renderCell: (params: GridCellParams<InterfaceTagData>) => {
         return (
           <div className="d-flex">
             {params.row.parentTag &&
-              params.row.ancestorTags?.map((tag: InterfaceTagDataPG) => (
+              params.row.ancestorTags?.map((tag) => (
                 <div
-                  key={tag.id}
+                  key={tag._id}
                   className={styles.tagsBreadCrumbs}
                   data-testid="ancestorTagsBreadCrumbs"
                 >
@@ -233,7 +253,7 @@
             <div
               className={styles.subTagsLink}
               data-testid="tagName"
-              onClick={() => redirectToSubTags(params.row.id)}
+              onClick={() => redirectToSubTags(params.row._id)}
             >
               {params.row.name}
               <i className={'ms-2 fa fa-caret-right'} />
@@ -244,44 +264,50 @@
     },
     {
       field: 'totalSubTags',
-      headerName: t('totalSubTags'),
+      headerName: 'Total Sub Tags',
       flex: 1,
-      minWidth: 120,
       align: 'center',
+      minWidth: 100,
       headerAlign: 'center',
       sortable: false,
       headerClassName: `${styles.tableHeader}`,
       renderCell: (params: GridCellParams) => {
-        return renderCountLink(
-          params,
-          (id) => `/orgtags/${orgId}/subTags/${id}`,
-          params.row.childTags?.totalCount,
+        return (
+          <Link
+            className="text-secondary"
+            to={`/orgtags/${orgId}/subTags/${params.row._id}`}
+          >
+            {params.row.childTags?.totalCount || 0}
+          </Link>
         );
       },
     },
     {
       field: 'totalAssignedUsers',
-      headerName: t('totalAssignedUsers'),
+      headerName: 'Total Assigned Users',
       flex: 1,
-      minWidth: 120,
       align: 'center',
+      minWidth: 100,
       headerAlign: 'center',
       sortable: false,
       headerClassName: `${styles.tableHeader}`,
       renderCell: (params: GridCellParams) => {
-        return renderCountLink(
-          params,
-          (id) => `/orgtags/${orgId}/manageTag/${id}`,
-          params.row.usersAssignedTo?.totalCount,
+        return (
+          <Link
+            className="text-secondary"
+            to={`/orgtags/${orgId}/manageTag/${params.row._id}`}
+          >
+            {params.row.usersAssignedTo?.totalCount || 0}
+          </Link>
         );
       },
     },
     {
       field: 'actions',
-      headerName: tCommon('actions'),
+      headerName: 'Actions',
       flex: 1,
-      minWidth: 120,
       align: 'center',
+      minWidth: 100,
       headerAlign: 'center',
       sortable: false,
       headerClassName: `${styles.tableHeader}`,
@@ -290,10 +316,9 @@
           <Button
             size="sm"
             variant="outline-primary"
-            onClick={() => redirectToManageTag(params.row.id)}
+            onClick={() => redirectToManageTag(params.row._id)}
             data-testid="manageTagBtn"
             className={styles.editButton}
-            aria-label={`${t('manageTag')} ${params.row.name ?? ''}`.trim()}
           >
             {t('manageTag')}
           </Button>
@@ -304,29 +329,6 @@
 
   const handleSortChange = (value: string): void => {
     setTagSortOrder(value === 'latest' ? 'DESCENDING' : 'ASCENDING');
-  };
-
-  const gridProps: ReportingTableGridProps = {
-    disableColumnMenu: true,
-    columnBufferPx: COLUMN_BUFFER_PX,
-    hideFooter: true,
-    getRowId: (row: InterfaceTagDataPG) => row.id,
-    slots: {
-      noRowsOverlay: () => (
-        <Stack height="100%" alignItems="center" justifyContent="center">
-          {t('noTagsFound')}
-        </Stack>
-      ),
-      loadingOverlay: () => (
-        <TableLoader headerTitles={headerTitles} noOfRows={PAGE_SIZE} />
-      ),
-    },
-    sx: { ...dataGridStyle },
-    getRowClassName: () => `${styles.rowBackground}`,
-    autoHeight: false,
-    height: 500,
-    rowHeight: 65,
-    isRowSelectable: () => false,
   };
 
   return (
@@ -343,7 +345,7 @@
               }}
               sorting={[
                 {
-                  title: t('sortTags'),
+                  title: 'Sort Tags',
                   options: [
                     { label: tCommon('Latest'), value: 'latest' },
                     { label: tCommon('Oldest'), value: 'oldest' },
@@ -359,7 +361,6 @@
                   onClick={showCreateTagModal}
                   data-testid="createTagBtn"
                   className={styles.createButton}
-                  aria-label={t('createTag')}
                 >
                   <i className="fa fa-plus me-2" />
                   {t('createTag')}
@@ -368,7 +369,9 @@
             />
           </div>
 
-          {orgUserTagsError ? (
+          {orgUserTagsLoading || createUserTagLoading ? (
+            <Loader />
+          ) : orgUserTagsError ? (
             showErrorMessage(orgUserTagsError.message)
           ) : (
             <div className="mb-4">
@@ -377,8 +380,8 @@
                   <IconComponent name="Tag" />
                 </div>
 
-                <div className={'fs-4 ms-3 my-1 ' + styles.tagsBreadCrumbs}>
-                  {t('tags')}
+                <div className={`fs-4 ms-3 my-1 ${styles.tagsBreadCrumbs}`}>
+                  {'Tags'}
                 </div>
               </div>
 
@@ -387,13 +390,67 @@
                 data-testid="orgUserTagsScrollableDiv"
                 className={styles.orgUserTagsScrollableDiv}
               >
-                <ReportingTable
-                  rows={
-                    userTagsList?.map((req) => ({ ...req })) as ReportingRow[]
+                <InfiniteScroll
+                  dataLength={userTagsList?.length}
+                  next={loadMoreUserTags}
+                  hasMore={
+                    orgUserTagsData?.organizations?.[0]?.userTags?.pageInfo
+                      ?.hasNextPage ?? false
                   }
-                  columns={columns}
-                  gridProps={{ ...gridProps }}
-                />
+                  loader={<InfiniteScrollLoader />}
+                  scrollableTarget="orgUserTagsScrollableDiv"
+                  data-testid="infinite-scroll"
+                >
+                  <DataGrid
+                    disableColumnMenu
+                    columnBufferPx={7}
+                    hideFooter={true}
+                    getRowId={(row) => row.id}
+                    slots={{
+                      noRowsOverlay: () => (
+                        <Stack
+                          height="100%"
+                          alignItems="center"
+                          justifyContent="center"
+                        >
+                          {t('noTagsFound')}
+                        </Stack>
+                      ),
+                    }}
+                    sx={{
+                      borderRadius: 'var(--table-head-radius)',
+                      backgroundColor: 'var(--grey-bg-color)',
+                      '& .MuiDataGrid-row': {
+                        backgroundColor: 'var(--tablerow-bg-color)',
+                        '&:focus-within': {
+                          outline: '2px solid #000',
+                          outlineOffset: '-2px',
+                        },
+                      },
+                      '& .MuiDataGrid-row:hover': {
+                        backgroundColor: 'var(--grey-bg-color)',
+                        boxShadow: '0 0 0 1px rgba(0, 0, 0, 0.1)',
+                      },
+                      '& .MuiDataGrid-row.Mui-hovered': {
+                        backgroundColor: 'var(--grey-bg-color)',
+                        boxShadow: '0 0 0 1px rgba(0, 0, 0, 0.1)',
+                      },
+                      '& .MuiDataGrid-cell:focus': {
+                        outline: '2px solid #000',
+                        outlineOffset: '-2px',
+                      },
+                    }}
+                    getRowClassName={() => `${styles.rowBackground}`}
+                    autoHeight
+                    rowHeight={65}
+                    rows={userTagsList?.map((userTag, index) => ({
+                      id: index + 1,
+                      ...userTag,
+                    }))}
+                    columns={columns}
+                    isRowSelectable={() => false}
+                  />
+                </InfiniteScroll>
               </div>
             </div>
           )}
@@ -421,7 +478,7 @@
             <Form.Control
               type="name"
               id="orgname"
-              className={'mb-3 ' + styles.inputField}
+              className={`mb-3 ${styles.inputField}`}
               placeholder={t('tagNamePlaceholder')}
               data-testid="tagNameInput"
               autoComplete="off"
@@ -439,7 +496,6 @@
               onClick={(): void => hideCreateTagModal()}
               data-testid="closeCreateTagModal"
               className={styles.removeButton}
-              aria-label={tCommon('cancel')}
             >
               {tCommon('cancel')}
             </Button>
@@ -448,8 +504,6 @@
               value="invite"
               data-testid="createTagSubmitBtn"
               className={styles.addButton}
-              disabled={createTagLoading}
-              aria-label={tCommon('create')}
             >
               {tCommon('create')}
             </Button>
