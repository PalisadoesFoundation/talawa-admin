/**
 * OrganizationTags Component
 *
 * This component is responsible for managing and displaying organization tags.
 * It provides functionalities such as searching, sorting, creating, and managing tags.
 * The component integrates with GraphQL queries and mutations to fetch and update data.
 *
 * @component
 *
 * @remarks
 * - Utilizes Apollo Client's `useQuery` and `useMutation` hooks for data fetching and mutations.
 * - Implements infinite scrolling for loading tags in chunks.
 * - Uses Material-UI's `DataGrid` for displaying tags in a tabular format.
 * - Includes a modal for creating new tags.
 *
 *
 * @example
 * ```tsx
 * <OrganizationTags />
 * ```
 *
 * @returns {JSX.Element} The rendered OrganizationTags component.
 *
 * @property {boolean} createTagModalIsOpen - State to control the visibility of the create tag modal.
 * @property {string} tagSearchName - State to store the search term for filtering tags.
 * @property {SortedByType} tagSortOrder - State to store the sorting order of tags.
 * @property {string} tagName - State to store the name of the tag being created.
 *
 * @function showCreateTagModal - Opens the create tag modal.
 * @function hideCreateTagModal - Closes the create tag modal.
 * @function createTag - Handles the creation of a new tag.
 * @function loadMoreUserTags - Fetches more tags for infinite scrolling.
 * @function redirectToManageTag - Navigates to the manage tag page for a specific tag.
 * @function redirectToSubTags - Navigates to the sub-tags page for a specific tag.
 * @function handleSortChange - Updates the sorting order of tags.
 */
import { useMutation, useQuery } from '@apollo/client';
import { WarningAmberRounded } from '@mui/icons-material';
import Loader from 'components/Loader/Loader';
import { useNavigate, useParams, Link } from 'react-router-dom';
import type { ChangeEvent } from 'react';
import React, { useEffect, useState } from 'react';
import { Form } from 'react-bootstrap';
import Button from 'react-bootstrap/Button';
import Modal from 'react-bootstrap/Modal';
import Row from 'react-bootstrap/Row';
import { useTranslation } from 'react-i18next';
import { toast } from 'react-toastify';
import IconComponent from 'components/IconComponent/IconComponent';
import type {
  InterfaceQueryOrganizationUserTags,
  InterfaceTagData,
} from 'utils/interfaces';
import styles from 'style/app-fixed.module.css';
import { DataGrid } from '@mui/x-data-grid';
import type {
  InterfaceOrganizationTagsQuery,
  SortedByType,
} from 'utils/organizationTagsUtils';
import { TAGS_QUERY_DATA_CHUNK_SIZE } from 'utils/organizationTagsUtils';
import type { GridCellParams, GridColDef } from '@mui/x-data-grid';
import { Stack } from '@mui/material';
import { ORGANIZATION_USER_TAGS_LIST_PG } from 'GraphQl/Queries/OrganizationQueries';
import { CREATE_USER_TAG } from 'GraphQl/Mutations/TagMutations';
import InfiniteScroll from 'react-infinite-scroll-component';
import InfiniteScrollLoader from 'components/InfiniteScrollLoader/InfiniteScrollLoader';
import SortingButton from 'subComponents/SortingButton';
import SearchBar from 'subComponents/SearchBar';

function OrganizationTags(): JSX.Element {
  const { t } = useTranslation('translation', {
    keyPrefix: 'organizationTags',
  });
  const { t: tCommon } = useTranslation('common');

  const [createTagModalIsOpen, setCreateTagModalIsOpen] = useState(false);

  const [tagSearchName, setTagSearchName] = useState('');
  const [tagSortOrder, setTagSortOrder] = useState<SortedByType>('DESCENDING');

  const { orgId } = useParams();
  const navigate = useNavigate();

  const [tagName, setTagName] = useState<string>('');

  const showCreateTagModal = (): void => {
    setTagName('');
    setCreateTagModalIsOpen(true);
  };

  const hideCreateTagModal = (): void => {
    setCreateTagModalIsOpen(false);
  };

  const {
    data: orgUserTagsData,
    loading: orgUserTagsLoading,
    error: orgUserTagsError,
    refetch: orgUserTagsRefetch,
    fetchMore: orgUserTagsFetchMore,
  }: InterfaceOrganizationTagsQuery = useQuery(ORGANIZATION_USER_TAGS_LIST_PG, {
    variables: {
<<<<<<< HEAD
      filter: tagSearchName,
=======
      input: { id: orgId },
>>>>>>> 6b935d47
      first: TAGS_QUERY_DATA_CHUNK_SIZE,
    },
  });

  const loadMoreUserTags = (): void => {
    orgUserTagsFetchMore({
      variables: {
        first: TAGS_QUERY_DATA_CHUNK_SIZE,
        after:
          orgUserTagsData?.organizations[0]?.tags?.pageInfo?.endCursor ?? null,
      },
      updateQuery: (
        prevResult: { organizations: InterfaceQueryOrganizationUserTags[] },
        {
          fetchMoreResult,
        }: {
          fetchMoreResult?: {
            organizations: InterfaceQueryOrganizationUserTags[];
          };
        },
      ) => {
        if (!fetchMoreResult) {
          return prevResult;
        }

        // Check if organizations exists in both prevResult and fetchMoreResult
        if (
          !prevResult.organizations?.[0] ||
          !fetchMoreResult.organizations?.[0]
        ) {
          return prevResult;
        }

        return {
          organizations: [
            {
              ...prevResult.organizations[0],
              tags: {
                ...prevResult.organizations[0].tags,
                edges: [
                  ...prevResult.organizations[0].tags.edges,
                  ...fetchMoreResult.organizations[0].tags.edges,
                ],
                pageInfo: fetchMoreResult.organizations[0].tags.pageInfo,
              },
            },
          ],
        };
      },
    });
  };

  useEffect(() => {
    orgUserTagsRefetch();
  }, []);

  const [create, { loading: createUserTagLoading }] =
    useMutation(CREATE_USER_TAG);

  const createTag = async (e: ChangeEvent<HTMLFormElement>): Promise<void> => {
    e.preventDefault();

    if (!tagName.trim()) {
      toast.error(t('enterTagName'));
      return;
    }

    try {
      const { data } = await create({
        variables: { name: tagName, organizationId: orgId },
      });
      if (data) {
        toast.success(t('tagCreationSuccess'));
        orgUserTagsRefetch();
        setTagName('');
        setCreateTagModalIsOpen(false);
      } else {
        toast.error('Tag creation failed');
      }
    } catch (error: unknown) {
      toast.error((error as Error).message);
    }
  };

  const showErrorMessage = (message: string): JSX.Element => {
    return (
      <div className={`${styles.errorContainer} bg-white rounded-4 my-3`}>
        <div className={styles.errorMessage}>
          <WarningAmberRounded className={styles.errorIcon} fontSize="large" />
          <h6 className="fw-bold text-danger text-center">
            Error occurred while loading Organization Tags Data
            <br />
            {message}
          </h6>
        </div>
      </div>
    );
  };

  const userTagsList =
<<<<<<< HEAD
    orgUserTagsData?.organizations?.[0]?.tags?.edges?.map(
      (edge: { node: { id: any; name: any } }, index: number) => ({
        _id: edge.node.id,
        id: index + 1,
        name: edge.node.name,
        childTags: { totalCount: 0 },
        usersAssignedTo: { totalCount: 0 },
      }),
=======
    orgUserTagsData?.organizations?.[0]?.userTags?.edges?.map(
      (edge: { node: InterfaceTagData }) => edge.node,
>>>>>>> 6b935d47
    ) || [];

  const redirectToManageTag = (tagId: string): void => {
    if (tagId) {
      navigate(`/orgtags/${orgId}/manageTag/${tagId}`);
    }
  };

  const redirectToSubTags = (tagId: string): void => {
    if (tagId) {
      navigate(`/orgtags/${orgId}/subTags/${tagId}`);
    }
  };

  const columns: GridColDef[] = [
    {
      field: 'id',
      headerName: '#',
      minWidth: 100,
      align: 'center',
      headerAlign: 'center',
      headerClassName: `${styles.tableHeader}`,
      sortable: false,
      renderCell: (params: GridCellParams) => {
        return <div>{params.row.id}</div>;
      },
    },
    {
      field: 'tagName',
      headerName: 'Tag Name',
      flex: 1,
      minWidth: 100,
      sortable: false,
      headerClassName: `${styles.tableHeader}`,
      renderCell: (params: GridCellParams<InterfaceTagData>) => {
        return (
          <div className="d-flex">
            {params.row.parentTag &&
              params.row.ancestorTags?.map((tag) => (
                <div
                  key={tag.id}
                  className={styles.tagsBreadCrumbs}
                  data-testid="ancestorTagsBreadCrumbs"
                >
                  {tag.name}
                  <i className={'mx-2 fa fa-caret-right'} />
                </div>
              ))}
            <div
              className={styles.subTagsLink}
              data-testid="tagName"
              onClick={() => redirectToSubTags(params.row.id)}
            >
              {params.row.name}
              <i className={'ms-2 fa fa-caret-right'} />
            </div>
          </div>
        );
      },
    },
    {
      field: 'totalSubTags',
      headerName: 'Total Sub Tags',
      flex: 1,
      align: 'center',
      minWidth: 100,
      headerAlign: 'center',
      sortable: false,
      headerClassName: `${styles.tableHeader}`,
      renderCell: (params: GridCellParams) => {
        return (
          <Link
            className="text-secondary"
            to={`/orgtags/${orgId}/subTags/${params.row._id}`}
          >
            {params.row.childTags?.totalCount || 0}
          </Link>
        );
      },
    },
    {
      field: 'totalAssignedUsers',
      headerName: 'Total Assigned Users',
      flex: 1,
      align: 'center',
      minWidth: 100,
      headerAlign: 'center',
      sortable: false,
      headerClassName: `${styles.tableHeader}`,
      renderCell: (params: GridCellParams) => {
        return (
          <Link
            className="text-secondary"
            to={`/orgtags/${orgId}/manageTag/${params.row._id}`}
          >
            {params.row.usersAssignedTo?.totalCount || 0}
          </Link>
        );
      },
    },
    {
      field: 'actions',
      headerName: 'Actions',
      flex: 1,
      align: 'center',
      minWidth: 100,
      headerAlign: 'center',
      sortable: false,
      headerClassName: `${styles.tableHeader}`,
      renderCell: (params: GridCellParams) => {
        return (
          <Button
            size="sm"
            variant="outline-primary"
            onClick={() => redirectToManageTag(params.row._id)} // Change this to use _id instead of id
            data-testid="manageTagBtn"
            className={styles.editButton}
          >
            {t('edit')}
          </Button>
        );
      },
    },
  ];

  const handleSortChange = (value: string): void => {
    setTagSortOrder(value === 'latest' ? 'DESCENDING' : 'ASCENDING');
  };

  return (
    <>
      <Row>
        <div>
          <div className={styles.btnsContainer}>
            <SearchBar
              placeholder={tCommon('searchByName')}
              onSearch={(term) => setTagSearchName(term.trim())}
              inputTestId="searchByName"
              buttonTestId="searchBtn"
            />
            <div className={styles.btnsBlock}>
              <SortingButton
                title="Sort Tags"
                sortingOptions={[
                  { label: tCommon('Latest'), value: 'latest' },
                  { label: tCommon('Oldest'), value: 'oldest' },
                ]}
                selectedOption={
                  tagSortOrder === 'DESCENDING'
                    ? tCommon('Latest')
                    : tCommon('Oldest')
                }
                onSortChange={handleSortChange}
                dataTestIdPrefix="sortTags"
                className={styles.dropdown}
              />
            </div>
            <div>
              <Button
                onClick={showCreateTagModal}
                data-testid="createTagBtn"
                className={`${styles.createButton}`}
              >
                <i className={'fa fa-plus me-2'} />
                {t('createTag')}
              </Button>
            </div>
          </div>

          {orgUserTagsLoading || createUserTagLoading ? (
            <Loader />
          ) : orgUserTagsError ? (
            showErrorMessage(orgUserTagsError.message)
          ) : (
            <div className="mb-4">
              <div className="bg-white border light rounded-top mb-0 py-2 d-flex align-items-center">
                <div className="ms-3 my-1">
                  <IconComponent name="Tag" />
                </div>

                <div className={`fs-4 ms-3 my-1 ${styles.tagsBreadCrumbs}`}>
                  {'Tags'}
                </div>
              </div>

              <div
                id="orgUserTagsScrollableDiv"
                data-testid="orgUserTagsScrollableDiv"
                className={styles.orgUserTagsScrollableDiv}
              >
                <InfiniteScroll
                  dataLength={userTagsList?.length}
                  next={loadMoreUserTags}
                  hasMore={
                    orgUserTagsData?.organizations?.[0]?.tags?.pageInfo
                      ?.hasNextPage ?? false
                  }
                  loader={<InfiniteScrollLoader />}
                  scrollableTarget="orgUserTagsScrollableDiv"
                  data-testid="infinite-scroll"
                >
                  <DataGrid
                    disableColumnMenu
                    columnBufferPx={7}
                    hideFooter={true}
                    getRowId={(row) => row._id}
                    slots={{
                      noRowsOverlay: () => (
                        <Stack
                          height="100%"
                          alignItems="center"
                          justifyContent="center"
                        >
                          {t('noTagsFound')}
                        </Stack>
                      ),
                    }}
                    sx={{
                      borderRadius: 'var(--table-head-radius)',
                      backgroundColor: 'var(--grey-bg-color)',
                      '& .MuiDataGrid-row': {
                        backgroundColor: 'var(--tablerow-bg-color)',
                        '&:focus-within': {
                          outline: '2px solid #000',
                          outlineOffset: '-2px',
                        },
                      },
                      '& .MuiDataGrid-row:hover': {
                        backgroundColor: 'var(--grey-bg-color)',
                        boxShadow: '0 0 0 1px rgba(0, 0, 0, 0.1)',
                      },
                      '& .MuiDataGrid-row.Mui-hovered': {
                        backgroundColor: 'var(--grey-bg-color)',
                        boxShadow: '0 0 0 1px rgba(0, 0, 0, 0.1)',
                      },
                      '& .MuiDataGrid-cell:focus': {
                        outline: '2px solid #000',
                        outlineOffset: '-2px',
                      },
                    }}
                    getRowClassName={() => `${styles.rowBackground}`}
                    autoHeight
                    rowHeight={65}
                    rows={userTagsList?.map(
                      (userTag: { _id: any; name: any }, index: number) => ({
                        id: index + 1,
                        ...userTag,
                      }),
                    )}
                    columns={columns}
                    isRowSelectable={() => false}
                  />
                </InfiniteScroll>
              </div>
            </div>
          )}
        </div>
      </Row>

      {/* Create Tag Modal */}
      <Modal
        show={createTagModalIsOpen}
        onHide={hideCreateTagModal}
        backdrop="static"
        aria-labelledby="contained-modal-title-vcenter"
        centered
      >
        <Modal.Header
          className={styles.tableHeader}
          data-testid="modalOrganizationHeader"
          closeButton
        >
          <Modal.Title>{t('tagDetails')}</Modal.Title>
        </Modal.Header>
        <Form onSubmitCapture={createTag}>
          <Modal.Body>
            <Form.Label htmlFor="tagName">{t('tagName')}</Form.Label>
            <Form.Control
              type="name"
              id="orgname"
              className={`mb-3 ${styles.inputField}`}
              placeholder={t('tagNamePlaceholder')}
              data-testid="tagNameInput"
              autoComplete="off"
              required
              value={tagName}
              onChange={(e): void => {
                setTagName(e.target.value);
              }}
            />
          </Modal.Body>

          <Modal.Footer>
            <Button
              variant="secondary"
              onClick={(): void => hideCreateTagModal()}
              data-testid="closeCreateTagModal"
              className={styles.removeButton}
            >
              {tCommon('cancel')}
            </Button>
            <Button
              type="submit"
              value="invite"
              data-testid="createTagSubmitBtn"
              className={styles.addButton}
            >
              {tCommon('create')}
            </Button>
          </Modal.Footer>
        </Form>
      </Modal>
    </>
  );
}

export default OrganizationTags;<|MERGE_RESOLUTION|>--- conflicted
+++ resolved
@@ -100,11 +100,7 @@
     fetchMore: orgUserTagsFetchMore,
   }: InterfaceOrganizationTagsQuery = useQuery(ORGANIZATION_USER_TAGS_LIST_PG, {
     variables: {
-<<<<<<< HEAD
       filter: tagSearchName,
-=======
-      input: { id: orgId },
->>>>>>> 6b935d47
       first: TAGS_QUERY_DATA_CHUNK_SIZE,
     },
   });
@@ -205,7 +201,6 @@
   };
 
   const userTagsList =
-<<<<<<< HEAD
     orgUserTagsData?.organizations?.[0]?.tags?.edges?.map(
       (edge: { node: { id: any; name: any } }, index: number) => ({
         _id: edge.node.id,
@@ -214,10 +209,6 @@
         childTags: { totalCount: 0 },
         usersAssignedTo: { totalCount: 0 },
       }),
-=======
-    orgUserTagsData?.organizations?.[0]?.userTags?.edges?.map(
-      (edge: { node: InterfaceTagData }) => edge.node,
->>>>>>> 6b935d47
     ) || [];
 
   const redirectToManageTag = (tagId: string): void => {
