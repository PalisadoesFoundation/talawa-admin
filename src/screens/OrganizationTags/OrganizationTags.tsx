--- conflicted
+++ resolved
@@ -47,7 +47,10 @@
 import { NotificationToast } from 'components/NotificationToast/NotificationToast';
 import IconComponent from 'components/IconComponent/IconComponent';
 import LoadingState from 'shared-components/LoadingState/LoadingState';
-import type { InterfaceTagDataPG } from 'utils/interfaces';
+import type {
+  InterfaceTagDataPG,
+  InterfaceQueryOrganizationUserTags,
+} from 'utils/interfaces';
 import styles from 'style/app-fixed.module.css';
 import type { GridCellParams } from '@mui/x-data-grid';
 import {
@@ -56,7 +59,7 @@
   type InterfaceOrganizationTagsQuery,
   type SortedByType,
 } from 'utils/organizationTagsUtils';
-import { PAGE_SIZE, COLUMN_BUFFER_PX } from 'types/ReportingTable/utils';
+import { COLUMN_BUFFER_PX } from 'types/ReportingTable/utils';
 import type {
   ReportingRow,
   ReportingTableColumn,
@@ -98,25 +101,13 @@
     data: orgUserTagsData,
     error: orgUserTagsError,
     refetch: orgUserTagsRefetch,
-<<<<<<< HEAD
+    fetchMore,
   }: InterfaceOrganizationTagsQuery = useQuery(ORGANIZATION_USER_TAGS_LIST, {
     variables: {
       id: orgId,
       first: TAGS_QUERY_DATA_CHUNK_SIZE,
       where: { name: { starts_with: tagSearchName } },
       sortedBy: { id: tagSortOrder },
-=======
-    fetchMore: fetchMoreTags,
-  }: InterfaceOrganizationTagsQueryPG = useQuery(
-    ORGANIZATION_USER_TAGS_LIST_PG,
-    {
-      variables: {
-        input: { id: orgId },
-        first: PAGE_SIZE,
-        where: { name: { starts_with: tagSearchName } },
-        sortedBy: { id: tagSortOrder },
-      },
->>>>>>> 708347e9
     },
   });
 
@@ -125,24 +116,39 @@
   }, []);
 
   const loadMoreTags = (): void => {
-    if (!orgUserTagsData?.organization?.tags?.pageInfo?.hasNextPage) return;
-    fetchMoreTags({
+    const currentOrg = orgUserTagsData?.organizations?.[0];
+    if (!currentOrg?.userTags?.pageInfo?.hasNextPage) return;
+    fetchMore({
       variables: {
-        after: orgUserTagsData?.organization?.tags?.pageInfo?.endCursor,
+        after: currentOrg.userTags.pageInfo.endCursor,
       },
-      updateQuery: (prevResult, { fetchMoreResult }) => {
+      updateQuery: (
+        prevResult: { organizations: InterfaceQueryOrganizationUserTags[] },
+        {
+          fetchMoreResult,
+        }: {
+          fetchMoreResult: {
+            organizations: InterfaceQueryOrganizationUserTags[];
+          };
+        },
+      ) => {
         if (!fetchMoreResult) return prevResult;
+        const prevOrg = prevResult.organizations[0];
+        const newOrg = fetchMoreResult.organizations[0];
+        if (!prevOrg || !newOrg) return prevResult;
         return {
-          organization: {
-            ...fetchMoreResult.organization,
-            tags: {
-              ...fetchMoreResult.organization.tags,
-              edges: [
-                ...(prevResult.organization?.tags?.edges || []),
-                ...(fetchMoreResult.organization?.tags?.edges || []),
-              ],
+          organizations: [
+            {
+              ...newOrg,
+              userTags: {
+                ...newOrg.userTags,
+                edges: [
+                  ...(prevOrg.userTags?.edges || []),
+                  ...(newOrg.userTags?.edges || []),
+                ],
+              },
             },
-          },
+          ],
         };
       },
     });
@@ -420,7 +426,7 @@
                   dataLength={userTagsList?.length ?? 0}
                   next={loadMoreTags}
                   hasMore={
-                    orgUserTagsData?.organization?.tags?.pageInfo
+                    orgUserTagsData?.organizations?.[0]?.userTags?.pageInfo
                       ?.hasNextPage ?? false
                   }
                   loader={
