import React from 'react';
import styles from './SuperAdminOrgMember.module.css';
import AdminNavbar from 'components/AdminNavbar/AdminNavbar';
<<<<<<< HEAD
import { useQuery } from '@apollo/client';
import UserCard from 'components/UserCard/UserCard';
import { MEMBERS_LIST } from 'GraphQl/Queries/Queries';

function SuperAdminOrgMemberPage(): JSX.Element {
  const a = window.location.href.split('=')[1];

  const b = '/superorghome/id=' + a;

  const { data, loading } = useQuery(MEMBERS_LIST, {
    variables: { id: a },
  });

  if (loading) {
    return (
      <>
        <div className={styles.loader}></div>
      </>
    );
  }

=======
import { gql, useQuery } from '@apollo/client';
import UserCard from 'components/UserCard/UserCard';
import { MEMBERS_LIST } from 'GraphQl/Queries/Queries';

function SuperAdminOrgMemberPage() {
  const a = window.location.href.split('=')[1];

  const b = '/superorghome/id=' + a;

  const { data, loading } = useQuery(MEMBERS_LIST, {
    variables: { id: a },
  });

  if (loading) {
    return (
      <>
        <div className={styles.loader}></div>
      </>
    );
  }

>>>>>>> 8030373b
  return (
    <>
      <AdminNavbar
        targets={[
          { name: 'Home', url: '/superdash' },
          { name: 'People', url: '/supermember' },
          { name: 'Organisation', url: '/superorg' },
          { name: 'LogOut', url: '/' },
          { name: 'Back', url: b },
        ]}
      />
      <div className={styles.first_box}>
        <div className={styles.inside_box}>
          <h5>List of People</h5>
          <form>
            <input
              type="text"
              placeholder="Search"
              name="search"
              className={styles.deco}
            />
          </form>
        </div>
        <hr></hr>
        <div className={styles.list_box}>
          {data
            ? data.organizations[0].members.map(
                (datas: {
<<<<<<< HEAD
                  _id: string;
=======
                  _id: any;
>>>>>>> 8030373b
                  lastName: string;
                  firstName: string;
                  image: string;
                }) => {
                  return (
                    <UserCard
                      key={datas._id}
                      image={datas.image}
                      lastName={datas.lastName}
                      firstName={datas.firstName}
                    />
                  );
                }
              )
            : null}
        </div>
      </div>
    </>
  );
}

export default SuperAdminOrgMemberPage;<|MERGE_RESOLUTION|>--- conflicted
+++ resolved
@@ -1,7 +1,6 @@
 import React from 'react';
 import styles from './SuperAdminOrgMember.module.css';
 import AdminNavbar from 'components/AdminNavbar/AdminNavbar';
-<<<<<<< HEAD
 import { useQuery } from '@apollo/client';
 import UserCard from 'components/UserCard/UserCard';
 import { MEMBERS_LIST } from 'GraphQl/Queries/Queries';
@@ -22,30 +21,6 @@
       </>
     );
   }
-
-=======
-import { gql, useQuery } from '@apollo/client';
-import UserCard from 'components/UserCard/UserCard';
-import { MEMBERS_LIST } from 'GraphQl/Queries/Queries';
-
-function SuperAdminOrgMemberPage() {
-  const a = window.location.href.split('=')[1];
-
-  const b = '/superorghome/id=' + a;
-
-  const { data, loading } = useQuery(MEMBERS_LIST, {
-    variables: { id: a },
-  });
-
-  if (loading) {
-    return (
-      <>
-        <div className={styles.loader}></div>
-      </>
-    );
-  }
-
->>>>>>> 8030373b
   return (
     <>
       <AdminNavbar
@@ -74,11 +49,7 @@
           {data
             ? data.organizations[0].members.map(
                 (datas: {
-<<<<<<< HEAD
                   _id: string;
-=======
-                  _id: any;
->>>>>>> 8030373b
                   lastName: string;
                   firstName: string;
                   image: string;
