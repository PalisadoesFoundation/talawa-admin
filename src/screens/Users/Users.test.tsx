import React from 'react';
import { MockedProvider } from '@apollo/react-testing';
import { act, fireEvent, render, screen } from '@testing-library/react';
import 'jest-localstorage-mock';
import 'jest-location-mock';
import { I18nextProvider } from 'react-i18next';
import { Provider } from 'react-redux';
import { BrowserRouter } from 'react-router-dom';
import { ToastContainer } from 'react-toastify';
import userEvent from '@testing-library/user-event';
import { store } from 'state/store';
import { StaticMockLink } from 'utils/StaticMockLink';
import i18nForTest from 'utils/i18nForTest';
import Users from './Users';
import { EMPTY_MOCKS, MOCKS, MOCKS2 } from './UsersMocks';

const link = new StaticMockLink(MOCKS, true);
const link2 = new StaticMockLink(EMPTY_MOCKS, true);
const link3 = new StaticMockLink(MOCKS2, true);

async function wait(ms = 100): Promise<void> {
  await act(() => {
    return new Promise((resolve) => {
      setTimeout(resolve, ms);
    });
  });
}
beforeEach(() => {
  localStorage.setItem('id', '123');
  localStorage.setItem('UserType', 'SUPERADMIN');
  localStorage.setItem('FirstName', 'John');
  localStorage.setItem('LastName', 'Doe');
});

afterEach(() => {
  localStorage.clear();
});

describe('Testing Users screen', () => {
  test('Component should be rendered properly', async () => {
    render(
      <MockedProvider addTypename={false} link={link}>
        <BrowserRouter>
          <Provider store={store}>
            <I18nextProvider i18n={i18nForTest}>
              <Users />
            </I18nextProvider>
          </Provider>
        </BrowserRouter>
      </MockedProvider>
    );

    await wait();
    expect(screen.getAllByText(/Users/i)).toBeTruthy();
  });

  test(`Component should be rendered properly when user is not superAdmin
  and or userId does not exists in localstorage`, async () => {
    localStorage.setItem('UserType', 'ADMIN');
    localStorage.setItem('id', '');
    render(
      <MockedProvider addTypename={false} link={link}>
        <BrowserRouter>
          <Provider store={store}>
            <I18nextProvider i18n={i18nForTest}>
              <Users />
            </I18nextProvider>
          </Provider>
        </BrowserRouter>
      </MockedProvider>
    );

    await wait();
  });

  test('Component should be rendered properly when user is superAdmin', async () => {
    render(
      <MockedProvider addTypename={false} link={link}>
        <BrowserRouter>
          <Provider store={store}>
            <I18nextProvider i18n={i18nForTest}>
              <Users />
            </I18nextProvider>
          </Provider>
        </BrowserRouter>
      </MockedProvider>
    );

    await wait();
  });

  test('Testing seach by name functionality', async () => {
    render(
      <MockedProvider addTypename={false} link={link}>
        <BrowserRouter>
          <Provider store={store}>
            <I18nextProvider i18n={i18nForTest}>
              <Users />
            </I18nextProvider>
          </Provider>
        </BrowserRouter>
      </MockedProvider>
    );

    await wait();
    const searchBtn = screen.getByTestId('searchButton');
    const search1 = 'John';
    userEvent.type(screen.getByTestId(/searchByName/i), search1);
    userEvent.click(searchBtn);
    await wait();

    const search2 = 'Pete{backspace}{backspace}{backspace}{backspace}';
    userEvent.type(screen.getByTestId(/searchByName/i), search2);

    const search3 =
      'John{backspace}{backspace}{backspace}{backspace}Sam{backspace}{backspace}{backspace}';
    userEvent.type(screen.getByTestId(/searchByName/i), search3);

    const search4 = 'Sam{backspace}{backspace}P{backspace}';
    userEvent.type(screen.getByTestId(/searchByName/i), search4);

    const search5 = 'Xe';
    userEvent.type(screen.getByTestId(/searchByName/i), search5);
    userEvent.clear(screen.getByTestId(/searchByName/i));
    userEvent.type(screen.getByTestId(/searchByName/i), '');
    userEvent.click(searchBtn);
    await wait();
  });

  test('testing search not found', async () => {
    render(
      <MockedProvider addTypename={false} link={link2}>
        <BrowserRouter>
          <Provider store={store}>
            <I18nextProvider i18n={i18nForTest}>
              <Users />
            </I18nextProvider>
          </Provider>
        </BrowserRouter>
      </MockedProvider>
    );

    await wait();

    const search = 'hello{enter}';
    await act(() =>
      userEvent.type(screen.getByTestId(/searchByName/i), search)
    );
  });

  test('testing search not found', async () => {
    render(
      <MockedProvider addTypename={false} link={link2}>
        <BrowserRouter>
          <Provider store={store}>
            <I18nextProvider i18n={i18nForTest}>
              <Users />
            </I18nextProvider>
          </Provider>
        </BrowserRouter>
      </MockedProvider>
    );

    await wait();

    const search = 'hello{enter}';
    await act(() =>
      userEvent.type(screen.getByTestId(/searchByName/i), search)
    );
  });

  test('Testing User data is not present', async () => {
    render(
      <MockedProvider addTypename={false} link={link2}>
        <BrowserRouter>
          <Provider store={store}>
            <I18nextProvider i18n={i18nForTest}>
              <Users />
            </I18nextProvider>
          </Provider>
        </BrowserRouter>
      </MockedProvider>
    );

    await wait();
    expect(screen.getByText(/No User Found/i)).toBeTruthy();
  });

  test('Should render warning alert when there are no organizations', async () => {
    const { container } = render(
      <MockedProvider addTypename={false} link={link2}>
        <BrowserRouter>
          <Provider store={store}>
            <I18nextProvider i18n={i18nForTest}>
              <ToastContainer />
              <Users />
            </I18nextProvider>
          </Provider>
        </BrowserRouter>
      </MockedProvider>
    );

    await wait(200);
    expect(container.textContent).toMatch(
      'Organizations not found, please create an organization through dashboard'
    );
  });

  test('Should not render warning alert when there are organizations present', async () => {
    const { container } = render(
      <MockedProvider addTypename={false} link={link}>
        <BrowserRouter>
          <Provider store={store}>
            <I18nextProvider i18n={i18nForTest}>
              <ToastContainer />
              <Users />
            </I18nextProvider>
          </Provider>
        </BrowserRouter>
      </MockedProvider>
    );

    await wait();

    expect(container.textContent).not.toMatch(
      'Organizations not found, please create an organization through dashboard'
    );
  });

  test('Testing sorting functionality', async () => {
    await act(async () => {
      render(
        <MockedProvider addTypename={false} link={link}>
          <BrowserRouter>
            <Provider store={store}>
              <I18nextProvider i18n={i18nForTest}>
                <ToastContainer />
                <Users />
              </I18nextProvider>
            </Provider>
          </BrowserRouter>
        </MockedProvider>
      );

      await wait();

      const searchInput = screen.getByTestId('sort');
      expect(searchInput).toBeInTheDocument();

      const inputText = screen.getByTestId('sortUsers');

      fireEvent.click(inputText);
      const toggleText = screen.getByTestId('oldest');
      fireEvent.click(toggleText);

      expect(searchInput).toBeInTheDocument();
<<<<<<< HEAD

      fireEvent.click(inputText);
      const toggleTite = screen.getByTestId('newest');
      fireEvent.click(toggleTite);

      expect(searchInput).toBeInTheDocument();
    });
  });

  test('Testing filter functionality', async () => {
    await act(async () => {
      render(
        <MockedProvider addTypename={false} link={link}>
          <BrowserRouter>
            <Provider store={store}>
              <I18nextProvider i18n={i18nForTest}>
                <ToastContainer />
                <Users />
              </I18nextProvider>
            </Provider>
          </BrowserRouter>
        </MockedProvider>
      );

      await wait();

=======

      fireEvent.click(inputText);
      const toggleTite = screen.getByTestId('newest');
      fireEvent.click(toggleTite);

      expect(searchInput).toBeInTheDocument();
    });
  });

  test('Testing filter functionality', async () => {
    await act(async () => {
      render(
        <MockedProvider addTypename={false} link={link}>
          <BrowserRouter>
            <Provider store={store}>
              <I18nextProvider i18n={i18nForTest}>
                <ToastContainer />
                <Users />
              </I18nextProvider>
            </Provider>
          </BrowserRouter>
        </MockedProvider>
      );

      await wait();

>>>>>>> cddb99ff
      const searchInput = screen.getByTestId('filter');
      expect(searchInput).toBeInTheDocument();

      const inputText = screen.getByTestId('filterUsers');

      fireEvent.click(inputText);
      const toggleText = screen.getByTestId('admin');
      fireEvent.click(toggleText);

      expect(searchInput).toBeInTheDocument();

      fireEvent.click(inputText);
      let toggleTite = screen.getByTestId('superAdmin');
      fireEvent.click(toggleTite);

      expect(searchInput).toBeInTheDocument();

      fireEvent.click(inputText);
      toggleTite = screen.getByTestId('user');
      fireEvent.click(toggleTite);

      expect(searchInput).toBeInTheDocument();

      fireEvent.click(inputText);
      toggleTite = screen.getByTestId('cancel');
      fireEvent.click(toggleTite);

      await wait();

      expect(searchInput).toBeInTheDocument();
    });
  });

  test('check for rerendering', async () => {
    const { rerender } = render(
      <MockedProvider addTypename={false} link={link3}>
        <BrowserRouter>
          <Provider store={store}>
            <I18nextProvider i18n={i18nForTest}>
              <ToastContainer />
              <Users />
            </I18nextProvider>
          </Provider>
        </BrowserRouter>
      </MockedProvider>
    );

    await wait();
    rerender(
      <MockedProvider addTypename={false} link={link3}>
        <BrowserRouter>
          <Provider store={store}>
            <I18nextProvider i18n={i18nForTest}>
              <ToastContainer />
              <Users />
            </I18nextProvider>
          </Provider>
        </BrowserRouter>
      </MockedProvider>
    );
    await wait();
  });
});<|MERGE_RESOLUTION|>--- conflicted
+++ resolved
@@ -148,27 +148,6 @@
     );
   });
 
-  test('testing search not found', async () => {
-    render(
-      <MockedProvider addTypename={false} link={link2}>
-        <BrowserRouter>
-          <Provider store={store}>
-            <I18nextProvider i18n={i18nForTest}>
-              <Users />
-            </I18nextProvider>
-          </Provider>
-        </BrowserRouter>
-      </MockedProvider>
-    );
-
-    await wait();
-
-    const search = 'hello{enter}';
-    await act(() =>
-      userEvent.type(screen.getByTestId(/searchByName/i), search)
-    );
-  });
-
   test('Testing User data is not present', async () => {
     render(
       <MockedProvider addTypename={false} link={link2}>
@@ -254,7 +233,6 @@
       fireEvent.click(toggleText);
 
       expect(searchInput).toBeInTheDocument();
-<<<<<<< HEAD
 
       fireEvent.click(inputText);
       const toggleTite = screen.getByTestId('newest');
@@ -281,34 +259,6 @@
 
       await wait();
 
-=======
-
-      fireEvent.click(inputText);
-      const toggleTite = screen.getByTestId('newest');
-      fireEvent.click(toggleTite);
-
-      expect(searchInput).toBeInTheDocument();
-    });
-  });
-
-  test('Testing filter functionality', async () => {
-    await act(async () => {
-      render(
-        <MockedProvider addTypename={false} link={link}>
-          <BrowserRouter>
-            <Provider store={store}>
-              <I18nextProvider i18n={i18nForTest}>
-                <ToastContainer />
-                <Users />
-              </I18nextProvider>
-            </Provider>
-          </BrowserRouter>
-        </MockedProvider>
-      );
-
-      await wait();
-
->>>>>>> cddb99ff
       const searchInput = screen.getByTestId('filter');
       expect(searchInput).toBeInTheDocument();
 
