--- conflicted
+++ resolved
@@ -189,19 +189,11 @@
       return sortedUsers;
     }
   };
-<<<<<<< HEAD
 
   const handleFiltering = (option: string): void => {
     setFilteringOption(option);
   };
 
-=======
-
-  const handleFiltering = (option: string): void => {
-    setFilteringOption(option);
-  };
-
->>>>>>> 3819bd84
   const filterUsers = (
     allUsers: InterfaceQueryUserListItem[],
     filteringOption: string
