--- conflicted
+++ resolved
@@ -200,7 +200,6 @@
       return sortedUsers;
     }
   };
-<<<<<<< HEAD
 
   const handleFiltering = (option: string): void => {
     setFilteringOption(option);
@@ -212,19 +211,6 @@
   ): InterfaceQueryUserListItem[] => {
     const filteredUsers = [...allUsers];
 
-=======
-
-  const handleFiltering = (option: string): void => {
-    setFilteringOption(option);
-  };
-
-  const filterUsers = (
-    allUsers: InterfaceQueryUserListItem[],
-    filteringOption: string
-  ): InterfaceQueryUserListItem[] => {
-    const filteredUsers = [...allUsers];
-
->>>>>>> cddb99ff
     if (filteringOption === 'cancel') {
       return filteredUsers;
     } else if (filteringOption === 'user') {
@@ -280,10 +266,7 @@
                 tabIndex={-1}
                 className={`position-absolute z-10 bottom-0 end-0 h-100 d-flex justify-content-center align-items-center`}
                 data-testid="searchButton"
-<<<<<<< HEAD
-=======
                 onClick={handleSearchByBtnClick}
->>>>>>> cddb99ff
               >
                 <Search />
               </Button>
