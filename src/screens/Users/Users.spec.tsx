import React, { useEffect } from 'react';
import { MockedProvider } from '@apollo/react-testing';
import {
  act,
  fireEvent,
  render,
  screen,
  waitFor,
} from '@testing-library/react';
import { I18nextProvider } from 'react-i18next';
import { Provider } from 'react-redux';
import { BrowserRouter } from 'react-router';
import { toast, ToastContainer } from 'react-toastify';
import userEvent from '@testing-library/user-event';
import { store } from 'state/store';
import { StaticMockLink } from 'utils/StaticMockLink';
import i18nForTest from 'utils/i18nForTest';
import Users from './Users';
<<<<<<< HEAD
import { EMPTY_MOCKS, MOCKS_NEW, MOCKS_NEW_2 } from './UsersMocks.mocks';
=======
import {
  EMPTY_MOCKS,
  MOCKS_NEW,
  MOCKS_NEW_2,
  USER_UNDEFINED_MOCK,
} from './UsersMocks.mocks';
import { generateMockUser } from './Organization.mocks';
>>>>>>> 084b31ae
import { MOCKS, MOCKS2 } from './User.mocks';
import useLocalStorage from 'utils/useLocalstorage';
import { describe, expect, it, beforeEach, afterEach, vi } from 'vitest';
import {
  ORGANIZATION_LIST,
  USER_LIST_FOR_ADMIN,
} from 'GraphQl/Queries/Queries';

vi.mock('react-toastify', async (importOriginal) => {
  const actual = await importOriginal<typeof import('react-toastify')>();

  return {
    ...actual,
    toast: {
      ...actual.toast,
      warning: vi.fn(),
    },
  };
});

vi.mock('@mui/icons-material', () => ({
  WarningAmberRounded: vi.fn(() => null),
  PersonOff: vi.fn(() => null),
}));

vi.mock('components/IconComponent/IconComponent', () => ({
  default: ({ name }: { name: string }) => (
    <div data-testid={`mock-icon-${name}`} />
  ),
}));

const link = new StaticMockLink(MOCKS, true);

const createLink = (
  mocks:
    | typeof MOCKS
    | typeof EMPTY_MOCKS
    | typeof MOCKS2
    | typeof MOCKS_NEW
    | typeof MOCKS_NEW_2,
) => new StaticMockLink(mocks, true);

async function wait(ms = 1000): Promise<void> {
  await act(() => {
    return new Promise((resolve) => {
      setTimeout(resolve, ms);
    });
  });
}

const { setItem, removeItem, clearAllItems } = useLocalStorage();

beforeEach(() => {
  setItem('id', '123');
  setItem('SuperAdmin', true);
  setItem('name', 'John Doe');
  setItem('AdminFor', [{ name: 'adi', id: '1234', avatarURL: '' }]);
});

afterEach(() => {
  clearAllItems();
  vi.restoreAllMocks();
});

describe('Testing Users screen', () => {
  it('Component should be rendered properly', async () => {
    render(
      <MockedProvider link={createLink(MOCKS)}>
        <BrowserRouter>
          <Provider store={store}>
            <I18nextProvider i18n={i18nForTest}>
              <Users />
            </I18nextProvider>
          </Provider>
        </BrowserRouter>
      </MockedProvider>,
    );

    await wait();
    expect(screen.getByTestId('testcomp')).toBeInTheDocument();
  });

  it(`Component should be rendered properly when user is not superAdmin
  and or userId does not exists in localstorage`, async () => {
    setItem('AdminFor', ['123']);
    removeItem('SuperAdmin');
    await wait();
    setItem('id', '');
    render(
      <MockedProvider link={createLink(MOCKS)}>
        <BrowserRouter>
          <Provider store={store}>
            <I18nextProvider i18n={i18nForTest}>
              <Users />
            </I18nextProvider>
          </Provider>
        </BrowserRouter>
      </MockedProvider>,
    );
    await wait();
  });

  it(`Component should be rendered properly when userId does not exists in localstorage`, async () => {
    removeItem('AdminFor');
    removeItem('SuperAdmin');
    await wait();
    removeItem('id');
    render(
      <MockedProvider link={createLink(MOCKS)}>
        <BrowserRouter>
          <Provider store={store}>
            <I18nextProvider i18n={i18nForTest}>
              <Users />
            </I18nextProvider>
          </Provider>
        </BrowserRouter>
      </MockedProvider>,
    );
    await wait();
  });

  it('should NOT call fetchMore when hasNextPage is false', async () => {
    const noNextPageMocks = [
      {
        request: {
          query: USER_LIST_FOR_ADMIN,
          variables: {
            first: 12,
            after: null,
            orgFirst: 32,
            where: undefined,
          },
        },
        result: {
          data: {
            allUsers: {
              edges: [
                {
                  cursor: '1',
                  node: {
                    id: '1',
                    name: 'User One',
                    emailAddress: 'u1@test.com',
                    role: 'regular',
                    createdAt: new Date().toISOString(),
                    city: '',
                    state: '',
                    countryCode: '',
                    postalCode: '',
                    avatarURL: '',
                    orgsWhereUserIsBlocked: { edges: [] },
                    organizationsWhereMember: { edges: [] },
                  },
                },
              ],
              pageInfo: {
                hasNextPage: false,
                endCursor: null,
              },
            },
          },
        },
      },
      {
        request: { query: ORGANIZATION_LIST },
        result: {
          data: { organizations: [{ id: 'org1', name: 'Org' }] },
        },
      },
    ];

    render(
      <MockedProvider mocks={noNextPageMocks} addTypename={false}>
        <BrowserRouter>
          <Provider store={store}>
            <Users />
          </Provider>
        </BrowserRouter>
      </MockedProvider>,
    );

    await wait();

    fireEvent.scroll(window, { target: { scrollY: 6000 } });
    await wait(300);

    expect(screen.getByText(/End of results/i)).toBeInTheDocument();
  });

  it('Component should be rendered properly when user is superAdmin', async () => {
    render(
      <MockedProvider link={createLink(MOCKS)}>
        <BrowserRouter>
          <Provider store={store}>
            <I18nextProvider i18n={i18nForTest}>
              <Users />
            </I18nextProvider>
          </Provider>
        </BrowserRouter>
      </MockedProvider>,
    );

    await wait();
  });

  it('Testing seach by name functionality', async () => {
    render(
      <MockedProvider link={createLink(MOCKS)}>
        <BrowserRouter>
          <Provider store={store}>
            <I18nextProvider i18n={i18nForTest}>
              <Users />
            </I18nextProvider>
          </Provider>
        </BrowserRouter>
      </MockedProvider>,
    );

    await wait();
    const searchBtn = screen.getByTestId('searchButton');
    const search1 = 'John';
    await userEvent.type(screen.getByTestId(/searchByName/i), search1);
    await userEvent.click(searchBtn);
    await wait();
    expect(screen.queryByText(/not found/i)).not.toBeInTheDocument();

    const search2 = 'Pete{backspace}{backspace}{backspace}{backspace}';
    await userEvent.type(screen.getByTestId(/searchByName/i), search2);

    const search3 =
      'John{backspace}{backspace}{backspace}{backspace}Sam{backspace}{backspace}{backspace}';
    await userEvent.type(screen.getByTestId(/searchByName/i), search3);

    const search4 = 'Sam{backspace}{backspace}P{backspace}';
    await userEvent.type(screen.getByTestId(/searchByName/i), search4);

    const search5 = 'Xe';
    await userEvent.type(screen.getByTestId(/searchByName/i), search5);
    await userEvent.clear(screen.getByTestId(/searchByName/i));
    await userEvent.click(searchBtn);
    await wait();
  });

  it('testing search not found', async () => {
    await act(async () => {
      render(
        <MockedProvider link={createLink(EMPTY_MOCKS)}>
          <BrowserRouter>
            <Provider store={store}>
              <I18nextProvider i18n={i18nForTest}>
                <Users />
              </I18nextProvider>
            </Provider>
          </BrowserRouter>
        </MockedProvider>,
      );
    });
    await wait();

    const searchBtn = screen.getByTestId('searchButton');
    const searchInput = screen.getByTestId(/searchByName/i);

    await act(async () => {
      await userEvent.clear(searchInput);
      await userEvent.type(searchInput, 'NonexistentName');
      await userEvent.click(searchBtn);
    });

    // Wait for the "no results" message
    expect(await screen.findByTestId('users-empty-state')).toBeInTheDocument();
    const message = screen.getByTestId('users-empty-state-message');

    expect(message).toHaveTextContent(
      i18nForTest.t('common:noResultsFoundFor', { query: 'NonexistentName' }),
    );

    expect(
      screen.getByTestId('users-empty-state-description'),
    ).toHaveTextContent(i18nForTest.t('common:tryAdjustingFilters'));
  });

  it('should show noUserFound when user is empty', async () => {
    await act(async () => {
      render(
        <MockedProvider link={createLink(USER_UNDEFINED_MOCK)}>
          <BrowserRouter>
            <Provider store={store}>
              <I18nextProvider i18n={i18nForTest}>
                <Users />
              </I18nextProvider>
            </Provider>
          </BrowserRouter>
        </MockedProvider>,
      );
    });
    await wait();
    expect(await screen.findByTestId('users-empty-state')).toBeInTheDocument();
    expect(screen.getByTestId('users-empty-state-message')).toHaveTextContent(
      /No User Found/i,
    );
  });

  it('Should properly merge users when loading more', async () => {
    // Create test data
    const previousData = {
      users: Array(5)
        .fill(null)
        .map((_, i) => ({
          user: {
            _id: `id${i}`,
            firstName: `User${i}`,
            lastName: `Last${i}`,
            createdAt: new Date().toISOString(),
          },
          appUserProfile: {
            adminFor: [],
            isSuperAdmin: false,
          },
        })),
    };

    const newData = {
      users: Array(5)
        .fill(null)
        .map((_, i) => ({
          user: {
            _id: `id${i + 5}`,
            firstName: `User${i + 5}`,
            lastName: `Last${i + 5}`,
            createdAt: new Date().toISOString(),
          },
          appUserProfile: {
            adminFor: [],
            isSuperAdmin: false,
          },
        })),
    };

    // The update query function from the component
    interface IUserData {
      user: {
        _id: string;
        firstName: string;
        lastName: string;
        createdAt: string;
      };
      appUserProfile: {
        adminFor: string[];
        isSuperAdmin: boolean;
      };
    }

    const updateQuery = (
      prev: { users: IUserData[] } | undefined,
      { fetchMoreResult }: { fetchMoreResult?: { users: IUserData[] } },
    ) => {
      if (!fetchMoreResult) {
        console.log('No fetchMoreResult available');
        return prev || { users: [] };
      }

      const mergedUsers = [...(prev?.users || []), ...fetchMoreResult.users];

      const uniqueUsers = Array.from(
        new Map(
          mergedUsers.map((user: IUserData) => [user.user._id, user]),
        ).values(),
      );
      console.log('Merged users:', mergedUsers.length);
      console.log('Unique users:', uniqueUsers.length);

      return { users: uniqueUsers };
    };

    // Test the updateQuery function
    const result = updateQuery(previousData, { fetchMoreResult: newData });

    // Verify that the users were properly merged
    expect(result.users.length).toBe(10); // 5 initial + 5 new

    // Make sure we have users from both data sets
    expect(result.users.some((user) => user.user._id === 'id0')).toBe(true);
    expect(result.users.some((user) => user.user._id === 'id9')).toBe(true);
  });

  it('check for rerendering', async () => {
    const { rerender } = render(
      <MockedProvider link={createLink(MOCKS2)}>
        <BrowserRouter>
          <Provider store={store}>
            <I18nextProvider i18n={i18nForTest}>
              <ToastContainer />
              <Users />
            </I18nextProvider>
          </Provider>
        </BrowserRouter>
      </MockedProvider>,
    );

    await wait();
    rerender(
      <MockedProvider link={createLink(MOCKS2)}>
        <BrowserRouter>
          <Provider store={store}>
            <I18nextProvider i18n={i18nForTest}>
              <ToastContainer />
              <Users />
            </I18nextProvider>
          </Provider>
        </BrowserRouter>
      </MockedProvider>,
    );
    await wait();
  });

  it('Check if pressing enter key triggers search', async () => {
    await act(async () => {
      render(
        <MockedProvider link={createLink(MOCKS_NEW)}>
          <BrowserRouter>
            <Provider store={store}>
              <I18nextProvider i18n={i18nForTest}>
                <ToastContainer />
                <Users />
              </I18nextProvider>
            </Provider>
          </BrowserRouter>
        </MockedProvider>,
      );
    });
    await wait();
    const searchInput = screen.getByTestId('searchByName');

    await act(async () => {
      await userEvent.type(searchInput, 'John');
    });
    await act(async () => {
      await userEvent.type(searchInput, '{enter}');
    });
  });

  describe('Testing sorting and loadMoreUsers functionality', () => {
    it('should set the correct order variable and update hasMore', async () => {
      render(
        <MockedProvider mocks={MOCKS_NEW}>
          <BrowserRouter>
            <Provider store={store}>
              <Users />
            </Provider>
          </BrowserRouter>
        </MockedProvider>,
      );

      const sortDropdown = await screen.findByTestId('sortUsers');
      fireEvent.click(sortDropdown);

      const newestOption = screen.getByTestId('newest');
      fireEvent.click(newestOption);

      expect(screen.getByTestId('sortUsers')).toHaveTextContent('newest');

      const rowsNewest = await screen.findAllByRole('row');
      expect(rowsNewest.length).toBeGreaterThan(0);

      fireEvent.click(sortDropdown);
      const oldestOption = screen.getByTestId('oldest');
      fireEvent.click(oldestOption);

      expect(screen.getByTestId('sortUsers')).toHaveTextContent('oldest');

      const rowsOldest = await screen.findAllByRole('row');
      expect(rowsOldest.length).toBeGreaterThan(0);
    });

    it('should load more users and merge them correctly', async () => {
      render(
        <MockedProvider mocks={MOCKS_NEW_2}>
          <BrowserRouter>
            <Provider store={store}>
              <I18nextProvider i18n={i18nForTest}>
                <Users />
              </I18nextProvider>
            </Provider>
          </BrowserRouter>
        </MockedProvider>,
      );

      await wait();

      // Simulate scroll to trigger load more
      await act(async () => {
        fireEvent.scroll(window, { target: { scrollY: 1000 } });
      });

      await wait(500); // Give time for data to load
    });
  });

  describe('Additional coverage tests', () => {
    it('should display error message when query fails', async () => {
      const errorMock = [
        {
          request: {
            query: USER_LIST_FOR_ADMIN,
            variables: {
              first: 12,
              after: null,
              orgFirst: 32,
              where: undefined,
            },
          },
          error: new Error('Network error occurred'),
        },
        {
          request: {
            query: ORGANIZATION_LIST,
          },
          result: {
            data: {
              organizations: [],
            },
          },
        },
      ];

      render(
        <MockedProvider mocks={errorMock} addTypename={false}>
          <BrowserRouter>
            <Provider store={store}>
              <I18nextProvider i18n={i18nForTest}>
                <Users />
              </I18nextProvider>
            </Provider>
          </BrowserRouter>
        </MockedProvider>,
      );

      await wait();
      const errorMsg = screen.getByTestId('errorMsg');

      expect(errorMsg).toBeInTheDocument();
      expect(errorMsg).toHaveTextContent('Error occurred while loading Users');
      expect(errorMsg).toHaveTextContent('Network error occurred');
    });

    it('should reset search and refetch on clear', async () => {
      render(
        <MockedProvider addTypename={false} link={link}>
          <BrowserRouter>
            <Provider store={store}>
              <I18nextProvider i18n={i18nForTest}>
                <Users />
              </I18nextProvider>
            </Provider>
          </BrowserRouter>
        </MockedProvider>,
      );

      await wait();

      const searchInput = screen.getByTestId('searchByName');
      await userEvent.type(searchInput, 'John');
      await userEvent.click(screen.getByTestId('searchButton'));

      await wait();

      // Clear search
      await userEvent.clear(searchInput);
      await userEvent.click(screen.getByTestId('searchButton'));

      await wait();
      expect(screen.queryByText(/no results found/i)).not.toBeInTheDocument();
    });

    it('should set document title correctly', () => {
      const spy = vi.spyOn(document, 'title', 'set');
      render(
        <MockedProvider addTypename={false} link={link}>
          <BrowserRouter>
            <Provider store={store}>
              <I18nextProvider i18n={i18nForTest}>
                <Users />
              </I18nextProvider>
            </Provider>
          </BrowserRouter>
        </MockedProvider>,
      );
      expect(spy).toHaveBeenCalledWith('Talawa Roles');
      spy.mockRestore();
    });

    it('should show warning toast when no organizations exist', async () => {
      const noOrgsMock = [
        {
          request: {
            query: ORGANIZATION_LIST,
          },
          result: {
            data: {
              organizations: [],
            },
          },
        },
        {
          request: {
            query: USER_LIST_FOR_ADMIN,
          },
          result: {
            data: {
              allUsers: {
                edges: [],
                pageInfo: { hasNextPage: false, endCursor: null },
              },
            },
          },
        },
      ];

      render(
        <MockedProvider addTypename={false} mocks={noOrgsMock}>
          <BrowserRouter>
            <Provider store={store}>
              <I18nextProvider i18n={i18nForTest}>
                <Users />
              </I18nextProvider>
            </Provider>
          </BrowserRouter>
        </MockedProvider>,
      );

      await wait();
      expect(toast.warning).toHaveBeenCalledWith(expect.any(String));
    });

    it('should display end of results message when hasMore is false', async () => {
      const endMock = [
        {
          request: {
            query: USER_LIST_FOR_ADMIN,
            variables: {
              first: 12,
              after: null,
              orgFirst: 32,
              where: undefined,
            },
          },
          result: {
            data: {
              allUsers: {
                edges: [
                  {
                    node: {
                      id: '1',
                      name: 'Test User',
                      emailAddress: 'test@example.com',
                      role: 'regular',
                    },
                  },
                ],
                pageInfo: { hasNextPage: false, endCursor: null },
              },
            },
          },
        },
        {
          request: {
            query: ORGANIZATION_LIST,
          },
          result: {
            data: { organizations: [{ id: 'org1', name: 'Org' }] },
          },
        },
      ];

      render(
        <MockedProvider addTypename={false} mocks={endMock}>
          <BrowserRouter>
            <Provider store={store}>
              <I18nextProvider i18n={i18nForTest}>
                <Users />
              </I18nextProvider>
            </Provider>
          </BrowserRouter>
        </MockedProvider>,
      );

      await wait();
      // Simulate full scroll to trigger endMessage
      fireEvent.scroll(window, { target: { scrollY: 10000 } });
      await wait();
      expect(screen.getByText(/End of results/i)).toBeInTheDocument();
    });

    it('should handle search with same value without refetch', async () => {
      vi.spyOn(console, 'log').mockImplementation(() => {});
      render(
        <MockedProvider addTypename={false} link={link}>
          <BrowserRouter>
            <Provider store={store}>
              <I18nextProvider i18n={i18nForTest}>
                <Users />
              </I18nextProvider>
            </Provider>
          </BrowserRouter>
        </MockedProvider>,
      );

      await wait();
      const searchInput = screen.getByTestId('searchByName');
      await userEvent.type(searchInput, 'John');
      await userEvent.click(screen.getByTestId('searchButton'));
      await wait();

      // Same search again
      await userEvent.click(screen.getByTestId('searchButton'));
      await wait();
    });
  });
});

describe('Users screen - no organizations scenario', () => {
  it('calls toast.warning when organizations list is empty', async () => {
    const mocks = [
      {
        request: {
          query: ORGANIZATION_LIST,
        },
        result: {
          data: { organizations: [] },
        },
      },
    ];

    render(
      <MockedProvider mocks={mocks}>
        <BrowserRouter>
          <Provider store={store}>
            <I18nextProvider i18n={i18nForTest}>
              <Users />
            </I18nextProvider>
          </Provider>
        </BrowserRouter>
      </MockedProvider>,
    );

    await waitFor(() => {
      expect(toast.warning).toHaveBeenCalled();
    });
  });
});

interface InterfaceTestComponentProps {
  displayedUsers: unknown[];
  loadUnqUsers: number;
  loadMoreUsers: (displayedLen: number, loadUnqUsers: number) => void;
}

function TestComponent({
  displayedUsers,
  loadUnqUsers,
  loadMoreUsers,
}: InterfaceTestComponentProps) {
  useEffect(() => {
    if (loadUnqUsers > 0) {
      loadMoreUsers(displayedUsers.length, loadUnqUsers);
    }
  }, [displayedUsers, loadUnqUsers, loadMoreUsers]);

  return null;
}

describe('sortUsers logic coverage', () => {
  const baseUsers = [
    { id: '1', createdAt: '2020-01-01', role: 'regular' },
    { id: '2', createdAt: '2024-01-01', role: 'administrator' },
  ];

  it('should sort users by newest', async () => {
    render(
      <MockedProvider mocks={MOCKS}>
        <BrowserRouter>
          <Provider store={store}>
            <I18nextProvider i18n={i18nForTest}>
              <Users />
            </I18nextProvider>
          </Provider>
        </BrowserRouter>
      </MockedProvider>,
    );

    const instance = screen.getByTestId('testcomp');
    expect(instance).toBeInTheDocument();
  });

  it('should sort users by oldest', () => {
    const sorted = [...baseUsers].sort(
      (a, b) =>
        new Date(a.createdAt).getTime() - new Date(b.createdAt).getTime(),
    );
    expect(sorted[0].id).toBe('1');
  });
});

describe('useEffect loadMoreUsers trigger', () => {
  it('should call loadMoreUsers when displayedUsers changes and loadUnqUsers > 0', () => {
    const loadMoreUsers = vi.fn();

    const initialUsers = [{ id: 1 }];
    const { rerender } = render(
      <TestComponent
        displayedUsers={initialUsers}
        loadUnqUsers={3}
        loadMoreUsers={loadMoreUsers}
      />,
    );

    loadMoreUsers.mockClear();

    rerender(
      <TestComponent
        displayedUsers={[...initialUsers, { id: 2 }]}
        loadUnqUsers={3}
        loadMoreUsers={loadMoreUsers}
      />,
    );

    expect(loadMoreUsers).toHaveBeenCalledTimes(1);
    expect(loadMoreUsers).toHaveBeenCalledWith(2, 3);
  });

  it('should NOT update sorting when same option is selected', async () => {
    render(
      <MockedProvider mocks={MOCKS_NEW}>
        <BrowserRouter>
          <Provider store={store}>
            <Users />
          </Provider>
        </BrowserRouter>
      </MockedProvider>,
    );

    const sortDropdown = await screen.findByTestId('sortUsers');
    fireEvent.click(sortDropdown);

    const newest = screen.getByTestId('newest');
    fireEvent.click(newest);
    fireEvent.click(newest);

    expect(sortDropdown).toHaveTextContent('newest');
  });

  it('should filter only regular users', async () => {
    const filterMock = [
      {
        request: {
          query: USER_LIST_FOR_ADMIN,
          variables: { first: 12, after: null, orgFirst: 32, where: undefined },
        },
        result: {
          data: {
            allUsers: {
              edges: [
                {
                  cursor: '1',
                  node: {
                    id: '1',
                    name: 'Admin User',
                    role: 'administrator',
                    emailAddress: 'a@test.com',
                    createdAt: new Date().toISOString(),
                    city: '',
                    state: '',
                    countryCode: '',
                    postalCode: '',
                    avatarURL: '',
                    orgsWhereUserIsBlocked: { edges: [] },
                    organizationsWhereMember: { edges: [] },
                  },
                },
                {
                  cursor: '2',
                  node: {
                    id: '2',
                    name: 'Regular User',
                    role: 'regular',
                    emailAddress: 'u@test.com',
                    createdAt: new Date().toISOString(),
                    city: '',
                    state: '',
                    countryCode: '',
                    postalCode: '',
                    avatarURL: '',
                    orgsWhereUserIsBlocked: { edges: [] },
                    organizationsWhereMember: { edges: [] },
                  },
                },
              ],
              pageInfo: { hasNextPage: false, endCursor: null },
            },
          },
        },
      },
      {
        request: { query: ORGANIZATION_LIST },
        result: { data: { organizations: [] } },
      },
    ];

    render(
      <MockedProvider mocks={filterMock} addTypename={false}>
        <BrowserRouter>
          <Provider store={store}>
            <Users />
          </Provider>
        </BrowserRouter>
      </MockedProvider>,
    );

    await wait();

    fireEvent.click(screen.getByTestId('filterUsers'));
    fireEvent.click(screen.getByTestId('user'));

    await wait();

    const rows = screen.getAllByRole('row');

    expect(rows.length).toBe(2); // header + 1 row
    expect(rows[1]).toHaveTextContent('Regular User');
  });

  it('should return all users when filter is cancel', async () => {
    render(
      <MockedProvider mocks={MOCKS_NEW} addTypename={false}>
        <BrowserRouter>
          <Provider store={store}>
            <Users />
          </Provider>
        </BrowserRouter>
      </MockedProvider>,
    );

    await wait();

    fireEvent.click(screen.getByTestId('filterUsers'));
    fireEvent.click(screen.getByTestId('cancel'));

    await wait();

    const rows = screen.getAllByRole('row');
    expect(rows.length).toBeGreaterThan(1);
  });

  it('should actually sort users by newest date (real data validation)', async () => {
    const newestMock = [
      {
        request: {
          query: USER_LIST_FOR_ADMIN,
          variables: { first: 12, after: null, orgFirst: 32, where: undefined },
        },
        result: {
          data: {
            allUsers: {
              edges: [
                {
                  cursor: '1',
                  node: {
                    id: '1',
                    name: 'Old User',
                    role: 'regular',
                    emailAddress: 'old@test.com',
                    createdAt: '2020-01-01T00:00:00.000Z',
                    city: '',
                    state: '',
                    countryCode: '',
                    postalCode: '',
                    avatarURL: '',
                    orgsWhereUserIsBlocked: { edges: [] },
                    organizationsWhereMember: { edges: [] },
                  },
                },
                {
                  cursor: '2',
                  node: {
                    id: '2',
                    name: 'New User',
                    role: 'regular',
                    emailAddress: 'new@test.com',
                    createdAt: '2024-01-01T00:00:00.000Z',
                    city: '',
                    state: '',
                    countryCode: '',
                    postalCode: '',
                    avatarURL: '',
                    orgsWhereUserIsBlocked: { edges: [] },
                    organizationsWhereMember: { edges: [] },
                  },
                },
              ],
              pageInfo: { hasNextPage: false, endCursor: null },
            },
          },
        },
      },
      {
        request: { query: ORGANIZATION_LIST },
        result: { data: { organizations: [] } },
      },
    ];

    render(
      <MockedProvider mocks={newestMock} addTypename={false}>
        <BrowserRouter>
          <Provider store={store}>
            <Users />
          </Provider>
        </BrowserRouter>
      </MockedProvider>,
    );

    await wait();

    fireEvent.click(screen.getByTestId('sortUsers'));
    fireEvent.click(screen.getByTestId('newest'));

    await wait();

    const rows = screen.getAllByRole('row');

    expect(rows[1]).toHaveTextContent('New User');
  });

  it('should NOT update filtering when same option is clicked', async () => {
    render(
      <MockedProvider mocks={MOCKS_NEW}>
        <BrowserRouter>
          <Provider store={store}>
            <Users />
          </Provider>
        </BrowserRouter>
      </MockedProvider>,
    );

    const filterDropdown = await screen.findByTestId('filterUsers');
    fireEvent.click(filterDropdown);

    const cancel = screen.getByTestId('cancel');
    fireEvent.click(cancel);
    fireEvent.click(cancel);

    expect(filterDropdown).toHaveTextContent('cancel');
  });

  it('should render "no results found" when search yields empty result', async () => {
    const emptySearchMock = [
      {
        request: {
          query: USER_LIST_FOR_ADMIN,
          variables: {
            first: 12,
            after: null,
            orgFirst: 32,
            where: { name: 'zzzz' },
          },
        },
        result: {
          data: {
            allUsers: {
              edges: [],
              pageInfo: { hasNextPage: false, endCursor: null },
            },
          },
        },
      },
      {
        request: { query: ORGANIZATION_LIST },
        result: {
          data: { organizations: [{ id: '1', name: 'Org' }] },
        },
      },
    ];

    render(
      <MockedProvider mocks={emptySearchMock} addTypename={false}>
        <BrowserRouter>
          <Provider store={store}>
            <I18nextProvider i18n={i18nForTest}>
              <Users />
            </I18nextProvider>
          </Provider>
        </BrowserRouter>
      </MockedProvider>,
    );

    await wait();

    const input = screen.getByTestId('searchByName');
    await userEvent.type(input, 'zzzz');
    await userEvent.click(screen.getByTestId('searchButton'));

    await wait();

    expect(screen.getByText(/no results found/i)).toBeInTheDocument();
  });

  it('should return early when search value is empty and already empty', async () => {
    render(
      <MockedProvider mocks={MOCKS_NEW}>
        <BrowserRouter>
          <Provider store={store}>
            <Users />
          </Provider>
        </BrowserRouter>
      </MockedProvider>,
    );

    await wait();

    const input = screen.getByTestId('searchByName');

    await userEvent.clear(input);
    await userEvent.click(screen.getByTestId('searchButton'));

    expect(input).toHaveValue('');
  });

  it('should return early from loadMoreUsers when isLoadingMore is already true', async () => {
    const slowMocks = [
      {
        request: {
          query: USER_LIST_FOR_ADMIN,
          variables: { first: 12, after: null, orgFirst: 32, where: undefined },
        },
        result: {
          data: {
            allUsers: {
              edges: [
                {
                  cursor: '1',
                  node: {
                    id: '1',
                    name: 'User One',
                    role: 'regular',
                    emailAddress: 'u@test.com',
                    createdAt: new Date().toISOString(),
                    city: '',
                    state: '',
                    countryCode: '',
                    postalCode: '',
                    avatarURL: '',
                    orgsWhereUserIsBlocked: { edges: [] },
                    organizationsWhereMember: { edges: [] },
                  },
                },
              ],
              pageInfo: { hasNextPage: true, endCursor: '1' },
            },
          },
        },
        delay: 2000,
      },
      {
        request: {
          query: ORGANIZATION_LIST,
        },
        result: {
          data: { organizations: [{ id: '1', name: 'Org' }] },
        },
      },
    ];

    render(
      <MockedProvider mocks={slowMocks} addTypename={false}>
        <BrowserRouter>
          <Provider store={store}>
            <Users />
          </Provider>
        </BrowserRouter>
      </MockedProvider>,
    );

    await wait();

    fireEvent.scroll(window, { target: { scrollY: 5000 } });
    await wait(200);

    fireEvent.scroll(window, { target: { scrollY: 9000 } });
    await wait(200);

    expect(true).toBe(true);
  });

  it('should filter only admin users (by row count change)', async () => {
    render(
      <MockedProvider mocks={MOCKS_NEW} addTypename={false}>
        <BrowserRouter>
          <Provider store={store}>
            <Users />
          </Provider>
        </BrowserRouter>
      </MockedProvider>,
    );

    await wait();

    const rowsBefore = screen.queryAllByRole('row').length;

    fireEvent.click(screen.getByTestId('filterUsers'));
    fireEvent.click(screen.getByTestId('admin'));

    await wait();

    const rowsAfter = screen.queryAllByRole('row').length;

    if (rowsAfter > 0) {
      expect(rowsAfter).toBeLessThanOrEqual(rowsBefore);
    } else {
      expect(screen.getByTestId('users-empty-state')).toBeInTheDocument();
    }
  });

  it('should reset and refetch when clearing search after entering value', async () => {
    render(
      <MockedProvider mocks={MOCKS_NEW}>
        <BrowserRouter>
          <Provider store={store}>
            <Users />
          </Provider>
        </BrowserRouter>
      </MockedProvider>,
    );

    await wait();

    const input = screen.getByTestId('searchByName');

    await userEvent.type(input, 'John');
    await userEvent.clear(input);
    await userEvent.click(screen.getByTestId('searchButton'));

    await wait();

    expect(input).toHaveValue('');
  });

  it('should block second fetchMore call when isLoadingMore is true', async () => {
    const safeMocks = [
      {
        request: {
          query: USER_LIST_FOR_ADMIN,
          variables: {
            first: 12,
            after: null,
            orgFirst: 32,
            where: undefined,
          },
        },
        result: {
          data: {
            allUsers: {
              edges: [
                {
                  cursor: '1',
                  node: {
                    id: '1',
                    name: 'User One',
                    emailAddress: 'u1@test.com',
                    role: 'regular',
                    createdAt: new Date().toISOString(),
                    city: '',
                    state: '',
                    countryCode: '',
                    postalCode: '',
                    avatarURL: '',
                    orgsWhereUserIsBlocked: { edges: [] },
                    organizationsWhereMember: { edges: [] },
                  },
                },
              ],
              pageInfo: {
                hasNextPage: true,
                endCursor: '1',
              },
            },
          },
        },
      },
      {
        request: {
          query: USER_LIST_FOR_ADMIN,
          variables: {
            first: 12,
            after: '1',
            orgFirst: 32,
            where: undefined,
          },
        },
        result: {
          data: {
            allUsers: {
              edges: [],
              pageInfo: {
                hasNextPage: false,
                endCursor: null,
              },
            },
          },
        },
      },
      {
        request: {
          query: ORGANIZATION_LIST,
        },
        result: {
          data: {
            organizations: [{ id: 'org1', name: 'Org' }],
          },
        },
      },
    ];

    render(
      <MockedProvider mocks={safeMocks} addTypename={false}>
        <BrowserRouter>
          <Provider store={store}>
            <Users />
          </Provider>
        </BrowserRouter>
      </MockedProvider>,
    );

    await wait();

    fireEvent.scroll(window, { target: { scrollY: 6000 } });
    await wait(300);

    fireEvent.scroll(window, { target: { scrollY: 9000 } });
    await wait(300);

    expect(screen.getByText(/End of results/i)).toBeInTheDocument();
  });

  it('should handle rapid consecutive scroll events gracefully', async () => {
    // Smoke test: verifies component remains stable when multiple scroll events
    // fire in quick succession. The isLoadingMore guard (covered by istanbul ignore)
    // prevents duplicate fetches, but we only verify correct end-state behavior here.
    const delayedFetchMoreMocks = [
      {
        request: {
          query: USER_LIST_FOR_ADMIN,
          variables: {
            first: 12,
            after: null,
            orgFirst: 32,
            where: undefined,
          },
        },
        result: {
          data: {
            allUsers: {
              edges: [
                {
                  cursor: '1',
                  node: {
                    id: '1',
                    name: 'User One',
                    emailAddress: 'u1@test.com',
                    role: 'regular',
                    createdAt: new Date().toISOString(),
                    city: '',
                    state: '',
                    countryCode: '',
                    postalCode: '',
                    avatarURL: '',
                    orgsWhereUserIsBlocked: { edges: [] },
                    organizationsWhereMember: { edges: [] },
                  },
                },
              ],
              pageInfo: {
                hasNextPage: true,
                endCursor: '1',
              },
            },
          },
        },
      },
      {
        request: {
          query: USER_LIST_FOR_ADMIN,
          variables: {
            first: 12,
            after: '1',
            orgFirst: 32,
            where: undefined,
          },
        },
        result: {
          data: {
            allUsers: {
              edges: [
                {
                  cursor: '2',
                  node: {
                    id: '2',
                    name: 'User Two',
                    emailAddress: 'u2@test.com',
                    role: 'regular',
                    createdAt: new Date().toISOString(),
                    city: '',
                    state: '',
                    countryCode: '',
                    postalCode: '',
                    avatarURL: '',
                    orgsWhereUserIsBlocked: { edges: [] },
                    organizationsWhereMember: { edges: [] },
                  },
                },
              ],
              pageInfo: {
                hasNextPage: false,
                endCursor: '2',
              },
            },
          },
        },
        delay: 1000, // Delay fetchMore to keep isLoadingMore true
      },
      {
        request: {
          query: ORGANIZATION_LIST,
        },
        result: {
          data: {
            organizations: [{ id: 'org1', name: 'Org' }],
          },
        },
      },
    ];

    render(
      <MockedProvider mocks={delayedFetchMoreMocks} addTypename={false}>
        <BrowserRouter>
          <Provider store={store}>
            <I18nextProvider i18n={i18nForTest}>
              <Users />
            </I18nextProvider>
          </Provider>
        </BrowserRouter>
      </MockedProvider>,
    );

    await wait();

    // First scroll triggers loadMoreUsers and sets isLoadingMore = true
    fireEvent.scroll(window, { target: { scrollY: 6000 } });

    // Second scroll while first fetch is still in progress
    fireEvent.scroll(window, { target: { scrollY: 12000 } });

    // Wait for the delayed fetchMore to complete
    await wait(1500);

    // Verify component remains stable - both users should be displayed after fetch completes
    expect(screen.getByText('User One')).toBeInTheDocument();
    expect(screen.getByText('User Two')).toBeInTheDocument();
  });

  it('should explicitly hit oldest sorting logic branch', async () => {
    render(
      <MockedProvider mocks={MOCKS_NEW}>
        <BrowserRouter>
          <Provider store={store}>
            <Users />
          </Provider>
        </BrowserRouter>
      </MockedProvider>,
    );

    await wait();

    fireEvent.click(screen.getByTestId('sortUsers'));
    fireEvent.click(screen.getByTestId('oldest'));

    await wait();

    const rows = screen.getAllByRole('row');
    expect(rows.length).toBeGreaterThan(1);
  });

  it('should clear search value on component unmount', async () => {
    const { unmount } = render(
      <MockedProvider mocks={MOCKS}>
        <BrowserRouter>
          <Provider store={store}>
            <Users />
          </Provider>
        </BrowserRouter>
      </MockedProvider>,
    );

    await wait();

    const input = screen.getByTestId('searchByName');
    await userEvent.type(input, 'John');

    unmount();

    expect(screen.queryByTestId('searchByName')).not.toBeInTheDocument();
  });

  it('should NOT call loadMoreUsers when loadUnqUsers = 0', () => {
    const loadMoreUsers = vi.fn();

    const initialUsers = [{ id: 1 }];
    const { rerender } = render(
      <TestComponent
        displayedUsers={initialUsers}
        loadUnqUsers={0}
        loadMoreUsers={loadMoreUsers}
      />,
    );

    rerender(
      <TestComponent
        displayedUsers={[...initialUsers, { id: 2 }]}
        loadUnqUsers={0}
        loadMoreUsers={loadMoreUsers}
      />,
    );

    expect(loadMoreUsers).not.toHaveBeenCalled();
  });

  it('should load more users with active search filter (searchByName truthy)', async () => {
    const searchMocks = [
      {
        request: {
          query: USER_LIST_FOR_ADMIN,
          variables: {
            first: 12,
            after: null,
            orgFirst: 32,
            where: undefined,
          },
        },
        result: {
          data: {
            allUsers: {
              edges: [
                {
                  cursor: '1',
                  node: {
                    id: '1',
                    name: 'John User',
                    emailAddress: 'john@test.com',
                    role: 'regular',
                    createdAt: new Date().toISOString(),
                    city: '',
                    state: '',
                    countryCode: '',
                    postalCode: '',
                    avatarURL: '',
                    orgsWhereUserIsBlocked: { edges: [] },
                    organizationsWhereMember: { edges: [] },
                  },
                },
              ],
              pageInfo: { hasNextPage: true, endCursor: '1' },
            },
          },
        },
      },
      {
        request: {
          query: USER_LIST_FOR_ADMIN,
          variables: {
            first: 12,
            after: null,
            orgFirst: 32,
            where: { name: 'John' },
          },
        },
        result: {
          data: {
            allUsers: {
              edges: [
                {
                  cursor: '1',
                  node: {
                    id: '1',
                    name: 'John User',
                    emailAddress: 'john@test.com',
                    role: 'regular',
                    createdAt: new Date().toISOString(),
                    city: '',
                    state: '',
                    countryCode: '',
                    postalCode: '',
                    avatarURL: '',
                    orgsWhereUserIsBlocked: { edges: [] },
                    organizationsWhereMember: { edges: [] },
                  },
                },
              ],
              pageInfo: { hasNextPage: true, endCursor: '1' },
            },
          },
        },
      },
      {
        request: {
          query: USER_LIST_FOR_ADMIN,
          variables: {
            first: 12,
            after: '1',
            orgFirst: 32,
            where: { name: 'John' },
          },
        },
        result: {
          data: {
            allUsers: {
              edges: [
                {
                  cursor: '2',
                  node: {
                    id: '2',
                    name: 'John Smith',
                    emailAddress: 'johnsmith@test.com',
                    role: 'regular',
                    createdAt: new Date().toISOString(),
                    city: '',
                    state: '',
                    countryCode: '',
                    postalCode: '',
                    avatarURL: '',
                    orgsWhereUserIsBlocked: { edges: [] },
                    organizationsWhereMember: { edges: [] },
                  },
                },
              ],
              pageInfo: { hasNextPage: false, endCursor: '2' },
            },
          },
        },
      },
      {
        request: { query: ORGANIZATION_LIST },
        result: { data: { organizations: [{ id: 'org1', name: 'Org' }] } },
      },
    ];

    render(
      <MockedProvider mocks={searchMocks} addTypename={false}>
        <BrowserRouter>
          <Provider store={store}>
            <I18nextProvider i18n={i18nForTest}>
              <Users />
            </I18nextProvider>
          </Provider>
        </BrowserRouter>
      </MockedProvider>,
    );

    await wait();

    const input = screen.getByTestId('searchByName');
    await userEvent.type(input, 'John');
    await userEvent.click(screen.getByTestId('searchButton'));

    await wait();

    // Verify initial state: John User exists, John Smith (second page) does not
    expect(screen.getByText('John User')).toBeInTheDocument();
    expect(screen.queryByText('John Smith')).not.toBeInTheDocument();

    // Trigger scroll to load more users while search is active
    fireEvent.scroll(window, { target: { scrollY: 6000 } });
    await wait(500);

    // Verify pagination worked: both first and second page results are now present
    expect(screen.getByText('John User')).toBeInTheDocument();
    expect(screen.getByText('John Smith')).toBeInTheDocument();
  });

  it('should handle organizations being null/undefined without crashing', async () => {
    const nullOrgsMock = [
      {
        request: {
          query: USER_LIST_FOR_ADMIN,
          variables: {
            first: 12,
            after: null,
            orgFirst: 32,
            where: undefined,
          },
        },
        result: {
          data: {
            allUsers: {
              edges: [
                {
                  cursor: '1',
                  node: {
                    id: '1',
                    name: 'Test User',
                    emailAddress: 'test@test.com',
                    role: 'regular',
                    createdAt: new Date().toISOString(),
                    city: '',
                    state: '',
                    countryCode: '',
                    postalCode: '',
                    avatarURL: '',
                    orgsWhereUserIsBlocked: { edges: [] },
                    organizationsWhereMember: { edges: [] },
                  },
                },
              ],
              pageInfo: { hasNextPage: false, endCursor: null },
            },
          },
        },
      },
      {
        request: { query: ORGANIZATION_LIST },
        result: {
          data: { organizations: null },
        },
      },
    ];

    render(
      <MockedProvider mocks={nullOrgsMock} addTypename={false}>
        <BrowserRouter>
          <Provider store={store}>
            <I18nextProvider i18n={i18nForTest}>
              <Users />
            </I18nextProvider>
          </Provider>
        </BrowserRouter>
      </MockedProvider>,
    );

    await wait();

    // Should not crash and should still render users
    expect(screen.getByTestId('testcomp')).toBeInTheDocument();
  });

  it('should show loading state when isLoadingMore is true', async () => {
    const slowLoadMoreMocks = [
      {
        request: {
          query: USER_LIST_FOR_ADMIN,
          variables: {
            first: 12,
            after: null,
            orgFirst: 32,
            where: undefined,
          },
        },
        result: {
          data: {
            allUsers: {
              edges: [
                {
                  cursor: '1',
                  node: {
                    id: '1',
                    name: 'First User',
                    emailAddress: 'first@test.com',
                    role: 'regular',
                    createdAt: new Date().toISOString(),
                    city: '',
                    state: '',
                    countryCode: '',
                    postalCode: '',
                    avatarURL: '',
                    orgsWhereUserIsBlocked: { edges: [] },
                    organizationsWhereMember: { edges: [] },
                  },
                },
              ],
              pageInfo: { hasNextPage: true, endCursor: '1' },
            },
          },
        },
      },
      {
        request: {
          query: USER_LIST_FOR_ADMIN,
          variables: {
            first: 12,
            after: '1',
            orgFirst: 32,
            where: undefined,
          },
        },
        result: {
          data: {
            allUsers: {
              edges: [
                {
                  cursor: '2',
                  node: {
                    id: '2',
                    name: 'Second User',
                    emailAddress: 'second@test.com',
                    role: 'regular',
                    createdAt: new Date().toISOString(),
                    city: '',
                    state: '',
                    countryCode: '',
                    postalCode: '',
                    avatarURL: '',
                    orgsWhereUserIsBlocked: { edges: [] },
                    organizationsWhereMember: { edges: [] },
                  },
                },
              ],
              pageInfo: { hasNextPage: false, endCursor: '2' },
            },
          },
        },
        delay: 1000,
      },
      {
        request: { query: ORGANIZATION_LIST },
        result: { data: { organizations: [{ id: 'org1', name: 'Org' }] } },
      },
    ];

    render(
      <MockedProvider mocks={slowLoadMoreMocks} addTypename={false}>
        <BrowserRouter>
          <Provider store={store}>
            <I18nextProvider i18n={i18nForTest}>
              <Users />
            </I18nextProvider>
          </Provider>
        </BrowserRouter>
      </MockedProvider>,
    );

    await wait();

    // Verify initial state: First User exists, Second User does not
    expect(screen.getByText('First User')).toBeInTheDocument();
    expect(screen.queryByText('Second User')).not.toBeInTheDocument();

    // Trigger scroll to load more
    fireEvent.scroll(window, { target: { scrollY: 6000 } });

    // Allow a brief moment for the loading state to be set
    await wait(100);

    // Verify loading indicator is shown while fetchMore is in progress
    // The InfiniteScroll loader prop renders TableLoader when isLoadingMore is true
    const loaders = screen.getAllByTestId('TableLoader');
    expect(loaders.length).toBeGreaterThan(0);

    // Wait for the delayed fetchMore to complete
    await wait(1500);

    // Verify loading is complete and both users are displayed
    expect(screen.getByText('First User')).toBeInTheDocument();
    expect(screen.getByText('Second User')).toBeInTheDocument();
  });

  it('should render empty state when usersData returns no users', async () => {
    const emptyUsersMock = [
      {
        request: {
          query: USER_LIST_FOR_ADMIN,
          variables: {
            first: 12,
            after: null,
            orgFirst: 32,
            where: undefined,
          },
        },
        result: {
          data: {
            allUsers: {
              edges: [],
              pageInfo: { hasNextPage: false, endCursor: null },
            },
          },
        },
      },
      {
        request: { query: ORGANIZATION_LIST },
        result: { data: { organizations: [{ id: 'org1', name: 'Org' }] } },
      },
    ];

    render(
      <MockedProvider mocks={emptyUsersMock} addTypename={false}>
        <BrowserRouter>
          <Provider store={store}>
            <I18nextProvider i18n={i18nForTest}>
              <Users />
            </I18nextProvider>
          </Provider>
        </BrowserRouter>
      </MockedProvider>,
    );

    await wait();

    // Component should render without crashing
    expect(screen.getByTestId('testcomp')).toBeInTheDocument();

    // Verify the "No User Found" message is displayed, confirming displayedUsers is empty
    expect(screen.getByText(/No User Found/i)).toBeInTheDocument();

    // Verify no user table rows are rendered
    expect(screen.queryByTestId('user-row')).not.toBeInTheDocument();
  });

  it('should show initial loading state then display user data after fetch completes', async () => {
    const loadingMock = [
      {
        request: {
          query: USER_LIST_FOR_ADMIN,
          variables: {
            first: 12,
            after: null,
            orgFirst: 32,
            where: undefined,
          },
        },
        result: {
          data: {
            allUsers: {
              edges: [
                {
                  cursor: '1',
                  node: {
                    id: '1',
                    name: 'Test User',
                    emailAddress: 'test@test.com',
                    role: 'regular',
                    createdAt: new Date().toISOString(),
                    city: '',
                    state: '',
                    countryCode: '',
                    postalCode: '',
                    avatarURL: '',
                    orgsWhereUserIsBlocked: { edges: [] },
                    organizationsWhereMember: { edges: [] },
                  },
                },
              ],
              pageInfo: { hasNextPage: false, endCursor: '1' },
            },
          },
        },
        delay: 100,
      },
      {
        request: { query: ORGANIZATION_LIST },
        result: { data: { organizations: [{ id: 'org1', name: 'Org' }] } },
      },
    ];

    render(
      <MockedProvider mocks={loadingMock} addTypename={false}>
        <BrowserRouter>
          <Provider store={store}>
            <I18nextProvider i18n={i18nForTest}>
              <Users />
            </I18nextProvider>
          </Provider>
        </BrowserRouter>
      </MockedProvider>,
    );

    // Verify loading indicator is shown during initial fetch
    expect(screen.getByTestId('TableLoader')).toBeInTheDocument();

    // User should not be visible yet
    expect(screen.queryByText('Test User')).not.toBeInTheDocument();

    // Wait for data to load
    await waitFor(() => {
      expect(screen.getByText('Test User')).toBeInTheDocument();
    });

    // Verify "No User Found" is not shown since we have data
    expect(screen.queryByText(/No User Found/i)).not.toBeInTheDocument();
  });

  it('should return early from displayedUsers effect when usersData length is 0', async () => {
    const zeroUsersMock = [
      {
        request: {
          query: USER_LIST_FOR_ADMIN,
          variables: {
            first: 12,
            after: null,
            orgFirst: 32,
            where: undefined,
          },
        },
        result: {
          data: {
            allUsers: {
              edges: [],
              pageInfo: { hasNextPage: false, endCursor: null },
            },
          },
        },
      },
      {
        request: { query: ORGANIZATION_LIST },
        result: { data: { organizations: [{ id: 'org1', name: 'Org' }] } },
      },
    ];

    render(
      <MockedProvider mocks={zeroUsersMock} addTypename={false}>
        <BrowserRouter>
          <Provider store={store}>
            <I18nextProvider i18n={i18nForTest}>
              <Users />
            </I18nextProvider>
          </Provider>
        </BrowserRouter>
      </MockedProvider>,
    );

    await wait();

    // Component should render without crashing even with empty usersData
    expect(screen.getByTestId('testcomp')).toBeInTheDocument();
    // With empty usersData and no search term, "No User Found" should be shown
    expect(screen.getByText(/No User Found/i)).toBeInTheDocument();
  });

  it('should leave results unchanged for cancel/default filter option', async () => {
    // Test the default return in filterUsers function
    const filterMock = [
      {
        request: {
          query: USER_LIST_FOR_ADMIN,
          variables: { first: 12, after: null, orgFirst: 32, where: undefined },
        },
        result: {
          data: {
            allUsers: {
              edges: [
                {
                  cursor: '1',
                  node: {
                    id: '1',
                    name: 'Test User',
                    role: 'regular',
                    emailAddress: 'test@test.com',
                    createdAt: new Date().toISOString(),
                    city: '',
                    state: '',
                    countryCode: '',
                    postalCode: '',
                    avatarURL: '',
                    orgsWhereUserIsBlocked: { edges: [] },
                    organizationsWhereMember: { edges: [] },
                  },
                },
              ],
              pageInfo: { hasNextPage: false, endCursor: null },
            },
          },
        },
      },
      {
        request: { query: ORGANIZATION_LIST },
        result: { data: { organizations: [{ id: 'org1', name: 'Org' }] } },
      },
    ];

    render(
      <MockedProvider mocks={filterMock} addTypename={false}>
        <BrowserRouter>
          <Provider store={store}>
            <Users />
          </Provider>
        </BrowserRouter>
      </MockedProvider>,
    );

    await wait();

    // Users should be displayed
    expect(screen.getByText('Test User')).toBeInTheDocument();
  });

  it('should show "End of results" when initial response has no more pages', async () => {
    // Verifies the UI displays "End of results" when pageInfo.hasNextPage is false
    // from the first response, indicating InfiniteScroll has reached pagination end
    const noNextPageMock = [
      {
        request: {
          query: USER_LIST_FOR_ADMIN,
          variables: {
            first: 12,
            after: null,
            orgFirst: 32,
            where: undefined,
          },
        },
        result: {
          data: {
            allUsers: {
              edges: [
                {
                  cursor: '1',
                  node: {
                    id: '1',
                    name: 'Single User',
                    emailAddress: 'single@test.com',
                    role: 'regular',
                    createdAt: '2024-01-01T00:00:00Z',
                    city: '',
                    state: '',
                    countryCode: '',
                    postalCode: '',
                    avatarURL: '',
                    orgsWhereUserIsBlocked: { edges: [] },
                    organizationsWhereMember: { edges: [] },
                  },
                },
              ],
              pageInfo: { hasNextPage: false, endCursor: null },
            },
          },
        },
      },
      {
        request: { query: ORGANIZATION_LIST },
        result: { data: { organizations: [{ id: 'org1', name: 'Org' }] } },
      },
    ];

    render(
      <MockedProvider mocks={noNextPageMock} addTypename={false}>
        <BrowserRouter>
          <Provider store={store}>
            <I18nextProvider i18n={i18nForTest}>
              <Users />
            </I18nextProvider>
          </Provider>
        </BrowserRouter>
      </MockedProvider>,
    );

    await wait();

    // Verify user is displayed
    expect(screen.getByText('Single User')).toBeInTheDocument();

    // Trigger scroll - InfiniteScroll should not fetch more since hasNextPage is false
    fireEvent.scroll(window, { target: { scrollY: 6000 } });
    await wait(200);

    // The component should show "End of results" since there are no more pages
    expect(screen.getByText(/End of results/i)).toBeInTheDocument();
  });

  it('should sort users by oldest and verify the sorted order', async () => {
    // This test explicitly covers line 294: the oldest sorting branch
    const multipleUsersMock = [
      {
        request: {
          query: USER_LIST_FOR_ADMIN,
          variables: {
            first: 12,
            after: null,
            orgFirst: 32,
            where: undefined,
          },
        },
        result: {
          data: {
            allUsers: {
              edges: [
                {
                  cursor: '1',
                  node: {
                    id: '1',
                    name: 'Newer User',
                    emailAddress: 'newer@test.com',
                    role: 'regular',
                    createdAt: '2025-06-01T00:00:00Z',
                    city: '',
                    state: '',
                    countryCode: '',
                    postalCode: '',
                    avatarURL: '',
                    orgsWhereUserIsBlocked: { edges: [] },
                    organizationsWhereMember: { edges: [] },
                  },
                },
                {
                  cursor: '2',
                  node: {
                    id: '2',
                    name: 'Older User',
                    emailAddress: 'older@test.com',
                    role: 'regular',
                    createdAt: '2020-01-01T00:00:00Z',
                    city: '',
                    state: '',
                    countryCode: '',
                    postalCode: '',
                    avatarURL: '',
                    orgsWhereUserIsBlocked: { edges: [] },
                    organizationsWhereMember: { edges: [] },
                  },
                },
              ],
              pageInfo: { hasNextPage: false, endCursor: '2' },
            },
          },
        },
      },
      {
        request: { query: ORGANIZATION_LIST },
        result: { data: { organizations: [{ id: 'org1', name: 'Org' }] } },
      },
    ];

    render(
      <MockedProvider mocks={multipleUsersMock} addTypename={false}>
        <BrowserRouter>
          <Provider store={store}>
            <I18nextProvider i18n={i18nForTest}>
              <Users />
            </I18nextProvider>
          </Provider>
        </BrowserRouter>
      </MockedProvider>,
    );

    await wait();

    // Both users should be visible initially
    expect(screen.getByText('Newer User')).toBeInTheDocument();
    expect(screen.getByText('Older User')).toBeInTheDocument();

    // Click sort dropdown and select oldest
    fireEvent.click(screen.getByTestId('sortUsers'));
    await wait(50);
    fireEvent.click(screen.getByTestId('oldest'));

    await wait();

    // Verify both users are still visible after sorting
    expect(screen.getByText('Older User')).toBeInTheDocument();
    expect(screen.getByText('Newer User')).toBeInTheDocument();

    // Verify the sort order: "Older User" should appear before "Newer User" in the DOM
    const olderUserElement = screen.getByText('Older User');
    const newerUserElement = screen.getByText('Newer User');

    // compareDocumentPosition returns a bitmask; if olderUser precedes newerUser,
    // the DOCUMENT_POSITION_FOLLOWING bit (4) will be set
    const position = olderUserElement.compareDocumentPosition(newerUserElement);
    expect(position & Node.DOCUMENT_POSITION_FOLLOWING).toBeTruthy();
  });

  it('should handle filterUsers default case returning all users', async () => {
    // This test covers line 312: the default return allUsers fallthrough
    // When filteringOption is neither 'cancel', 'user', nor 'admin'
    const usersMock = [
      {
        request: {
          query: USER_LIST_FOR_ADMIN,
          variables: {
            first: 12,
            after: null,
            orgFirst: 32,
            where: undefined,
          },
        },
        result: {
          data: {
            allUsers: {
              edges: [
                {
                  cursor: '1',
                  node: {
                    id: '1',
                    name: 'Regular Person',
                    emailAddress: 'regular@test.com',
                    role: 'regular',
                    createdAt: '2024-01-01T00:00:00Z',
                    city: '',
                    state: '',
                    countryCode: '',
                    postalCode: '',
                    avatarURL: '',
                    orgsWhereUserIsBlocked: { edges: [] },
                    organizationsWhereMember: { edges: [] },
                  },
                },
                {
                  cursor: '2',
                  node: {
                    id: '2',
                    name: 'Admin Person',
                    emailAddress: 'admin@test.com',
                    role: 'administrator',
                    createdAt: '2024-02-01T00:00:00Z',
                    city: '',
                    state: '',
                    countryCode: '',
                    postalCode: '',
                    avatarURL: '',
                    orgsWhereUserIsBlocked: { edges: [] },
                    organizationsWhereMember: { edges: [] },
                  },
                },
              ],
              pageInfo: { hasNextPage: false, endCursor: '2' },
            },
          },
        },
      },
      {
        request: { query: ORGANIZATION_LIST },
        result: { data: { organizations: [{ id: 'org1', name: 'Org' }] } },
      },
    ];

    render(
      <MockedProvider mocks={usersMock} addTypename={false}>
        <BrowserRouter>
          <Provider store={store}>
            <I18nextProvider i18n={i18nForTest}>
              <Users />
            </I18nextProvider>
          </Provider>
        </BrowserRouter>
      </MockedProvider>,
    );

    await wait();

    // Both users should be displayed (cancel filter shows all)
    expect(screen.getByText('Regular Person')).toBeInTheDocument();
    expect(screen.getByText('Admin Person')).toBeInTheDocument();

    // Open filter dropdown and click cancel to set filter to 'cancel'
    fireEvent.click(screen.getByTestId('filterUsers'));
    await wait(50);
    fireEvent.click(screen.getByTestId('cancel'));

    await wait();

    // After cancel filter, all users should still be displayed
    expect(screen.getByText('Regular Person')).toBeInTheDocument();
    expect(screen.getByText('Admin Person')).toBeInTheDocument();
  });

  it('should handle loadMoreUsers when pageInfoState has no hasNextPage after second fetch', async () => {
    // Verifies pagination exhausts correctly: first page has hasNextPage:true,
    // second page has hasNextPage:false. Both users render, "End of results" is shown,
    // and further scrolls do not trigger additional fetches.
    const paginatedMock = [
      {
        request: {
          query: USER_LIST_FOR_ADMIN,
          variables: {
            first: 12,
            after: null,
            orgFirst: 32,
            where: undefined,
          },
        },
        result: {
          data: {
            allUsers: {
              edges: [
                {
                  cursor: '1',
                  node: {
                    id: '1',
                    name: 'First User',
                    emailAddress: 'first@test.com',
                    role: 'regular',
                    createdAt: '2024-01-01T00:00:00Z',
                    city: '',
                    state: '',
                    countryCode: '',
                    postalCode: '',
                    avatarURL: '',
                    orgsWhereUserIsBlocked: { edges: [] },
                    organizationsWhereMember: { edges: [] },
                  },
                },
              ],
              pageInfo: { hasNextPage: true, endCursor: '1' },
            },
          },
        },
      },
      {
        request: {
          query: USER_LIST_FOR_ADMIN,
          variables: {
            first: 12,
            after: '1',
            orgFirst: 32,
            where: undefined,
          },
        },
        result: {
          data: {
            allUsers: {
              edges: [
                {
                  cursor: '2',
                  node: {
                    id: '2',
                    name: 'Second User',
                    emailAddress: 'second@test.com',
                    role: 'regular',
                    createdAt: '2024-02-01T00:00:00Z',
                    city: '',
                    state: '',
                    countryCode: '',
                    postalCode: '',
                    avatarURL: '',
                    orgsWhereUserIsBlocked: { edges: [] },
                    organizationsWhereMember: { edges: [] },
                  },
                },
              ],
              pageInfo: { hasNextPage: false, endCursor: '2' },
            },
          },
        },
      },
      {
        request: { query: ORGANIZATION_LIST },
        result: { data: { organizations: [{ id: 'org1', name: 'Org' }] } },
      },
    ];

    render(
      <MockedProvider mocks={paginatedMock} addTypename={false}>
        <BrowserRouter>
          <Provider store={store}>
            <I18nextProvider i18n={i18nForTest}>
              <Users />
            </I18nextProvider>
          </Provider>
        </BrowserRouter>
      </MockedProvider>,
    );

    await wait();

    // Verify first user is displayed
    expect(screen.getByText('First User')).toBeInTheDocument();

    // Trigger first scroll to load more users
    fireEvent.scroll(window, { target: { scrollY: 6000 } });
    await wait(500);

    // Both users should now be displayed
    expect(screen.getByText('First User')).toBeInTheDocument();
    expect(screen.getByText('Second User')).toBeInTheDocument();

    // Now hasNextPage is false, so hasMore should be false
    // "End of results" should be shown
    expect(screen.getByText(/End of results/i)).toBeInTheDocument();

    // Trigger another scroll - pagination is exhausted so no additional fetch occurs
    fireEvent.scroll(window, { target: { scrollY: 12000 } });
    await wait(200);

    // "End of results" remains visible
    expect(screen.getByText(/End of results/i)).toBeInTheDocument();
  });

  it('should show noUserFound when usersData is empty array and no search term', async () => {
    // This test covers line 390-391: usersData.length === 0 branch
    // When the query returns empty edges, usersData becomes [], and we show "No User Found"
    const emptyUsersMock = [
      {
        request: {
          query: USER_LIST_FOR_ADMIN,
          variables: {
            first: 12,
            after: null,
            orgFirst: 32,
            where: undefined,
          },
        },
        result: {
          data: {
            allUsers: {
              edges: [], // Empty edges
              pageInfo: { hasNextPage: false, endCursor: null },
            },
          },
        },
      },
      {
        request: { query: ORGANIZATION_LIST },
        result: { data: { organizations: [{ id: 'org1', name: 'Org' }] } },
      },
    ];

    render(
      <MockedProvider mocks={emptyUsersMock} addTypename={false}>
        <BrowserRouter>
          <Provider store={store}>
            <I18nextProvider i18n={i18nForTest}>
              <Users />
            </I18nextProvider>
          </Provider>
        </BrowserRouter>
      </MockedProvider>,
    );

    await wait();

    // With empty edges, usersData becomes [] and we should see "No User Found"
    await waitFor(() => {
      expect(screen.getByText(/No User Found/i)).toBeInTheDocument();
    });
  });

  it('should handle fetchMore returning null edges gracefully', async () => {
    // This test covers lines 261-266: the ?? operators for null data
    const nullEdgesMock = [
      {
        request: {
          query: USER_LIST_FOR_ADMIN,
          variables: {
            first: 12,
            after: null,
            orgFirst: 32,
            where: undefined,
          },
        },
        result: {
          data: {
            allUsers: {
              edges: [
                {
                  cursor: '1',
                  node: {
                    id: '1',
                    name: 'Initial User',
                    emailAddress: 'initial@test.com',
                    role: 'regular',
                    createdAt: '2024-01-01T00:00:00Z',
                    city: '',
                    state: '',
                    countryCode: '',
                    postalCode: '',
                    avatarURL: '',
                    orgsWhereUserIsBlocked: { edges: [] },
                    organizationsWhereMember: { edges: [] },
                  },
                },
              ],
              pageInfo: { hasNextPage: true, endCursor: '1' },
            },
          },
        },
      },
      {
        request: {
          query: USER_LIST_FOR_ADMIN,
          variables: {
            first: 12,
            after: '1',
            orgFirst: 32,
            where: undefined,
          },
        },
        result: {
          data: {
            allUsers: {
              edges: null, // null edges to test ?? operator
              pageInfo: null, // null pageInfo to test ?? operator
            },
          },
        },
      },
      {
        request: { query: ORGANIZATION_LIST },
        result: { data: { organizations: [{ id: 'org1', name: 'Org' }] } },
      },
    ];

    render(
      <MockedProvider mocks={nullEdgesMock} addTypename={false}>
        <BrowserRouter>
          <Provider store={store}>
            <I18nextProvider i18n={i18nForTest}>
              <Users />
            </I18nextProvider>
          </Provider>
        </BrowserRouter>
      </MockedProvider>,
    );

    await wait();

    // Initial user should be displayed
    expect(screen.getByText('Initial User')).toBeInTheDocument();

    // Trigger scroll to load more (which will return null edges)
    fireEvent.scroll(window, { target: { scrollY: 6000 } });
    await wait(500);

    // Component should handle null gracefully - initial user still there
    expect(screen.getByText('Initial User')).toBeInTheDocument();
  });

  it('should handle loadMoreUsers when pageInfoState hasNextPage is explicitly false', async () => {
    // Verifies that a single-page response with pageInfo.hasNextPage === false
    // displays "End of results" and no further pagination occurs.
    const falseHasNextPageMock = [
      {
        request: {
          query: USER_LIST_FOR_ADMIN,
          variables: {
            first: 12,
            after: null,
            orgFirst: 32,
            where: undefined,
          },
        },
        result: {
          data: {
            allUsers: {
              edges: [
                {
                  cursor: '1',
                  node: {
                    id: '1',
                    name: 'Only User',
                    emailAddress: 'only@test.com',
                    role: 'regular',
                    createdAt: '2024-01-01T00:00:00Z',
                    city: '',
                    state: '',
                    countryCode: '',
                    postalCode: '',
                    avatarURL: '',
                    orgsWhereUserIsBlocked: { edges: [] },
                    organizationsWhereMember: { edges: [] },
                  },
                },
              ],
              pageInfo: { hasNextPage: false, endCursor: '1' },
            },
          },
        },
      },
      {
        request: { query: ORGANIZATION_LIST },
        result: { data: { organizations: [{ id: 'org1', name: 'Org' }] } },
      },
    ];

    render(
      <MockedProvider mocks={falseHasNextPageMock} addTypename={false}>
        <BrowserRouter>
          <Provider store={store}>
            <I18nextProvider i18n={i18nForTest}>
              <Users />
            </I18nextProvider>
          </Provider>
        </BrowserRouter>
      </MockedProvider>,
    );

    await wait();

    // User should be displayed
    expect(screen.getByText('Only User')).toBeInTheDocument();

    // With hasNextPage false, pagination is complete and "End of results" is shown
    expect(screen.getByText(/End of results/i)).toBeInTheDocument();
  });
});<|MERGE_RESOLUTION|>--- conflicted
+++ resolved
@@ -16,17 +16,7 @@
 import { StaticMockLink } from 'utils/StaticMockLink';
 import i18nForTest from 'utils/i18nForTest';
 import Users from './Users';
-<<<<<<< HEAD
 import { EMPTY_MOCKS, MOCKS_NEW, MOCKS_NEW_2 } from './UsersMocks.mocks';
-=======
-import {
-  EMPTY_MOCKS,
-  MOCKS_NEW,
-  MOCKS_NEW_2,
-  USER_UNDEFINED_MOCK,
-} from './UsersMocks.mocks';
-import { generateMockUser } from './Organization.mocks';
->>>>>>> 084b31ae
 import { MOCKS, MOCKS2 } from './User.mocks';
 import useLocalStorage from 'utils/useLocalstorage';
 import { describe, expect, it, beforeEach, afterEach, vi } from 'vitest';
