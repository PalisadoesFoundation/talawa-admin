import React from 'react';
import styles from './OrgContribution.module.css';
import Row from 'react-bootstrap/Row';
import Col from 'react-bootstrap/Col';
import AdminNavbar from 'components/AdminNavbar/AdminNavbar';
import OrgContriCards from 'components/OrgContriCards/OrgContriCards';
import ContriStats from 'components/ContriStats/ContriStats';
function OrgContribution(): JSX.Element {
  const currentUrl = window.location.href.split('=')[1];
  const url = '/orgdash/id=' + currentUrl;
  const url_2 = '/orgpeople/id=' + currentUrl;
<<<<<<< HEAD
  const url_3 = '/orgpost/id=' + currentUrl;
  const url_4 = '/orgevents/id=' + currentUrl;
  const url_5 = '/orglist';

=======
  const url_3 = '/orgevents/id=' + currentUrl;
  const url_4 = '/orgcontribution';
  const url_5 = '/orgpost/id=' + currentUrl;
>>>>>>> c83b4ddb
  return (
    <>
      <AdminNavbar
        targets={[
          { name: 'Dashboard', url: url },
          { name: 'People', url: url_2 },
<<<<<<< HEAD
          { name: 'Post', url: url_3 },
          { name: 'Events', url: url_4 },
          { name: 'Home', url: url_5 },
=======
          { name: 'Events', url: url_3 },
          { name: 'Contributions', url: url_4 },
          { name: 'Posts', url: url_5 },
>>>>>>> c83b4ddb
        ]}
      />
      <Row>
        <Col sm={3}>
          <div className={styles.sidebar}>
            <div className={styles.sidebarsticky}>
              <h6 className={styles.searchtitle}>Filter by Name</h6>
              <input
                type="name"
                id="orgname"
                placeholder="Enter Name"
                autoComplete="off"
                required
              />

              <h6 className={styles.searchtitle}>Filter by Trans. ID</h6>
              <input
                type="transaction"
                id="searchtransaction"
                placeholder="Enter Transaction ID"
                autoComplete="off"
                required
              />

              <h6 className={styles.searchtitle}>Recent Stats</h6>
              <ContriStats
                key="129"
                id="21"
                recentAmount="90"
                highestAmount="500"
                totalAmount="6000"
              />
            </div>
          </div>
        </Col>
        <Col sm={8}>
          <div className={styles.mainpageright}>
            <Row className={styles.justifysp}>
              <p className={styles.logintitle}>Contribution</p>
            </Row>
            <OrgContriCards
              key="129"
              id="21"
              userName="John Doe"
              contriDate="20/7/2021"
              contriAmount="21"
              contriTransactionId="21WE98YU"
              userEmail="johndoexyz@gmail.com"
            />
          </div>
        </Col>
      </Row>
    </>
  );
}

export default OrgContribution;<|MERGE_RESOLUTION|>--- conflicted
+++ resolved
@@ -9,31 +9,18 @@
   const currentUrl = window.location.href.split('=')[1];
   const url = '/orgdash/id=' + currentUrl;
   const url_2 = '/orgpeople/id=' + currentUrl;
-<<<<<<< HEAD
-  const url_3 = '/orgpost/id=' + currentUrl;
-  const url_4 = '/orgevents/id=' + currentUrl;
-  const url_5 = '/orglist';
-
-=======
   const url_3 = '/orgevents/id=' + currentUrl;
   const url_4 = '/orgcontribution';
   const url_5 = '/orgpost/id=' + currentUrl;
->>>>>>> c83b4ddb
   return (
     <>
       <AdminNavbar
         targets={[
           { name: 'Dashboard', url: url },
           { name: 'People', url: url_2 },
-<<<<<<< HEAD
-          { name: 'Post', url: url_3 },
-          { name: 'Events', url: url_4 },
-          { name: 'Home', url: url_5 },
-=======
           { name: 'Events', url: url_3 },
           { name: 'Contributions', url: url_4 },
           { name: 'Posts', url: url_5 },
->>>>>>> c83b4ddb
         ]}
       />
       <Row>
