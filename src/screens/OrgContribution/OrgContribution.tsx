import React from 'react';
import Row from 'react-bootstrap/Row';
import Col from 'react-bootstrap/Col';
import { useSelector } from 'react-redux';
import { useTranslation } from 'react-i18next';

import styles from './OrgContribution.module.css';
import AdminNavbar from 'components/AdminNavbar/AdminNavbar';
import OrgContriCards from 'components/OrgContriCards/OrgContriCards';
import ContriStats from 'components/ContriStats/ContriStats';
<<<<<<< HEAD
import { RootState } from 'state/reducers';
import { Form } from 'react-bootstrap';
=======
import type { RootState } from 'state/reducers';
>>>>>>> a82c3845

function orgContribution(): JSX.Element {
  const { t } = useTranslation('translation', {
    keyPrefix: 'orgContribution',
  });

  document.title = t('title');

  const appRoutes = useSelector((state: RootState) => state.appRoutes);
  const { targets, configUrl } = appRoutes;

  return (
    <>
      <AdminNavbar targets={targets} url1={configUrl} />
      <Row>
        <Col sm={3}>
          <div className={styles.sidebar}>
            <div className={styles.sidebarsticky}>
              <h6 className={styles.searchtitle}>{t('filterByName')}</h6>
              <Form.Control
                type="name"
                id="orgname"
                placeholder={t('orgname')}
                autoComplete="off"
                required
              />

              <h6 className={styles.searchtitle}>{t('filterByTransId')}</h6>
              <Form.Control
                type="transaction"
                id="searchtransaction"
                placeholder={t('searchtransaction')}
                autoComplete="off"
                required
              />

              <h6 className={styles.searchtitle}>{t('recentStats')}</h6>
              <ContriStats
                key="129"
                id="21"
                recentAmount="90"
                highestAmount="500"
                totalAmount="6000"
              />
            </div>
          </div>
        </Col>
        <Col sm={8}>
          <div className={styles.mainpageright}>
            <Row className={styles.justifysp}>
              <p className={styles.logintitle}>{t('contribution')}</p>
            </Row>
            <OrgContriCards
              key="129"
              id="21"
              userName="John Doe"
              contriDate="20/7/2021"
              contriAmount="21"
              contriTransactionId="21WE98YU"
              userEmail="johndoexyz@gmail.com"
            />
          </div>
        </Col>
      </Row>
    </>
  );
}

export default orgContribution;<|MERGE_RESOLUTION|>--- conflicted
+++ resolved
@@ -8,12 +8,8 @@
 import AdminNavbar from 'components/AdminNavbar/AdminNavbar';
 import OrgContriCards from 'components/OrgContriCards/OrgContriCards';
 import ContriStats from 'components/ContriStats/ContriStats';
-<<<<<<< HEAD
-import { RootState } from 'state/reducers';
+import type { RootState } from 'state/reducers';
 import { Form } from 'react-bootstrap';
-=======
-import type { RootState } from 'state/reducers';
->>>>>>> a82c3845
 
 function orgContribution(): JSX.Element {
   const { t } = useTranslation('translation', {
