--- conflicted
+++ resolved
@@ -1,11 +1,6 @@
 import React from 'react';
-<<<<<<< HEAD
 import { MockedProvider } from '@apollo/client/testing/react';
-import { render } from '@testing-library/react';
-=======
-import { MockedProvider } from '@apollo/react-testing';
-import { fireEvent, render, screen } from '@testing-library/react';
->>>>>>> 334f3072
+import { render, screen, fireEvent } from '@testing-library/react';
 import { Provider } from 'react-redux';
 import { BrowserRouter } from 'react-router';
 import { vi, describe, test, expect } from 'vitest';
