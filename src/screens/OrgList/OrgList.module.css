.btnsContainer {
  display: flex;
  margin: 2.5rem 0 2.5rem 0;
}

.btnsContainer .btnsBlock {
  display: flex;
}

.btnsContainer .btnsBlock button {
  margin-left: 1rem;
  display: flex;
  justify-content: center;
  align-items: center;
}

.btnsContainer .input {
  flex: 1;
  position: relative;
}

.btnsContainer input {
  outline: 1px solid var(--bs-gray-400);
}

.btnsContainer .input button {
  width: 52px;
}

.listBox {
  display: flex;
  flex-wrap: wrap;
}

.listBox .itemCard {
  width: 50%;
}

.notFound {
  flex: 1;
  display: flex;
  justify-content: center;
  align-items: center;
  flex-direction: column;
}

@media (max-width: 1120px) {
  .contract {
    padding-left: calc(250px + 2rem + 1.5rem);
  }

  .listBox .itemCard {
    width: 100%;
  }
}

@media (max-width: 1020px) {
  .btnsContainer {
    flex-direction: column;
    margin: 1.5rem 0;
  }

  .btnsContainer .btnsBlock {
    margin: 1.5rem 0 0 0;
    justify-content: space-between;
  }

  .btnsContainer .btnsBlock button {
    margin: 0;
  }

  .btnsContainer .btnsBlock div button {
    margin-right: 1.5rem;
  }
}

/* For mobile devices  */

@media (max-width: 520px) {
  .btnsContainer {
    margin-bottom: 0;
  }

  .btnsContainer .btnsBlock {
    display: block;
    margin-top: 1rem;
    margin-right: 0;
  }

  .btnsContainer .btnsBlock div {
    flex: 1;
  }

  .btnsContainer .btnsBlock div[title='Sort organizations'] {
    margin-right: 0.5rem;
  }

  .btnsContainer .btnsBlock button {
    margin-bottom: 1rem;
    margin-right: 0;
    width: 100%;
  }
}

/* Loading OrgList CSS */
.itemCard .loadingWrapper {
  background-color: var(--bs-white);
  margin: 0.5rem;
  height: calc(120px + 2rem);
  padding: 1rem;
  border-radius: 8px;
  outline: 1px solid var(--bs-gray-200);
  position: relative;
}

.itemCard .loadingWrapper .innerContainer {
  display: flex;
}

.itemCard .loadingWrapper .innerContainer .orgImgContainer {
  width: 120px;
  height: 120px;
  border-radius: 4px;
}

.itemCard .loadingWrapper .innerContainer .content {
  flex: 1;
  display: flex;
  flex-direction: column;
  margin-left: 1rem;
}
.titlemodaldialog {
  color: #707070;
  font-size: 20px;
  margin-bottom: 20px;
  padding-bottom: 5px;
}
form label {
  font-weight: bold;
  padding-bottom: 1px;
  font-size: 14px;
  color: #707070;
}

form > input {
  display: block;
  margin-bottom: 20px;
  border: 1px solid #e8e5e5;
  box-shadow: 2px 1px #e8e5e5;
  padding: 10px 20px;
  border-radius: 5px;
  background: none;
  width: 100%;
  transition: all 0.3s ease-in-out;
  -webkit-transition: all 0.3s ease-in-out;
  -moz-transition: all 0.3s ease-in-out;
  -ms-transition: all 0.3s ease-in-out;
  -o-transition: all 0.3s ease-in-out;
}

.itemCard .loadingWrapper .innerContainer .content h5 {
  height: 24px;
  width: 60%;
  margin-bottom: 0.8rem;
}

<<<<<<< HEAD
.cancel > i {
  margin-top: 5px;
  transform: scale(1.2);
  cursor: pointer;
  color: #707070;
}
.modalbody {
  width: 50px;
}
.pluginStoreBtnContainer {
  display: flex;
  gap: 1rem;
}
.greenregbtn {
  margin: 1rem 0 0;
  margin-top: 10px;
  border: 1px solid #e8e5e5;
  box-shadow: 0 2px 2px #e8e5e5;
  padding: 10px 10px;
  border-radius: 5px;
  background-color: #31bb6b;
  width: 100%;
  font-size: 16px;
  color: white;
  outline: none;
  font-weight: 600;
  cursor: pointer;
  transition: transform 0.2s, box-shadow 0.2s;
  width: 100%;
=======
.itemCard .loadingWrapper .innerContainer .content h6[title='Location'] {
  display: block;
  width: 45%;
  height: 18px;
>>>>>>> 3090757b
}
.secondbtn {
  display: flex;
  align-items: center;
  justify-content: center;
  margin: 1rem 0 0;
  margin-top: 10px;
  border: 1px solid #d0cfcf;
  box-shadow: 0 2px 2px #d0cfcf;
  padding: 10px 10px;
  border-radius: 5px;
  background-color: white;
  width: 100%;
  font-size: 16px;
  color: #31bb6b;
  outline: none;
  font-weight: 600;
  cursor: pointer;
  transition: transform 0.2s, box-shadow 0.2s;
  width: 100%;
}

.itemCard .loadingWrapper .innerContainer .content h6 {
  display: block;
  width: 30%;
  height: 16px;
  margin-bottom: 0.8rem;
}

.itemCard .loadingWrapper .button {
  position: absolute;
  height: 48px;
  width: 92px;
  bottom: 1rem;
  right: 1rem;
  z-index: 1;
}

@media (max-width: 450px) {
  .itemCard .loadingWrapper {
    height: unset;
    margin: 0.5rem 0;
    padding: 1.25rem 1.5rem;
  }

  .itemCard .loadingWrapper .innerContainer {
    flex-direction: column;
  }

  .itemCard .loadingWrapper .innerContainer .orgImgContainer {
    height: 200px;
    width: 100%;
    margin-bottom: 0.8rem;
  }

  .itemCard .loadingWrapper .innerContainer .content {
    margin-left: 0;
  }

  .itemCard .loadingWrapper .button {
    bottom: 0;
    right: 0;
    border-radius: 0.5rem;
    position: relative;
    margin-left: auto;
    display: block;
  }
}<|MERGE_RESOLUTION|>--- conflicted
+++ resolved
@@ -164,7 +164,7 @@
   margin-bottom: 0.8rem;
 }
 
-<<<<<<< HEAD
+
 .cancel > i {
   margin-top: 5px;
   transform: scale(1.2);
@@ -194,12 +194,13 @@
   cursor: pointer;
   transition: transform 0.2s, box-shadow 0.2s;
   width: 100%;
-=======
+}
+
 .itemCard .loadingWrapper .innerContainer .content h6[title='Location'] {
   display: block;
   width: 45%;
   height: 18px;
->>>>>>> 3090757b
+
 }
 .secondbtn {
   display: flex;
