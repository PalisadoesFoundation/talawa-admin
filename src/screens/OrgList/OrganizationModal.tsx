import React from 'react';
import { Modal, Form, Row, Col, Button } from 'react-bootstrap';
import convertToBase64 from 'utils/convertToBase64';
import type { ChangeEvent } from 'react';
import styles from './OrgList.module.css';
import type { InterfaceAddress } from 'utils/interfaces';
<<<<<<< HEAD
import { countryOptions } from 'utils/formEnumFields';
=======
import countryOptions from 'utils/countryList';
import useLocalStorage from 'utils/useLocalstorage';
>>>>>>> 77974c22

/**
 * Represents the state of the form in the organization modal.
 */
interface InterfaceFormStateType {
  name: string;
  descrip: string;
  userRegistrationRequired: boolean;
  visible: boolean;
  address: InterfaceAddress;
  image: string;
}

/**
 * Represents a user type.
 */
interface InterfaceUserType {
  user: {
    firstName: string;
    lastName: string;
    image: string | null;
    email: string;
  };

  // Add more properties if needed
}

/**
 * Represents the properties of the OrganizationModal component.
 */
interface InterfaceOrganizationModalProps {
  showModal: boolean;
  toggleModal: () => void;
  formState: InterfaceFormStateType;
  setFormState: (state: React.SetStateAction<InterfaceFormStateType>) => void;
  createOrg: (e: ChangeEvent<HTMLFormElement>) => Promise<void>;
  t: (key: string) => string;
  userData: InterfaceUserType | undefined;
  triggerCreateSampleOrg: () => void;
}

/**
 * Represents the organization modal component.
 */

const OrganizationModal: React.FC<InterfaceOrganizationModalProps> = ({
  showModal,
  toggleModal,
  formState,
  setFormState,
  createOrg,
  t,
  triggerCreateSampleOrg,
}) => {
  // function to update the state of the parameters inside address.
  const { getItem } = useLocalStorage();
  const superAdmin = getItem('SuperAdmin');
  const adminFor = getItem('AdminFor');

  const handleInputChange = (fieldName: string, value: string): void => {
    setFormState((prevState) => ({
      ...prevState,
      address: {
        ...prevState.address,
        [fieldName]: value,
      },
    }));
  };
  return (
    <Modal
      show={showModal}
      onHide={toggleModal}
      aria-labelledby="contained-modal-title-vcenter"
      centered
    >
      <Modal.Header
        className="bg-primary"
        closeButton
        data-testid="modalOrganizationHeader"
      >
        <Modal.Title className="text-white">
          {t('createOrganization')}
        </Modal.Title>
      </Modal.Header>
      <Form onSubmitCapture={createOrg}>
        <Modal.Body>
          <Form.Label htmlFor="orgname">{t('name')}</Form.Label>
          <Form.Control
            type="name"
            id="orgname"
            className="mb-3"
            placeholder={t('enterName')}
            data-testid="modalOrganizationName"
            autoComplete="off"
            required
            value={formState.name}
            onChange={(e): void => {
              const inputText = e.target.value;
              if (inputText.length < 50) {
                setFormState({
                  ...formState,
                  name: e.target.value,
                });
              }
            }}
          />
          <Form.Label htmlFor="descrip">{t('description')}</Form.Label>
          <Form.Control
            type="descrip"
            id="descrip"
            className="mb-3"
            placeholder={t('description')}
            autoComplete="off"
            required
            value={formState.descrip}
            onChange={(e): void => {
              const descriptionText = e.target.value;
              if (descriptionText.length < 200) {
                setFormState({
                  ...formState,
                  descrip: e.target.value,
                });
              }
            }}
          />
          <Form.Label>{t('address')}</Form.Label>
          <Row className="mb-1">
            <Col sm={6} className="mb-3">
              <Form.Control
                required
                as="select"
                data-testid="countrycode"
                value={formState.address.countryCode}
                onChange={(e) => {
                  const countryCode = e.target.value;
                  handleInputChange('countryCode', countryCode);
                }}
              >
                <option value="" disabled>
                  Select a country
                </option>
                {countryOptions.map((country) => (
                  <option
                    key={country.value.toUpperCase()}
                    value={country.value.toUpperCase()}
                  >
                    {country.label}
                  </option>
                ))}
              </Form.Control>
            </Col>
            <Col sm={6} className="mb-3">
              <Form.Control
                placeholder={t('city')}
                autoComplete="off"
                required
                value={formState.address.city}
                onChange={(e) => handleInputChange('city', e.target.value)}
              />
            </Col>
          </Row>
          <Row className="mb-1">
            <Col sm={6} className="mb-3">
              <Form.Control
                placeholder={t('state')}
                autoComplete="off"
                value={formState.address.state}
                onChange={(e) => handleInputChange('state', e.target.value)}
              />
            </Col>
            <Col sm={6} className="mb-3">
              <Form.Control
                placeholder={t('dependentLocality')}
                autoComplete="off"
                value={formState.address.dependentLocality}
                onChange={(e) =>
                  handleInputChange('dependentLocality', e.target.value)
                }
              />
            </Col>
          </Row>
          <Row className="mb-3">
            <Col sm={6} className="mb-1">
              <Form.Control
                placeholder={t('line1')}
                autoComplete="off"
                required
                value={formState.address.line1}
                onChange={(e) => handleInputChange('line1', e.target.value)}
              />
            </Col>
            <Col sm={6} className="mb-1">
              <Form.Control
                placeholder={t('line2')}
                autoComplete="off"
                value={formState.address.line2}
                onChange={(e) => handleInputChange('line2', e.target.value)}
              />
            </Col>
          </Row>
          <Row className="mb-1">
            <Col sm={6} className="mb-1">
              <Form.Control
                placeholder={t('postalCode')}
                autoComplete="off"
                value={formState.address.postalCode}
                onChange={(e) =>
                  handleInputChange('postalCode', e.target.value)
                }
              />
            </Col>
            <Col sm={6} className="mb-1">
              <Form.Control
                placeholder={t('sortingCode')}
                autoComplete="off"
                value={formState.address.sortingCode}
                onChange={(e) =>
                  handleInputChange('sortingCode', e.target.value)
                }
              />
            </Col>
          </Row>
          <Row className="mb-3">
            <Col>
              <Form.Label htmlFor="userRegistrationRequired">
                {t('userRegistrationRequired')}
              </Form.Label>
              <Form.Switch
                id="userRegistrationRequired"
                data-testid="userRegistrationRequired"
                type="checkbox"
                defaultChecked={formState.userRegistrationRequired}
                onChange={(): void =>
                  setFormState({
                    ...formState,
                    userRegistrationRequired:
                      !formState.userRegistrationRequired,
                  })
                }
              />
            </Col>
            <Col>
              <Form.Label htmlFor="visibleInSearch">
                {t('visibleInSearch')}
              </Form.Label>
              <Form.Switch
                id="visibleInSearch"
                data-testid="visibleInSearch"
                type="checkbox"
                defaultChecked={formState.visible}
                onChange={(): void =>
                  setFormState({
                    ...formState,
                    visible: !formState.visible,
                  })
                }
              />
            </Col>
          </Row>
          <Form.Label htmlFor="orgphoto">{t('displayImage')}</Form.Label>
          <Form.Control
            accept="image/*"
            id="orgphoto"
            className="mb-3"
            name="photo"
            type="file"
            multiple={false}
            onChange={async (e: React.ChangeEvent): Promise<void> => {
              const target = e.target as HTMLInputElement;
              const file = target.files && target.files[0];
              /* istanbul ignore else */
              if (file)
                setFormState({
                  ...formState,
                  image: await convertToBase64(file),
                });
            }}
            data-testid="organisationImage"
          />
          <Col className={styles.sampleOrgSection}>
            <Button
              className={styles.orgCreationBtn}
              type="submit"
              value="invite"
              data-testid="submitOrganizationForm"
            >
              {t('createOrganization')}
            </Button>

            <div className="position-relative">
              <hr />
              <span className={styles.orText}>{t('OR')}</span>
            </div>
            {(adminFor.length > 0 || superAdmin) && (
              <div className={styles.sampleOrgSection}>
                <Button
                  className={styles.sampleOrgCreationBtn}
                  onClick={() => triggerCreateSampleOrg()}
                  data-testid="createSampleOrganizationBtn"
                >
                  {t('createSampleOrganization')}
                </Button>
              </div>
            )}
          </Col>
        </Modal.Body>
      </Form>
    </Modal>
  );
};

export default OrganizationModal;<|MERGE_RESOLUTION|>--- conflicted
+++ resolved
@@ -4,12 +4,8 @@
 import type { ChangeEvent } from 'react';
 import styles from './OrgList.module.css';
 import type { InterfaceAddress } from 'utils/interfaces';
-<<<<<<< HEAD
 import { countryOptions } from 'utils/formEnumFields';
-=======
-import countryOptions from 'utils/countryList';
 import useLocalStorage from 'utils/useLocalstorage';
->>>>>>> 77974c22
 
 /**
  * Represents the state of the form in the organization modal.
