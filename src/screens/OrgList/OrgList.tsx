--- conflicted
+++ resolved
@@ -28,13 +28,10 @@
   InterfaceUserType,
 } from 'utils/interfaces';
 import styles from './OrgList.module.css';
-<<<<<<< HEAD
+import OrganizationModal from './OrganizationModal';
 import useLocalStorage from 'utils/useLocalStorage';
 
 const { getItem } = useLocalStorage();
-=======
-import OrganizationModal from './OrganizationModal';
->>>>>>> 5b5cfe51
 
 function orgList(): JSX.Element {
   const { t } = useTranslation('translation', { keyPrefix: 'orgList' });
@@ -85,14 +82,10 @@
     loading: boolean;
     error?: Error | undefined;
   } = useQuery(USER_ORGANIZATION_LIST, {
-<<<<<<< HEAD
     variables: { id: getItem('id') },
-=======
-    variables: { id: localStorage.getItem('id') },
     context: {
       headers: { authorization: `Bearer ${localStorage.getItem('token')}` },
     },
->>>>>>> 5b5cfe51
   });
 
   const {
