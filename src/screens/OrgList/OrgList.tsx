--- conflicted
+++ resolved
@@ -336,7 +336,6 @@
   return (
     <>
       {/* Buttons Container */}
-<<<<<<< HEAD
       <div className={styles.btnsContainerSearchBar}>
         <SearchBar
           placeholder={tCommon('searchByName')}
@@ -345,31 +344,6 @@
           buttonTestId="searchBtn"
         />
         <div className={styles.btnsBlockSearchBar}>
-=======
-      <div className={styles.btnsContainer}>
-        <div className={styles.input}>
-          <Form.Control
-            type="name"
-            id="searchOrgname"
-            className={styles.inputField}
-            placeholder={tCommon('searchByName')}
-            data-testid="searchByName"
-            autoComplete="off"
-            required
-            onKeyUp={handleSearchByEnter}
-          />
-          <Button
-            tabIndex={-1}
-            // className={`position-absolute z-10 bottom-0 end-0 h-100 d-flex justify-content-center align-items-center`}
-            className={styles.searchButton}
-            onClick={handleSearchByBtnClick}
-            data-testid="searchBtn"
-          >
-            <Search />
-          </Button>
-        </div>
-        <div className={styles.btnsBlock}>
->>>>>>> d02edfa8
           <SortingButton
             title="Sort organizations"
             sortingOptions={[
