--- conflicted
+++ resolved
@@ -286,14 +286,10 @@
                           orgLocation={datas.location}
                         />
                       );
-<<<<<<< HEAD
                     } else if (
                       isAdminForCurrentOrg(userOrgListData?.user, datas)
                     ) {
-=======
-                    } else if (isAdminForCurrentOrg(data_2?.user, datas)) {
                       /* istanbul ignore next */
->>>>>>> ac00896e
                       return (
                         <AdminDashListCard
                           id={datas._id}
