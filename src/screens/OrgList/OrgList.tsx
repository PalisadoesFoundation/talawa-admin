import React, { ChangeEvent, useState } from 'react';
import Modal from 'react-modal';
import { Form } from 'antd';
import Row from 'react-bootstrap/Row';
import Col from 'react-bootstrap/Col';
import { useMutation, useQuery } from '@apollo/client';
import Button from 'react-bootstrap/Button';
import dayjs from 'dayjs';
import { toast } from 'react-toastify';
import { useTranslation } from 'react-i18next';

import styles from './OrgList.module.css';
import SuperDashListCard from 'components/SuperDashListCard/SuperDashListCard';
import {
  ORGANIZATION_CONNECTION_LIST,
  USER_ORGANIZATION_LIST,
} from 'GraphQl/Queries/Queries';
import { CREATE_ORGANIZATION_MUTATION } from 'GraphQl/Mutations/mutations';
import ListNavbar from 'components/ListNavbar/ListNavbar';
import PaginationList from 'components/PaginationList/PaginationList';
import debounce from 'utils/debounce';
import convertToBase64 from 'utils/convertToBase64';
import AdminDashListCard from 'components/AdminDashListCard/AdminDashListCard';
import { Alert, AlertTitle } from '@mui/material';

function OrgList(): JSX.Element {
  const { t } = useTranslation('translation', { keyPrefix: 'orgList' });

  document.title = t('title');

  const [modalisOpen, setmodalIsOpen] = useState(false);
  const [formState, setFormState] = useState({
    name: '',
    descrip: '',
    ispublic: true,
    visible: false,
    location: '',
    image: '',
  });

  const [page, setPage] = useState(0);
  const [rowsPerPage, setRowsPerPage] = useState(5);

  const isSuperAdmin = localStorage.getItem('UserType') !== 'SUPERADMIN';

  const showInviteModal = () => {
    setmodalIsOpen(true);
  };
  const hideInviteModal = () => {
    setmodalIsOpen(false);
  };

  // eslint-disable-next-line @typescript-eslint/no-unused-vars
  const [create, { loading: createOrgLoading }] = useMutation(
    CREATE_ORGANIZATION_MUTATION
  );

  const {
    data: userOrgListData,
    loading: userOrgListLoading,
    error: userOrgListError,
  } = useQuery(USER_ORGANIZATION_LIST, {
    variables: { id: localStorage.getItem('id') },
  });

  const {
    data: orgListData,
    loading: orgListLoading,
    error: orgListError,
    refetch,
  } = useQuery(ORGANIZATION_CONNECTION_LIST);
  /*istanbul ignore next*/
  interface UserType {
    adminFor: Array<{
      _id: string;
    }>;
  }
  /*istanbul ignore next*/
  interface CurrentOrgType {
    _id: string;
  }
  /*istanbul ignore next*/
  const isAdminForCurrentOrg = (
    user: UserType | undefined,
    currentOrg: CurrentOrgType
  ): boolean => {
    return (
      user?.adminFor.length === 1 && user?.adminFor[0]._id === currentOrg._id
    );
  };

  const CreateOrg = async (e: ChangeEvent<HTMLFormElement>) => {
    e.preventDefault();

    const { name, descrip, location, visible, ispublic, image } = formState;

    try {
      const { data } = await create({
        variables: {
          name: name,
          description: descrip,
          location: location,
          visibleInSearch: visible,
          isPublic: ispublic,
          image: image,
        },
      });

      /* istanbul ignore next */
      if (data) {
        toast.success('Congratulation the Organization is created');
        refetch();
        setFormState({
          name: '',
          descrip: '',
          ispublic: true,
          visible: false,
          location: '',
          image: '',
        });
        setmodalIsOpen(false);
      }
    } catch (error: any) {
      /* istanbul ignore next */
      if (error.message === 'Failed to fetch') {
        toast.error(
          'Talawa-API service is unavailable. Is it running? Check your network connectivity too.'
        );
      } else {
        toast.error(error.message);
      }
    }
  };

  if (orgListLoading || userOrgListLoading || createOrgLoading) {
    return (
      <>
        <div className={styles.loader}></div>
      </>
    );
  }

  /* istanbul ignore next */
  if (orgListError || userOrgListError) {
    window.location.assign('/');
  }

  /* istanbul ignore next */
  const handleChangePage = (
    event: React.MouseEvent<HTMLButtonElement> | null,
    newPage: number
  ) => {
    setPage(newPage);
  };

  /* istanbul ignore next */
  const handleChangeRowsPerPage = (
    event: React.ChangeEvent<HTMLInputElement | HTMLTextAreaElement>
  ) => {
    setRowsPerPage(parseInt(event.target.value, 10));
    setPage(0);
  };
  /* istanbul ignore next */
  const handleSearchByName = (e: any) => {
    const { value } = e.target;
    refetch({
      filter: value,
    });
  };
  let dataRevOrg;
  const debouncedHandleSearchByName = debounce(handleSearchByName);
  if (orgListData) {
    dataRevOrg = orgListData.organizationsConnection.slice().reverse();
  }
  return (
    <>
      <ListNavbar />
      <Row>
        <Col xl={3}>
          <div className={styles.sidebar}>
            <div className={`${styles.mainpageright} ${styles.sidebarsticky}`}>
              <h6 className={`${styles.logintitle} ${styles.youheader}`}>
                {t('you')}
              </h6>
              <p>
                {t('name')}:
                <span>
                  {userOrgListData?.user.firstName}{' '}
                  {userOrgListData?.user.lastName}
                </span>
              </p>
              <p>
                {t('designation')}:
                <span> {userOrgListData?.user.userType}</span>
              </p>
              <div className={styles.userEmail}>
                {t('email')}:
                <p>
<<<<<<< HEAD
                  {userOrgListData?.user.email.substring(
                    0,
                    userOrgListData?.user.email.length / 2
=======
                  {(data_2?.user.email || '').substring(
                    0,
                    (data_2?.user.email || '').length / 2
>>>>>>> 7816633c
                  )}
                  <span>
                    {userOrgListData?.user.email.substring(
                      userOrgListData?.user.email.length / 2,
                      userOrgListData?.user.email.length
                    )}
                  </span>
                </p>
              </div>
            </div>
          </div>
        </Col>
        <Col xl={8} className={styles.mainpagerightContainer}>
          <div className={styles.mainpageright} data-testid="mainpageright">
            <div className={styles.justifysp}>
              <p className={styles.logintitle}>{t('organizationList')}</p>
            </div>
            <div className={styles.search}>
              <Button
                variant="success"
                className={styles.invitebtn}
                disabled={isSuperAdmin}
                onClick={showInviteModal}
                data-testid="createOrganizationBtn"
                style={{ display: isSuperAdmin ? 'none' : 'block' }}
              >
                + {t('createOrganization')}
              </Button>
              <input
                type="name"
                id="orgname"
                placeholder="Search Organization"
                data-testid="searchByName"
                autoComplete="off"
                required
                onChange={debouncedHandleSearchByName}
                style={{
                  display:
                    data_2 && data_2.user.userType !== 'SUPERADMIN'
                      ? 'none'
                      : 'block',
                }}
              />
            </div>
            <div className={styles.list_box} data-testid="organizations-list">
              {orgListData?.organizationsConnection.length > 0 ? (
                (rowsPerPage > 0
                  ? dataRevOrg.slice(
                      page * rowsPerPage,
                      page * rowsPerPage + rowsPerPage
                    )
                  : orgListData.organizationsConnection
                ).map(
                  (datas: {
                    _id: string;
                    image: string;
                    name: string;
                    admins: any;
                    members: any;
                    createdAt: string;
                    location: string | null;
                  }) => {
                    if (
                      userOrgListData &&
                      userOrgListData.user.userType == 'SUPERADMIN'
                    ) {
                      return (
                        <SuperDashListCard
                          id={datas._id}
                          key={datas._id}
                          image={datas.image}
                          admins={datas.admins}
                          members={datas.members.length}
                          createdDate={dayjs(datas?.createdAt).format(
                            'MMMM D, YYYY'
                          )}
                          orgName={datas.name}
                          orgLocation={datas.location}
                        />
                      );
                    } else if (isAdminForCurrentOrg(data_2?.user, datas)) {
                      return (
                        <AdminDashListCard
                          id={datas._id}
                          key={datas._id}
                          image={datas.image}
                          admins={datas.admins}
                          members={datas.members.length}
                          createdDate={dayjs(datas?.createdAt).format(
                            'MMMM D, YYYY'
                          )}
                          orgName={datas.name}
                          orgLocation={datas.location}
                        />
                      );
                    } else {
                      return null;
                    }
                  }
                )
              ) : (
                <div>
                  <Alert variant="filled" severity="error">
                    <AlertTitle>{t('noOrgErrorTitle')}</AlertTitle>
                    {t('noOrgErrorDescription')}
                  </Alert>
                </div>
              )}
            </div>
            <div>
              <table
                style={{
                  display: 'flex',
                  alignItems: 'center',
                  justifyContent: 'center',
                }}
              >
                <tbody>
<<<<<<< HEAD
                  <tr data-testid="rowsPPSelect">
                    <PaginationList
                      count={
                        orgListData
                          ? orgListData.organizationsConnection.length
                          : 0
                      }
                      rowsPerPage={rowsPerPage}
                      page={page}
                      onPageChange={handleChangePage}
                      onRowsPerPageChange={handleChangeRowsPerPage}
                    />
                  </tr>
=======
                  {data_2?.user.userType === 'SUPERADMIN' && (
                    <tr data-testid="rowsPPSelect">
                      <PaginationList
                        count={data ? data.organizationsConnection.length : 0}
                        rowsPerPage={rowsPerPage}
                        page={page}
                        onPageChange={handleChangePage}
                        onRowsPerPageChange={handleChangeRowsPerPage}
                      />
                    </tr>
                  )}
>>>>>>> 7816633c
                </tbody>
              </table>
            </div>
          </div>
        </Col>
      </Row>
      <Modal
        isOpen={modalisOpen}
        onRequestClose={() => setmodalIsOpen(false)}
        style={{
          overlay: { backgroundColor: 'grey' },
        }}
        className={styles.modalbody}
        ariaHideApp={false}
      >
        <section id={styles.grid_wrapper}>
          <div className={styles.form_wrapper}>
            <div className={styles.flexdir}>
              <p className={styles.titlemodal}>{t('createOrganization')}</p>
              <a
                onClick={hideInviteModal}
                className={styles.cancel}
                data-testid="closeOrganizationModal"
              >
                <i
                  className="fa fa-times"
                  style={{
                    cursor: 'pointer',
                  }}
                ></i>
              </a>
            </div>
            <Form onSubmitCapture={CreateOrg}>
              <label htmlFor="orgname">{t('name')}</label>
              <input
                type="name"
                id="orgname"
                placeholder={t('enterName')}
                data-testid="modalOrganizationName"
                autoComplete="off"
                required
                value={formState.name}
                onChange={(e) => {
                  setFormState({
                    ...formState,
                    name: e.target.value,
                  });
                }}
              />
              <label htmlFor="descrip">{t('description')}</label>
              <input
                type="descrip"
                id="descrip"
                placeholder={t('description')}
                autoComplete="off"
                required
                value={formState.descrip}
                onChange={(e) => {
                  setFormState({
                    ...formState,
                    descrip: e.target.value,
                  });
                }}
              />
              <label htmlFor="location">{t('location')}</label>
              <input
                type="text"
                id="location"
                placeholder={t('location')}
                autoComplete="off"
                required
                value={formState.location}
                onChange={(e) => {
                  setFormState({
                    ...formState,
                    location: e.target.value,
                  });
                }}
              />

              <div className={styles.checkboxdiv}>
                <div className={styles.dispflex}>
                  <label htmlFor="ispublic">{t('isPublic')}:</label>
                  <input
                    id="ispublic"
                    type="checkbox"
                    defaultChecked={formState.ispublic}
                    onChange={() =>
                      setFormState({
                        ...formState,
                        ispublic: !formState.ispublic,
                      })
                    }
                  />
                </div>
                <div className={styles.dispflex}>
                  <label htmlFor="visible">{t('visibleInSearch')}: </label>
                  <input
                    id="visible"
                    type="checkbox"
                    defaultChecked={formState.visible}
                    onChange={() =>
                      setFormState({
                        ...formState,
                        visible: !formState.visible,
                      })
                    }
                  />
                </div>
              </div>
              <label htmlFor="orgphoto" className={styles.orgphoto}>
                {t('displayImage')}:
                <input
                  accept="image/*"
                  id="orgphoto"
                  name="photo"
                  type="file"
                  multiple={false}
                  onChange={async (e) => {
                    const file = e.target.files?.[0];
                    if (file)
                      setFormState({
                        ...formState,
                        image: await convertToBase64(file),
                      });
                  }}
                  data-testid="organisationImage"
                />
              </label>
              <button
                type="submit"
                className={styles.greenregbtn}
                value="invite"
                data-testid="submitOrganizationForm"
              >
                {t('createOrganization')}
              </button>
            </Form>
          </div>
        </section>
      </Modal>
    </>
  );
}

export default OrgList;<|MERGE_RESOLUTION|>--- conflicted
+++ resolved
@@ -196,15 +196,9 @@
               <div className={styles.userEmail}>
                 {t('email')}:
                 <p>
-<<<<<<< HEAD
-                  {userOrgListData?.user.email.substring(
+                  {(userOrgListData?.user.email || '').substring(
                     0,
-                    userOrgListData?.user.email.length / 2
-=======
-                  {(data_2?.user.email || '').substring(
-                    0,
-                    (data_2?.user.email || '').length / 2
->>>>>>> 7816633c
+                    (userOrgListData?.user.email || '').length / 2
                   )}
                   <span>
                     {userOrgListData?.user.email.substring(
@@ -243,7 +237,8 @@
                 onChange={debouncedHandleSearchByName}
                 style={{
                   display:
-                    data_2 && data_2.user.userType !== 'SUPERADMIN'
+                    userOrgListData &&
+                    userOrgListData.user.userType !== 'SUPERADMIN'
                       ? 'none'
                       : 'block',
                 }}
@@ -285,7 +280,9 @@
                           orgLocation={datas.location}
                         />
                       );
-                    } else if (isAdminForCurrentOrg(data_2?.user, datas)) {
+                    } else if (
+                      isAdminForCurrentOrg(userOrgListData?.user, datas)
+                    ) {
                       return (
                         <AdminDashListCard
                           id={datas._id}
@@ -323,25 +320,14 @@
                 }}
               >
                 <tbody>
-<<<<<<< HEAD
-                  <tr data-testid="rowsPPSelect">
-                    <PaginationList
-                      count={
-                        orgListData
-                          ? orgListData.organizationsConnection.length
-                          : 0
-                      }
-                      rowsPerPage={rowsPerPage}
-                      page={page}
-                      onPageChange={handleChangePage}
-                      onRowsPerPageChange={handleChangeRowsPerPage}
-                    />
-                  </tr>
-=======
-                  {data_2?.user.userType === 'SUPERADMIN' && (
+                  {userOrgListData?.user.userType === 'SUPERADMIN' && (
                     <tr data-testid="rowsPPSelect">
                       <PaginationList
-                        count={data ? data.organizationsConnection.length : 0}
+                        count={
+                          orgListData
+                            ? orgListData.organizationsConnection.length
+                            : 0
+                        }
                         rowsPerPage={rowsPerPage}
                         page={page}
                         onPageChange={handleChangePage}
@@ -349,7 +335,6 @@
                       />
                     </tr>
                   )}
->>>>>>> 7816633c
                 </tbody>
               </table>
             </div>
