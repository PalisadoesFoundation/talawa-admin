import { useMutation, useQuery } from '@apollo/client';
import { Search } from '@mui/icons-material';
import SortIcon from '@mui/icons-material/Sort';
import { CREATE_ORGANIZATION_MUTATION } from 'GraphQl/Mutations/mutations';
import {
  ORGANIZATION_CONNECTION_LIST,
  USER_ORGANIZATION_LIST,
} from 'GraphQl/Queries/Queries';
import { CREATE_SAMPLE_ORGANIZATION_MUTATION } from 'GraphQl/Mutations/mutations';

import OrgListCard from 'components/OrgListCard/OrgListCard';
import SuperAdminScreen from 'components/SuperAdminScreen/SuperAdminScreen';
import type { ChangeEvent } from 'react';
import React, { useEffect, useState } from 'react';
import { Col, Dropdown, Form, Row } from 'react-bootstrap';
import Button from 'react-bootstrap/Button';
import Modal from 'react-bootstrap/Modal';
import { useTranslation } from 'react-i18next';
import InfiniteScroll from 'react-infinite-scroll-component';
import { Link } from 'react-router-dom';
import { toast } from 'react-toastify';
import convertToBase64 from 'utils/convertToBase64';
import { errorHandler } from 'utils/errorHandler';
import type {
  InterfaceOrgConnectionInfoType,
  InterfaceOrgConnectionType,
  InterfaceUserType,
} from 'utils/interfaces';
import styles from './OrgList.module.css';

function orgList(): JSX.Element {
  const { t } = useTranslation('translation', { keyPrefix: 'orgList' });
  const [dialogModalisOpen, setdialogModalIsOpen] = useState(false);
  const [dialogRedirectOrgId, setDialogRedirectOrgId] = useState('<ORG_ID>');
  /* eslint-disable @typescript-eslint/explicit-function-return-type */
  function openDialogModal(redirectOrgId: string) {
    setDialogRedirectOrgId(redirectOrgId);
    // console.log(redirectOrgId, dialogRedirectOrgId);
    setdialogModalIsOpen(true);
  }

  /* eslint-disable @typescript-eslint/explicit-function-return-type */
  function closeDialogModal() {
    setdialogModalIsOpen(false);
  }
  const toggleDialogModal = (): void =>
    setdialogModalIsOpen(!dialogModalisOpen);
  document.title = t('title');

  const perPageResult = 8;
  const [isLoading, setIsLoading] = useState(true);
  const [sortingState, setSortingState] = useState({
    option: '',
    selectedOption: t('sort'),
  });
  const [hasMore, sethasMore] = useState(true);
  const [isLoadingMore, setIsLoadingMore] = useState(false);
  const [searchByName, setSearchByName] = useState('');
  const [showModal, setShowModal] = useState(false);
  const [formState, setFormState] = useState({
    name: '',
    descrip: '',
    ispublic: true,
    visible: false,
    location: '',
    image: '',
  });

  const toggleModal = (): void => setShowModal(!showModal);

  const [create] = useMutation(CREATE_ORGANIZATION_MUTATION);

  const [createSampleOrganization] = useMutation(
    CREATE_SAMPLE_ORGANIZATION_MUTATION
  );

  const {
    data: userData,
    error: errorUser,
  }: {
    data: InterfaceUserType | undefined;
    loading: boolean;
    error?: Error | undefined;
  } = useQuery(USER_ORGANIZATION_LIST, {
    variables: { id: localStorage.getItem('id') },
  });

  const {
    data: orgsData,
    loading,
    error: errorList,
    refetch: refetchOrgs,
    fetchMore,
  }: {
    data: InterfaceOrgConnectionType | undefined;
    loading: boolean;
    error?: Error | undefined;
    refetch: any;
    fetchMore: any;
  } = useQuery(ORGANIZATION_CONNECTION_LIST, {
    variables: {
      first: perPageResult,
      skip: 0,
      filter: searchByName,
      orderBy:
        sortingState.option === 'Latest' ? 'createdAt_DESC' : 'createdAt_ASC',
    },
    notifyOnNetworkStatusChange: true,
  });

  // To clear the search field and form fields on unmount
  useEffect(() => {
    return () => {
      setSearchByName('');
      setFormState({
        name: '',
        descrip: '',
        ispublic: true,
        visible: false,
        location: '',
        image: '',
      });
    };
  }, []);

  useEffect(() => {
    setIsLoading(loading && isLoadingMore);
  }, [loading]);

  /* istanbul ignore next */
  const isAdminForCurrentOrg = (
    currentOrg: InterfaceOrgConnectionInfoType
  ): boolean => {
    if (userData?.user?.adminFor.length === 1) {
      // If user is admin for one org only then check if that org is current org
      return userData?.user?.adminFor[0]._id === currentOrg._id;
    } else {
      // If user is admin for more than one org then check if current org is present in adminFor array
      return (
        userData?.user?.adminFor.some(
          (org: { _id: string; name: string; image: string | null }) =>
            org._id === currentOrg._id
        ) ?? false
      );
    }
  };

  const triggerCreateSampleOrg = () => {
    createSampleOrganization()
      .then(() => {
        toast.success(t('sampleOrgSuccess'));
        window.location.reload();
      })
      .catch(() => {
        toast.error(t('sampleOrgDuplicate'));
      });
  };

  const createOrg = async (e: ChangeEvent<HTMLFormElement>): Promise<void> => {
    e.preventDefault();

    const {
      name: _name,
      descrip: _descrip,
      location: _location,
      visible,
      ispublic,
      image,
    } = formState;

    const name = _name.trim();
    const descrip = _descrip.trim();
    const location = _location.trim();

    try {
      const { data } = await create({
        variables: {
          name: name,
          description: descrip,
          location: location,
          visibleInSearch: visible,
          isPublic: ispublic,
          image: image,
        },
      });

      /* istanbul ignore next */
      if (data) {
        toast.success('Congratulation the Organization is created');
        refetchOrgs();
        openDialogModal(data.createOrganization._id);
        setFormState({
          name: '',
          descrip: '',
          ispublic: true,
          visible: false,
          location: '',
          image: '',
        });
        toggleModal();
      }
    } catch (error: any) {
      /* istanbul ignore next */
      errorHandler(t, error);
    }
  };

  /* istanbul ignore next */
  if (errorList || errorUser) {
    window.location.assign('/');
  }

  /* istanbul ignore next */
  const resetAllParams = (): void => {
    refetchOrgs({
      filter: '',
      first: perPageResult,
      skip: 0,
      orderBy:
        sortingState.option === 'Latest' ? 'createdAt_DESC' : 'createdAt_ASC',
    });
    sethasMore(true);
  };

  /* istanbul ignore next */
  const handleSearch = (value: string): void => {
    setSearchByName(value);
    if (value === '') {
      resetAllParams();
      return;
    }
    refetchOrgs({
      filter: value,
    });
  };

  const handleSearchByEnter = (e: any): void => {
    if (e.key === 'Enter') {
      const { value } = e.target;
      handleSearch(value);
    }
  };
<<<<<<< HEAD
=======

  const handleSearchByBtnClick = (): void => {
    const inputElement = document.getElementById(
      'searchOrgname'
    ) as HTMLInputElement;
    const inputValue = inputElement?.value || '';
    handleSearch(inputValue);
  };
>>>>>>> cddb99ff
  /* istanbul ignore next */
  const loadMoreOrganizations = (): void => {
    console.log('loadMoreOrganizations');
    setIsLoadingMore(true);
    fetchMore({
      variables: {
        skip: orgsData?.organizationsConnection.length || 0,
      },
      updateQuery: (
        prev:
          | { organizationsConnection: InterfaceOrgConnectionType[] }
          | undefined,
        {
          fetchMoreResult,
        }: {
          fetchMoreResult:
            | { organizationsConnection: InterfaceOrgConnectionType[] }
            | undefined;
        }
      ):
        | { organizationsConnection: InterfaceOrgConnectionType[] }
        | undefined => {
        setIsLoadingMore(false);
        if (!fetchMoreResult) return prev;
        if (fetchMoreResult.organizationsConnection.length < perPageResult) {
          sethasMore(false);
        }
        return {
          organizationsConnection: [
            ...(prev?.organizationsConnection || []),
            ...(fetchMoreResult.organizationsConnection || []),
          ],
        };
      },
    });
  };

  const handleSorting = (option: string): void => {
    setSortingState({
      option,
      selectedOption: t(option),
    });

    const orderBy = option === 'Latest' ? 'createdAt_DESC' : 'createdAt_ASC';

    refetchOrgs({
      first: perPageResult,
      skip: 0,
      filter: searchByName,
      orderBy,
    });
  };

  return (
    <>
      <SuperAdminScreen
        title={t('my organizations')}
        screenName="My Organizations"
      >
        {/* Buttons Container */}
        <div className={styles.btnsContainer}>
          <div className={styles.input}>
            <Form.Control
              type="name"
              id="searchOrgname"
              className="bg-white"
              placeholder={t('searchByName')}
              data-testid="searchByName"
              autoComplete="off"
              required
              onKeyUp={handleSearchByEnter}
            />
            <Button
              tabIndex={-1}
              className={`position-absolute z-10 bottom-0 end-0 h-100 d-flex justify-content-center align-items-center`}
              onClick={handleSearchByBtnClick}
              data-testid="searchBtn"
            >
              <Search />
            </Button>
          </div>
          <div className={styles.btnsBlock}>
            <div className="d-flex">
              <Dropdown
                aria-expanded="false"
                title="Sort organizations"
                data-testid="sort"
              >
                <Dropdown.Toggle
                  variant={
                    sortingState.option === '' ? 'outline-success' : 'success'
                  }
                  data-testid="sortOrgs"
                >
                  <SortIcon className={'me-1'} />
                  {sortingState.selectedOption}
<<<<<<< HEAD
                </Dropdown.Toggle>
                <Dropdown.Menu>
                  <Dropdown.Item
                    onClick={(): void => handleSorting('Latest')}
                    data-testid="latest"
                  >
                    {t('Latest')}
                  </Dropdown.Item>
                  <Dropdown.Item
                    onClick={(): void => handleSorting('Earliest')}
                    data-testid="oldest"
                  >
                    {t('Earliest')}
                  </Dropdown.Item>
                </Dropdown.Menu>
              </Dropdown>
              <Dropdown aria-expanded="false" title="Filter organizations">
                <Dropdown.Toggle variant="outline-success">
                  <FilterListIcon className={'me-1'} />
                  {t('filter')}
=======
>>>>>>> cddb99ff
                </Dropdown.Toggle>
                <Dropdown.Menu>
                  <Dropdown.Item
                    onClick={(): void => handleSorting('Latest')}
                    data-testid="latest"
                  >
                    {t('Latest')}
                  </Dropdown.Item>
                  <Dropdown.Item
                    onClick={(): void => handleSorting('Earliest')}
                    data-testid="oldest"
                  >
                    {t('Earliest')}
                  </Dropdown.Item>
                </Dropdown.Menu>
              </Dropdown>
            </div>
            {userData && userData.user.userType === 'SUPERADMIN' && (
              <Button
                variant="success"
                onClick={toggleModal}
                data-testid="createOrganizationBtn"
              >
                <i className={'fa fa-plus me-2'} />
                {t('createOrganization')}
              </Button>
            )}
          </div>
        </div>
        {/* Text Infos for list */}
        {!isLoading &&
        ((orgsData?.organizationsConnection.length === 0 &&
          searchByName.length == 0) ||
          (userData &&
            userData.user.userType === 'ADMIN' &&
            userData.user.adminFor.length === 0)) ? (
          // eslint-disable-next-line
          <div className={styles.notFound}>
            <h3 className="m-0">{t('noOrgErrorTitle')}</h3>
            <h6 className="text-secondary">{t('noOrgErrorDescription')}</h6>
          </div>
        ) : !isLoading &&
          orgsData?.organizationsConnection.length == 0 &&
          /* istanbul ignore next */
          searchByName.length > 0 ? (
          /* istanbul ignore next */
          // eslint-disable-next-line
          <div className={styles.notFound} data-testid="noResultFound">
            <h4 className="m-0">
              {t('noResultsFoundFor')} &quot;{searchByName}&quot;
            </h4>
          </div>
        ) : (
          <>
            <InfiniteScroll
              dataLength={orgsData?.organizationsConnection?.length ?? 0}
              next={loadMoreOrganizations}
              loader={
                <>
                  {[...Array(perPageResult)].map((_, index) => (
                    <div key={index} className={styles.itemCard}>
                      <div className={styles.loadingWrapper}>
                        <div className={styles.innerContainer}>
                          <div
                            className={`${styles.orgImgContainer} shimmer`}
                          ></div>
                          <div className={styles.content}>
                            <h5 className="shimmer" title="Org name"></h5>
                            <h6 className="shimmer" title="Location"></h6>
                            <h6 className="shimmer" title="Admins"></h6>
                            <h6 className="shimmer" title="Members"></h6>
                          </div>
                        </div>
                        <div className={`shimmer ${styles.button}`} />
                      </div>
                    </div>
                  ))}
                </>
              }
              hasMore={hasMore}
              className={styles.listBox}
              data-testid="organizations-list"
              endMessage={
                <div className={'w-100 text-center my-4'}>
                  <h5 className="m-0 ">{t('endOfResults')}</h5>
                </div>
              }
            >
              {isLoading ? (
                <>
                  {[...Array(perPageResult)].map((_, index) => (
                    <div key={index} className={styles.itemCard}>
                      <div className={styles.loadingWrapper}>
                        <div className={styles.innerContainer}>
                          <div
                            className={`${styles.orgImgContainer} shimmer`}
                          ></div>
                          <div className={styles.content}>
                            <h5 className="shimmer" title="Org name"></h5>
                            <h6 className="shimmer" title="Location"></h6>
                            <h6 className="shimmer" title="Admins"></h6>
                            <h6 className="shimmer" title="Members"></h6>
                          </div>
                        </div>
                        <div className={`shimmer ${styles.button}`} />
                      </div>
                    </div>
                  ))}
                </>
              ) : userData && userData.user.userType == 'SUPERADMIN' ? (
                orgsData?.organizationsConnection.map((item) => {
                  return (
                    <div key={item._id} className={styles.itemCard}>
                      <OrgListCard data={item} />
                    </div>
                  );
                })
              ) : (
                userData &&
                userData.user.userType == 'ADMIN' &&
                userData.user.adminFor.length > 0 &&
                orgsData?.organizationsConnection.map((item) => {
                  if (isAdminForCurrentOrg(item)) {
                    return (
                      <div key={item._id} className={styles.itemCard}>
                        <OrgListCard data={item} />
                      </div>
                    );
                  }
                })
              )}
            </InfiniteScroll>
          </>
        )}
        {/* Create Organization Modal */}
        <Modal
          show={showModal}
          onHide={toggleModal}
          aria-labelledby="contained-modal-title-vcenter"
          centered
        >
          <Modal.Header
            className="bg-primary"
            closeButton
            data-testid="modalOrganizationHeader"
          >
            <Modal.Title className="text-white">
              {t('createOrganization')}
            </Modal.Title>
          </Modal.Header>
          <Form onSubmitCapture={createOrg}>
            <Modal.Body>
              <Form.Label htmlFor="orgname">{t('name')}</Form.Label>
              <Form.Control
                type="name"
                id="orgname"
                className="mb-3"
                placeholder={t('enterName')}
                data-testid="modalOrganizationName"
                autoComplete="off"
                required
                value={formState.name}
                onChange={(e): void => {
                  const inputText = e.target.value;
                  if (inputText.length < 50) {
                    setFormState({
                      ...formState,
                      name: e.target.value,
                    });
                  }
                }}
              />
              <Form.Label htmlFor="descrip">{t('description')}</Form.Label>
              <Form.Control
                type="descrip"
                id="descrip"
                className="mb-3"
                placeholder={t('description')}
                autoComplete="off"
                required
                value={formState.descrip}
                onChange={(e): void => {
                  const descriptionText = e.target.value;
                  if (descriptionText.length < 200) {
                    setFormState({
                      ...formState,
                      descrip: e.target.value,
                    });
                  }
                }}
              />
              <Form.Label htmlFor="location">{t('location')}</Form.Label>
              <Form.Control
                type="text"
                id="location"
                className="mb-3"
                placeholder={t('location')}
                autoComplete="off"
                required
                value={formState.location}
                onChange={(e): void => {
                  const locationText = e.target.value;
                  if (locationText.length < 100) {
                    setFormState({
                      ...formState,
                      location: e.target.value,
                    });
                  }
                }}
              />

              <Row className="mb-3">
                <Col>
                  <Form.Label htmlFor="ispublic">{t('isPublic')}</Form.Label>
                  <Form.Switch
                    id="ispublic"
                    data-testid="isPublic"
                    type="checkbox"
                    defaultChecked={formState.ispublic}
                    onChange={(): void =>
                      setFormState({
                        ...formState,
                        ispublic: !formState.ispublic,
                      })
                    }
                  />
                </Col>
                <Col>
                  <Form.Label htmlFor="visibleInSearch">
                    {t('visibleInSearch')}
                  </Form.Label>
                  <Form.Switch
                    id="visibleInSearch"
                    data-testid="visibleInSearch"
                    type="checkbox"
                    defaultChecked={formState.visible}
                    onChange={(): void =>
                      setFormState({
                        ...formState,
                        visible: !formState.visible,
                      })
                    }
                  />
                </Col>
              </Row>
              <Form.Label htmlFor="orgphoto">{t('displayImage')}</Form.Label>
              <Form.Control
                accept="image/*"
                id="orgphoto"
                className="mb-3"
                name="photo"
                type="file"
                multiple={false}
                onChange={async (e: React.ChangeEvent): Promise<void> => {
                  const target = e.target as HTMLInputElement;
                  const file = target.files && target.files[0];
                  /* istanbul ignore else */
                  if (file)
                    setFormState({
                      ...formState,
                      image: await convertToBase64(file),
                    });
                }}
                data-testid="organisationImage"
              />
              <Col className={styles.sampleOrgSection}>
                <Button
                  className={styles.orgCreationBtn}
                  type="submit"
                  value="invite"
                  data-testid="submitOrganizationForm"
                >
                  {t('createOrganization')}
                </Button>

                <div className="position-relative">
                  <hr />
                  <span className={styles.orText}>{t('OR')}</span>
                </div>
                {userData &&
                  ((userData.user.userType === 'ADMIN' &&
                    userData.user.adminFor.length > 0) ||
                    userData.user.userType === 'SUPERADMIN') && (
                    <div className={styles.sampleOrgSection}>
                      <Button
                        className={styles.sampleOrgCreationBtn}
                        onClick={() => triggerCreateSampleOrg()}
                        data-testid="createSampleOrganizationBtn"
                      >
                        {t('createSampleOrganization')}
                      </Button>
                    </div>
                  )}
              </Col>
            </Modal.Body>
          </Form>
        </Modal>{' '}
        {/* Plugin Notification Modal after Org is Created */}
        <Modal show={dialogModalisOpen} onHide={toggleDialogModal}>
          <Modal.Body>
            <section id={styles.grid_wrapper}>
              <div>
                <div className={styles.flexdir}>
                  <p className={styles.titlemodal}>{t('manageFeatures')}</p>
                  <a
                    onClick={toggleDialogModal}
                    className={styles.cancel}
                    data-testid="closeOrganizationModal"
                  >
                    <i
                      className="fa fa-times"
                      style={{
                        cursor: 'pointer',
                      }}
                    ></i>
                  </a>
                  <Button
                    variant="secondary"
                    onClick={toggleModal}
                    data-testid="cancelOrganizationModal"
                  >
                    {t('cancel')}
                  </Button>
                </div>
                <h4 className={styles.titlemodaldialog}>
                  {t('manageFeaturesInfo')}
                </h4>

                <div className={styles.pluginStoreBtnContainer}>
                  <Link
                    className={styles.secondbtn}
                    data-testid="goToStore"
                    to={`orgstore/id=${dialogRedirectOrgId}`}
                  >
                    {t('goToStore')}
                  </Link>
                  {/* </button> */}
                  <button
                    type="submit"
                    className={styles.greenregbtn}
                    onClick={closeDialogModal}
                    value="invite"
                    data-testid="enableEverythingForm"
                  >
                    {t('enableEverything')}
                  </button>
                </div>
              </div>
            </section>
          </Modal.Body>
        </Modal>
      </SuperAdminScreen>
    </>
  );
}
export default orgList;<|MERGE_RESOLUTION|>--- conflicted
+++ resolved
@@ -240,8 +240,6 @@
       handleSearch(value);
     }
   };
-<<<<<<< HEAD
-=======
 
   const handleSearchByBtnClick = (): void => {
     const inputElement = document.getElementById(
@@ -250,7 +248,6 @@
     const inputValue = inputElement?.value || '';
     handleSearch(inputValue);
   };
->>>>>>> cddb99ff
   /* istanbul ignore next */
   const loadMoreOrganizations = (): void => {
     console.log('loadMoreOrganizations');
@@ -347,29 +344,6 @@
                 >
                   <SortIcon className={'me-1'} />
                   {sortingState.selectedOption}
-<<<<<<< HEAD
-                </Dropdown.Toggle>
-                <Dropdown.Menu>
-                  <Dropdown.Item
-                    onClick={(): void => handleSorting('Latest')}
-                    data-testid="latest"
-                  >
-                    {t('Latest')}
-                  </Dropdown.Item>
-                  <Dropdown.Item
-                    onClick={(): void => handleSorting('Earliest')}
-                    data-testid="oldest"
-                  >
-                    {t('Earliest')}
-                  </Dropdown.Item>
-                </Dropdown.Menu>
-              </Dropdown>
-              <Dropdown aria-expanded="false" title="Filter organizations">
-                <Dropdown.Toggle variant="outline-success">
-                  <FilterListIcon className={'me-1'} />
-                  {t('filter')}
-=======
->>>>>>> cddb99ff
                 </Dropdown.Toggle>
                 <Dropdown.Menu>
                   <Dropdown.Item
