/**
 * The `orgList` component is responsible for rendering a list of organizations
 * and providing functionality for searching, sorting, and creating new organizations.
 * It also includes modals for creating organizations and managing features after creation.
 *
 * @component
 * @returns {JSX.Element} The rendered organization list component.
 *
 * @remarks
 * - Utilizes GraphQL queries and mutations for fetching and managing organization data.
 * - Includes search and sorting functionality for better user experience.
 * - Displays loading states and handles errors gracefully.
 *
 * @dependencies
 * - `useQuery` and `useMutation` from `@apollo/client` for GraphQL operations.
 * - `useTranslation` from `react-i18next` for localization.
 * - `useLocalStorage` for accessing local storage data.
 * - `OrgListCard`, `SortingButton`, `SearchBar`, and `OrganizationModal` for UI components.
 * - `react-toastify` for notifications.
 * - `react-bootstrap` and `@mui/material` for modal and button components.
 *
 * @state
 * - `dialogModalisOpen` - Controls the visibility of the plugin notification modal.
 * - `dialogRedirectOrgId` - Stores the ID of the organization to redirect after creation.
 * - `isLoading` - Indicates whether the organization data is loading.
 * - `sortingState` - Manages the sorting option and its label.
 * - `searchByName` - Stores the search query for filtering organizations.
 * - `showModal` - Controls the visibility of the organization creation modal.
 * - `formState` - Manages the state of the organization creation form.
 *
 * @methods
 * - `openDialogModal(redirectOrgId: string): void` - Opens the plugin notification modal.
 * - `closeDialogModal(): void` - Closes the plugin notification modal.
 * - `toggleDialogModal(): void` - Toggles the plugin notification modal visibility.
 * - `createOrg(e: ChangeEvent<HTMLFormElement>): Promise<void>` - Handles organization creation.
 * - `handleSearch(value: string): void` - Filters organizations based on the search query.
 * - `handleSortChange(value: string): void` - Updates sorting state and refetches organizations.
 *
 * @errorHandling
 * - Handles errors from GraphQL queries and mutations using `errorHandler`.
 * - Clears local storage and redirects to the home page on critical errors.
 *
 * @modals
 * - `OrganizationModal` - For creating new organizations.
 * - `Modal` - For managing features after organization creation.
 */
import React, { useEffect, useState, useRef } from 'react';
import { useQuery, useMutation } from '@apollo/client';
import {
  CREATE_ORGANIZATION_MUTATION_PG,
  CREATE_ORGANIZATION_MEMBERSHIP_MUTATION_PG,
} from 'GraphQl/Mutations/mutations';
import {
  ORGANIZATION_LIST,
  ALL_ORGANIZATIONS_PG,
  CURRENT_USER,
} from 'GraphQl/Queries/Queries';

import OrgListCard from 'components/OrgListCard/OrgListCard';
import PaginationList from 'components/Pagination/PaginationList/PaginationList';
import { useTranslation } from 'react-i18next';
import { errorHandler } from 'utils/errorHandler';
import type {
  InterfaceCurrentUserTypePG,
  InterfaceOrgInfoTypePG,
} from 'utils/interfaces';
import useLocalStorage from 'utils/useLocalstorage';
import styles from 'style/app-fixed.module.css';
import SortingButton from 'subComponents/SortingButton';
import SearchBar from 'subComponents/SearchBar';
import { Button } from '@mui/material';
import OrganizationModal from './modal/OrganizationModal';
import { toast } from 'react-toastify';
import { Link } from 'react-router';
import { Form, InputGroup, Modal } from 'react-bootstrap';
import type { ChangeEvent } from 'react';
<<<<<<< HEAD
import NotificationIcon from 'components/NotificationIcon/NotificationIcon';
=======
import { SearchOutlined } from '@mui/icons-material';

const { getItem } = useLocalStorage();

function useDebounce<T>(fn: (val: T) => void, delay: number) {
  const timerRef = useRef<ReturnType<typeof setTimeout> | null>(null);

  function debouncedFn(val: T) {
    if (timerRef.current) {
      clearTimeout(timerRef.current);
    }
    timerRef.current = setTimeout(() => {
      fn(val);
    }, delay);
  }

  return debouncedFn;
}
>>>>>>> a2f198f8

interface InterfaceFormStateType {
  addressLine1: string;
  addressLine2: string;
  avatar: string | null;
  city: string;
  countryCode: string;
  description: string;
  name: string;
  postalCode: string;
  state: string;
}

function orgList(): JSX.Element {
  const { t } = useTranslation('translation', { keyPrefix: 'orgList' });
  const { t: tCommon } = useTranslation('common');
  const [dialogModalisOpen, setdialogModalIsOpen] = useState(false);
  const [dialogRedirectOrgId, setDialogRedirectOrgId] = useState('<ORG_ID>');

  function openDialogModal(redirectOrgId: string): void {
    setDialogRedirectOrgId(redirectOrgId);
    setdialogModalIsOpen(true);
  }

  const { getItem } = useLocalStorage();
  const role = getItem('role');
  const adminFor:
    | string
    | { _id: string; name: string; image: string | null }[] =
    getItem('AdminFor') || [];
  function closeDialogModal(): void {
    setdialogModalIsOpen(false);
  }

  const toggleDialogModal = (): void =>
    setdialogModalIsOpen(!dialogModalisOpen);

  document.title = t('title');

  const perPageResult = 8;
  const [page, setPage] = useState(0);
  const [rowsPerPage, setRowsPerPage] = useState(5);
  const [isLoading, setIsLoading] = useState(true);
  const [typedValue, setTypedValue] = useState('');
  const [filterName, setFilterName] = useState('');
  const [sortingState, setSortingState] = useState({
    option: '',
    selectedOption: t('sort'),
  });

  // const [hasMore, sethasMore] = useState(true);
  // const [isLoadingMore, setIsLoadingMore] = useState(false);
  const [searchByName, setSearchByName] = useState('');
  const [showModal, setShowModal] = useState(false);

  const [formState, setFormState] = useState<InterfaceFormStateType>({
    addressLine1: '',
    addressLine2: '',
    avatar: null,
    city: '',
    countryCode: '',
    description: '',
    name: '',
    postalCode: '',
    state: '',
  });

  const toggleModal = (): void => setShowModal(!showModal);
  const [create] = useMutation(CREATE_ORGANIZATION_MUTATION_PG);
  const [createMembership] = useMutation(
    CREATE_ORGANIZATION_MEMBERSHIP_MUTATION_PG,
  );

  const {
    data: userData,
    error: errorUser,
  }: {
    data: InterfaceCurrentUserTypePG | undefined;
    loading: boolean;
    error?: Error | undefined;
  } = useQuery(CURRENT_USER, {
    variables: { userId: getItem('id') },
    context: { headers: { authorization: `Bearer ${getItem('token')}` } },
  });

  const {
    data: allOrganizationsData,
    loading: loadingAll,
    error: errorList,
    refetch: refetchOrgs,
  } = useQuery(ORGANIZATION_LIST, {
    variables: { filter: filterName },
    fetchPolicy: 'network-only',
    errorPolicy: 'all',
    notifyOnNetworkStatusChange: true,
  });

  const orgsData = allOrganizationsData?.organizations;

  useEffect(() => {
    setIsLoading(loadingAll);
  }, [loadingAll]);

  const createOrg = async (e: ChangeEvent<HTMLFormElement>): Promise<void> => {
    e.preventDefault();

    const {
      addressLine1: _addressLine1,
      addressLine2: _addressLine2,
      avatar: _avatar,
      city: _city,
      countryCode: _countryCode,
      description: _description,
      name: _name,
      postalCode: _postalCode,
      state: _state,
    } = formState;

    const addressLine1 = _addressLine1.trim();
    const addressLine2 = _addressLine2.trim();
    const avatar = _avatar;
    const city = _city.trim();
    const countryCode = _countryCode.trim();
    const description = _description.trim();
    const name = _name.trim();
    const postalCode = _postalCode.trim();
    const state = _state.trim();

    try {
      const { data } = await create({
        variables: {
          addressLine1: addressLine1,
          addressLine2: addressLine2,
          avatar: avatar,
          city: city,
          countryCode: countryCode,
          description: description,
          name: name,
          postalCode: postalCode,
          state: state,
        },
      });

      await createMembership({
        variables: {
          memberId: userData?.currentUser.id,
          organizationId: data?.createOrganization.id,
          role: 'administrator',
        },
      });

      //     toggleModal;
      if (data) {
        toast.success('Congratulation the Organization is created');
        refetchOrgs();
        openDialogModal(data.createOrganization.id);
        setFormState({
          addressLine1: '',
          addressLine2: '',
          avatar: null,
          city: '',
          countryCode: '',
          description: '',
          name: '',
          postalCode: '',
          state: '',
        });
        toggleModal();
      }
    } catch (error: unknown) {
      errorHandler(t, error);
    }
  };

  if (errorList || errorUser) {
    errorHandler(t, errorList || errorUser);
    localStorage.clear();
    window.location.assign('/');
  }

  const doSearch = (value: string): void => {
    setFilterName(value);
    refetchOrgs({ filter: value });
  };

  const debouncedSearch = useDebounce(doSearch, 300);

  const handleChangeFilter = (e: React.ChangeEvent<HTMLInputElement>) => {
    const newVal = e.target.value;
    setTypedValue(newVal);
    setSearchByName(newVal);
    debouncedSearch(newVal);
  };

  const handleSearchByEnter = (e: React.KeyboardEvent<HTMLInputElement>) => {
    if (e.key === 'Enter') {
      doSearch(typedValue);
    }
  };

  const handleSearchByBtnClick = () => {
    doSearch(typedValue);
  };

  const handleSortChange = (value: string): void => {
    setSortingState({ option: value, selectedOption: t(value) });
  };

  const handleChangePage = (
    _event: React.MouseEvent<HTMLButtonElement> | null,
    newPage: number,
  ): void => {
    setPage(newPage);
  };

  const handleChangeRowsPerPage = (
    event: React.ChangeEvent<HTMLInputElement | HTMLTextAreaElement>,
  ): void => {
    const newVal = event.target.value;
    setRowsPerPage(parseInt(newVal, 10));
    setPage(0);
  };

  return (
    <>
      {/* Buttons Container */}
      <div className={styles.btnsContainerSearchBar}>
        <InputGroup className={styles.maxWidth}>
          <Form.Control
            placeholder={t('searchOrganizations')}
            id="searchUserOrgs"
            type="text"
            className={styles.inputField}
            value={typedValue}
            onChange={handleChangeFilter}
            onKeyUp={handleSearchByEnter}
            data-testid="searchInput"
          />
<<<<<<< HEAD
        </div>
        <div className={styles.btnsBlock}>
          {role === 'administrator' && (
            <>
              <NotificationIcon />
=======
          <InputGroup.Text
            className={styles.searchButton}
            style={{ cursor: 'pointer' }}
            onClick={handleSearchByBtnClick}
            data-testid="searchBtn"
          >
            <SearchOutlined className={styles.colorWhite} />
          </InputGroup.Text>
        </InputGroup>
        <div style={{ display: 'flex', alignItems: 'center' }}>
          <div className={styles.btnsBlockSearchBar}>
            <SortingButton
              title={t('sortOrganizations')}
              sortingOptions={[
                { label: t('Latest'), value: 'Latest' },
                { label: t('Earliest'), value: 'Earliest' },
              ]}
              selectedOption={sortingState.selectedOption}
              onSortChange={handleSortChange}
              dataTestIdPrefix="sortOrgs"
              dropdownTestId="sort"
            />
          </div>
          <div className={styles.btnsBlock}>
            {role === 'administrator' && (
>>>>>>> a2f198f8
              <Button
                className={`${styles.dropdown} ${styles.createorgdropdown}`}
                onClick={toggleModal}
                data-testid="createOrganizationBtn"
              >
                <i className={'fa fa-plus me-2'} />
                {t('createOrganization')}
              </Button>
<<<<<<< HEAD
            </>
          )}
=======
            )}
          </div>
>>>>>>> a2f198f8
        </div>
      </div>

      {/* Text Infos for list */}

      {!isLoading &&
      (!orgsData || orgsData.length === 0) &&
      searchByName.length === 0 &&
      (!userData || adminFor.length === 0) ? (
        <div className={styles.notFound}>
          <h3 className="m-0">{t('noOrgErrorTitle')}</h3>
          <h6 className="text-secondary">{t('noOrgErrorDescription')}</h6>
        </div>
      ) : !isLoading && orgsData?.length == 0 && searchByName.length > 0 ? (
        <div className={styles.notFound} data-testid="noResultFound">
          <h4 className="m-0">
            {tCommon('noResultsFoundFor')} &quot;{searchByName}&quot;
          </h4>
        </div>
      ) : (
        <>
          {isLoading && (
            <>
              {[...Array(perPageResult)].map((_, index) => (
                <div key={index} className={styles.itemCardOrgList}>
                  <div className={styles.loadingWrapper}>
                    <div className={styles.innerContainer}>
                      <div className={`${styles.orgImgContainer} shimmer`} />

                      <div className={styles.content}>
                        <h5 className="shimmer" title="Org name"></h5>
                        <h6 className="shimmer" title="Location"></h6>
                        <h6 className="shimmer" title="Admins"></h6>
                        <h6 className="shimmer" title="Members"></h6>
                      </div>
                    </div>
                    <div className={`shimmer ${styles.button}`} />
                  </div>
                </div>
              ))}
            </>
          )}
          <div className={`${styles.listBoxOrgList}`}>
            {(rowsPerPage > 0
              ? orgsData
                  ?.filter((org: InterfaceOrgInfoTypePG) =>
                    searchByName
                      ? org.name
                          .toLowerCase()
                          .includes(searchByName.toLowerCase())
                      : org,
                  )
                  .slice(page * rowsPerPage, page * rowsPerPage + rowsPerPage)
              : orgsData?.filter((org: InterfaceOrgInfoTypePG) =>
                  searchByName
                    ? org.name
                        .toLowerCase()
                        .includes(searchByName.toLowerCase())
                    : org,
                )
            )?.map((item: InterfaceOrgInfoTypePG) => {
              return (
                <div key={item.id} className={styles.itemCardOrgList}>
                  <OrgListCard data={item} />
                </div>
              );
            })}
          </div>
          {/* pagination */}
          <table style={{ width: '100%' }}>
            <tbody>
              <tr>
                <PaginationList
                  count={
                    orgsData?.filter((org: InterfaceOrgInfoTypePG) =>
                      searchByName
                        ? org.name
                            .toLowerCase()
                            .includes(searchByName.toLowerCase())
                        : org,
                    ).length || 0
                  }
                  rowsPerPage={rowsPerPage}
                  page={page}
                  onPageChange={handleChangePage}
                  onRowsPerPageChange={handleChangeRowsPerPage}
                />
              </tr>
            </tbody>
          </table>
        </>
      )}
      {/* Create Organization Modal */}
      {/**
       * Renders the `OrganizationModal` component.
       *
       * @param showModal - A boolean indicating whether the modal should be displayed.
       * @param toggleModal - A function to toggle the visibility of the modal.
       * @param formState - The state of the form in the organization modal.
       * @param setFormState - A function to update the state of the form in the organization modal.
       * @param createOrg - A function to handle the submission of the organization creation form.
       * @param t - A translation function for localization.
       * @param userData - Information about the current user.
       * @returns JSX element representing the `OrganizationModal`.
       */}

      <OrganizationModal
        showModal={showModal}
        toggleModal={toggleModal}
        formState={formState}
        setFormState={setFormState}
        createOrg={createOrg}
        t={t}
        tCommon={tCommon}
        userData={userData}
      />
      {/* Plugin Notification Modal after Org is Created */}
      <Modal show={dialogModalisOpen} onHide={toggleDialogModal}>
        <Modal.Header
          className={styles.modalHeader}
          closeButton
          data-testid="pluginNotificationHeader"
        >
          <Modal.Title className="text-white">
            {t('manageFeatures')}
          </Modal.Title>
        </Modal.Header>
        <Modal.Body>
          <section id={styles.grid_wrapper}>
            <div>
              <h4 className={styles.titlemodaldialog}>
                {t('manageFeaturesInfo')}
              </h4>

              <div className={styles.pluginStoreBtnContainer}>
                <Link
                  className={`btn  btn-primary ${styles.pluginStoreBtn}`}
                  data-testid="goToStore"
                  to={`orgstore/id=${dialogRedirectOrgId}`}
                >
                  {t('goToStore')}
                </Link>
                <Button
                  type="submit"
                  className={styles.enableEverythingBtn}
                  onClick={closeDialogModal}
                  value="invite"
                  data-testid="enableEverythingForm"
                >
                  {t('enableEverything')}
                </Button>
              </div>
            </div>
          </section>
        </Modal.Body>
      </Modal>
    </>
  );
}
export default orgList;<|MERGE_RESOLUTION|>--- conflicted
+++ resolved
@@ -74,10 +74,8 @@
 import { Link } from 'react-router';
 import { Form, InputGroup, Modal } from 'react-bootstrap';
 import type { ChangeEvent } from 'react';
-<<<<<<< HEAD
 import NotificationIcon from 'components/NotificationIcon/NotificationIcon';
-=======
-import { SearchOutlined } from '@mui/icons-material';
+import SearchOutlined from '@mui/icons-material/SearchOutlined';
 
 const { getItem } = useLocalStorage();
 
@@ -95,7 +93,6 @@
 
   return debouncedFn;
 }
->>>>>>> a2f198f8
 
 interface InterfaceFormStateType {
   addressLine1: string;
@@ -334,13 +331,11 @@
             onKeyUp={handleSearchByEnter}
             data-testid="searchInput"
           />
-<<<<<<< HEAD
-        </div>
+        </InputGroup>
+
         <div className={styles.btnsBlock}>
-          {role === 'administrator' && (
-            <>
-              <NotificationIcon />
-=======
+          <NotificationIcon />
+
           <InputGroup.Text
             className={styles.searchButton}
             style={{ cursor: 'pointer' }}
@@ -349,39 +344,35 @@
           >
             <SearchOutlined className={styles.colorWhite} />
           </InputGroup.Text>
-        </InputGroup>
-        <div style={{ display: 'flex', alignItems: 'center' }}>
-          <div className={styles.btnsBlockSearchBar}>
-            <SortingButton
-              title={t('sortOrganizations')}
-              sortingOptions={[
-                { label: t('Latest'), value: 'Latest' },
-                { label: t('Earliest'), value: 'Earliest' },
-              ]}
-              selectedOption={sortingState.selectedOption}
-              onSortChange={handleSortChange}
-              dataTestIdPrefix="sortOrgs"
-              dropdownTestId="sort"
-            />
-          </div>
-          <div className={styles.btnsBlock}>
+
+          <div style={{ display: 'flex', alignItems: 'center' }}>
+            <div className={styles.btnsBlockSearchBar}>
+              <SortingButton
+                title={t('sortOrganizations')}
+                sortingOptions={[
+                  { label: t('Latest'), value: 'Latest' },
+                  { label: t('Earliest'), value: 'Earliest' },
+                ]}
+                selectedOption={sortingState.selectedOption}
+                onSortChange={handleSortChange}
+                dataTestIdPrefix="sortOrgs"
+                dropdownTestId="sort"
+              />
+            </div>
+
             {role === 'administrator' && (
->>>>>>> a2f198f8
-              <Button
-                className={`${styles.dropdown} ${styles.createorgdropdown}`}
-                onClick={toggleModal}
-                data-testid="createOrganizationBtn"
-              >
-                <i className={'fa fa-plus me-2'} />
-                {t('createOrganization')}
-              </Button>
-<<<<<<< HEAD
-            </>
-          )}
-=======
+              <div className={styles.btnsBlock}>
+                <Button
+                  className={`${styles.dropdown} ${styles.createorgdropdown}`}
+                  onClick={toggleModal}
+                  data-testid="createOrganizationBtn"
+                >
+                  <i className="fa fa-plus me-2" />
+                  {t('createOrganization')}
+                </Button>
+              </div>
             )}
           </div>
->>>>>>> a2f198f8
         </div>
       </div>
 
