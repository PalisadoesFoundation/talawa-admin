--- conflicted
+++ resolved
@@ -382,14 +382,10 @@
         </div>
       ) : (
         <>
-<<<<<<< HEAD
-          <InfiniteScroll
-            dataLength={orgsData?.organizations?.length ?? 0}
-=======
           {/* Infinite scroll can be added when query supports infinitescroll*/}
           {/* <InfiniteScroll
             dataLength={orgsData?.length ?? 0}
->>>>>>> 67c5ae8b
+
             next={loadMoreOrganizations}
             loader={
               <>
