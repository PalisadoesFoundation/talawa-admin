--- conflicted
+++ resolved
@@ -351,7 +351,6 @@
           </Button>
         </div>
         <div className={styles.btnsBlockOrgList}>
-<<<<<<< HEAD
           <SortingButton
             title="Sort organizations"
             sortingOptions={[
@@ -363,38 +362,7 @@
             dataTestIdPrefix="sortOrgs"
             dropdownTestId="sort"
           />
-=======
-          <div className="d-flex">
-            <Dropdown
-              aria-expanded="false"
-              title="Sort organizations"
-              data-testid="sort"
-            >
-              <Dropdown.Toggle
-                // className={styles.dropdown}
-                variant={sortingState.option === '' ? 'success' : 'success'}
-                data-testid="sortOrgs"
-              >
-                <SortIcon className={'me-1'} />
-                {sortingState.selectedOption}
-              </Dropdown.Toggle>
-              <Dropdown.Menu>
-                <Dropdown.Item
-                  onClick={(): void => handleSorting('Latest')}
-                  data-testid="latest"
-                >
-                  {t('Latest')}
-                </Dropdown.Item>
-                <Dropdown.Item
-                  onClick={(): void => handleSorting('Earliest')}
-                  data-testid="oldest"
-                >
-                  {t('Earliest')}
-                </Dropdown.Item>
-              </Dropdown.Menu>
-            </Dropdown>
-          </div>
->>>>>>> a377c16b
+
           {superAdmin && (
             <Button
               variant="success"
