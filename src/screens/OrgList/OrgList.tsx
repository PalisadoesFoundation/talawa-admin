import { useMutation, useQuery } from '@apollo/client';
import { Search } from '@mui/icons-material';
import SortIcon from '@mui/icons-material/Sort';
import {
  CREATE_ORGANIZATION_MUTATION,
  CREATE_SAMPLE_ORGANIZATION_MUTATION,
} from 'GraphQl/Mutations/mutations';
import {
  ORGANIZATION_CONNECTION_LIST,
  USER_ORGANIZATION_LIST,
} from 'GraphQl/Queries/Queries';

import OrgListCard from 'components/OrgListCard/OrgListCard';
import SuperAdminScreen from 'components/SuperAdminScreen/SuperAdminScreen';
import type { ChangeEvent } from 'react';
import React, { useEffect, useState } from 'react';
import { Col, Dropdown, Form, Row } from 'react-bootstrap';
import Button from 'react-bootstrap/Button';
import Modal from 'react-bootstrap/Modal';
import { useTranslation } from 'react-i18next';
import InfiniteScroll from 'react-infinite-scroll-component';
import { Link } from 'react-router-dom';
import { toast } from 'react-toastify';
import convertToBase64 from 'utils/convertToBase64';
import { errorHandler } from 'utils/errorHandler';
import type {
  InterfaceOrgConnectionInfoType,
  InterfaceOrgConnectionType,
  InterfaceUserType,
} from 'utils/interfaces';
import styles from './OrgList.module.css';

function orgList(): JSX.Element {
  const { t } = useTranslation('translation', { keyPrefix: 'orgList' });
  const [dialogModalisOpen, setdialogModalIsOpen] = useState(false);
  const [dialogRedirectOrgId, setDialogRedirectOrgId] = useState('<ORG_ID>');
  /* eslint-disable @typescript-eslint/explicit-function-return-type */
  function openDialogModal(redirectOrgId: string) {
    setDialogRedirectOrgId(redirectOrgId);
    // console.log(redirectOrgId, dialogRedirectOrgId);
    setdialogModalIsOpen(true);
  }

  /* eslint-disable @typescript-eslint/explicit-function-return-type */
  function closeDialogModal() {
    setdialogModalIsOpen(false);
  }
  const toggleDialogModal = (): void =>
    setdialogModalIsOpen(!dialogModalisOpen);
  document.title = t('title');

  const perPageResult = 8;
  const [isLoading, setIsLoading] = useState(true);
  const [sortingState, setSortingState] = useState({
    option: '',
    selectedOption: t('sort'),
  });
  const [hasMore, sethasMore] = useState(true);
  const [isLoadingMore, setIsLoadingMore] = useState(false);
  const [searchByName, setSearchByName] = useState('');
  const [showModal, setShowModal] = useState(false);
  const [formState, setFormState] = useState({
    name: '',
    descrip: '',
    userRegistrationRequired: true,
    visible: false,
    location: '',
    image: '',
  });

  const toggleModal = (): void => setShowModal(!showModal);

  const [create] = useMutation(CREATE_ORGANIZATION_MUTATION);

  const [createSampleOrganization] = useMutation(
    CREATE_SAMPLE_ORGANIZATION_MUTATION
  );

  const {
    data: userData,
    error: errorUser,
  }: {
    data: InterfaceUserType | undefined;
    loading: boolean;
    error?: Error | undefined;
  } = useQuery(USER_ORGANIZATION_LIST, {
    variables: { id: localStorage.getItem('id') },
    context: {
      headers: { authorization: `Bearer ${localStorage.getItem('token')}` },
    },
  });

  const {
    data: orgsData,
    loading,
    error: errorList,
    refetch: refetchOrgs,
    fetchMore,
  }: {
    data: InterfaceOrgConnectionType | undefined;
    loading: boolean;
    error?: Error | undefined;
    refetch: any;
    fetchMore: any;
  } = useQuery(ORGANIZATION_CONNECTION_LIST, {
    variables: {
      first: perPageResult,
      skip: 0,
      filter: searchByName,
      orderBy:
        sortingState.option === 'Latest' ? 'createdAt_DESC' : 'createdAt_ASC',
    },
    notifyOnNetworkStatusChange: true,
  });

  // To clear the search field and form fields on unmount
  useEffect(() => {
    return () => {
      setSearchByName('');
      setFormState({
        name: '',
        descrip: '',
        userRegistrationRequired: true,
        visible: false,
        location: '',
        image: '',
      });
    };
  }, []);

  useEffect(() => {
    setIsLoading(loading && isLoadingMore);
  }, [loading]);

  /* istanbul ignore next */
  const isAdminForCurrentOrg = (
    currentOrg: InterfaceOrgConnectionInfoType
  ): boolean => {
    if (userData?.user?.adminFor.length === 1) {
      // If user is admin for one org only then check if that org is current org
      return userData?.user?.adminFor[0]._id === currentOrg._id;
    } else {
      // If user is admin for more than one org then check if current org is present in adminFor array
      return (
        userData?.user?.adminFor.some(
          (org: { _id: string; name: string; image: string | null }) =>
            org._id === currentOrg._id
        ) ?? false
      );
    }
  };

  const triggerCreateSampleOrg = () => {
    createSampleOrganization()
      .then(() => {
        toast.success(t('sampleOrgSuccess'));
        window.location.reload();
      })
      .catch(() => {
        toast.error(t('sampleOrgDuplicate'));
      });
  };

  const createOrg = async (e: ChangeEvent<HTMLFormElement>): Promise<void> => {
    e.preventDefault();

    const {
      name: _name,
      descrip: _descrip,
      location: _location,
      visible,
      userRegistrationRequired,
      image,
    } = formState;

    const name = _name.trim();
    const descrip = _descrip.trim();
    const location = _location.trim();

    try {
      const { data } = await create({
        variables: {
          name: name,
          description: descrip,
          location: location,
          visibleInSearch: visible,
          userRegistrationRequired: userRegistrationRequired,
          image: image,
        },
      });

      /* istanbul ignore next */
      if (data) {
        toast.success('Congratulation the Organization is created');
        refetchOrgs();
        openDialogModal(data.createOrganization._id);
        setFormState({
          name: '',
          descrip: '',
          userRegistrationRequired: true,
          visible: false,
          location: '',
          image: '',
        });
        toggleModal();
      }
    } catch (error: any) {
      /* istanbul ignore next */
      errorHandler(t, error);
    }
  };

  /* istanbul ignore next */
  if (errorList || errorUser) {
    window.location.assign('/');
  }

  /* istanbul ignore next */
  const resetAllParams = (): void => {
    refetchOrgs({
      filter: '',
      first: perPageResult,
      skip: 0,
      orderBy:
        sortingState.option === 'Latest' ? 'createdAt_DESC' : 'createdAt_ASC',
    });
    sethasMore(true);
  };

  /* istanbul ignore next */
  const handleSearch = (value: string): void => {
    setSearchByName(value);
    if (value === '') {
      resetAllParams();
      return;
    }
    refetchOrgs({
      filter: value,
    });
  };

  const handleSearchByEnter = (e: any): void => {
    if (e.key === 'Enter') {
      const { value } = e.target;
      handleSearch(value);
    }
  };

  const handleSearchByBtnClick = (): void => {
    const inputElement = document.getElementById(
      'searchOrgname'
    ) as HTMLInputElement;
    const inputValue = inputElement?.value || '';
    handleSearch(inputValue);
  };
  /* istanbul ignore next */
  const loadMoreOrganizations = (): void => {
    console.log('loadMoreOrganizations');
    setIsLoadingMore(true);
    fetchMore({
      variables: {
        skip: orgsData?.organizationsConnection.length || 0,
      },
      updateQuery: (
        prev:
          | { organizationsConnection: InterfaceOrgConnectionType[] }
          | undefined,
        {
          fetchMoreResult,
        }: {
          fetchMoreResult:
            | { organizationsConnection: InterfaceOrgConnectionType[] }
            | undefined;
        }
      ):
        | { organizationsConnection: InterfaceOrgConnectionType[] }
        | undefined => {
        setIsLoadingMore(false);
        if (!fetchMoreResult) return prev;
        if (fetchMoreResult.organizationsConnection.length < perPageResult) {
          sethasMore(false);
        }
        return {
          organizationsConnection: [
            ...(prev?.organizationsConnection || []),
            ...(fetchMoreResult.organizationsConnection || []),
          ],
        };
      },
    });
  };

  const handleSorting = (option: string): void => {
    setSortingState({
      option,
      selectedOption: t(option),
    });

    const orderBy = option === 'Latest' ? 'createdAt_DESC' : 'createdAt_ASC';

    refetchOrgs({
      first: perPageResult,
      skip: 0,
      filter: searchByName,
      orderBy,
    });
  };

  return (
    <>
      <SuperAdminScreen
        title={t('my organizations')}
        screenName="My Organizations"
      >
        {/* Buttons Container */}
        <div className={styles.btnsContainer}>
          <div className={styles.input}>
            <Form.Control
              type="name"
              id="searchOrgname"
              className="bg-white"
              placeholder={t('searchByName')}
              data-testid="searchByName"
              autoComplete="off"
              required
              onKeyUp={handleSearchByEnter}
            />
            <Button
              tabIndex={-1}
              className={`position-absolute z-10 bottom-0 end-0 h-100 d-flex justify-content-center align-items-center`}
              onClick={handleSearchByBtnClick}
              data-testid="searchBtn"
            >
              <Search />
            </Button>
          </div>
          <div className={styles.btnsBlock}>
            <div className="d-flex">
              <Dropdown
                aria-expanded="false"
                title="Sort organizations"
                data-testid="sort"
              >
                <Dropdown.Toggle
                  variant={
                    sortingState.option === '' ? 'outline-success' : 'success'
                  }
                  data-testid="sortOrgs"
                >
                  <SortIcon className={'me-1'} />
                  {sortingState.selectedOption}
                </Dropdown.Toggle>
                <Dropdown.Menu>
                  <Dropdown.Item
                    onClick={(): void => handleSorting('Latest')}
                    data-testid="latest"
                  >
                    {t('Latest')}
                  </Dropdown.Item>
                  <Dropdown.Item
                    onClick={(): void => handleSorting('Earliest')}
                    data-testid="oldest"
                  >
                    {t('Earliest')}
                  </Dropdown.Item>
                </Dropdown.Menu>
              </Dropdown>
            </div>
            {userData && userData.user.userType === 'SUPERADMIN' && (
              <Button
                variant="success"
                onClick={toggleModal}
                data-testid="createOrganizationBtn"
              >
                <i className={'fa fa-plus me-2'} />
                {t('createOrganization')}
              </Button>
            )}
          </div>
        </div>
        {/* Text Infos for list */}
        {!isLoading &&
        ((orgsData?.organizationsConnection.length === 0 &&
          searchByName.length == 0) ||
          (userData &&
            userData.user.userType === 'ADMIN' &&
            userData.user.adminFor.length === 0)) ? (
          // eslint-disable-next-line
          <div className={styles.notFound}>
            <h3 className="m-0">{t('noOrgErrorTitle')}</h3>
            <h6 className="text-secondary">{t('noOrgErrorDescription')}</h6>
          </div>
        ) : !isLoading &&
          orgsData?.organizationsConnection.length == 0 &&
          /* istanbul ignore next */
          searchByName.length > 0 ? (
          /* istanbul ignore next */
          // eslint-disable-next-line
          <div className={styles.notFound} data-testid="noResultFound">
            <h4 className="m-0">
              {t('noResultsFoundFor')} &quot;{searchByName}&quot;
            </h4>
          </div>
        ) : (
          <>
            <InfiniteScroll
              dataLength={orgsData?.organizationsConnection?.length ?? 0}
              next={loadMoreOrganizations}
              loader={
                <>
                  {[...Array(perPageResult)].map((_, index) => (
                    <div key={index} className={styles.itemCard}>
                      <div className={styles.loadingWrapper}>
                        <div className={styles.innerContainer}>
                          <div
                            className={`${styles.orgImgContainer} shimmer`}
                          ></div>
                          <div className={styles.content}>
                            <h5 className="shimmer" title="Org name"></h5>
                            <h6 className="shimmer" title="Location"></h6>
                            <h6 className="shimmer" title="Admins"></h6>
                            <h6 className="shimmer" title="Members"></h6>
                          </div>
                        </div>
                        <div className={`shimmer ${styles.button}`} />
                      </div>
                    </div>
                  ))}
                </>
              }
              hasMore={hasMore}
              className={styles.listBox}
              data-testid="organizations-list"
              endMessage={
                <div className={'w-100 text-center my-4'}>
                  <h5 className="m-0 ">{t('endOfResults')}</h5>
                </div>
              }
            >
              {isLoading ? (
                <>
                  {[...Array(perPageResult)].map((_, index) => (
                    <div key={index} className={styles.itemCard}>
                      <div className={styles.loadingWrapper}>
                        <div className={styles.innerContainer}>
                          <div
                            className={`${styles.orgImgContainer} shimmer`}
                          ></div>
                          <div className={styles.content}>
                            <h5 className="shimmer" title="Org name"></h5>
                            <h6 className="shimmer" title="Location"></h6>
                            <h6 className="shimmer" title="Admins"></h6>
                            <h6 className="shimmer" title="Members"></h6>
                          </div>
                        </div>
                        <div className={`shimmer ${styles.button}`} />
                      </div>
                    </div>
                  ))}
                </>
              ) : userData && userData.user.userType == 'SUPERADMIN' ? (
                orgsData?.organizationsConnection.map((item) => {
                  return (
                    <div key={item._id} className={styles.itemCard}>
                      <OrgListCard data={item} />
                    </div>
                  );
                })
              ) : (
                userData &&
                userData.user.userType == 'ADMIN' &&
                userData.user.adminFor.length > 0 &&
                orgsData?.organizationsConnection.map((item) => {
                  if (isAdminForCurrentOrg(item)) {
                    return (
                      <div key={item._id} className={styles.itemCard}>
                        <OrgListCard data={item} />
                      </div>
                    );
                  }
                })
              )}
            </InfiniteScroll>
          </>
        )}
        {/* Create Organization Modal */}
        <Modal
          show={showModal}
          onHide={toggleModal}
          aria-labelledby="contained-modal-title-vcenter"
          centered
        >
          <Modal.Header
            className="bg-primary"
            closeButton
            data-testid="modalOrganizationHeader"
          >
            <Modal.Title className="text-white">
              {t('createOrganization')}
            </Modal.Title>
          </Modal.Header>
          <Form onSubmitCapture={createOrg}>
            <Modal.Body>
              <Form.Label htmlFor="orgname">{t('name')}</Form.Label>
              <Form.Control
                type="name"
                id="orgname"
                className="mb-3"
                placeholder={t('enterName')}
                data-testid="modalOrganizationName"
                autoComplete="off"
                required
                value={formState.name}
                onChange={(e): void => {
                  const inputText = e.target.value;
                  if (inputText.length < 50) {
                    setFormState({
                      ...formState,
                      name: e.target.value,
                    });
                  }
                }}
              />
              <Form.Label htmlFor="descrip">{t('description')}</Form.Label>
              <Form.Control
                type="descrip"
                id="descrip"
                className="mb-3"
                placeholder={t('description')}
                autoComplete="off"
                required
                value={formState.descrip}
                onChange={(e): void => {
                  const descriptionText = e.target.value;
                  if (descriptionText.length < 200) {
                    setFormState({
                      ...formState,
                      descrip: e.target.value,
                    });
                  }
                }}
              />
              <Form.Label htmlFor="location">{t('location')}</Form.Label>
              <Form.Control
                type="text"
                id="location"
                className="mb-3"
                placeholder={t('location')}
                autoComplete="off"
                required
                value={formState.location}
                onChange={(e): void => {
                  const locationText = e.target.value;
                  if (locationText.length < 100) {
                    setFormState({
                      ...formState,
                      location: e.target.value,
                    });
                  }
                }}
              />

              <Row className="mb-3">
                <Col>
                  <Form.Label htmlFor="userRegistrationRequired">
                    {t('userRegistrationRequired')}
                  </Form.Label>
                  <Form.Switch
                    id="userRegistrationRequired"
                    data-testid="userRegistrationRequired"
                    type="checkbox"
                    defaultChecked={formState.userRegistrationRequired}
                    onChange={(): void =>
                      setFormState({
                        ...formState,
                        userRegistrationRequired:
                          !formState.userRegistrationRequired,
                      })
                    }
                  />
                </Col>
                <Col>
                  <Form.Label htmlFor="visibleInSearch">
                    {t('visibleInSearch')}
                  </Form.Label>
                  <Form.Switch
                    id="visibleInSearch"
                    data-testid="visibleInSearch"
                    type="checkbox"
                    defaultChecked={formState.visible}
                    onChange={(): void =>
                      setFormState({
                        ...formState,
                        visible: !formState.visible,
                      })
                    }
                  />
                </Col>
              </Row>
              <Form.Label htmlFor="orgphoto">{t('displayImage')}</Form.Label>
              <Form.Control
                accept="image/*"
                id="orgphoto"
                className="mb-3"
                name="photo"
                type="file"
                multiple={false}
                onChange={async (e: React.ChangeEvent): Promise<void> => {
                  const target = e.target as HTMLInputElement;
                  const file = target.files && target.files[0];
                  /* istanbul ignore else */
                  if (file)
                    setFormState({
                      ...formState,
                      image: await convertToBase64(file),
                    });
                }}
                data-testid="organisationImage"
              />
              <Col className={styles.sampleOrgSection}>
                <Button
                  className={styles.orgCreationBtn}
                  type="submit"
                  value="invite"
                  data-testid="submitOrganizationForm"
                >
                  {t('createOrganization')}
                </Button>

                <div className="position-relative">
                  <hr />
                  <span className={styles.orText}>{t('OR')}</span>
                </div>
                {userData &&
                  ((userData.user.userType === 'ADMIN' &&
                    userData.user.adminFor.length > 0) ||
                    userData.user.userType === 'SUPERADMIN') && (
                    <div className={styles.sampleOrgSection}>
                      <Button
                        className={styles.sampleOrgCreationBtn}
                        onClick={() => triggerCreateSampleOrg()}
                        data-testid="createSampleOrganizationBtn"
                      >
                        {t('createSampleOrganization')}
                      </Button>
                    </div>
                  )}
              </Col>
            </Modal.Body>
          </Form>
        </Modal>{' '}
        {/* Plugin Notification Modal after Org is Created */}
        <Modal show={dialogModalisOpen} onHide={toggleDialogModal}>
          <Modal.Body>
            <section id={styles.grid_wrapper}>
              <div>
                <div className={styles.flexdir}>
                  <p className={styles.titlemodal}>{t('manageFeatures')}</p>
                  <Button
                    variant="secondary"
                    onClick={closeDialogModal}
                    data-testid="submitOrganizationForm"
                  >
                    <i
                      className="fa fa-times"
                      style={{
                        cursor: 'pointer',
                      }}
                    ></i>
<<<<<<< HEAD
                    &nbsp;
=======
                  </a>
                  <Button
                    variant="secondary"
                    onClick={toggleModal}
                    data-testid="cancelOrganizationModal"
                  >
>>>>>>> 16de7714
                    {t('cancel')}
                  </Button>
                </div>
                <h4 className={styles.titlemodaldialog}>
                  {t('manageFeaturesInfo')}
                </h4>

                <div className={styles.pluginStoreBtnContainer}>
                  <Link
                    className={styles.secondbtn}
                    data-testid="goToStore"
                    to={`orgstore/id=${dialogRedirectOrgId}`}
                  >
                    {t('goToStore')}
                  </Link>
                  {/* </button> */}
                  <button
                    type="submit"
                    className={styles.greenregbtn}
                    onClick={closeDialogModal}
                    value="invite"
                    data-testid="enableEverythingForm"
                  >
                    {t('enableEverything')}
                  </button>
                </div>
              </div>
            </section>
          </Modal.Body>
        </Modal>
      </SuperAdminScreen>
    </>
  );
}
export default orgList;<|MERGE_RESOLUTION|>--- conflicted
+++ resolved
@@ -667,16 +667,7 @@
                         cursor: 'pointer',
                       }}
                     ></i>
-<<<<<<< HEAD
                     &nbsp;
-=======
-                  </a>
-                  <Button
-                    variant="secondary"
-                    onClick={toggleModal}
-                    data-testid="cancelOrganizationModal"
-                  >
->>>>>>> 16de7714
                     {t('cancel')}
                   </Button>
                 </div>
