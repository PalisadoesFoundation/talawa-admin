--- conflicted
+++ resolved
@@ -53,38 +53,22 @@
   };
 
   // eslint-disable-next-line @typescript-eslint/no-unused-vars
-<<<<<<< HEAD
   const [create, { loading: createOrgLoading }] = useMutation(
-=======
-  const [create, { loading: loading3 }] = useMutation(
->>>>>>> f6380540
     CREATE_ORGANIZATION_MUTATION
   );
 
   const {
-<<<<<<< HEAD
     data: userOrgListData,
     loading: userOrgListLoading,
     error: userOrgListError,
-=======
-    data: data2,
-    loading: loading2,
-    error: errorUser,
->>>>>>> f6380540
   } = useQuery(USER_ORGANIZATION_LIST, {
     variables: { id: localStorage.getItem('id') },
   });
 
   const {
-<<<<<<< HEAD
     data: orgListData,
     loading: orgListLoading,
     error: orgListError,
-=======
-    data,
-    loading,
-    error: errorList,
->>>>>>> f6380540
     refetch,
   } = useQuery(ORGANIZATION_CONNECTION_LIST);
   /*istanbul ignore next*/
@@ -155,11 +139,7 @@
     }
   };
 
-<<<<<<< HEAD
   if (orgListLoading || userOrgListLoading || createOrgLoading) {
-=======
-  if (loading || loading2 || loading3) {
->>>>>>> f6380540
     return (
       <>
         <div className={styles.loader}></div>
@@ -168,11 +148,7 @@
   }
 
   /* istanbul ignore next */
-<<<<<<< HEAD
   if (orgListError || userOrgListError) {
-=======
-  if (errorList || errorUser) {
->>>>>>> f6380540
     window.location.assign('/');
   }
 
@@ -216,7 +192,6 @@
               <p>
                 {t('name')}:
                 <span>
-<<<<<<< HEAD
                   {userOrgListData?.user.firstName}{' '}
                   {userOrgListData?.user.lastName}
                 </span>
@@ -224,18 +199,10 @@
               <p>
                 {t('designation')}:
                 <span> {userOrgListData?.user.userType}</span>
-=======
-                  {data2?.user.firstName} {data2?.user.lastName}
-                </span>
-              </p>
-              <p>
-                {t('designation')}:<span> {data2?.user.userType}</span>
->>>>>>> f6380540
               </p>
               <div className={styles.userEmail}>
                 {t('email')}:
                 <p>
-<<<<<<< HEAD
                   {(userOrgListData?.user.email || '').substring(
                     0,
                     (userOrgListData?.user.email || '').length / 2
@@ -244,16 +211,6 @@
                     {userOrgListData?.user.email.substring(
                       userOrgListData?.user.email.length / 2,
                       userOrgListData?.user.email.length
-=======
-                  {(data2?.user.email || '').substring(
-                    0,
-                    (data2?.user.email || '').length / 2
-                  )}
-                  <span>
-                    {data2?.user.email.substring(
-                      data2?.user.email.length / 2,
-                      data2?.user.email.length
->>>>>>> f6380540
                     )}
                   </span>
                 </p>
@@ -287,12 +244,8 @@
                 onChange={debouncedHandleSearchByName}
                 style={{
                   display:
-<<<<<<< HEAD
                     userOrgListData &&
                     userOrgListData.user.userType !== 'SUPERADMIN'
-=======
-                    data2 && data2.user.userType !== 'SUPERADMIN'
->>>>>>> f6380540
                       ? 'none'
                       : 'block',
                 }}
@@ -316,14 +269,10 @@
                     createdAt: string;
                     location: string | null;
                   }) => {
-<<<<<<< HEAD
                     if (
                       userOrgListData &&
                       userOrgListData.user.userType == 'SUPERADMIN'
                     ) {
-=======
-                    if (data2 && data2.user.userType == 'SUPERADMIN') {
->>>>>>> f6380540
                       return (
                         <SuperDashListCard
                           id={datas._id}
@@ -338,13 +287,9 @@
                           orgLocation={datas.location}
                         />
                       );
-<<<<<<< HEAD
                     } else if (
                       isAdminForCurrentOrg(userOrgListData?.user, datas)
                     ) {
-=======
-                    } else if (isAdminForCurrentOrg(data2?.user, datas)) {
->>>>>>> f6380540
                       /* istanbul ignore next */
                       return (
                         <AdminDashListCard
@@ -383,11 +328,7 @@
                 }}
               >
                 <tbody>
-<<<<<<< HEAD
                   {userOrgListData?.user.userType === 'SUPERADMIN' && (
-=======
-                  {data2?.user.userType === 'SUPERADMIN' && (
->>>>>>> f6380540
                     <tr data-testid="rowsPPSelect">
                       <PaginationList
                         count={
