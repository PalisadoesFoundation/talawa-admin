import React from 'react';
import { MockedProvider } from '@apollo/react-testing';
import {
  act,
  render,
  screen,
  fireEvent,
  cleanup,
  waitFor,
} from '@testing-library/react';
import userEvent from '@testing-library/user-event';
import 'jest-localstorage-mock';
import 'jest-location-mock';
import { I18nextProvider } from 'react-i18next';
import { Provider } from 'react-redux';
import { BrowserRouter } from 'react-router-dom';
import { store } from 'state/store';
import { StaticMockLink } from 'utils/StaticMockLink';
import i18nForTest from 'utils/i18nForTest';
import OrgList from './OrgList';

import {
  MOCKS,
  MOCKS_ADMIN,
  MOCKS_EMPTY,
  MOCKS_WITH_ERROR,
} from './OrgListMocks';
import { ToastContainer, toast } from 'react-toastify';

async function wait(ms = 100): Promise<void> {
  await act(() => {
    return new Promise((resolve) => {
      setTimeout(resolve, ms);
    });
  });
}

afterEach(() => {
  localStorage.clear();
  cleanup();
});

describe('Organisations Page testing as SuperAdmin', () => {
  localStorage.setItem('id', '123');

  const link = new StaticMockLink(MOCKS, true);
  const link2 = new StaticMockLink(MOCKS_EMPTY, true);
  const link3 = new StaticMockLink(MOCKS_WITH_ERROR, true);

  const formData = {
    name: 'Dummy Organization',
    description: 'This is a dummy organization',
    address: {
      city: 'Delhi',
      countryCode: 'IN',
      dependentLocality: 'Some Dependent Locality',
      line1: '123 Random Street',
      line2: 'Apartment 456',
      postalCode: '110001',
      sortingCode: 'ABC-123',
      state: 'Delhi',
    },
    image: new File(['hello'], 'hello.png', { type: 'image/png' }),
  };

  test('Testing search functionality by pressing enter', async () => {
    localStorage.setItem('id', '123');
    render(
      <MockedProvider addTypename={false} link={link}>
        <BrowserRouter>
          <Provider store={store}>
            <I18nextProvider i18n={i18nForTest}>
              <OrgList />
            </I18nextProvider>
          </Provider>
        </BrowserRouter>
      </MockedProvider>
    );
    await wait();

    // Test that the search bar filters organizations by name
    const searchBar = screen.getByTestId(/searchByName/i);
    expect(searchBar).toBeInTheDocument();
    userEvent.type(searchBar, 'Dummy{enter}');
  });

  test('Testing search functionality by Btn click', async () => {
    localStorage.setItem('id', '123');
    render(
      <MockedProvider addTypename={false} link={link}>
        <BrowserRouter>
          <Provider store={store}>
            <I18nextProvider i18n={i18nForTest}>
              <OrgList />
            </I18nextProvider>
          </Provider>
        </BrowserRouter>
      </MockedProvider>
    );
    await wait();

    const searchBar = screen.getByTestId('searchByName');
    const searchBtn = screen.getByTestId('searchBtn');
    userEvent.type(searchBar, 'Dummy');
    fireEvent.click(searchBtn);
  });

  test('Should render no organisation warning alert when there are no organization', async () => {
    window.location.assign('/');
    localStorage.setItem('id', '123');

    render(
      <MockedProvider addTypename={false} link={link2}>
        <BrowserRouter>
          <Provider store={store}>
            <I18nextProvider i18n={i18nForTest}>
              <OrgList />
            </I18nextProvider>
          </Provider>
        </BrowserRouter>
      </MockedProvider>
    );

    await wait();
    expect(screen.queryByText('Organizations Not Found')).toBeInTheDocument();
    expect(
      screen.queryByText('Please create an organization through dashboard')
    ).toBeInTheDocument();
    expect(window.location).toBeAt('/');
  });

  test('Testing Organization data is not present', async () => {
    render(
      <MockedProvider addTypename={false} link={link2}>
        <BrowserRouter>
          <Provider store={store}>
            <OrgList />
          </Provider>
        </BrowserRouter>
      </MockedProvider>
    );

    await wait();
  });

  test('Testing create organization modal', async () => {
    localStorage.setItem('id', '123');

    render(
      <MockedProvider addTypename={false} link={link}>
        <BrowserRouter>
          <Provider store={store}>
            <I18nextProvider i18n={i18nForTest}>
              <OrgList />
            </I18nextProvider>
          </Provider>
        </BrowserRouter>
      </MockedProvider>
    );

    await wait();
    const createOrgBtn = screen.getByTestId(/createOrganizationBtn/i);
    expect(createOrgBtn).toBeInTheDocument();
    userEvent.click(createOrgBtn);
  });

  test('Create organization model should work properly', async () => {
    localStorage.setItem('id', '123');
    localStorage.setItem('UserType', 'SUPERADMIN');

    render(
      <MockedProvider addTypename={false} link={link}>
        <BrowserRouter>
          <Provider store={store}>
            <I18nextProvider i18n={i18nForTest}>
              <ToastContainer />
              <OrgList />
            </I18nextProvider>
          </Provider>
        </BrowserRouter>
      </MockedProvider>
    );

    await wait(500);

    expect(localStorage.setItem).toHaveBeenLastCalledWith(
      'UserType',
      'SUPERADMIN'
    );

    userEvent.click(screen.getByTestId(/createOrganizationBtn/i));

    userEvent.type(screen.getByTestId(/modalOrganizationName/i), formData.name);
    userEvent.type(
      screen.getByPlaceholderText(/Description/i),
      formData.description
    );
    userEvent.type(screen.getByPlaceholderText(/City/i), formData.address.city);
    userEvent.type(
      screen.getByPlaceholderText(/Postal Code/i),
      formData.address.postalCode
    );
    userEvent.type(
      screen.getByPlaceholderText(/Line 1/i),
      formData.address.line1
    );
    userEvent.type(
      screen.getByPlaceholderText(/Line 2/i),
      formData.address.line2
    );
    userEvent.type(
      screen.getByPlaceholderText(/Sorting Code/i),
      formData.address.sortingCode
    );
    userEvent.type(
      screen.getByPlaceholderText(/Dependent Locality/i),
      formData.address.dependentLocality
    );
    userEvent.click(screen.getByTestId(/userRegistrationRequired/i));
    userEvent.click(screen.getByTestId(/visibleInSearch/i));
    userEvent.upload(screen.getByLabelText(/Display Image/i), formData.image);

    expect(screen.getByTestId(/modalOrganizationName/i)).toHaveValue(
      formData.name
    );
    expect(screen.getByPlaceholderText(/Description/i)).toHaveValue(
      formData.description
    );
    //Checking the fields for the address object in the formdata.
    const { address } = formData;
    expect(screen.getByPlaceholderText(/City/i)).toHaveValue(address.city);
    expect(screen.getByPlaceholderText(/Dependent Locality/i)).toHaveValue(
      address.dependentLocality
    );
    expect(screen.getByPlaceholderText(/Line 1/i)).toHaveValue(address.line1);
    expect(screen.getByPlaceholderText(/Line 2/i)).toHaveValue(address.line2);
    expect(screen.getByPlaceholderText(/Postal Code/i)).toHaveValue(
      address.postalCode
    );
    expect(screen.getByPlaceholderText(/Sorting Code/i)).toHaveValue(
      address.sortingCode
    );
    expect(screen.getByTestId(/userRegistrationRequired/i)).not.toBeChecked();
    expect(screen.getByTestId(/visibleInSearch/i)).toBeChecked();
    expect(screen.getByLabelText(/Display Image/i)).toBeTruthy();

    userEvent.click(screen.getByTestId(/submitOrganizationForm/i));
    await act(async () => {
      await new Promise((resolve) => setTimeout(resolve, 1000));
    });
    // await waitFor(() =>
    //   expect(
    //     screen.queryByText(/Congratulation the Organization is created/i)
    //   ).toBeInTheDocument()
    // );
  });

  test('Plugin Notification model should work properly', async () => {
    localStorage.setItem('id', '123');
    localStorage.setItem('UserType', 'SUPERADMIN');

    render(
      <MockedProvider addTypename={false} link={link}>
        <BrowserRouter>
          <Provider store={store}>
            <I18nextProvider i18n={i18nForTest}>
              <ToastContainer />
              <OrgList />
            </I18nextProvider>
          </Provider>
        </BrowserRouter>
      </MockedProvider>
    );

    await wait(500);

    expect(localStorage.setItem).toHaveBeenLastCalledWith(
      'UserType',
      'SUPERADMIN'
    );

    userEvent.click(screen.getByTestId(/createOrganizationBtn/i));

    userEvent.type(screen.getByTestId(/modalOrganizationName/i), formData.name);
    userEvent.type(
      screen.getByPlaceholderText(/Description/i),
      formData.description
    );
    userEvent.type(screen.getByPlaceholderText(/City/i), formData.address.city);
    userEvent.type(
      screen.getByPlaceholderText(/Postal Code/i),
      formData.address.postalCode
    );
    userEvent.type(
      screen.getByPlaceholderText(/Line 1/i),
      formData.address.line1
    );
    userEvent.type(
      screen.getByPlaceholderText(/Line 2/i),
      formData.address.line2
    );
    userEvent.type(
      screen.getByPlaceholderText(/Sorting Code/i),
      formData.address.sortingCode
    );
    userEvent.type(
      screen.getByPlaceholderText(/Dependent Locality/i),
      formData.address.dependentLocality
    );
    userEvent.click(screen.getByTestId(/userRegistrationRequired/i));
    userEvent.click(screen.getByTestId(/visibleInSearch/i));
    userEvent.upload(screen.getByLabelText(/Display Image/i), formData.image);

    expect(screen.getByTestId(/modalOrganizationName/i)).toHaveValue(
      formData.name
    );
    expect(screen.getByPlaceholderText(/Description/i)).toHaveValue(
      formData.description
    );
    //Checking the fields for the address object in the formdata.
    const { address } = formData;
    expect(screen.getByPlaceholderText(/City/i)).toHaveValue(address.city);
    expect(screen.getByPlaceholderText(/Dependent Locality/i)).toHaveValue(
      address.dependentLocality
    );
    expect(screen.getByPlaceholderText(/Line 1/i)).toHaveValue(address.line1);
    expect(screen.getByPlaceholderText(/Line 2/i)).toHaveValue(address.line2);
    expect(screen.getByPlaceholderText(/Postal Code/i)).toHaveValue(
      address.postalCode
    );
    expect(screen.getByPlaceholderText(/Sorting Code/i)).toHaveValue(
      address.sortingCode
    );
    expect(screen.getByTestId(/userRegistrationRequired/i)).not.toBeChecked();
    expect(screen.getByTestId(/visibleInSearch/i)).toBeChecked();
    expect(screen.getByLabelText(/Display Image/i)).toBeTruthy();

    userEvent.click(screen.getByTestId(/submitOrganizationForm/i));
    await act(async () => {
      await new Promise((resolve) => setTimeout(resolve, 1000));
    });
<<<<<<< HEAD
    // await waitFor(() =>
    //   expect(
    //     screen.queryByText(/Congratulation the Organization is created/i)
    //   ).toBeInTheDocument()
    // );
    // userEvent.click(screen.getByTestId(/enableEverythingForm/i));
=======
    await waitFor(() =>
      expect(
        screen.queryByText(/Congratulation the Organization is created/i)
      ).toBeInTheDocument()
    );
    await screen.findByTestId(/pluginNotificationHeader/i);
    userEvent.click(screen.getByTestId(/enableEverythingForm/i));
    userEvent.click(screen.getByTestId(/goToStore/i));
>>>>>>> 378248da
  });

  test('Testing create sample organization working properly', async () => {
    localStorage.setItem('id', '123');
    localStorage.setItem('UserType', 'SUPERADMIN');

    render(
      <MockedProvider addTypename={false} link={link}>
        <BrowserRouter>
          <Provider store={store}>
            <I18nextProvider i18n={i18nForTest}>
              <ToastContainer />
              <OrgList />
            </I18nextProvider>
          </Provider>
        </BrowserRouter>
      </MockedProvider>
    );
    await wait();
    userEvent.click(screen.getByTestId(/createOrganizationBtn/i));
    userEvent.click(screen.getByTestId(/createSampleOrganizationBtn/i));
    await waitFor(() =>
      expect(
        screen.queryByText(/Sample Organization Successfully created/i)
      ).toBeInTheDocument()
    );
  });
  test('Testing error handling for CreateSampleOrg', async () => {
    localStorage.setItem('id', '123');
    localStorage.setItem('UserType', 'SUPERADMIN');
    jest.spyOn(toast, 'error');
    render(
      <MockedProvider addTypename={false} link={link3}>
        <BrowserRouter>
          <Provider store={store}>
            <ToastContainer />
            <OrgList />
          </Provider>
        </BrowserRouter>
      </MockedProvider>
    );
    await wait();
    userEvent.click(screen.getByTestId(/createOrganizationBtn/i));
    userEvent.click(screen.getByTestId(/createSampleOrganizationBtn/i));
    await waitFor(() =>
      expect(
        screen.queryByText(/Only one sample organization allowed/i)
      ).toBeInTheDocument()
    );
  });
});

describe('Organisations Page testing as Admin', () => {
  const link = new StaticMockLink(MOCKS_ADMIN, true);

  test('Create organization modal should not be present in the page for Admin', async () => {
    localStorage.setItem('id', '123');
    render(
      <MockedProvider addTypename={false} link={link}>
        <BrowserRouter>
          <Provider store={store}>
            <I18nextProvider i18n={i18nForTest}>
              <OrgList />
            </I18nextProvider>
          </Provider>
        </BrowserRouter>
      </MockedProvider>
    );
    await waitFor(() => {
      expect(screen.queryByText(/Create Organization/i)).toBeNull();
    });
  });
  test('Testing sort latest and oldest toggle', async () => {
    await act(async () => {
      render(
        <MockedProvider addTypename={false} link={link}>
          <BrowserRouter>
            <Provider store={store}>
              <I18nextProvider i18n={i18nForTest}>
                <OrgList />
              </I18nextProvider>
            </Provider>
          </BrowserRouter>
        </MockedProvider>
      );

      await wait();

      const searchInput = screen.getByTestId('sort');
      expect(searchInput).toBeInTheDocument();

      const inputText = screen.getByTestId('sortOrgs');

      fireEvent.click(inputText);
      const toggleText = screen.getByTestId('latest');

      fireEvent.click(toggleText);

      expect(searchInput).toBeInTheDocument();
      fireEvent.click(inputText);
      const toggleTite = screen.getByTestId('oldest');
      fireEvent.click(toggleTite);
      expect(searchInput).toBeInTheDocument();
    });
  });
});<|MERGE_RESOLUTION|>--- conflicted
+++ resolved
@@ -339,23 +339,12 @@
     await act(async () => {
       await new Promise((resolve) => setTimeout(resolve, 1000));
     });
-<<<<<<< HEAD
     // await waitFor(() =>
     //   expect(
     //     screen.queryByText(/Congratulation the Organization is created/i)
     //   ).toBeInTheDocument()
     // );
     // userEvent.click(screen.getByTestId(/enableEverythingForm/i));
-=======
-    await waitFor(() =>
-      expect(
-        screen.queryByText(/Congratulation the Organization is created/i)
-      ).toBeInTheDocument()
-    );
-    await screen.findByTestId(/pluginNotificationHeader/i);
-    userEvent.click(screen.getByTestId(/enableEverythingForm/i));
-    userEvent.click(screen.getByTestId(/goToStore/i));
->>>>>>> 378248da
   });
 
   test('Testing create sample organization working properly', async () => {
