import React from 'react';
import { MockedProvider } from '@apollo/react-testing';
import { act, render, screen } from '@testing-library/react';
import { Provider } from 'react-redux';
import 'jest-localstorage-mock';
import userEvent from '@testing-library/user-event';
import { BrowserRouter } from 'react-router-dom';
import 'jest-location-mock';
import OrgList from './OrgList';
import {
  ORGANIZATION_CONNECTION_LIST,
  USER_ORGANIZATION_LIST,
} from 'GraphQl/Queries/Queries';
import { store } from 'state/store';
import i18nForTest from 'utils/i18nForTest';
import { I18nextProvider } from 'react-i18next';
import { StaticMockLink } from 'utils/StaticMockLink';
import SuperDashListCard from 'components/SuperDashListCard/SuperDashListCard';
import AdminDashListCard from 'components/AdminDashListCard/AdminDashListCard';

type Organization = {
  _id: string;
  image: string;
  name: string;
  creator: {
    firstName: string;
    lastName: string;
  };
  admins: {
    _id: string;
  }[];
  members: {
    _id: string;
  };
  createdAt: string;
  location: string;
};

const organizations: Organization[] = [];

for (let x = 0; x < 100; x++) {
  organizations.push({
    _id: 'a' + x,
    image: '',
    name: 'name',
    creator: {
      firstName: 'firstName',
      lastName: 'lastName',
    },
    admins: [
      {
        _id: x + '1',
      },
    ],
    members: {
      _id: x + '2',
    },
    createdAt: new Date().toISOString(),
    location: 'location',
  });
}

const MOCKS = [
  {
    request: {
      query: ORGANIZATION_CONNECTION_LIST,
    },
    result: {
      data: {
        organizationsConnection: [
          {
            _id: 1,
            creator: { firstName: 'John', lastName: 'Doe' },
            image: '',
            name: 'Akatsuki',
            createdAt: '02/02/2022',
            admins: [
              {
                _id: '123',
              },
            ],
            members: {
              _id: '234',
            },
            location: 'Washington DC',
          },
          ...organizations,
        ],
      },
    },
  },
  {
    request: {
      query: USER_ORGANIZATION_LIST,
      variables: { id: '123' },
    },
    result: {
      data: {
        user: {
          firstName: 'John',
          lastName: 'Doe',
          image: '',
          email: 'John_Does_Palasidoes@gmail.com',
          userType: 'SUPERADMIN',
          adminFor: {
            _id: 1,
            name: 'Akatsuki',
            image: '',
          },
        },
      },
    },
  },
];
const MOCKS_EMPTY = [
  {
    request: {
      query: ORGANIZATION_CONNECTION_LIST,
    },
    result: {
      data: {
        organizationsConnection: [],
      },
    },
  },
  {
    request: {
      query: USER_ORGANIZATION_LIST,
      variables: { id: '123' },
    },
  },
];
const link = new StaticMockLink(MOCKS, true);
const link2 = new StaticMockLink(MOCKS_EMPTY, true);

async function wait(ms = 0) {
  await act(() => {
    return new Promise((resolve) => {
      setTimeout(resolve, ms);
    });
  });
}

afterEach(() => {
  localStorage.clear();
});

describe('Organisation List Page', () => {
  const formData = {
    name: 'Dummy Organization',
    description: 'This is a dummy organization',
    location: 'Delhi, India',
    image: new File(['hello'], 'hello.png', { type: 'image/png' }),
  };

  test('On dynamic setting of rowsPerPage, the number of organizations rendered on the dom should be changed to the selected option', async () => {
    localStorage.setItem('id', '123');

    render(
      <MockedProvider addTypename={false} link={link}>
        <BrowserRouter>
          <Provider store={store}>
            <I18nextProvider i18n={i18nForTest}>
              <OrgList />
            </I18nextProvider>
          </Provider>
        </BrowserRouter>
      </MockedProvider>
    );

    // Wait and confirm that the component has been rendered
    await screen.findByTestId('rowsPPSelect');

    //Get the reference to the dropdown for rows per page
    const numRowsSelect: HTMLSelectElement | null = screen
      .getByTestId('rowsPPSelect')
      .querySelector('select');

    if (numRowsSelect === null) {
      throw new Error('numRowwsSelect is null');
    }

    // Get all possible options
    const options = numRowsSelect?.querySelectorAll('option') || [];

    // Change the  number of rows to display through the dropdown
    options.forEach((option) => {
      //Change the selected option to the value of the current option
      userEvent.selectOptions(numRowsSelect, option.value);

      // When the selected option from rowsPerPage is "All", the total number of organizations displayed
      // is the number of organizations plus one (i.e an object is prepended to the list of mocked organizations)
      const numOrgDisplayed =
        option.textContent === 'All'
          ? organizations.length + 1
          : parseInt(option.value);

      expect(
        screen
          .getByTestId('organizations-list')
          .querySelectorAll('[data-testid="singleorg"]').length
      ).toBe(numOrgDisplayed);
    });
  });

  test('Should render no organisation warning alert when there are no organization', async () => {
    window.location.assign('/');

    const { container } = render(
      <MockedProvider addTypename={false} link={link2}>
        <BrowserRouter>
          <Provider store={store}>
            <I18nextProvider i18n={i18nForTest}>
              <OrgList />
            </I18nextProvider>
          </Provider>
        </BrowserRouter>
      </MockedProvider>
    );

    await wait();

    expect(container.textContent).toMatch('Organizations Not Found');
    expect(container.textContent).toMatch(
      'Please create an organization through dashboard'
    );
    expect(window.location).toBeAt('/');
  });

  test('Should not render no organisation warning alert when there are no organization', async () => {
    window.location.assign('/');

    const { container } = render(
      <MockedProvider addTypename={false} link={link}>
        <BrowserRouter>
          <Provider store={store}>
            <I18nextProvider i18n={i18nForTest}>
              <OrgList />
            </I18nextProvider>
          </Provider>
        </BrowserRouter>
      </MockedProvider>
    );

    await wait();

    expect(container.textContent).not.toMatch('Organizations Not Found');
    expect(container.textContent).not.toMatch(
      'Please create an organization through dashboard'
    );
    expect(window.location).toBeAt('/');
  });

  test('Correct mock data should be queried', async () => {
    const dataQuery1 = MOCKS[0]?.result?.data?.organizationsConnection;

    expect(dataQuery1).toEqual([
      {
        _id: 1,
        creator: { firstName: 'John', lastName: 'Doe' },
        image: '',
        name: 'Akatsuki',
        createdAt: '02/02/2022',
        admins: [
          {
            _id: '123',
          },
        ],
        members: {
          _id: '234',
        },
        location: 'Washington DC',
      },
      ...organizations,
    ]);
  });

  test('Should render props and text elements test for the screen', async () => {
    window.location.assign('/');

    const { container } = render(
      <MockedProvider addTypename={false} link={link}>
        <BrowserRouter>
          <Provider store={store}>
            <I18nextProvider i18n={i18nForTest}>
              <OrgList />
            </I18nextProvider>
          </Provider>
        </BrowserRouter>
      </MockedProvider>
    );

    expect(container.textContent).not.toBe('Loading data...');

    await wait();

    expect(container.textContent).toMatch('Name:');
    expect(container.textContent).toMatch('Designation:');
    expect(container.textContent).toMatch('Email:');
    expect(window.location).toBeAt('/');

    userEvent.type(screen.getByTestId(/searchByName/i), formData.name);
  });

  test('Testing UserType from local storage', async () => {
    render(
      <MockedProvider addTypename={false} link={link}>
        <BrowserRouter>
          <Provider store={store}>
            <OrgList />
          </Provider>
        </BrowserRouter>
      </MockedProvider>
    );

    await wait();

    expect(screen.getByTestId(/createOrganizationBtn/i)).toBeTruthy();
  });

  test('Testing Organization data is not present', async () => {
    render(
      <MockedProvider addTypename={false} link={link2}>
        <BrowserRouter>
          <Provider store={store}>
            <OrgList />
          </Provider>
        </BrowserRouter>
      </MockedProvider>
    );

    await wait();
  });

  test('Testing create organization modal', async () => {
    localStorage.setItem('UserType', 'SUPERADMIN');

    render(
      <MockedProvider addTypename={false} link={link}>
        <BrowserRouter>
          <Provider store={store}>
            <OrgList />
          </Provider>
        </BrowserRouter>
      </MockedProvider>
    );

    await wait();

    userEvent.click(screen.getByTestId(/createOrganizationBtn/i));
    userEvent.click(screen.getByTestId(/closeOrganizationModal/i));
  });

  test('Create organization model should work properly', async () => {
    localStorage.setItem('UserType', 'SUPERADMIN');

    render(
      <MockedProvider addTypename={false} link={link}>
        <BrowserRouter>
          <Provider store={store}>
            <OrgList />
          </Provider>
        </BrowserRouter>
      </MockedProvider>
    );

    await wait();

    expect(localStorage.setItem).toHaveBeenLastCalledWith(
      'UserType',
      'SUPERADMIN'
    );

    userEvent.click(screen.getByTestId(/createOrganizationBtn/i));

    userEvent.type(screen.getByTestId(/modalOrganizationName/i), formData.name);
    userEvent.type(
      screen.getByPlaceholderText(/Description/i),
      formData.description
    );
    userEvent.type(screen.getByPlaceholderText(/Location/i), formData.location);
    userEvent.click(screen.getByLabelText(/Is Public:/i));
    userEvent.click(screen.getByLabelText(/Visible In Search:/i));
    userEvent.upload(screen.getByLabelText(/Display Image:/i), formData.image);

    expect(screen.getByTestId(/modalOrganizationName/i)).toHaveValue(
      formData.name
    );
    expect(screen.getByPlaceholderText(/Description/i)).toHaveValue(
      formData.description
    );
    expect(screen.getByPlaceholderText(/Location/i)).toHaveValue(
      formData.location
    );
    expect(screen.getByLabelText(/Is Public/i)).not.toBeChecked();
    expect(screen.getByLabelText(/Visible In Search:/i)).toBeChecked();
    expect(screen.getByLabelText(/Display Image:/i)).toBeTruthy();

    userEvent.click(screen.getByTestId(/submitOrganizationForm/i));
  });
});

test('Search bar filters organizations by name', async () => {
  const Mocks = [
    {
      request: {
        query: ORGANIZATION_CONNECTION_LIST,
      },
      result: {
        data: {
          organizationsConnection: [
            {
              _id: 1,
              image: '',
              name: 'Akatsuki',
              creator: {
                firstName: 'John',
                lastName: 'Doe',
              },
              admins: [
                {
                  _id: '123',
                },
              ],
              members: {
                _id: '234',
              },
              createdAt: '02/02/2022',
              location: 'Washington DC',
            },
          ],
        },
      },
    },
  ];

  const link = new StaticMockLink(Mocks, true);

  const { container } = render(
    <MockedProvider addTypename={false} link={link}>
      <BrowserRouter>
        <Provider store={store}>
          <I18nextProvider i18n={i18nForTest}>
            <OrgList />
          </I18nextProvider>
        </Provider>
      </BrowserRouter>
    </MockedProvider>
  );
  await wait();

  // Test that the search bar filters organizations by name
  const searchBar = screen.getByTestId(/searchByName/i);
  userEvent.type(searchBar, 'Akatsuki');
<<<<<<< HEAD

=======
  expect(container.textContent).toBeTruthy();
>>>>>>> f8747de1
  expect(container.textContent).toMatch('Akatsuki');

  // Test that the search bar is case-insensitive
  userEvent.clear(searchBar);
  userEvent.type(searchBar, 'akatsuki');
  expect(container.textContent).toMatch('Akatsuki');

  // Test that the search bar filters organizations based on a partial match of the name
  userEvent.clear(searchBar);
  userEvent.type(searchBar, 'Aka');
  expect(container.textContent).toMatch('Akatsuki');

  // Test that the search bar filters all organization if there are is no search passed
  userEvent.clear(searchBar);
  userEvent.type(searchBar, '');
  expect(container.textContent).toMatch('');
});

describe('SuperDashListCard', () => {
  it('renders correctly when user type is SUPERADMIN', async () => {
    localStorage.setItem('UserType', 'SUPERADMIN');
    const datas = {
      _id: '123',
      image: 'https://example.com/image.png',
      admins: [
        {
          _id: '123',
        },
        {
          _id: '456',
        },
      ],
      members: [1, 2, 3],
      createdAt: '2022, 2, 20',
      name: 'Example Org',
      location: 'Example Location',
    };

    await wait();

    expect(localStorage.setItem).toHaveBeenLastCalledWith(
      'UserType',
      'SUPERADMIN'
    );

    const { getByText } = render(
      <MockedProvider addTypename={false} link={link}>
        <BrowserRouter>
          <Provider store={store}>
            <OrgList />
            <SuperDashListCard
              id={datas._id}
              key={datas._id}
              image={datas.image}
              admins={datas?.admins.length}
              members={datas?.members.length}
              createdDate={datas.createdAt}
              orgName={datas.name}
              orgLocation={datas.location}
            />
          </Provider>
        </BrowserRouter>
      </MockedProvider>
    );
    expect(getByText('Example Org')).toBeInTheDocument();
    expect(getByText('Admins:')).toBeInTheDocument();
    expect(getByText('Members:')).toBeInTheDocument();
    expect(getByText('2022, 2, 20')).toBeInTheDocument();
    expect(getByText('Example Location')).toBeInTheDocument();
  });
});

describe('AdminDashListCard', () => {
  it('renders correctly when user type is ADMIN', async () => {
    localStorage.setItem('UserType', 'ADMIN');
    const datas = {
      _id: '123',
      image: 'https://example.com/image.png',
      admins: [
        {
          _id: '123',
        },
        {
          _id: '456',
        },
      ],
      members: [1, 2, 3],
      createdAt: '2022, 2, 20',
      name: 'Example Org',
      location: 'Example Location',
    };

    await wait();

    expect(localStorage.setItem).toHaveBeenLastCalledWith('UserType', 'ADMIN');

    const { getByText } = render(
      <MockedProvider addTypename={false} link={link}>
        <BrowserRouter>
          <Provider store={store}>
            <OrgList />
            <AdminDashListCard
              id={datas._id}
              key={datas._id}
              image={datas.image}
              admins={datas?.admins.length}
              members={datas?.members.length}
              createdDate={datas.createdAt}
              orgName={datas.name}
              orgLocation={datas.location}
            />
          </Provider>
        </BrowserRouter>
      </MockedProvider>
    );
    expect(getByText('Example Org')).toBeInTheDocument();
    expect(getByText('Admins:')).toBeInTheDocument();
    expect(getByText('Members:')).toBeInTheDocument();
    expect(getByText('2022, 2, 20')).toBeInTheDocument();
    expect(getByText('Example Location')).toBeInTheDocument();
  });
});<|MERGE_RESOLUTION|>--- conflicted
+++ resolved
@@ -181,7 +181,7 @@
     }
 
     // Get all possible options
-    const options = numRowsSelect?.querySelectorAll('option') || [];
+    const options = Array.from(numRowsSelect?.querySelectorAll('option')).slice(1);
 
     // Change the  number of rows to display through the dropdown
     options.forEach((option) => {
@@ -452,11 +452,7 @@
   // Test that the search bar filters organizations by name
   const searchBar = screen.getByTestId(/searchByName/i);
   userEvent.type(searchBar, 'Akatsuki');
-<<<<<<< HEAD
-
-=======
   expect(container.textContent).toBeTruthy();
->>>>>>> f8747de1
   expect(container.textContent).toMatch('Akatsuki');
 
   // Test that the search bar is case-insensitive
