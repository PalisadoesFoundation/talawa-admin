--- conflicted
+++ resolved
@@ -21,29 +21,33 @@
 import { store } from 'state/store';
 import i18nForTest from 'utils/i18nForTest';
 import { I18nextProvider } from 'react-i18next';
-<<<<<<< HEAD
 import { StaticMockLink } from 'utils/StaticMockLink';
 import { faker } from '@faker-js/faker';
 import lodash from 'lodash';
 
-const organizations: any[] = [];
-
-let count = 0;
+type Organization = {
+  _id: string;
+  image: string;
+  name: string;
+  creator: {
+    firstName: string;
+    lastName: string;
+  };
+  admins: {
+    _id: string;
+  }[];
+  members: {
+    _id: string;
+  };
+  createdAt: string;
+  location: string;
+};
+
+const organizations: Organization[] = [];
 
 for (let x = 0; x < 100; x++) {
-  count += 1;
-
-  organizations.push({
-    _id: count,
-=======
-import { faker } from '@faker-js/faker';
-
-const organizations = [];
-
-for (let x = 0; x < 10; x++) {
   organizations.push({
     _id: faker.datatype.uuid(),
->>>>>>> eee41682
     image: '',
     name: faker.name.fullName(),
     creator: {
@@ -52,21 +56,13 @@
     },
     admins: [
       {
-<<<<<<< HEAD
-        _id: '1',
-      },
-    ],
-    members: {
-      _id: '123',
-=======
         _id: faker.datatype.uuid(),
       },
     ],
     members: {
       _id: faker.datatype.uuid(),
->>>>>>> eee41682
-    },
-    createdAt: faker.date.birthdate().toString().split('T')[0],
+    },
+    createdAt: faker.date.birthdate().toString(),
     location: faker.address.city(),
   });
 }
@@ -78,7 +74,6 @@
     },
     result: {
       data: {
-<<<<<<< HEAD
         organizationsConnection: [
           {
             _id: 1,
@@ -98,9 +93,6 @@
           },
           ...organizations,
         ],
-=======
-        organizationsConnection: organizations,
->>>>>>> eee41682
       },
     },
   },
@@ -264,29 +256,6 @@
       'Please create an organization through dashboard'
     );
     expect(window.location).toBeAt('/');
-  });
-
-  // eslint-disable-next-line jest/no-focused-tests
-  test.only('The number of organizations rendered on the dom should be equal to the rowsPerPage', async () => {
-    const rowsPerPage = 5; //The default set in the OrgList component
-
-    const { getByTestId } = render(
-      <MockedProvider addTypename={false} mocks={MOCKS}>
-        <BrowserRouter>
-          <Provider store={store}>
-            <I18nextProvider i18n={i18nForTest}>
-              <OrgList />
-            </I18nextProvider>
-          </Provider>
-        </BrowserRouter>
-      </MockedProvider>
-    );
-
-    await waitFor(() => {
-      expect(getByTestId('organizations-list').childNodes.length).toBe(
-        rowsPerPage
-      );
-    });
   });
 
   test('Correct mock data should be queried', async () => {
