import {
  CREATE_ORGANIZATION_MUTATION,
  CREATE_SAMPLE_ORGANIZATION_MUTATION,
} from 'GraphQl/Mutations/mutations';
import {
  CURRENT_USER,
  ORGANIZATION_LIST,
  USER_ORGANIZATION_LIST,
  ALL_ORGANIZATIONS_PG,
} from 'GraphQl/Queries/Queries';
import type {
  InterfaceOrgInfoTypePG,
  InterfaceUserType,
} from 'utils/interfaces';

const superAdminUser: InterfaceUserType = {
  user: {
    firstName: 'John',
    lastName: 'Doe',
    email: 'john.doe@akatsuki.com',
    image: null,
  },
};

const adminUser: InterfaceUserType = {
  user: {
    ...superAdminUser.user,
  },
};

const organization: InterfaceOrgInfoTypePG[] = [
  {
    id: 'xyz',
    name: 'Dogs Care',
    avatarURL: 'https://api.dicebear.com/5.x/initials/svg?seed=John%20Doe',
    description: 'Dog care center',
    members: {
      edges: [],
    },
    addressLine1: 'Texas, USA',
  },
];

// MOCKS FOR SUPERADMIN
const MOCKS = [
  {
    request: {
      query: CURRENT_USER,
      variables: { userId: '123' },
    },
    result: {
      data: { user: superAdminUser },
    },
  },
  {
    request: {
      query: CREATE_SAMPLE_ORGANIZATION_MUTATION,
    },
    result: {
      data: {
        createSampleOrganization: {
          id: '1',
          name: 'Sample Organization',
        },
      },
    },
  },
  {
    request: {
      query: CREATE_ORGANIZATION_MUTATION,
      variables: {
        description: 'This is a dummy organization',
        address: {
          city: 'Kingston',
          countryCode: 'JM',
          dependentLocality: 'Sample Dependent Locality',
          line1: '123 Jamaica Street',
          line2: 'Apartment 456',
          postalCode: 'JM12345',
          sortingCode: 'ABC-123',
          state: 'Kingston Parish',
        },
        name: 'Dummy Organization',
        visibleInSearch: true,
        userRegistrationRequired: false,
        image: '',
      },
    },
    result: {
      data: {
        createOrganization: {
          _id: '1',
        },
      },
    },
  },
  {
    request: {
      query: ALL_ORGANIZATIONS_PG,
    },
    result: {
      data: {
        organization: [
          {
            id: 'org1',
            name: 'Organization 1',
            avatarURL: 'image1.jpg',
            addressLine1: 'Address 1',
            description: 'Description 1',
            members: {
              edges: [
                {
                  node: {
                    id: 'abc',
                  },
                },
              ],
            },
          },
          {
            id: 'org2',
            name: 'Organization 2',
            avatarURL: 'image2.jpg',
            addressLine1: 'Address 2',
            description: 'Description 2',
            members: {
              edges: [
                {
                  node: {
                    id: 'def',
                  },
                },
              ],
            },
          },
        ],
      },
    },
  },
  {
    request: {
      query: ALL_ORGANIZATIONS_PG,
      variables: {
        id: '123',
        first: 8,
        skip: 2,
      },
    },
    result: {
      data: {
        organization: [
          {
            id: 'org3',
            name: 'Organization 3',
            avatarURL: 'image3.jpg',
            addressLine1: 'Address 3',
            description: 'Description 3',
            members: {
              edges: [
                {
                  node: {
                    id: 'def',
                  },
                },
              ],
            },
          },
        ],
      },
    },
  },
];
const MOCKS_EMPTY = [
  {
    request: {
      query: ALL_ORGANIZATIONS_PG,
      variables: {
        first: 8,
        skip: 0,
        filter: '',
        orderBy: 'createdAt_ASC',
      },
      notifyOnNetworkStatusChange: true,
    },
    result: {
      data: {
        organization: [],
      },
    },
  },
  {
    request: {
      query: CURRENT_USER,
      variables: { userId: '123' },
    },
    result: {
      data: { user: superAdminUser },
    },
  },
];
const MOCKS_WITH_ERROR = [
  {
    request: {
      query: ALL_ORGANIZATIONS_PG,
      variables: {
        first: 8,
        skip: 0,
        filter: '',
        orderBy: 'createdAt_ASC',
      },
      notifyOnNetworkStatusChange: true,
    },
    result: {
      data: {
<<<<<<< HEAD
        organizationsConnection: organization,
=======
        organizations: organizations,
>>>>>>> 06b7a377
      },
    },
  },
  {
    request: {
      query: CURRENT_USER,
      variables: { userId: '123' },
    },
    result: {
      data: { user: superAdminUser },
    },
  },
  {
    request: {
      query: CREATE_SAMPLE_ORGANIZATION_MUTATION,
    },
    error: new Error('Failed to create sample organization'),
  },
];

// MOCKS FOR ADMIN
const MOCKS_ADMIN = [
  {
    request: {
      query: ORGANIZATION_LIST,
      variables: {
        first: 8,
        skip: 0,
        filter: '',
        orderBy: 'createdAt_ASC',
      },
      notifyOnNetworkStatusChange: true,
    },
    result: {
      data: {
<<<<<<< HEAD
        organizationsConnection: organization,
=======
        organizations: organizations,
>>>>>>> 06b7a377
      },
    },
  },
  {
    request: {
      query: USER_ORGANIZATION_LIST,
      variables: { userId: '123' },
    },
    result: {
      data: { user: adminUser },
    },
  },
];

export { MOCKS, MOCKS_ADMIN, MOCKS_EMPTY, MOCKS_WITH_ERROR };<|MERGE_RESOLUTION|>--- conflicted
+++ resolved
@@ -212,11 +212,7 @@
     },
     result: {
       data: {
-<<<<<<< HEAD
         organizationsConnection: organization,
-=======
-        organizations: organizations,
->>>>>>> 06b7a377
       },
     },
   },
@@ -252,11 +248,7 @@
     },
     result: {
       data: {
-<<<<<<< HEAD
         organizationsConnection: organization,
-=======
-        organizations: organizations,
->>>>>>> 06b7a377
       },
     },
   },
