--- conflicted
+++ resolved
@@ -4,12 +4,7 @@
 } from 'GraphQl/Mutations/mutations';
 import {
   CURRENT_USER,
-<<<<<<< HEAD
   ORGANIZATION_LIST,
-  USER_JOINED_ORGANIZATIONS_PG,
-=======
-  ORGANIZATION_CONNECTION_LIST,
->>>>>>> 67c5ae8b
   USER_ORGANIZATION_LIST,
   ALL_ORGANIZATIONS_PG,
 } from 'GraphQl/Queries/Queries';
