--- conflicted
+++ resolved
@@ -2,6 +2,7 @@
   display: flex;
   flex-direction: column;
 }
+
 
 .main {
   background: #fdfdfd;
@@ -12,14 +13,11 @@
   height: 100%;
   margin-right: 10px;
   margin-left: 170px;
-<<<<<<< HEAD
-  margin-top: 15px;
-=======
-  margin-top: -88vh;
->>>>>>> 58e7b71a
+  margin-top: 15px;
   display: flex;
   flex-direction: column;
 }
+
 .align_row {
   display: flex;
   flex-direction: row;
@@ -257,11 +255,12 @@
   flex-direction: row;
   justify-content: space-between;
 }
+
 .left_style {
   margin-left: 2%;
   margin-top: 10px;
-<<<<<<< HEAD
-}
+}
+
 .left_style > a {
   display: flex;
   flex-direction: row;
@@ -271,6 +270,7 @@
   margin-right: 13%;
   margin-top: 10px;
 }
+
 .right_style > a {
   display: flex;
   flex-direction: row;
@@ -278,13 +278,6 @@
   margin-right: 7px;
 }
 
-=======
-}
-.left_style > a {
-  padding-right: 10px;
-  margin-bottom: 7px;
-}
->>>>>>> 58e7b71a
 .link_data h2 {
   font-size: 15px;
   color: black;
@@ -292,9 +285,11 @@
   margin-top: 5px;
   font-weight: normal;
 }
+
 .link_data h2:hover {
   text-decoration: underline;
 }
+
 @media screen and (max-width: 1023px) {
   .link_data {
     display: flex;
