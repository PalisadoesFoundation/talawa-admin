--- conflicted
+++ resolved
@@ -92,7 +92,7 @@
             </div>
             <hr></hr>
           </div>
-          <div className={styles.forth_box}>
+         <div className={styles.forth_box}>
             <h5>Links</h5>
             <div className={styles.link_data}>
               <div className={styles.left_style}>
@@ -103,10 +103,7 @@
                     size="2x"
                     className={styles.icons}
                   />
-<<<<<<< HEAD
                   <h2>https://www.facebook.com/palisadoesproject/</h2>
-=======
->>>>>>> 58e7b71a
                 </a>
                 <a href="https://www.youtube.com/c/palisadoesorganization">
                   <FontAwesomeIcon
@@ -115,10 +112,7 @@
                     size="2x"
                     className={styles.icons}
                   />
-<<<<<<< HEAD
                   <h2>https://www.youtube.com/c/palisadoesorganization</h2>
-=======
->>>>>>> 58e7b71a
                 </a>
                 <a href="https://twitter.com/palisadoesorg?lang=en">
                   <FontAwesomeIcon
@@ -127,10 +121,7 @@
                     size="2x"
                     className={styles.icons}
                   />
-<<<<<<< HEAD
                   <h2>https://twitter.com/palisadoesorg?lang=en</h2>
-=======
->>>>>>> 58e7b71a
                 </a>
                 <a href="http://www.palisadoes.org/gsoc/">
                   <FontAwesomeIcon
@@ -139,14 +130,10 @@
                     size="2x"
                     className={styles.icons}
                   />
-<<<<<<< HEAD
                   <h2>http://www.palisadoes.org/gsoc/</h2>
                 </a>
               </div>
               <div className={styles.right_style}>
-=======
-                </a>
->>>>>>> 58e7b71a
                 <a href="https://www.instagram.com/palisadoes/?hl=en">
                   <FontAwesomeIcon
                     icon={faInstagram}
@@ -154,10 +141,7 @@
                     size="2x"
                     className={styles.icons}
                   />
-<<<<<<< HEAD
                   <h2>https://www.instagram.com/palisadoes/?hl=en</h2>
-=======
->>>>>>> 58e7b71a
                 </a>
                 <a href="#">
                   <FontAwesomeIcon
@@ -166,10 +150,7 @@
                     size="2x"
                     className={styles.icons}
                   />
-<<<<<<< HEAD
                   <h2>http://www.palisadoes.org/</h2>
-=======
->>>>>>> 58e7b71a
                 </a>
                 <a href="https://www.linkedin.com/company/palisadoes/">
                   <FontAwesomeIcon
@@ -178,10 +159,7 @@
                     size="2x"
                     className={styles.icons}
                   />
-<<<<<<< HEAD
                   <h2>https://www.linkedin.com/company/palisadoes/</h2>
-=======
->>>>>>> 58e7b71a
                 </a>
               </div>
             </div>
