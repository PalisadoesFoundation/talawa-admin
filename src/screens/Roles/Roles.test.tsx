--- conflicted
+++ resolved
@@ -324,11 +324,7 @@
       const setPage = jest.fn();
       const newPage = 2;
       const { getByRole } = render(
-<<<<<<< HEAD
-        <Button onClick={() => setPage(2)}>Change Page</Button>
-=======
-        <button onClick={(): void => setPage(2)}>Change Page</button>
->>>>>>> a82c3845
+        <Button onClick={(): void => setPage(2)}>Change Page</Button>
       );
 
       // Act
