import React, { useEffect, useState } from 'react';
import { Col, Row } from 'react-bootstrap';
import { toast } from 'react-toastify';
import { useMutation, useQuery } from '@apollo/client';
import { useTranslation } from 'react-i18next';

import styles from './Roles.module.css';
import ListNavbar from 'components/ListNavbar/ListNavbar';
import {
  ORGANIZATION_CONNECTION_LIST,
  USER_LIST,
} from 'GraphQl/Queries/Queries';
import { UPDATE_USERTYPE_MUTATION } from 'GraphQl/Mutations/mutations';
import PaginationList from 'components/PaginationList/PaginationList';
<<<<<<< HEAD
import NotFound from 'components/NotFound/NotFound';
=======
import { errorHandler } from 'utils/errorHandler';
>>>>>>> d0807197

const Roles = () => {
  const { t } = useTranslation('translation', { keyPrefix: 'roles' });

  document.title = t('title');

  const [componentLoader, setComponentLoader] = useState(true);
  const [page, setPage] = useState(0);
  const [rowsPerPage, setRowsPerPage] = useState(10);
  const [searchByName, setSearchByName] = useState('');
  const [count, setCount] = useState(0);

  const userType = localStorage.getItem('UserType');
  const userId = localStorage.getItem('id');

  useEffect(() => {
    if (userType != 'SUPERADMIN') {
      window.location.assign('/orglist');
    }
    setComponentLoader(false);
  }, []);

  useEffect(() => {
    if (searchByName !== '') {
      refetch({
        filter: searchByName,
      });
    } else {
      if (count !== 0) {
        refetch({
          filter: searchByName,
        });
      }
    }
  }, [count, searchByName]);

  const { loading: users_loading, error, data, refetch } = useQuery(USER_LIST);

  const [updateUserType] = useMutation(UPDATE_USERTYPE_MUTATION);

  const { data: dataOrgs } = useQuery(ORGANIZATION_CONNECTION_LIST);

  useEffect(() => {
    if (!dataOrgs) {
      return;
    }

    if (dataOrgs.organizationsConnection.length === 0) {
      toast.warning(t('noOrgError'));
    }
  }, [dataOrgs]);

  if (componentLoader || users_loading) {
    return <div className="loader"></div>;
  }

  const handleChangePage = (
    event: React.MouseEvent<HTMLButtonElement> | null,
    newPage: number
  ) => {
    /* istanbul ignore next */
    setPage(newPage);
  };

  /* istanbul ignore next */
  const handleChangeRowsPerPage = (
    event: React.ChangeEvent<HTMLInputElement | HTMLTextAreaElement>
  ) => {
    setRowsPerPage(parseInt(event.target.value, 10));
    setPage(0);
  };

  const changeRole = async (e: any) => {
    const { value } = e.target;

    const inputData = value.split('?');

    try {
      const { data } = await updateUserType({
        variables: {
          id: inputData[1],
          userType: inputData[0],
        },
      });

      /* istanbul ignore next */
      if (data) {
        toast.success(t('roleUpdated'));
        refetch();
      }
    } catch (error: any) {
      /* istanbul ignore next */
      errorHandler(t, error);
    }
  };

  const handleSearchByName = (e: any) => {
    const { value } = e.target;
    setSearchByName(value);
    setCount((prev) => prev + 1);
  };

  return (
    <div data-testid="roles-header">
      <ListNavbar />
      <Row>
        <Col sm={3}>
          <div className={styles.sidebar}>
            <div className={styles.sidebarsticky}>
              <h6 className={styles.searchtitle}>{t('searchByName')}</h6>
              <input
                type="name"
                id="orgname"
                placeholder={t('enterName')}
                data-testid="searchByName"
                autoComplete="off"
                required
                onChange={handleSearchByName}
              />
            </div>
          </div>
        </Col>
        <Col sm={8}>
          <div className={styles.mainpageright}>
            <Row className={styles.justifysp}>
              <p className={styles.logintitle}>{t('usersList')}</p>
            </Row>

            <div className={styles.list_box}>
              <div className="table-responsive">
                <table className={`table table-hover ${styles.userListTable}`}>
                  <thead>
                    <tr>
                      <th scope="col">#</th>
                      <th scope="col">{t('name')}</th>
                      <th scope="col">{t('email')}</th>
                      <th scope="col">{t('roles_userType')}</th>
                    </tr>
                  </thead>
                  <tbody>
                    {data && !error?.graphQLErrors ? (
                      (rowsPerPage > 0
                        ? data.users.slice(
                            page * rowsPerPage,
                            page * rowsPerPage + rowsPerPage
                          )
                        : data.users
                      ).map(
                        (
                          user: {
                            _id: string;
                            firstName: string;
                            lastName: string;
                            email: string;
                            userType: string;
                          },
                          index: number
                        ) => {
                          return (
                            <tr key={user._id}>
                              <th scope="row">{page * 10 + (index + 1)}</th>
                              <td>{`${user.firstName} ${user.lastName}`}</td>
                              <td>{user.email}</td>
                              <td>
                                <select
                                  className="form-control"
                                  name={`role${user._id}`}
                                  data-testid={`changeRole${user._id}`}
                                  onChange={changeRole}
                                  disabled={user._id === userId}
                                  defaultValue={`${user.userType}?${user._id}`}
                                >
                                  <option value={`ADMIN?${user._id}`}>
                                    {t('admin')}
                                  </option>
                                  <option value={`SUPERADMIN?${user._id}`}>
                                    {t('superAdmin')}
                                  </option>
                                  <option value={`USER?${user._id}`}>
                                    {t('user')}
                                  </option>
                                </select>
                              </td>
                            </tr>
                          );
                        }
                      )
                    ) : (
                      <NotFound title="user" keyPrefix="userNotFound" />
                    )}
                  </tbody>
                </table>
              </div>
            </div>
            <div>
              <table
                style={{
                  display: 'flex',
                  alignItems: 'center',
                  justifyContent: 'center',
                }}
              >
                <tbody>
                  <tr>
                    <PaginationList
                      count={data ? data.users.length : 0}
                      rowsPerPage={rowsPerPage}
                      page={page}
                      data-testid="something"
                      onPageChange={handleChangePage}
                      onRowsPerPageChange={handleChangeRowsPerPage}
                    />
                  </tr>
                </tbody>
              </table>
            </div>
          </div>
        </Col>
      </Row>
    </div>
  );
};

export default Roles;<|MERGE_RESOLUTION|>--- conflicted
+++ resolved
@@ -12,11 +12,8 @@
 } from 'GraphQl/Queries/Queries';
 import { UPDATE_USERTYPE_MUTATION } from 'GraphQl/Mutations/mutations';
 import PaginationList from 'components/PaginationList/PaginationList';
-<<<<<<< HEAD
 import NotFound from 'components/NotFound/NotFound';
-=======
 import { errorHandler } from 'utils/errorHandler';
->>>>>>> d0807197
 
 const Roles = () => {
   const { t } = useTranslation('translation', { keyPrefix: 'roles' });
