--- conflicted
+++ resolved
@@ -21,7 +21,6 @@
 import NotFound from 'components/NotFound/NotFound';
 import { errorHandler } from 'utils/errorHandler';
 
-<<<<<<< HEAD
 type User = {
   __typename: string;
   _id: string;
@@ -53,9 +52,7 @@
 };
 
 const Roles = () => {
-=======
 const Roles = (): JSX.Element => {
->>>>>>> 12064560
   const { t } = useTranslation('translation', { keyPrefix: 'roles' });
 
   document.title = t('title');
@@ -137,7 +134,6 @@
     setPage(0);
   };
 
-<<<<<<< HEAD
   /* istanbul ignore next */
   const handleRole = async () => {
     if (role === '') {
@@ -155,10 +151,9 @@
             userType: role.split('?')[0],
           },
         });
-=======
+        
   const changeRole = async (e: any): Promise<void> => {
     const { value } = e.target;
->>>>>>> 12064560
 
         /* istanbul ignore next */
         if (data) {
@@ -230,7 +225,6 @@
     }
   };
 
-<<<<<<< HEAD
   /* istanbul ignore next */
   const handleRemoveAdmin = async (orgId: any, userId: any) => {
     try {
@@ -274,9 +268,7 @@
   };
 
   const handleSearchByName = (e: any) => {
-=======
   const handleSearchByName = (e: any): void => {
->>>>>>> 12064560
     const { value } = e.target;
     setSearchByName(value);
     setCount((prev) => prev + 1);
@@ -329,7 +321,6 @@
                             page * rowsPerPage,
                             page * rowsPerPage + rowsPerPage
                           )
-<<<<<<< HEAD
                         : /* istanbul ignore next */
                           data.users
                       ).map((user: Data, index: number) => {
@@ -343,7 +334,6 @@
                                 <p
                                   data-testid={`superAdminText${user._id}`}
                                   className={styles.userRole_container}
-=======
                         : userData.users
                       ).map(
                         (
@@ -369,7 +359,6 @@
                                   onChange={changeRole}
                                   disabled={user._id === userId}
                                   defaultValue={`${user.userType}?${user._id}`}
->>>>>>> 12064560
                                 >
                                   {t('superAdmin')}{' '}
                                   {user._id !== userId && (
