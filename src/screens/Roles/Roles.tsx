import React, { useEffect, useState } from 'react';
import { Col, Row } from 'react-bootstrap';
import { toast } from 'react-toastify';
import { useMutation, useQuery } from '@apollo/client';
import { useTranslation } from 'react-i18next';

import styles from './Roles.module.css';
import ListNavbar from 'components/ListNavbar/ListNavbar';
import {
  ORGANIZATION_CONNECTION_LIST,
  USER_LIST,
} from 'GraphQl/Queries/Queries';
import { UPDATE_USERTYPE_MUTATION } from 'GraphQl/Mutations/mutations';
import PaginationList from 'components/PaginationList/PaginationList';
import NotFound from 'components/NotFound/NotFound';
import { errorHandler } from 'utils/errorHandler';

const Roles = (): JSX.Element => {
  const { t } = useTranslation('translation', { keyPrefix: 'roles' });

  document.title = t('title');

  const [componentLoader, setComponentLoader] = useState(true);
  const [page, setPage] = useState(0);
  const [rowsPerPage, setRowsPerPage] = useState(10);
  const [searchByName, setSearchByName] = useState('');
  const [count, setCount] = useState(0);

  const userType = localStorage.getItem('UserType');
  const userId = localStorage.getItem('id');

  useEffect(() => {
    if (userType != 'SUPERADMIN') {
      window.location.assign('/orglist');
    }
    setComponentLoader(false);
  }, []);

  useEffect(() => {
    if (searchByName !== '') {
      userRefetch({
        firstName_contains: searchByName,
      });
    } else {
      if (count !== 0) {
        userRefetch({
          firstName_contains: searchByName,
        });
      }
    }
  }, [count, searchByName]);

<<<<<<< HEAD
  const {
    loading: usersLoading,
    data: userData,
    refetch: userRefetch,
  } = useQuery(USER_LIST);
=======
  const { loading: usersLoading, data, refetch } = useQuery(USER_LIST);
>>>>>>> f6380540

  const [updateUserType] = useMutation(UPDATE_USERTYPE_MUTATION);

  const { data: dataOrgs } = useQuery(ORGANIZATION_CONNECTION_LIST);

  useEffect(() => {
    if (!dataOrgs) {
      return;
    }

    if (dataOrgs.organizationsConnection.length === 0) {
      toast.warning(t('noOrgError'));
    }
  }, [dataOrgs]);

  if (componentLoader || usersLoading) {
    return <div className="loader"></div>;
  }

  const handleChangePage = (
    event: React.MouseEvent<HTMLButtonElement> | null,
    newPage: number
  ): void => {
    /* istanbul ignore next */
    setPage(newPage);
  };

  /* istanbul ignore next */
  const handleChangeRowsPerPage = (
    event: React.ChangeEvent<HTMLInputElement | HTMLTextAreaElement>
  ): void => {
    setRowsPerPage(parseInt(event.target.value, 10));
    setPage(0);
  };

  const changeRole = async (e: any): Promise<void> => {
    const { value } = e.target;

    const inputData = value.split('?');

    try {
      const { data } = await updateUserType({
        variables: {
          id: inputData[1],
          userType: inputData[0],
        },
      });

      /* istanbul ignore next */
      if (data) {
        toast.success(t('roleUpdated'));
        userRefetch();
      }
    } catch (error: any) {
      /* istanbul ignore next */
      errorHandler(t, error);
    }
  };

  const handleSearchByName = (e: any): void => {
    const { value } = e.target;
    setSearchByName(value);
    setCount((prev) => prev + 1);
  };

  return (
    <div data-testid="roles-header">
      <ListNavbar />
      <Row>
        <Col sm={3}>
          <div className={styles.sidebar}>
            <div className={styles.sidebarsticky}>
              <h6 className={styles.searchtitle}>{t('searchByName')}</h6>
              <input
                type="name"
                id="orgname"
                placeholder={t('enterName')}
                data-testid="searchByName"
                autoComplete="off"
                required
                onChange={handleSearchByName}
              />
            </div>
          </div>
        </Col>
        <Col sm={8}>
          <div className={styles.mainpageright}>
            <Row className={styles.justifysp}>
              <p className={styles.logintitle}>{t('usersList')}</p>
            </Row>

            <div className={styles.list_box}>
              <div className="table-responsive">
                <table className={`table table-hover ${styles.userListTable}`}>
                  <thead>
                    <tr>
                      <th scope="col">#</th>
                      <th scope="col">{t('name')}</th>
                      <th scope="col">{t('email')}</th>
                      <th scope="col">{t('roles_userType')}</th>
                    </tr>
                  </thead>
                  <tbody>
                    {userData && userData.users.length > 0 ? (
                      (rowsPerPage > 0
                        ? userData.users.slice(
                            page * rowsPerPage,
                            page * rowsPerPage + rowsPerPage
                          )
                        : userData.users
                      ).map(
                        (
                          user: {
                            _id: string;
                            firstName: string;
                            lastName: string;
                            email: string;
                            userType: string;
                          },
                          index: number
                        ) => {
                          return (
                            <tr key={user._id}>
                              <th scope="row">{page * 10 + (index + 1)}</th>
                              <td>{`${user.firstName} ${user.lastName}`}</td>
                              <td>{user.email}</td>
                              <td>
                                <select
                                  className="form-control"
                                  name={`role${user._id}`}
                                  data-testid={`changeRole${user._id}`}
                                  onChange={changeRole}
                                  disabled={user._id === userId}
                                  defaultValue={`${user.userType}?${user._id}`}
                                >
                                  <option value={`ADMIN?${user._id}`}>
                                    {t('admin')}
                                  </option>
                                  <option value={`SUPERADMIN?${user._id}`}>
                                    {t('superAdmin')}
                                  </option>
                                  <option value={`USER?${user._id}`}>
                                    {t('user')}
                                  </option>
                                </select>
                              </td>
                            </tr>
                          );
                        }
                      )
                    ) : (
                      <tr>
                        <td>
                          <NotFound title="user" keyPrefix="userNotFound" />
                        </td>
                      </tr>
                    )}
                  </tbody>
                </table>
              </div>
            </div>
            <div>
              <table
                style={{
                  display: 'flex',
                  alignItems: 'center',
                  justifyContent: 'center',
                }}
              >
                <tbody>
                  <tr>
                    <PaginationList
                      count={userData ? userData.users.length : 0}
                      rowsPerPage={rowsPerPage}
                      page={page}
                      data-testid="something"
                      onPageChange={handleChangePage}
                      onRowsPerPageChange={handleChangeRowsPerPage}
                    />
                  </tr>
                </tbody>
              </table>
            </div>
          </div>
        </Col>
      </Row>
    </div>
  );
};

export default Roles;<|MERGE_RESOLUTION|>--- conflicted
+++ resolved
@@ -50,15 +50,11 @@
     }
   }, [count, searchByName]);
 
-<<<<<<< HEAD
   const {
     loading: usersLoading,
     data: userData,
     refetch: userRefetch,
   } = useQuery(USER_LIST);
-=======
-  const { loading: usersLoading, data, refetch } = useQuery(USER_LIST);
->>>>>>> f6380540
 
   const [updateUserType] = useMutation(UPDATE_USERTYPE_MUTATION);
 
