import React, { useState } from 'react';
import Row from 'react-bootstrap/Row';
import Col from 'react-bootstrap/Col';
import { Navigate, useNavigate, useParams } from 'react-router-dom';
import { FaChevronLeft, FaTasks } from 'react-icons/fa';
import { MdOutlineDashboard } from 'react-icons/md';
import EventRegistrantsIcon from 'assets/svgs/people.svg?react';
<<<<<<< HEAD
import { BsPersonCheck } from 'react-icons/bs';
import { IoMdStats } from 'react-icons/io';
=======
import { IoMdStats, IoIosHand } from 'react-icons/io';
>>>>>>> 2fffd909
import EventAgendaItemsIcon from 'assets/svgs/agenda-items.svg?react';
import { useTranslation } from 'react-i18next';
import { Button, Dropdown } from 'react-bootstrap';

import EventDashboard from 'components/EventManagement/Dashboard/EventDashboard';
import OrganizationActionItems from 'screens/OrganizationActionItems/OrganizationActionItems';
import VolunteerContainer from 'screens/EventVolunteers/VolunteerContainer';
import EventAgendaItems from 'components/EventManagement/EventAgendaItems/EventAgendaItems';
import useLocalStorage from 'utils/useLocalstorage';
import EventAttendance from 'components/EventManagement/EventAttendance/EventAttendance';
/**
 * List of tabs for the event dashboard.
 *
 * Each tab is associated with an icon and value.
 */
const eventDashboardTabs: {
  value: TabOptions;
  icon: JSX.Element;
}[] = [
  {
    value: 'dashboard',
    icon: <MdOutlineDashboard size={18} className="me-1" />,
  },
  {
    value: 'registrants',
    icon: <EventRegistrantsIcon width={23} height={23} className="me-1" />,
  },
  {
<<<<<<< HEAD
    value: 'attendance',
    icon: <BsPersonCheck size={20} className="me-1" />,
  },
  {
    value: 'eventActions',
=======
    value: 'agendas',
    icon: <EventAgendaItemsIcon width={23} height={23} className="me-1" />,
  },
  {
    value: 'actions',
>>>>>>> 2fffd909
    icon: <FaTasks size={16} className="me-1" />,
  },
  {
    value: 'volunteers',
    icon: <IoIosHand size={20} className="me-1" />,
  },
  {
    value: 'statistics',
    icon: <IoMdStats size={20} className="me-2" />,
  },
];

/**
 * Tab options for the event management component.
 */
type TabOptions =
  | 'dashboard'
  | 'registrants'
<<<<<<< HEAD
  | 'attendance'
  | 'eventActions'
  | 'eventAgendas'
  | 'eventStats';
=======
  | 'agendas'
  | 'actions'
  | 'volunteers'
  | 'statistics';
>>>>>>> 2fffd909

/**
 * `EventManagement` component handles the display and navigation of different event management sections.
 *
 * It provides a tabbed interface for:
 * - Viewing event dashboard
 * - Managing event registrants
 * - Handling event actions
 * - Reviewing event agendas
 * - Viewing event statistics
 *
 * @returns JSX.Element - The `EventManagement` component.
 *
 * @example
 * ```tsx
 * <EventManagement />
 * ```
 */
const EventManagement = (): JSX.Element => {
  // Translation hook for internationalization
  const { t } = useTranslation('translation', {
    keyPrefix: 'eventManagement',
  });

  // Custom hook for accessing local storage
  const { getItem } = useLocalStorage();

  // Determine user role based on local storage
  const superAdmin = getItem('SuperAdmin');
  const adminFor = getItem('AdminFor');
  /*istanbul ignore next*/
  const userRole = superAdmin
    ? 'SUPERADMIN'
    : adminFor?.length > 0
      ? 'ADMIN'
      : 'USER';

  // Extract event and organization IDs from URL parameters
  const { eventId, orgId } = useParams();
  /*istanbul ignore next*/
  if (!eventId || !orgId) {
    // Redirect if event ID or organization ID is missing
    return <Navigate to={'/orglist'} />;
  }

  // Hook for navigation
  const navigate = useNavigate();

  // State hook for managing the currently selected tab
  const [tab, setTab] = useState<TabOptions>('dashboard');

  /**
   * Renders a button for each tab with the appropriate icon and label.
   *
   * @param value - The tab value
   * @param icon - The icon to display for the tab
   * @returns JSX.Element - The rendered button component
   */
  const renderButton = ({
    value,
    icon,
  }: {
    value: TabOptions;
    icon: React.ReactNode;
  }): JSX.Element => {
    const selected = tab === value;
    const variant = selected ? 'success' : 'light';
    const translatedText = t(value);

    const className = selected
      ? 'px-4 d-flex align-items-center rounded-3 shadow-sm'
      : 'text-secondary bg-white px-4 d-flex align-items-center rounded-3 shadow-sm';
    const props = {
      variant,
      className,
      style: { height: '2.5rem' },
      onClick: () => setTab(value),
      'data-testid': `${value}Btn`,
    };

    return (
      <Button key={value} {...props}>
        {icon}
        {translatedText}
      </Button>
    );
  };

  const handleBack = (): void => {
    /*istanbul ignore next*/
<<<<<<< HEAD
    const route = userRole === 'USER' ? 'user/events' : 'orgevents';
    navigate(`/${route}/${orgId}`);
=======
    if (userRole === 'USER') {
      navigate(`/user/events/${orgId}`);
    } else {
      navigate(`/orgevents/${orgId}`);
    }
>>>>>>> 2fffd909
  };

  return (
    <div className="d-flex flex-column">
      <Row className="mx-3 mt-4">
        <Col>
          <div className="d-none d-md-flex gap-3">
            <Button
              size="sm"
              variant="light"
              className="d-flex text-secondary bg-white align-items-center px-3 shadow-sm rounded-3"
            >
              <FaChevronLeft
                cursor={'pointer'}
                data-testid="backBtn"
                onClick={handleBack}
              />
            </Button>
            {eventDashboardTabs.map(renderButton)}
          </div>

          <Dropdown
            className="d-md-none"
            data-testid="tabsDropdownContainer"
            drop="down"
          >
            <Dropdown.Toggle
              variant="success"
              id="dropdown-basic"
              data-testid="tabsDropdownToggle"
            >
              <span className="me-1">{t(tab)}</span>
            </Dropdown.Toggle>
            <Dropdown.Menu>
              {/* Render dropdown items for each settings category */}
              {eventDashboardTabs.map(({ value, icon }, index) => (
                <Dropdown.Item
                  key={index}
                  onClick={
                    /* istanbul ignore next */
                    () => setTab(value)
                  }
                  className={`d-flex gap-2 ${tab === value ? 'text-secondary' : ''}`}
                >
                  {icon} {t(value)}
                </Dropdown.Item>
              ))}
            </Dropdown.Menu>
          </Dropdown>
        </Col>

        <Row className="mt-3">
          <hr />
        </Row>
      </Row>

      {/* Render content based on the selected settings category */}
      {(() => {
        switch (tab) {
          case 'dashboard':
            return (
              <div data-testid="eventDashboardTab">
                <EventDashboard eventId={eventId} />
              </div>
            );
          case 'registrants':
            return (
              <div data-testid="eventRegistrantsTab">Event Registrants</div>
            );
          case 'attendance':
            return (
              <div data-testid="eventAttendanceTab" className="mx-4">
                <EventAttendance />
              </div>
            );
          case 'actions':
            return (
              <div
                data-testid="eventActionsTab"
                className="mx-4 bg-white p-4 pt-2 rounded-4 shadow"
              >
                <OrganizationActionItems />
              </div>
            );
          case 'volunteers':
            return (
              <div
                data-testid="eventVolunteersTab"
                className="mx-4 bg-white p-4 pt-2 rounded-4 shadow"
              >
                <VolunteerContainer />
              </div>
            );
          case 'agendas':
            return (
              <div data-testid="eventAgendasTab">
                <EventAgendaItems eventId={eventId} />
              </div>
            );
          case 'statistics':
            return (
              <div data-testid="eventStatsTab">
                <h2>Statistics</h2>
              </div>
            );
          default:
            return null;
        }
      })()}
    </div>
  );
};
export default EventManagement;<|MERGE_RESOLUTION|>--- conflicted
+++ resolved
@@ -5,12 +5,8 @@
 import { FaChevronLeft, FaTasks } from 'react-icons/fa';
 import { MdOutlineDashboard } from 'react-icons/md';
 import EventRegistrantsIcon from 'assets/svgs/people.svg?react';
-<<<<<<< HEAD
 import { BsPersonCheck } from 'react-icons/bs';
-import { IoMdStats } from 'react-icons/io';
-=======
 import { IoMdStats, IoIosHand } from 'react-icons/io';
->>>>>>> 2fffd909
 import EventAgendaItemsIcon from 'assets/svgs/agenda-items.svg?react';
 import { useTranslation } from 'react-i18next';
 import { Button, Dropdown } from 'react-bootstrap';
@@ -39,19 +35,15 @@
     icon: <EventRegistrantsIcon width={23} height={23} className="me-1" />,
   },
   {
-<<<<<<< HEAD
     value: 'attendance',
     icon: <BsPersonCheck size={20} className="me-1" />,
   },
   {
-    value: 'eventActions',
-=======
     value: 'agendas',
     icon: <EventAgendaItemsIcon width={23} height={23} className="me-1" />,
   },
   {
     value: 'actions',
->>>>>>> 2fffd909
     icon: <FaTasks size={16} className="me-1" />,
   },
   {
@@ -70,17 +62,11 @@
 type TabOptions =
   | 'dashboard'
   | 'registrants'
-<<<<<<< HEAD
   | 'attendance'
-  | 'eventActions'
-  | 'eventAgendas'
-  | 'eventStats';
-=======
   | 'agendas'
   | 'actions'
   | 'volunteers'
   | 'statistics';
->>>>>>> 2fffd909
 
 /**
  * `EventManagement` component handles the display and navigation of different event management sections.
@@ -171,16 +157,8 @@
 
   const handleBack = (): void => {
     /*istanbul ignore next*/
-<<<<<<< HEAD
     const route = userRole === 'USER' ? 'user/events' : 'orgevents';
     navigate(`/${route}/${orgId}`);
-=======
-    if (userRole === 'USER') {
-      navigate(`/user/events/${orgId}`);
-    } else {
-      navigate(`/orgevents/${orgId}`);
-    }
->>>>>>> 2fffd909
   };
 
   return (
