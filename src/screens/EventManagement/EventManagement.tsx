import React, { useState } from 'react';
import Row from 'react-bootstrap/Row';
import Col from 'react-bootstrap/Col';
import { Navigate, useNavigate, useParams } from 'react-router-dom';
import { FaChevronLeft, FaTasks } from 'react-icons/fa';
import { MdOutlineDashboard } from 'react-icons/md';
import EventRegistrantsIcon from 'assets/svgs/people.svg?react';
import { BsPersonCheck } from 'react-icons/bs';
import { IoMdStats, IoIosHand } from 'react-icons/io';
import EventAgendaItemsIcon from 'assets/svgs/agenda-items.svg?react';
import { useTranslation } from 'react-i18next';
import { Button, Dropdown } from 'react-bootstrap';

import EventDashboard from 'components/EventManagement/Dashboard/EventDashboard';
import OrganizationActionItems from 'screens/OrganizationActionItems/OrganizationActionItems';
import VolunteerContainer from 'screens/EventVolunteers/VolunteerContainer';
import EventAgendaItems from 'components/EventManagement/EventAgendaItems/EventAgendaItems';
import useLocalStorage from 'utils/useLocalstorage';
import EventAttendance from 'components/EventManagement/EventAttendance/EventAttendance';
import EventRegistrants from 'components/EventManagement/EventRegistrant/EventRegistrants';
/**
 * List of tabs for the event dashboard.
 *
 * Each tab is associated with an icon and value.
 */
const eventDashboardTabs: {
  value: TabOptions;
  icon: JSX.Element;
}[] = [
  {
    value: 'dashboard',
    icon: <MdOutlineDashboard size={18} className="me-1" />,
  },
  {
    value: 'registrants',
    icon: <EventRegistrantsIcon width={23} height={23} className="me-1" />,
  },
  {
    value: 'attendance',
    icon: <BsPersonCheck size={20} className="me-1" />,
  },
  {
    value: 'agendas',
    icon: <EventAgendaItemsIcon width={23} height={23} className="me-1" />,
  },
  {
    value: 'actions',
    icon: <FaTasks size={16} className="me-1" />,
  },
  {
    value: 'volunteers',
    icon: <IoIosHand size={20} className="me-1" />,
  },
  {
    value: 'statistics',
    icon: <IoMdStats size={20} className="me-2" />,
  },
];

/**
 * Tab options for the event management component.
 */
type TabOptions =
  | 'dashboard'
  | 'registrants'
  | 'attendance'
  | 'agendas'
  | 'actions'
  | 'volunteers'
  | 'statistics';

/**
 * `EventManagement` component handles the display and navigation of different event management sections.
 *
 * It provides a tabbed interface for:
 * - Viewing event dashboard
 * - Managing event registrants
 * - Handling event actions
 * - Reviewing event agendas
 * - Viewing event statistics
 * - Managing event volunteers
 * - Managing event attendance
 *
 * @returns JSX.Element - The `EventManagement` component.
 *
 * @example
 * ```tsx
 * <EventManagement />
 * ```
 */
const EventManagement = (): JSX.Element => {
  // Translation hook for internationalization
  const { t } = useTranslation('translation', {
    keyPrefix: 'eventManagement',
  });

  // Custom hook for accessing local storage
  const { getItem } = useLocalStorage();

  // Determine user role based on local storage
  const superAdmin = getItem('SuperAdmin');
  const adminFor = getItem('AdminFor');
  const userRole = superAdmin
    ? 'SUPERADMIN'
    : adminFor?.length > 0
      ? 'ADMIN'
      : 'USER';
  type Params = {
    eventId: string;
    orgId: string;
  };

  // Extract event and organization IDs from URL parameters
<<<<<<< HEAD
  const { eventId, orgId } = useParams();
=======
  const { eventId, orgId } = useParams<Params>();
>>>>>>> 929ea918
  if (!eventId || !orgId) {
    // Redirect if event ID or organization ID is missing
    return <Navigate to={'/orglist'} />;
  }

  // Hook for navigation
  const navigate = useNavigate();

  // State hook for managing the currently selected tab
  const [tab, setTab] = useState<TabOptions>('dashboard');

  /**
   * Renders a button for each tab with the appropriate icon and label.
   *
   * @param value - The tab value
   * @param icon - The icon to display for the tab
   * @returns JSX.Element - The rendered button component
   */
  const renderButton = ({
    value,
    icon,
  }: {
    value: TabOptions;
    icon: React.ReactNode;
  }): JSX.Element => {
    const selected = tab === value;
    const variant = selected ? 'success' : 'light';
    const translatedText = t(value);

    const className = selected
      ? 'px-4 d-flex align-items-center rounded-3 shadow-sm'
      : 'text-secondary bg-white px-4 d-flex align-items-center rounded-3 shadow-sm';
    const props = {
      variant,
      className,
      style: { height: '2.5rem' },
      onClick: () => setTab(value),
      'data-testid': `${value}Btn`,
    };

    return (
      <Button key={value} {...props}>
        {icon}
        {translatedText}
      </Button>
    );
  };

  const handleBack = (): void => {
    if (userRole === 'USER') {
      navigate(`/user/events/${orgId}`);
    } else {
      navigate(`/orgevents/${orgId}`);
    }
  };

  return (
    <div className="d-flex flex-column">
      <Row className="mx-3 mt-4">
        <Col>
          <div className="d-none d-md-flex gap-3">
            <Button
              size="sm"
              variant="light"
              className="d-flex text-secondary bg-white align-items-center px-3 shadow-sm rounded-3"
            >
              <FaChevronLeft
                cursor={'pointer'}
                data-testid="backBtn"
                onClick={handleBack}
              />
            </Button>
            {eventDashboardTabs.map(renderButton)}
          </div>

          <Dropdown
            className="d-md-none"
            data-testid="tabsDropdownContainer"
            drop="down"
          >
            <Dropdown.Toggle
              variant="success"
              id="dropdown-basic"
              data-testid="tabsDropdownToggle"
            >
              <span className="me-1">{t(tab)}</span>
            </Dropdown.Toggle>
            <Dropdown.Menu>
              {/* Render dropdown items for each settings category */}
              {eventDashboardTabs.map(({ value, icon }, index) => (
                <Dropdown.Item
                  key={index}
                  onClick={() => setTab(value)}
                  className={`d-flex gap-2 ${tab === value ? 'text-secondary' : ''}`}
                  data-testid={`${value}DropdownItem`}
                >
                  {icon} {t(value)}
                </Dropdown.Item>
              ))}
            </Dropdown.Menu>
          </Dropdown>
        </Col>

        <Row className="mt-3">
          <hr />
        </Row>
      </Row>

      {/* Render content based on the selected settings category */}
      {(() => {
        switch (tab) {
          case 'dashboard':
            return (
              <div data-testid="eventDashboardTab">
                <EventDashboard eventId={eventId} />
              </div>
            );
          case 'registrants':
            return (
              <div data-testid="eventRegistrantsTab">
                <EventRegistrants />
              </div>
            );
          case 'attendance':
            return (
              <div data-testid="eventAttendanceTab" className="mx-4">
                <EventAttendance />
              </div>
            );
          case 'actions':
            return (
              <div
                data-testid="eventActionsTab"
                className="mx-4 bg-white p-4 pt-2 rounded-4 shadow"
              >
                <OrganizationActionItems />
              </div>
            );
          case 'volunteers':
            return (
              <div
                data-testid="eventVolunteersTab"
                className="mx-4 bg-white p-4 pt-2 rounded-4 shadow"
              >
                <VolunteerContainer />
              </div>
            );
          case 'agendas':
            return (
              <div data-testid="eventAgendasTab">
                <EventAgendaItems eventId={eventId} />
              </div>
            );
          case 'statistics':
            return (
              <div data-testid="eventStatsTab">
                <h2>Statistics</h2>
              </div>
            );
          // no use of default here as the default tab is the dashboard selected in useState code wont reach here
          // default:
          //   return null;
        }
      })()}
    </div>
  );
};
export default EventManagement;<|MERGE_RESOLUTION|>--- conflicted
+++ resolved
@@ -111,11 +111,7 @@
   };
 
   // Extract event and organization IDs from URL parameters
-<<<<<<< HEAD
-  const { eventId, orgId } = useParams();
-=======
   const { eventId, orgId } = useParams<Params>();
->>>>>>> 929ea918
   if (!eventId || !orgId) {
     // Redirect if event ID or organization ID is missing
     return <Navigate to={'/orglist'} />;
