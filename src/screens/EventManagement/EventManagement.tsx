import React, { useState } from 'react';
import Row from 'react-bootstrap/Row';
import Col from 'react-bootstrap/Col';
import { Navigate, useNavigate, useParams } from 'react-router-dom';
import { FaChevronLeft, FaTasks } from 'react-icons/fa';
import { MdOutlineDashboard } from 'react-icons/md';
import EventRegistrantsIcon from 'assets/svgs/people.svg?react';
import { IoMdStats } from 'react-icons/io';
import EventAgendaItemsIcon from 'assets/svgs/agenda-items.svg?react';
import { useTranslation } from 'react-i18next';
import { Button, Dropdown } from 'react-bootstrap';
import EventDashboard from 'components/EventManagement/Dashboard/EventDashboard';
import OrganizationActionItems from 'screens/OrganizationActionItems/OrganizationActionItems';
import EventAgendaItems from 'components/EventManagement/EventAgendaItems/EventAgendaItems';
import useLocalStorage from 'utils/useLocalstorage';
import EventAttendance from 'components/EventManagement/EventAttendance/EventAttendance';
import { ReactComponent as EventAttendanceIcon } from 'assets/svgs/Attendance.svg';
import { EventRegistrantsWrapper } from 'components/EventRegistrantsModal/EventRegistrantsWrapper';

/**
 * List of tabs for the event dashboard.
 *
 * Each tab is associated with an icon and value.
 */
const eventDashboardTabs: {
  value: TabOptions;
  icon: JSX.Element;
}[] = [
  {
    value: 'dashboard',
    icon: <MdOutlineDashboard size={18} className="me-1" />,
  },
  {
    value: 'registrants',
    icon: <EventRegistrantsIcon width={23} height={23} className="me-1" />,
  },
  {
    value: 'attendance',
    icon: <EventAttendanceIcon width={23} height={23} className="me-1" />,
  },
  {
    value: 'eventActions',
    icon: <FaTasks size={16} className="me-1" />,
  },
  {
    value: 'eventAgendas',
    icon: <EventAgendaItemsIcon width={23} height={23} className="me-1" />,
  },
  {
    value: 'eventStats',
    icon: <IoMdStats size={20} className="me-2" />,
  },
];

<<<<<<< HEAD
=======
/**
 * Tab options for the event management component.
 */
>>>>>>> af2f5093
type TabOptions =
  | 'dashboard'
  | 'registrants'
  | 'eventActions'
<<<<<<< HEAD
  | 'eventStats'
  | 'attendance';
=======
  | 'eventAgendas'
  | 'eventStats';
>>>>>>> af2f5093

/**
 * `EventManagement` component handles the display and navigation of different event management sections.
 *
 * It provides a tabbed interface for:
 * - Viewing event dashboard
 * - Managing event registrants
 * - Handling event actions
 * - Reviewing event agendas
 * - Viewing event statistics
 *
 * @returns JSX.Element - The `EventManagement` component.
 *
 * @example
 * ```tsx
 * <EventManagement />
 * ```
 */
const EventManagement = (): JSX.Element => {
  // Translation hook for internationalization
  const { t } = useTranslation('translation', {
    keyPrefix: 'eventManagement',
  });

  // Custom hook for accessing local storage
  const { getItem } = useLocalStorage();

  // Determine user role based on local storage
  const superAdmin = getItem('SuperAdmin');
  const adminFor = getItem('AdminFor');
  /*istanbul ignore next*/
  const userRole = superAdmin
    ? 'SUPERADMIN'
    : adminFor?.length > 0
      ? 'ADMIN'
      : 'USER';

  // Extract event and organization IDs from URL parameters
  const { eventId, orgId } = useParams();
  /*istanbul ignore next*/
  if (!eventId || !orgId) {
    // Redirect if event ID or organization ID is missing
    return <Navigate to={'/orglist'} />;
  }

  // Hook for navigation
  const navigate = useNavigate();

  // State hook for managing the currently selected tab
  const [tab, setTab] = useState<TabOptions>('dashboard');

  /**
   * Renders a button for each tab with the appropriate icon and label.
   *
   * @param value - The tab value
   * @param icon - The icon to display for the tab
   * @returns JSX.Element - The rendered button component
   */
  const renderButton = ({
    value,
    icon,
  }: {
    value: TabOptions;
    icon: React.ReactNode;
  }): JSX.Element => {
    const selected = tab === value;
    const variant = selected ? 'success' : 'light';
    const translatedText = t(value);

    const className = selected
      ? 'px-4 d-flex align-items-center shadow'
      : 'text-secondary bg-white px-4 d-flex align-items-center rounded shadow';
    const props = {
      variant,
      className,
      style: { height: '2.5rem' },
      size: 'sm' as 'sm' | 'lg',
      onClick: () => setTab(value),
      'data-testid': `${value}Btn`,
    };

    return (
      <Button key={value} {...props}>
        {icon}
        {translatedText}
      </Button>
    );
  };

  const handleBack = (): void => {
    /*istanbul ignore next*/
    userRole === 'USER'
      ? navigate(`/user/events/${orgId}`)
      : navigate(`/orgevents/${orgId}`);
  };

  return (
<<<<<<< HEAD
    <div className={`${styles.content} mt-3 p-4`}>
      <div className="d-flex ml-3">
        <AngleLeftIcon
          cursor={'pointer'}
          width={28}
          height={28}
          fill={'var(--bs-secondary)'}
          data-testid="backBtn"
          onClick={() => {
            /*istanbul ignore next*/
            userRole === 'USER'
              ? navigate(`/user/events/${orgId}`)
              : navigate(`/orgevents/${orgId}`);
          }}
          className="mt-1"
        />
        <div className="d-flex ms-3 gap-4 mt-1">
          {eventDashboardTabs.map(renderButton)}
        </div>
      </div>
      <Row>
        <Col className="pt-4">
          {(() => {
            switch (tab) {
              case 'dashboard':
                return (
                  <div data-testid="eventDashboadTab">
                    <EventDashboard eventId={eventId} />
                  </div>
                );
              case 'registrants':
                return (
                  <div data-testid="eventRegistrantsTab">
                    <EventRegistrantsWrapper eventId={eventId} orgId={orgId} />
                  </div>
                );
              case 'eventActions':
                return (
                  <div data-testid="eventActionsTab">
                    <EventActionItems eventId={eventId} />
                  </div>
                );
              case 'eventStats':
                return (
                  <div data-testid="eventStatsTab">
                    <h2>Event Statistics</h2>
                  </div>
                );
              case 'attendance':
                return (
                  <div data-testid="eventAttendanceTab">
                    <EventAttendance />
                  </div>
                );
            }
          })()}
=======
    <div className="d-flex flex-column">
      <Row className="mx-3 mt-4">
        <Col>
          <div className="d-none d-md-flex gap-3">
            <Button
              size="sm"
              variant="light"
              className="d-flex text-secondary bg-white align-items-center px-3 shadow"
            >
              <FaChevronLeft
                cursor={'pointer'}
                data-testid="backBtn"
                onClick={handleBack}
              />
            </Button>
            {eventDashboardTabs.map(renderButton)}
          </div>

          <Dropdown
            className="d-md-none"
            data-testid="tabsDropdownContainer"
            drop="down"
          >
            <Dropdown.Toggle
              variant="success"
              id="dropdown-basic"
              data-testid="tabsDropdownToggle"
            >
              <span className="me-1">{t(tab)}</span>
            </Dropdown.Toggle>
            <Dropdown.Menu>
              {/* Render dropdown items for each settings category */}
              {eventDashboardTabs.map(({ value, icon }, index) => (
                <Dropdown.Item
                  key={index}
                  onClick={
                    /* istanbul ignore next */
                    () => setTab(value)
                  }
                  className={`d-flex gap-2 ${tab === value && 'text-secondary'}`}
                >
                  {icon} {t(value)}
                </Dropdown.Item>
              ))}
            </Dropdown.Menu>
          </Dropdown>
>>>>>>> af2f5093
        </Col>

        <Row className="mt-3">
          <hr />
        </Row>
      </Row>

      {/* Render content based on the selected settings category */}
      {(() => {
        switch (tab) {
          case 'dashboard':
            return (
              <div data-testid="eventDashboadTab">
                <EventDashboard eventId={eventId} />
              </div>
            );
          case 'registrants':
            return (
              <div data-testid="eventRegistrantsTab">
                <h2>Event Registrants</h2>
              </div>
            );
          case 'eventActions':
            return (
              <div data-testid="eventActionsTab" className="mx-4">
                <OrganizationActionItems />
              </div>
            );
          case 'eventAgendas':
            return (
              <div data-testid="eventAgendasTab">
                <EventAgendaItems eventId={eventId} />
              </div>
            );
          case 'eventStats':
            return (
              <div data-testid="eventStatsTab">
                <h2>Event Statistics</h2>
              </div>
            );
        }
      })()}
    </div>
  );
};

export default EventManagement;<|MERGE_RESOLUTION|>--- conflicted
+++ resolved
@@ -52,23 +52,16 @@
   },
 ];
 
-<<<<<<< HEAD
-=======
 /**
  * Tab options for the event management component.
  */
->>>>>>> af2f5093
 type TabOptions =
   | 'dashboard'
   | 'registrants'
   | 'eventActions'
-<<<<<<< HEAD
+  | 'attendance'
+  | 'eventAgendas'
   | 'eventStats'
-  | 'attendance';
-=======
-  | 'eventAgendas'
-  | 'eventStats';
->>>>>>> af2f5093
 
 /**
  * `EventManagement` component handles the display and navigation of different event management sections.
@@ -166,7 +159,6 @@
   };
 
   return (
-<<<<<<< HEAD
     <div className={`${styles.content} mt-3 p-4`}>
       <div className="d-flex ml-3">
         <AngleLeftIcon
@@ -223,54 +215,6 @@
                 );
             }
           })()}
-=======
-    <div className="d-flex flex-column">
-      <Row className="mx-3 mt-4">
-        <Col>
-          <div className="d-none d-md-flex gap-3">
-            <Button
-              size="sm"
-              variant="light"
-              className="d-flex text-secondary bg-white align-items-center px-3 shadow"
-            >
-              <FaChevronLeft
-                cursor={'pointer'}
-                data-testid="backBtn"
-                onClick={handleBack}
-              />
-            </Button>
-            {eventDashboardTabs.map(renderButton)}
-          </div>
-
-          <Dropdown
-            className="d-md-none"
-            data-testid="tabsDropdownContainer"
-            drop="down"
-          >
-            <Dropdown.Toggle
-              variant="success"
-              id="dropdown-basic"
-              data-testid="tabsDropdownToggle"
-            >
-              <span className="me-1">{t(tab)}</span>
-            </Dropdown.Toggle>
-            <Dropdown.Menu>
-              {/* Render dropdown items for each settings category */}
-              {eventDashboardTabs.map(({ value, icon }, index) => (
-                <Dropdown.Item
-                  key={index}
-                  onClick={
-                    /* istanbul ignore next */
-                    () => setTab(value)
-                  }
-                  className={`d-flex gap-2 ${tab === value && 'text-secondary'}`}
-                >
-                  {icon} {t(value)}
-                </Dropdown.Item>
-              ))}
-            </Dropdown.Menu>
-          </Dropdown>
->>>>>>> af2f5093
         </Col>
 
         <Row className="mt-3">
