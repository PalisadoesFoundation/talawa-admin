--- conflicted
+++ resolved
@@ -129,25 +129,15 @@
     error: campaignError,
     refetch: refetchCampaign,
   }: {
-<<<<<<< HEAD
     data?: {
       fund: InterfaceQueryOrganizationFundCampaigns;
     };
-=======
-    data?: { getFundById: InterfaceQueryOrganizationFundCampaigns };
->>>>>>> b9cfd1f6
     loading: boolean;
     error?: Error | undefined;
     refetch: () => void;
   } = useQuery(FUND_CAMPAIGN, {
     variables: {
-<<<<<<< HEAD
       input: { id: fundId },
-=======
-      id: fundId,
-      orderBy: sortBy,
-      where: { name_contains: searchTerm },
->>>>>>> b9cfd1f6
     },
     skip: !fundId,
     onCompleted: (data) => console.log('GraphQL Data Received:', data),
@@ -436,11 +426,7 @@
         }
         autoHeight
         rowHeight={65}
-<<<<<<< HEAD
         rows={filteredCampaigns}
-=======
-        rows={campaigns.map((campaign, index) => ({ id: index + 1, campaign }))}
->>>>>>> b9cfd1f6
         columns={columns}
         isRowSelectable={() => false}
       />
