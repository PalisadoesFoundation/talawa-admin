--- conflicted
+++ resolved
@@ -57,30 +57,7 @@
   TextField,
 } from '@mui/material';
 import type { InterfaceCampaignInfo } from 'utils/interfaces';
-<<<<<<< HEAD
-
-=======
-/**
- * Props for the CampaignModal component.
- *
- * ## CSS Strategy Explanation:
- *
- * To ensure consistency across the application and reduce duplication, common styles
- * (such as button styles) have been moved to the global CSS file. Instead of using
- * component-specific classes (e.g., `.greenregbtnOrganizationFundCampaign`, `.greenregbtnPledge`), a single reusable
- * class (e.g., .addButton) is now applied.
- *
- * ### Benefits:
- * - **Reduces redundant CSS code.
- * - **Improves maintainability by centralizing common styles.
- * - **Ensures consistent styling across components.
- *
- * ### Global CSS Classes used:
- * - `.addButton`
- *
- * For more details on the reusable classes, refer to the global CSS file.
- */
->>>>>>> 1b3af091
+
 export interface InterfaceCampaignModal {
   isOpen: boolean;
   hide: () => void;
