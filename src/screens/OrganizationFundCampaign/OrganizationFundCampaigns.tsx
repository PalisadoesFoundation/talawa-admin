<<<<<<< HEAD
import { useQuery } from '@apollo/client/react';
import { WarningAmberRounded } from '@mui/icons-material';
import { Stack, Typography, Breadcrumbs, Link } from '@mui/material';
import {
  DataGrid,
  type GridCellParams,
  type GridColDef,
} from '@mui/x-data-grid';
import { Button, Row } from 'react-bootstrap';
=======
import { useQuery } from '@apollo/client';
import { Campaign, Search, WarningAmberRounded } from '@mui/icons-material';
import { Stack, Typography, Box, CircularProgress } from '@mui/material';
import { type GridCellParams } from '@mui/x-data-grid';
import { Button } from 'react-bootstrap';
>>>>>>> 735c893b
import { useTranslation } from 'react-i18next';
import { Navigate, useNavigate, useParams } from 'react-router';
import React, { useCallback, useMemo, useState } from 'react';
import dayjs from 'dayjs';
import TableLoader from 'components/TableLoader/TableLoader';
import ReportingTable from 'shared-components/ReportingTable/ReportingTable';
import CampaignModal from './modal/CampaignModal';
import { FUND_CAMPAIGN } from 'GraphQl/Queries/fundQueries';
import styles from '../../style/app-fixed.module.css';
import { currencySymbols } from 'utils/currency';
import type {
  InterfaceCampaignInfo,
  InterfaceQueryOrganizationFundCampaigns,
} from 'utils/interfaces';
import SearchBar from 'shared-components/SearchBar/SearchBar';
import {
  ReportingRow,
  ReportingTableColumn,
  ReportingTableGridProps,
} from 'types/ReportingTable/interface';
import { PAGE_SIZE, ROW_HEIGHT } from 'types/ReportingTable/utils';
import BreadcrumbsComponent from 'shared-components/BreadcrumbsComponent/BreadcrumbsComponent';
import EmptyState from 'shared-components/EmptyState/EmptyState';

const dataGridStyle = {
  borderRadius: 'var(--table-head-radius)',
  backgroundColor: 'var(--row-background)',
  '& .MuiDataGrid-row': {
    backgroundColor: 'var(--row-background)',
    cursor: 'pointer',
    '&:focus-within': { outline: 'none' },
  },
  '& .MuiDataGrid-row:hover': {
    backgroundColor: 'var(--row-hover-bg)',
  },
  '& .MuiDataGrid-row.Mui-hovered': {
    backgroundColor: 'var(--row-hover-bg)',
  },
  '& .MuiDataGrid-cell:focus': { outline: 'none' },
  '& .MuiDataGrid-cell:focus-within': { outline: 'none' },
};

/**
 * `orgFundCampaign` component displays a list of fundraising campaigns for a specific fund within an organization.
 * It allows users to search, sort, view and edit campaigns.
 *
 * ### Functionality
 * - Displays a data grid with campaigns information, including their names, start and end dates, funding goals, and actions.
 * - Provides search functionality to filter campaigns by name.
 * - Offers sorting options based on funding goal and end date.
 * - Opens modals for creating or editing campaigns.
 *
 *
 * ### State
 * - `campaign`: The current campaign being edited or deleted.
 * - `searchTerm`: The term used for searching campaigns by name.
 * - `modalState`: An object indicating the visibility of different modals (`same` for create/edit).
 * - `campaignModalMode`: Determines if the modal is in 'edit' or 'create' mode.
 *
 * ### Methods
 * - `handleOpenModal(campaign: InterfaceCampaignInfo | null, mode: 'edit' | 'create')`: Opens the modal for creating or editing a campaign.
 * - `handleClick(campaignId: string)`: Navigates to the pledge details page for a specific campaign.
 *
 * ### GraphQL Queries
 * - Uses `FUND_CAMPAIGN` query to fetch the list of campaigns based on the provided fund ID, search term, and sorting criteria.
 *
 * ### Rendering
 * - Renders a `ReportingTable` component with campaigns information.
 * - Displays modals for creating and editing campaigns.
 * - Shows error and loading states using `Loader` and error message components.
 *
 * @returns The rendered component including breadcrumbs, search and filter controls, data grid, and modals.
 */
const orgFundCampaign = (): JSX.Element => {
  const { t } = useTranslation('translation', { keyPrefix: 'fundCampaign' });
  const { t: tCommon } = useTranslation('common');
  const navigate = useNavigate();

  const { fundId, orgId } = useParams();

  const [campaign, setCampaign] = useState<InterfaceCampaignInfo | null>(null);
  const [searchText, setSearchText] = useState('');

  const [modalState, setModalState] = useState<boolean>(false);
  const [campaignModalMode, setCampaignModalMode] = useState<'edit' | 'create'>(
    'create',
  );

  const handleOpenModal = useCallback(
    (campaign: InterfaceCampaignInfo | null, mode: 'edit' | 'create'): void => {
      setCampaign(campaign);
      setCampaignModalMode(mode);
      setModalState(true);
    },
    [],
  );

  const {
    data: campaignData,
    loading: campaignLoading,
    error: campaignError,
    refetch: refetchCampaign,
  } = useQuery<any>(FUND_CAMPAIGN, {
    variables: {
      input: { id: fundId },
    },
    skip: !fundId,
  });

<<<<<<< HEAD
  const compaignsData = useMemo(() => {
    return (
      campaignData?.fund?.campaigns?.edges.map(
        (edge: { node: { id: string; name: string; goalAmount?: number } }) =>
          edge.node,
      ) ?? []
    );
  }, [campaignData]);

  const filteredCampaigns = useMemo(() => {
    return compaignsData.filter(
      (campaign: { name: string; goalAmount?: number }) =>
        campaign.name.toLowerCase().includes(searchTerm.toLowerCase()),
=======
  const campaignsData = useMemo(() => {
    return campaignData?.fund?.campaigns?.edges.map((edge) => edge.node) ?? [];
  }, [campaignData]);

  const filteredCampaigns = useMemo(() => {
    return campaignsData.filter((campaign) =>
      campaign.name.toLowerCase().includes(searchText.toLowerCase()),
>>>>>>> 735c893b
    );
  }, [campaignsData, searchText]);

  const handleClick = (campaignId: string): void => {
    navigate(`/fundCampaignPledge/${orgId}/${campaignId}`);
  };

  const { fundName, isArchived } = useMemo(() => {
    const fundName = campaignData?.fund?.name || 'Fund';
    const isArchived = false;
    return { fundName, isArchived };
  }, [campaignData]);

  if (!fundId || !orgId) {
    return <Navigate to={'/'} />;
  }

  if (campaignError) {
    return (
      <div className={styles.whiteContainer}>
        <div className={styles.message} data-testid="errorMsg">
          <WarningAmberRounded
            className={`${styles.errorIcon} ${styles.errorIconLarge}`}
          />
          <h6 className="fw-bold text-danger text-center">
            {t('errorLoading')}
            <br />
            {campaignError.message}
          </h6>
        </div>
      </div>
    );
  }

  // Header titles for the table loader
  const headerTitles: string[] = [
    '#',
    t('campaignName'),
    t('startDate'),
    t('endDate'),
    t('fundingGoal'),
    t('raised'),
    t('progress'),
    tCommon('action'),
  ];

  const columns: ReportingTableColumn[] = [
    {
      field: 'id',
      headerName: '#',
      flex: 1,
      minWidth: 60,
      align: 'center',
      headerAlign: 'center',
      headerClassName: `${styles.tableHeader}`,
      sortable: false,
      renderCell: (params: GridCellParams) => (
        <span className={styles.requestsTableItemIndex}>
          {params.api.getRowIndexRelativeToVisibleRows(params.row.id) + 1}
        </span>
      ),
    },
    {
      field: 'name',
      headerName: 'Campaign Name',
      flex: 2,
      align: 'center',
      headerAlign: 'center',
      headerClassName: `${styles.tableHeader}`,
      sortable: false,
      renderCell: (params: GridCellParams) => (
        <div data-testid="campaignName">{params.row.name}</div>
      ),
    },
    {
      field: 'startAt',
      headerName: 'Start Date',
      flex: 1,
      align: 'center',
      headerAlign: 'center',
      headerClassName: `${styles.tableHeader}`,
      sortable: true,
      sortComparator: (v1, v2) => dayjs(v1).valueOf() - dayjs(v2).valueOf(),
      renderCell: (params: GridCellParams) =>
        dayjs(params.row.startAt).format('DD/MM/YYYY'),
    },
    {
      field: 'endAt',
      headerName: 'End Date',
      align: 'center',
      headerAlign: 'center',
      headerClassName: `${styles.tableHeader}`,
      flex: 1,
      sortable: true,
      sortComparator: (v1, v2) => dayjs(v1).valueOf() - dayjs(v2).valueOf(),
      renderCell: (params: GridCellParams) => {
        return (
          <div data-testid="endDateCell">
            {dayjs(params.row.endAt).format('DD/MM/YYYY')}{' '}
          </div>
        );
      },
    },
    {
      field: 'goalAmount',
      headerName: 'Fund Goal',
      flex: 1,
      minWidth: 100,
      align: 'center',
      headerAlign: 'center',
      headerClassName: `${styles.tableHeader}`,
      sortable: true,
      renderCell: (params: GridCellParams) => {
        return (
          <div
            className="d-flex justify-content-center fw-bold"
            data-testid="goalCell"
          >
            {
              currencySymbols[
                params.row.currencyCode as keyof typeof currencySymbols
              ]
            }
            {params.row.goalAmount as number}
          </div>
        );
      },
    },
    {
      field: 'fundingRaised',
      headerName: 'Raised',
      flex: 1,
      minWidth: 100,
      align: 'center',
      headerAlign: 'center',
      headerClassName: `${styles.tableHeader}`,
      sortable: false,
      renderCell: (params: GridCellParams) => {
        return (
          <div
            className="d-flex justify-content-center fw-bold"
            data-testid="raisedCell"
          >
            {
              currencySymbols[
                params.row.currencyCode as keyof typeof currencySymbols
              ]
            }
            0
          </div>
        );
      },
    },
    {
      field: 'percentageRaised',
      headerName: '% Raised',
      flex: 1,
      minWidth: 120,
      align: 'center',
      headerAlign: 'center',
      headerClassName: `${styles.tableHeader}`,
      sortable: false,
      renderCell: (params: GridCellParams) => {
        const raised = 0; // Currently hardcoded, will be updated when actual data is available
        const goal = params.row.goalAmount as number;
        const percentage = goal > 0 ? Math.min((raised / goal) * 100, 100) : 0;

        return (
          <Box
            className={styles.progressCellContainer}
            data-testid="progressCell"
          >
            <Box sx={{ position: 'relative', display: 'inline-flex' }}>
              <CircularProgress
                variant="determinate"
                value={100}
                size={32}
                thickness={4}
                sx={{ color: 'var(--progress-track-color)' }}
              />
              <CircularProgress
                variant="determinate"
                value={percentage}
                size={32}
                thickness={4}
                sx={{
                  color:
                    percentage >= 100
                      ? 'var(--progress-complete-color)'
                      : percentage >= 50
                        ? 'var(--progress-half-color)'
                        : 'var(--progress-low-color)',
                  position: 'absolute',
                  left: 0,
                  top: 0,
                }}
              />
            </Box>
            <Typography variant="body2" className={styles.progressTypography}>
              {percentage.toFixed(0)}%
            </Typography>
          </Box>
        );
      },
    },
    {
      field: 'action',
      headerName: 'Action',
      flex: 1.5,
      minWidth: 120,
      align: 'center',
      headerAlign: 'center',
      headerClassName: `${styles.tableHeader}`,
      sortable: false,
      renderCell: (params: GridCellParams) => (
        <Button
          size="sm"
          className={styles.editButton}
          data-testid="editCampaignBtn"
          onClick={(e) => {
            e.stopPropagation();
            handleOpenModal(params.row as InterfaceCampaignInfo, 'edit');
          }}
        >
          <i className="fa fa-edit me-1" />
          {t('editCampaign')}
        </Button>
      ),
    },
  ];

  const gridProps: ReportingTableGridProps = {
    sx: { ...dataGridStyle },
    paginationMode: 'client',
    getRowId: (row: InterfaceCampaignInfo) => row.id,
    rowCount: filteredCampaigns.length,
    pageSizeOptions: [PAGE_SIZE],
    loading: campaignLoading,
    hideFooter: true,
    compactColumns: columns.length >= 7,
    slots: {
      noRowsOverlay: () => (
        <Stack height="100%" alignItems="center" justifyContent="center">
          {t('noCampaignsFound')}
        </Stack>
      ),
    },
    getRowClassName: () => `${styles.rowBackgroundOrganizationFundCampaign}`,
    isRowSelectable: () => false,
    disableColumnMenu: true,
    rowHeight: ROW_HEIGHT,
    autoHeight: true,
    style: { overflow: 'visible' },
    onRowClick: (params: { row: { id: string } }) =>
      handleClick(params.row.id as string),
  };

  return (
    <div className={styles.organizationFundCampaignContainer}>
      <BreadcrumbsComponent
        aria-label={tCommon('breadcrumb')}
        items={[
          {
            label: fundName,
            to: `/orgfunds/${orgId}`,
          },
          {
            label: t('title'),
            to: `/orgfunds/${orgId}/campaigns`,
          },
        ]}
      />
      <div className={styles.searchContainerRow}>
        <div className={styles.searchBarMarginReset}>
          <SearchBar
            placeholder={t('searchCampaigns')}
            value={searchText}
            onChange={(value) => setSearchText(value.trim())}
            onClear={() => setSearchText('')}
            showSearchButton={false}
            showTrailingIcon={true}
            inputTestId="searchFullName"
            clearButtonTestId="clearSearch"
          />
        </div>
        <Button
          variant="success"
          onClick={() => handleOpenModal(null, 'create')}
          className={`${styles.createButton} ${styles.buttonNoWrap} ${styles.buttonMarginReset}`}
          data-testid="addCampaignBtn"
          disabled={isArchived}
        >
          <i className={'fa fa-plus me-2'} />
          {t('addCampaign')}
        </Button>
      </div>

      {!campaignLoading &&
      campaignData &&
      filteredCampaigns.length === 0 &&
      searchText.length > 0 ? (
        <EmptyState
          icon={<Search />}
          message="noResultsFound"
          description={tCommon('noResultsFoundFor', {
            query: `"${searchText}"`,
          })}
          dataTestId="campaigns-search-empty"
        />
      ) : !campaignLoading && campaignData && filteredCampaigns.length === 0 ? (
        <EmptyState
          icon={<Campaign />}
          message={t('noCampaignsFound')}
          dataTestId="campaigns-empty"
        />
      ) : (
        <div className={styles.listBox}>
          {campaignLoading ? (
            <TableLoader headerTitles={headerTitles} noOfRows={PAGE_SIZE} />
          ) : (
            <ReportingTable
              rows={
                filteredCampaigns.map((campaign) => ({
                  ...campaign,
                })) as ReportingRow[]
              }
              columns={columns}
              gridProps={gridProps}
              listProps={{
                loader: <TableLoader noOfCols={8} noOfRows={2} />,
                className: styles.listTable,
                ['data-testid']: 'campaigns-list',
                scrollThreshold: 0.9,
                style: { overflow: 'visible' },
                endMessage:
                  filteredCampaigns.length > 0 ? (
                    <div className={'w-100 text-center my-4'}>
                      <h5 className="m-0">{tCommon('endOfResults')}</h5>
                    </div>
                  ) : null,
              }}
            />
          )}
        </div>
      )}

      {/* Create Campaign Modal */}
      <CampaignModal
        isOpen={modalState}
        hide={() => setModalState(false)}
        refetchCampaign={refetchCampaign}
        fundId={fundId}
        orgId={orgId}
        campaign={campaign}
        mode={campaignModalMode}
      />
    </div>
  );
};
export default orgFundCampaign;<|MERGE_RESOLUTION|>--- conflicted
+++ resolved
@@ -1,20 +1,8 @@
-<<<<<<< HEAD
 import { useQuery } from '@apollo/client/react';
-import { WarningAmberRounded } from '@mui/icons-material';
-import { Stack, Typography, Breadcrumbs, Link } from '@mui/material';
-import {
-  DataGrid,
-  type GridCellParams,
-  type GridColDef,
-} from '@mui/x-data-grid';
-import { Button, Row } from 'react-bootstrap';
-=======
-import { useQuery } from '@apollo/client';
 import { Campaign, Search, WarningAmberRounded } from '@mui/icons-material';
-import { Stack, Typography, Box, CircularProgress } from '@mui/material';
+import { Box, CircularProgress, Stack, Typography } from '@mui/material';
 import { type GridCellParams } from '@mui/x-data-grid';
 import { Button } from 'react-bootstrap';
->>>>>>> 735c893b
 import { useTranslation } from 'react-i18next';
 import { Navigate, useNavigate, useParams } from 'react-router';
 import React, { useCallback, useMemo, useState } from 'react';
@@ -25,11 +13,9 @@
 import { FUND_CAMPAIGN } from 'GraphQl/Queries/fundQueries';
 import styles from '../../style/app-fixed.module.css';
 import { currencySymbols } from 'utils/currency';
-import type {
-  InterfaceCampaignInfo,
-  InterfaceQueryOrganizationFundCampaigns,
-} from 'utils/interfaces';
+import type { InterfaceCampaignInfo } from 'utils/interfaces';
 import SearchBar from 'shared-components/SearchBar/SearchBar';
+import type { IFundCampaignResult } from 'types/GraphQL/queryResults';
 import {
   ReportingRow,
   ReportingTableColumn,
@@ -117,15 +103,14 @@
     loading: campaignLoading,
     error: campaignError,
     refetch: refetchCampaign,
-  } = useQuery<any>(FUND_CAMPAIGN, {
+  } = useQuery<IFundCampaignResult>(FUND_CAMPAIGN, {
     variables: {
       input: { id: fundId },
     },
     skip: !fundId,
   });
 
-<<<<<<< HEAD
-  const compaignsData = useMemo(() => {
+  const campaignsData = useMemo(() => {
     return (
       campaignData?.fund?.campaigns?.edges.map(
         (edge: { node: { id: string; name: string; goalAmount?: number } }) =>
@@ -135,18 +120,9 @@
   }, [campaignData]);
 
   const filteredCampaigns = useMemo(() => {
-    return compaignsData.filter(
+    return campaignsData.filter(
       (campaign: { name: string; goalAmount?: number }) =>
-        campaign.name.toLowerCase().includes(searchTerm.toLowerCase()),
-=======
-  const campaignsData = useMemo(() => {
-    return campaignData?.fund?.campaigns?.edges.map((edge) => edge.node) ?? [];
-  }, [campaignData]);
-
-  const filteredCampaigns = useMemo(() => {
-    return campaignsData.filter((campaign) =>
-      campaign.name.toLowerCase().includes(searchText.toLowerCase()),
->>>>>>> 735c893b
+        campaign.name.toLowerCase().includes(searchText.toLowerCase()),
     );
   }, [campaignsData, searchText]);
 
@@ -469,9 +445,11 @@
           ) : (
             <ReportingTable
               rows={
-                filteredCampaigns.map((campaign) => ({
-                  ...campaign,
-                })) as ReportingRow[]
+                filteredCampaigns.map(
+                  (campaign: (typeof filteredCampaigns)[0]) => ({
+                    ...campaign,
+                  }),
+                ) as ReportingRow[]
               }
               columns={columns}
               gridProps={gridProps}
