--- conflicted
+++ resolved
@@ -377,23 +377,5 @@
       expect(screen.getByTestId('adminApproved')).toHaveTextContent('No');
     });
   });
-<<<<<<< HEAD
-  test('should be redirected to / if member id is undefined', async () => {
-    render(
-      <MockedProvider addTypename={false} link={link1}>
-        <BrowserRouter>
-          <Provider store={store}>
-            <I18nextProvider i18n={i18nForTest}>
-              <MemberDetail />
-            </I18nextProvider>
-          </Provider>
-        </BrowserRouter>
-      </MockedProvider>,
-    );
-    expect(window.location.pathname).toEqual('/');
-  });
 });
-console.log('hey');
-=======
-});
->>>>>>> 9538a8fc
+console.log('hey');