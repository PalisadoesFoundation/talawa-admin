import React from 'react';
import { act, render, screen, waitFor } from '@testing-library/react';
import { MockedProvider } from '@apollo/react-testing';
import userEvent from '@testing-library/user-event';
import { BrowserRouter } from 'react-router-dom';
import { Provider } from 'react-redux';
import { store } from 'state/store';
import { I18nextProvider } from 'react-i18next';
import {
  ADD_ADMIN_MUTATION,
  UPDATE_USERTYPE_MUTATION,
} from 'GraphQl/Mutations/mutations';
import { USER_DETAILS } from 'GraphQl/Queries/Queries';
import i18nForTest from 'utils/i18nForTest';
import { StaticMockLink } from 'utils/StaticMockLink';
import MemberDetail, { getLanguageName, prettyDate } from './MemberDetail';
import Avatar from 'components/Avatar/Avatar';

const MOCKS1 = [
  {
    request: {
      query: USER_DETAILS,
      variables: {
        id: 'rishav-jha-mech',
      },
    },
    result: {
      data: {
        user: {
          __typename: 'User',
          image: null,
          firstName: 'Rishav',
          lastName: 'Jha',
          email: 'ris@gmail.com',
          role: 'SUPERADMIN',
          appLanguageCode: 'en',
          userType: 'SUPERADMIN',
          pluginCreationAllowed: true,
          adminApproved: true,
          createdAt: '2023-02-18T09:22:27.969Z',
          adminFor: [],
          createdOrganizations: [],
          joinedOrganizations: [],
          organizationsBlockedBy: [],
          createdEvents: [],
          registeredEvents: [],
          eventAdmin: [],
          membershipRequests: [],
        },
      },
    },
  },
  {
    request: {
      query: ADD_ADMIN_MUTATION,
      variables: {
        userid: '123',
        orgid: '456',
      },
    },
    result: {
      data: {
        success: true,
      },
    },
  },
  {
    request: {
      query: UPDATE_USERTYPE_MUTATION,
      variables: {
        id: '123',
        userType: 'Admin',
      },
    },
    result: {
      data: {
        success: true,
      },
    },
  },
];

const MOCKS2 = [
  {
    request: {
      query: USER_DETAILS,
      variables: {
        id: 'rishav-jha-mech',
      },
    },
    result: {
      data: {
        user: {
          __typename: 'User',
          image: 'https://placeholder.com/200x200',
          firstName: 'Rishav',
          lastName: 'Jha',
          email: 'ris@gmail.com',
          role: 'SUPERADMIN',
          appLanguageCode: 'en',
          userType: 'SUPERADMIN',
          pluginCreationAllowed: false,
          adminApproved: false,
          createdAt: '2023-02-18T09:22:27.969Z',
          adminFor: [],
          createdOrganizations: [],
          joinedOrganizations: [],
          organizationsBlockedBy: [],
          createdEvents: [],
          registeredEvents: [],
          eventAdmin: [],
          membershipRequests: [],
        },
      },
    },
  },
  {
    request: {
      query: ADD_ADMIN_MUTATION,
      variables: {
        userid: '123',
        orgid: '456',
      },
    },
    result: {
      data: {
        success: true,
      },
    },
  },
];

const link1 = new StaticMockLink(MOCKS1, true);
const link2 = new StaticMockLink(MOCKS2, true);

async function wait(ms = 2): Promise<void> {
  await act(() => new Promise((resolve) => setTimeout(resolve, ms)));
}

jest.mock('react-toastify');

describe('MemberDetail', () => {
  global.alert = jest.fn();

  test('should render the elements', async () => {
    const props = {
      id: 'rishav-jha-mech',
    };

    render(
      <MockedProvider addTypename={false} link={link1}>
        <BrowserRouter>
          <Provider store={store}>
            <I18nextProvider i18n={i18nForTest}>
              <MemberDetail {...props} />
            </I18nextProvider>
          </Provider>
        </BrowserRouter>
      </MockedProvider>,
    );

    expect(screen.queryByText('Loading data...')).not.toBeInTheDocument();
    await wait();

    userEvent.click(screen.getByText(/Add Admin/i));

    expect(screen.getByTestId('dashboardTitleBtn')).toBeInTheDocument();
    expect(screen.getByTestId('dashboardTitleBtn')).toHaveTextContent(
      'User Details',
    );
    expect(screen.getAllByText(/Email/i)).toBeTruthy();
    expect(screen.getAllByText(/Main/i)).toBeTruthy();
    expect(screen.getAllByText(/First name/i)).toBeTruthy();
    expect(screen.getAllByText(/Last name/i)).toBeTruthy();
    expect(screen.getAllByText(/Language/i)).toBeTruthy();
    expect(screen.getByText(/Admin approved/i)).toBeInTheDocument();
    expect(screen.getByText(/Plugin creation allowed/i)).toBeInTheDocument();
    expect(screen.getAllByText(/Created on/i)).toBeTruthy();
    expect(screen.getAllByText(/Admin for organizations/i)).toBeTruthy();
    expect(screen.getAllByText(/Membership requests/i)).toBeTruthy();
    expect(screen.getAllByText(/Events/i)).toBeTruthy();
    expect(screen.getAllByText(/Admin for events/i)).toBeTruthy();

    expect(screen.getAllByText(/Created On/i)).toHaveLength(2);
    expect(screen.getAllByText(/User Details/i)).toHaveLength(2);
    expect(screen.getAllByText(/Role/i)).toHaveLength(2);
    expect(screen.getAllByText(/Created/i)).toHaveLength(4);
    expect(screen.getAllByText(/Joined/i)).toHaveLength(2);
    expect(screen.getByTestId('addAdminBtn')).toBeInTheDocument();
    const addAdminBtn = MOCKS1[2].request.variables.userType;
    // if the button is not disabled
    expect(screen.getByTestId('addAdminBtn').getAttribute('disabled')).toBe(
      addAdminBtn == 'ADMIN' || addAdminBtn == 'SUPERADMIN'
        ? expect.anything()
        : null,
    );
    expect(screen.getByTestId('stateBtn')).toBeInTheDocument();
    userEvent.click(screen.getByTestId('stateBtn'));
  });

  test('prettyDate function should work properly', () => {
    // If the date is provided
    const datePretty = jest.fn(prettyDate);
    expect(datePretty('2023-02-18T09:22:27.969Z')).toBe(
      prettyDate('2023-02-18T09:22:27.969Z'),
    );
    // If there's some error in formatting the date
    expect(datePretty('')).toBe('Unavailable');
  });

  test('getLanguageName function should work properly', () => {
    const getLangName = jest.fn(getLanguageName);
    // If the language code is provided
    expect(getLangName('en')).toBe('English');
    // If the language code is not provided
    expect(getLangName('')).toBe('Unavailable');
  });

  test('Should display dicebear image if image is null', async () => {
    const props = {
      id: 'rishav-jha-mech',
    };

    render(
      <MockedProvider addTypename={false} link={link1}>
        <BrowserRouter>
          <Provider store={store}>
            <I18nextProvider i18n={i18nForTest}>
              <MemberDetail {...props} />
            </I18nextProvider>
          </Provider>
        </BrowserRouter>
      </MockedProvider>,
    );

    expect(screen.queryByText('Loading data...')).not.toBeInTheDocument();

    const user = MOCKS1[0].result.data.user;

    waitFor(() =>
      expect(screen.getByTestId('userImageAbsent')).toBeInTheDocument(),
    );
    waitFor(() =>
      expect(screen.getByTestId('userImageAbsent').getAttribute('src')).toBe(
<<<<<<< HEAD
        <Avatar
          name={`${user?.firstName} ${user?.lastName}`}
          alt={`${user?.firstName} ${user?.lastName}`}
        />
      )
=======
        `https://api.dicebear.com/5.x/initials/svg?seed=${user?.firstName} ${user?.lastName}`,
      ),
>>>>>>> a31d8251
    );
  });

  test('Should display image if image is present', async () => {
    const props = {
      id: 'rishav-jha-mech',
    };

    render(
      <MockedProvider addTypename={false} link={link2}>
        <BrowserRouter>
          <Provider store={store}>
            <I18nextProvider i18n={i18nForTest}>
              <MemberDetail {...props} />
            </I18nextProvider>
          </Provider>
        </BrowserRouter>
      </MockedProvider>,
    );

    expect(screen.queryByText('Loading data...')).not.toBeInTheDocument();

    const user = MOCKS2[0].result.data.user;

    waitFor(() =>
      expect(screen.getByTestId('userImagePresent')).toBeInTheDocument(),
    );
    waitFor(() =>
      expect(screen.getByTestId('userImagePresent').getAttribute('src')).toBe(
        user?.image,
      ),
    );
  });

  test('should call setState with 2 when button is clicked', async () => {
    const props = {
      id: 'rishav-jha-mech',
    };
    render(
      <MockedProvider addTypename={false} link={link1}>
        <BrowserRouter>
          <Provider store={store}>
            <I18nextProvider i18n={i18nForTest}>
              <MemberDetail {...props} />
            </I18nextProvider>
          </Provider>
        </BrowserRouter>
      </MockedProvider>,
    );

    expect(screen.queryByText('Loading data...')).not.toBeInTheDocument();

    waitFor(() => userEvent.click(screen.getByText(/Edit Profile/i)));
  });

  test('should show Yes if plugin creation is allowed and admin approved', async () => {
    const props = {
      id: 'rishav-jha-mech',
    };
    render(
      <MockedProvider addTypename={false} link={link1}>
        <BrowserRouter>
          <Provider store={store}>
            <I18nextProvider i18n={i18nForTest}>
              <MemberDetail {...props} />
            </I18nextProvider>
          </Provider>
        </BrowserRouter>
      </MockedProvider>,
    );
    waitFor(() =>
      expect(screen.getByTestId('adminApproved')).toHaveTextContent('Yes'),
    );
  });

  test('should show No if plugin creation is not allowed and not admin approved', async () => {
    const props = {
      id: 'rishav-jha-mech',
    };
    render(
      <MockedProvider addTypename={false} link={link2}>
        <BrowserRouter>
          <Provider store={store}>
            <I18nextProvider i18n={i18nForTest}>
              <MemberDetail {...props} />
            </I18nextProvider>
          </Provider>
        </BrowserRouter>
      </MockedProvider>,
    );

    waitFor(() => {
      expect(screen.getByTestId('adminApproved')).toHaveTextContent('No');
    });
  });
});<|MERGE_RESOLUTION|>--- conflicted
+++ resolved
@@ -242,16 +242,11 @@
     );
     waitFor(() =>
       expect(screen.getByTestId('userImageAbsent').getAttribute('src')).toBe(
-<<<<<<< HEAD
         <Avatar
           name={`${user?.firstName} ${user?.lastName}`}
           alt={`${user?.firstName} ${user?.lastName}`}
-        />
-      )
-=======
-        `https://api.dicebear.com/5.x/initials/svg?seed=${user?.firstName} ${user?.lastName}`,
+        />,
       ),
->>>>>>> a31d8251
     );
   });
 
