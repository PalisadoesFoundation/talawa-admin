--- conflicted
+++ resolved
@@ -21,10 +21,7 @@
 import i18nForTest from 'utils/i18nForTest';
 import { StaticMockLink } from 'utils/StaticMockLink';
 import MemberDetail, { getLanguageName, prettyDate } from './MemberDetail';
-<<<<<<< HEAD
-=======
 import { toast } from 'react-toastify';
->>>>>>> 42a2052c
 
 const MOCKS1 = [
   {
