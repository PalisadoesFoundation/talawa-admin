--- conflicted
+++ resolved
@@ -445,62 +445,6 @@
     // expect(screen.getByText(/Display Image/i)).toBeInTheDocument();
   });
 
-<<<<<<< HEAD
-  // test('should display warnings for blank form submission', async () => {
-  //   jest.spyOn(toast, 'warning');
-  //   const props = {
-  //     key: '123',
-  //     id: '1',
-  //     toggleStateValue: jest.fn(),
-  //   };
-
-  //   render(
-  //     <MockedProvider addTypename={false} link={link2}>
-  //       <BrowserRouter>
-  //         <Provider store={store}>
-  //           <I18nextProvider i18n={i18nForTest}>
-  //             <MemberDetail {...props} />
-  //           </I18nextProvider>
-  //         </Provider>
-  //       </BrowserRouter>
-  //     </MockedProvider>,
-  //   );
-
-  //   await wait();
-  //   expect(toast.warning).toHaveBeenCalledWith('First Name cannot be blank!');
-  //   expect(toast.warning).toHaveBeenCalledWith('Last Name cannot be blank!');
-  //   expect(toast.warning).toHaveBeenCalledWith('Email cannot be blank!');
-  // });
-=======
-  test('should display warnings for blank form submission', async () => {
-    jest.spyOn(toast, 'warning');
-    const props = {
-      id: '1',
-      toggleStateValue: jest.fn(),
-    };
-
-    render(
-      <MockedProvider addTypename={false} link={link2}>
-        <BrowserRouter>
-          <Provider store={store}>
-            <I18nextProvider i18n={i18nForTest}>
-              <MemberDetail key="123" {...props} />
-            </I18nextProvider>
-          </Provider>
-        </BrowserRouter>
-      </MockedProvider>,
-    );
-
-    await wait();
-
-    userEvent.click(screen.getByText(/Save Changes/i));
-
-    expect(toast.warning).toHaveBeenCalledWith('First Name cannot be blank!');
-    expect(toast.warning).toHaveBeenCalledWith('Last Name cannot be blank!');
-    expect(toast.warning).toHaveBeenCalledWith('Email cannot be blank!');
-  });
-
->>>>>>> af2f5093
   test('display admin', async () => {
     const props = {
       id: 'rishav-jha-mech',
