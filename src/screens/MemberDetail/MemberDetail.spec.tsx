--- conflicted
+++ resolved
@@ -172,7 +172,6 @@
       target: { value: formData.birthDate },
     });
 
-<<<<<<< HEAD
     userEvent.type(screen.getByTestId(/inputName/i), formData.name);
 
     userEvent.clear(screen.getByTestId(/inputName/i));
@@ -212,50 +211,6 @@
       formData.workPhoneNumber,
     );
 
-=======
-    await userEvent.clear(screen.getByPlaceholderText(/First Name/i));
-    await userEvent.type(
-      screen.getByPlaceholderText(/First Name/i),
-      formData.firstName,
-    );
-
-    await userEvent.clear(screen.getByPlaceholderText(/Last Name/i));
-    await userEvent.type(
-      screen.getByPlaceholderText(/Last Name/i),
-      formData.lastName,
-    );
-
-    await userEvent.clear(screen.getByPlaceholderText(/Address/i));
-    await userEvent.type(
-      screen.getByPlaceholderText(/Address/i),
-      formData.address,
-    );
-
-    await userEvent.clear(screen.getByPlaceholderText(/Country Code/i));
-    await userEvent.type(
-      screen.getByPlaceholderText(/Country Code/i),
-      formData.countryCode,
-    );
-
-    await userEvent.clear(screen.getByPlaceholderText(/State/i));
-    await userEvent.type(screen.getByPlaceholderText(/State/i), formData.state);
-
-    await userEvent.clear(screen.getByPlaceholderText(/City/i));
-    await userEvent.type(screen.getByPlaceholderText(/City/i), formData.city);
-
-    await userEvent.clear(screen.getByPlaceholderText(/Email/i));
-    await userEvent.type(screen.getByPlaceholderText(/Email/i), formData.email);
-
-    await userEvent.clear(screen.getByPlaceholderText(/Phone/i));
-    await userEvent.type(
-      screen.getByPlaceholderText(/Phone/i),
-      formData.phoneNumber,
-    );
-
-    // await userEvent.click(screen.getByPlaceholderText(/pluginCreationAllowed/i));
-    // await userEvent.selectOptions(screen.getByTestId('applangcode'), 'Français');
-    // await userEvent.upload(screen.getByLabelText(/Display Image:/i), formData.image);
->>>>>>> 44083849
     await wait();
 
     await userEvent.click(screen.getByText(/Save Changes/i));
@@ -318,13 +273,8 @@
       expect(screen.getByTestId(/AddressLine1/i)).toBeInTheDocument();
     });
 
-<<<<<<< HEAD
     userEvent.type(screen.getByTestId(/addressLine1/i), 'random');
     userEvent.type(screen.getByTestId(/inputState/i), 'random');
-=======
-    await userEvent.type(screen.getByPlaceholderText(/Address/i), 'random');
-    await userEvent.type(screen.getByPlaceholderText(/State/i), 'random');
->>>>>>> 44083849
 
     await userEvent.click(screen.getByTestId('resetChangesBtn'));
     await wait();
@@ -363,128 +313,10 @@
     expect(window.location.pathname).toEqual('/');
   });
 
-<<<<<<< HEAD
   test('display tags Assigned', async () => {
     renderMemberDetailScreen(link1);
     await wait();
     expect(screen.queryByText('Loading data...')).not.toBeInTheDocument();
     expect(screen.getByText('Tags Assigned')).toBeInTheDocument();
-=======
-  test('renders events attended card correctly and show a message', async () => {
-    renderMemberDetailScreen(link3);
-    await waitFor(() => {
-      expect(screen.getByText('Events Attended')).toBeInTheDocument();
-    });
-    // Check for empty state immediately
-    expect(screen.getByText('No Events Attended')).toBeInTheDocument();
-  });
-
-  test('opens "Events Attended List" modal when View All button is clicked', async () => {
-    renderMemberDetailScreen(link2);
-
-    await wait();
-
-    // Find and click the "View All" button
-    const viewAllButton = screen.getByText('View All');
-    await userEvent.click(viewAllButton);
-
-    // Check if the modal with the title "Events Attended List" is now visible
-    const modalTitle = await screen.findByText('Events Attended List');
-    expect(modalTitle).toBeInTheDocument();
-  });
-
-  test('lists all the tags assigned to the user', async () => {
-    renderMemberDetailScreen(link1);
-
-    await wait();
-
-    await waitFor(() => {
-      expect(screen.getAllByTestId('tagName')).toHaveLength(10);
-    });
-  });
-
-  test('navigates to manage tag screen after clicking manage tag option', async () => {
-    renderMemberDetailScreen(link1);
-
-    await wait();
-
-    await waitFor(() => {
-      expect(screen.getAllByTestId('tagName')[0]).toBeInTheDocument();
-    });
-    await userEvent.click(screen.getAllByTestId('tagName')[0]);
-
-    await waitFor(() => {
-      expect(screen.getByTestId('manageTagScreen')).toBeInTheDocument();
-    });
-  });
-
-  test('loads more assigned tags with infinite scroll', async () => {
-    renderMemberDetailScreen(link1);
-
-    await wait();
-
-    // now scroll to the bottom of the div
-    const tagsAssignedScrollableDiv = screen.getByTestId(
-      'tagsAssignedScrollableDiv',
-    );
-
-    // Get the initial number of tags loaded
-    const initialTagsAssignedLength = screen.getAllByTestId('tagName').length;
-
-    // Set scroll position to the bottom
-    fireEvent.scroll(tagsAssignedScrollableDiv, {
-      target: { scrollY: tagsAssignedScrollableDiv.scrollHeight },
-    });
-
-    await waitFor(() => {
-      const finalTagsAssignedLength = screen.getAllByTestId('tagName').length;
-      expect(finalTagsAssignedLength).toBeGreaterThan(
-        initialTagsAssignedLength,
-      );
-    });
-  });
-
-  test('opens and closes the unassign tag modal', async () => {
-    renderMemberDetailScreen(link1);
-
-    await wait();
-
-    await waitFor(() => {
-      expect(screen.getAllByTestId('unassignTagBtn')[0]).toBeInTheDocument();
-    });
-    await userEvent.click(screen.getAllByTestId('unassignTagBtn')[0]);
-
-    await waitFor(() => {
-      return expect(
-        screen.findByTestId('unassignTagModalCloseBtn'),
-      ).resolves.toBeInTheDocument();
-    });
-    await userEvent.click(screen.getByTestId('unassignTagModalCloseBtn'));
-
-    await waitFor(() =>
-      expect(
-        screen.queryByTestId('unassignTagModalCloseBtn'),
-      ).not.toBeInTheDocument(),
-    );
-  });
-
-  test('unassigns a tag from a member', async () => {
-    renderMemberDetailScreen(link1);
-
-    await wait();
-
-    await waitFor(() => {
-      expect(screen.getAllByTestId('unassignTagBtn')[0]).toBeInTheDocument();
-    });
-    await userEvent.click(screen.getAllByTestId('unassignTagBtn')[0]);
-
-    await userEvent.click(screen.getByTestId('unassignTagModalSubmitBtn'));
-
-    await waitFor(() => {
-      expect(toast.success).toHaveBeenCalledWith(
-        translations.successfullyUnassigned,
-      );
-    });
->>>>>>> 44083849
   });
 });