--- conflicted
+++ resolved
@@ -1,13 +1,12 @@
-<<<<<<< HEAD
-import React, { useRef, useState } from 'react';
-import { ApolloError, useMutation, useQuery } from '@apollo/client';
-import Col from 'react-bootstrap/Col';
-import Row from 'react-bootstrap/Row';
+import React, { useEffect, useRef, useState } from 'react';
+import { useMutation, useQuery } from '@apollo/client';
 import Button from 'react-bootstrap/Button';
 import { useTranslation } from 'react-i18next';
 import { useParams, useLocation, useNavigate } from 'react-router-dom';
 import UserUpdate from 'components/UserUpdate/UserUpdate';
 import { GET_EVENT_INVITES, USER_DETAILS } from 'GraphQl/Queries/Queries';
+import { useLocation } from 'react-router-dom';
+import { USER_DETAILS } from 'GraphQl/Queries/Queries';
 import styles from './MemberDetail.module.css';
 import { languages } from 'utils/languages';
 import CardItem from 'components/OrganizationDashCards/CardItem';
@@ -17,25 +16,12 @@
   REGISTER_EVENT,
   UPDATE_USERTYPE_MUTATION,
 } from 'GraphQl/Mutations/mutations';
-=======
-import React, { useEffect, useRef, useState } from 'react';
-import { useMutation, useQuery } from '@apollo/client';
-import Button from 'react-bootstrap/Button';
-import { useTranslation } from 'react-i18next';
-import { useLocation } from 'react-router-dom';
-import { USER_DETAILS } from 'GraphQl/Queries/Queries';
-import styles from './MemberDetail.module.css';
-import { languages } from 'utils/languages';
-import { UPDATE_USER_MUTATION } from 'GraphQl/Mutations/mutations';
->>>>>>> 2c362818
 import { toast } from 'react-toastify';
 import { errorHandler } from 'utils/errorHandler';
 import Loader from 'components/Loader/Loader';
 import useLocalStorage from 'utils/useLocalstorage';
 import Avatar from 'components/Avatar/Avatar';
-<<<<<<< HEAD
 import { Card } from 'react-bootstrap';
-=======
 import {
   CalendarIcon,
   DatePicker,
@@ -54,7 +40,6 @@
   employmentStatusEnum,
 } from 'utils/formEnumFields';
 import DynamicDropDown from 'components/DynamicDropDown/DynamicDropDown';
->>>>>>> 2c362818
 
 type MemberDetailProps = {
   id?: string; // This is the userId
@@ -83,11 +68,6 @@
     keyPrefix: 'memberDetail',
   });
   const location = useLocation();
-<<<<<<< HEAD
-  const [state, setState] = useState(1);
-  const [isAdmin, setIsAdmin] = useState(false);
-=======
->>>>>>> 2c362818
   const isMounted = useRef(true);
   const { getItem, setItem } = useLocalStorage();
   const currentUrl = location.state?.id || getItem('id') || id;
@@ -125,11 +105,6 @@
   });
   const userData = user?.user;
 
-<<<<<<< HEAD
-  const [adda] = useMutation(ADD_ADMIN_MUTATION);
-  const [updateUserType] = useMutation(UPDATE_USERTYPE_MUTATION);
-  const [registerUser] = useMutation(REGISTER_EVENT);
-=======
   useEffect(() => {
     if (userData && isMounted) {
       // console.log(userData);
@@ -154,80 +129,31 @@
       });
     }
   }, [userData, user]);
->>>>>>> 2c362818
+
+  useEffect(() => {
+    // check component is mounted or not
+    return () => {
+      isMounted.current = false;
+    };
+  }, []);
 
   const {
-    data,
-    loading: loadingOrgData,
-    error: errorOrg,
-  }: {
-    data?: {
-      getEventInvitesByUserId: EventAttendee[];
-    };
-    loading: boolean;
-    error?: ApolloError;
-  } = useQuery(GET_EVENT_INVITES, {
-    variables: { userId: currentUrl },
+    data: userData,
+    loading: loading,
+    error: error,
+    refetch: refetch,
+  } = useQuery(USER_DETAILS, {
+    variables: { id: currentUrl }, // For testing we are sending the id as a prop
   });
 
-  const handleChange = (e: React.ChangeEvent<HTMLInputElement>): void => {
-    const { name, value } = e.target;
-    // setFormState({
-    //   ...formState,
-    //   [name]: value,
-    // });
-    // console.log(name, value);
-    setFormState((prevState) => ({
-      ...prevState,
-      [name]: value,
-    }));
-    // console.log(formState);
+  /* istanbul ignore next */
+  const toggleStateValue = (): void => {
+    if (state === 1) setState(2);
+    else setState(1);
+    refetch();
   };
 
-  // const handlePhoneChange = (e: React.ChangeEvent<HTMLInputElement>): void => {
-  //   const { name, value } = e.target;
-  //   setFormState({
-  //     ...formState,
-  //     phoneNumber: {
-  //       ...formState.phoneNumber,
-  //       [name]: value,
-  //     },
-  //   });
-  //   // console.log(formState);
-  // };
-
-  const handleToggleChange = (e: React.ChangeEvent<HTMLInputElement>): void => {
-    // console.log(e.target.checked);
-    const { name, checked } = e.target;
-    setFormState((prevState) => ({
-      ...prevState,
-      [name]: checked,
-    }));
-    // console.log(formState);
-  };
-
-<<<<<<< HEAD
-  const register = async (eventId: string): Promise<void> => {
-    console.log(`I got clicked and the Id that I received is: ${eventId}`);
-    try {
-      const { data } = await registerUser({
-        variables: {
-          eventId: eventId  // Ensure the variable name matches what your GraphQL mutation expects
-        }
-      });
-      if (data) {
-        toast.success(t('addedAsAdmin'));
-      }
-    } catch (error) {
-      console.error('Error registering user:', error);
-      // Handle error if needed
-    }
-  }  
-
-  const addAdmin = async (): Promise<void> => {
-=======
   const loginLink = async (): Promise<void> => {
->>>>>>> 2c362818
     try {
       // console.log(formState);
       const firstName = formState.firstName;
@@ -590,52 +516,6 @@
                         </select>
                       </label>
                     </div>
-<<<<<<< HEAD
-                  </Col>
-                  <Col xl={4}>
-                    <Card border="0" className="rounded-4">
-                      <div className={styles.cardHeader}>
-                        <div className={styles.cardTitle}>
-                          {t('membershipRequests')}
-                        </div>
-                      </div>
-                      <Card.Body className={styles.cardBody}>
-                        {loadingOrgData ? (
-                          [...Array(4)].map((_, index) => {
-                            return <CardItemLoading key={index} />;
-                          })
-                        ) : data?.getEventInvitesByUserId.length ==
-                          0 ? (
-                          <div className={styles.emptyContainer}>
-                            <h6>{t('noEventInvites')}</h6>
-                          </div>
-                        ) : 
-                        (
-                          data?.getEventInvitesByUserId
-                          .slice(0, 8)
-                          .map((request: EventAttendee) => {
-                            return (
-                              <div className="flex items-center">
-                                <CardItem 
-                                  type="MembershipRequest"
-                                  key={request.eventId}
-                                  title={`${request.eventId}`}
-                                />
-                                <div className="ml-10">
-                                <Button variant="success" size="sm" className="mt-2" onClick={() => {register(request.eventId)}}>
-                                  Register
-                                </Button>
-                                </div>
-                              </div>
-                            );
-                          })
-                        )}
-                      </Card.Body>
-                    </Card>
-                  </Col>
-                </Row>
-              </section>
-=======
                   </div>
                   <div className="d-flex flex-column">
                     <label htmlFor="">
@@ -649,7 +529,6 @@
                   </div>
                 </div>
               </div>
->>>>>>> 2c362818
             </div>
             <div className="buttons mt-4">
               <Button
