--- conflicted
+++ resolved
@@ -302,22 +302,14 @@
                           selectedAvatar,
                           formState.avatarURL,
                         )}
-<<<<<<< HEAD
-                        alt={t('user')}
-=======
                         alt={t('user') as string}
->>>>>>> 5b372cf7
                         data-testid="profile-picture"
                         crossOrigin="anonymous" // to avoid Cors
                       />
                     ) : (
                       <Avatar
                         name={formState.name}
-<<<<<<< HEAD
-                        alt={t('userImage')}
-=======
                         alt={t('userImage') as string}
->>>>>>> 5b372cf7
                         size={60}
                         dataTestId="profile-picture"
                         radius={150}
@@ -327,15 +319,9 @@
                       className={`fas fa-edit position-absolute bottom-0 right-0 p-2 bg-white rounded-circle ${memberDetailStyles.editProfileIcon}`}
                       onClick={() => fileInputRef.current?.click()}
                       data-testid="uploadImageBtn"
-<<<<<<< HEAD
-                      title={t('editProfilePic')}
-                      role="button"
-                      aria-label={t('editProfilePic')}
-=======
                       title={t('editProfilePic') as string}
                       role="button"
                       aria-label={t('editProfilePic') as string}
->>>>>>> 5b372cf7
                       tabIndex={0}
                       onKeyDown={(e) =>
                         e.key === 'Enter' && fileInputRef.current?.click()
@@ -484,11 +470,7 @@
                       handleFieldChange('description', e.target.value)
                     }
                     required
-<<<<<<< HEAD
-                    placeholder={t('enterDesc')}
-=======
                     placeholder={t('enterDesc') as string}
->>>>>>> 5b372cf7
                   />
                 </Col>
               </Row>
@@ -578,11 +560,7 @@
                     onChange={(e) =>
                       handleFieldChange('mobilePhoneNumber', e.target.value)
                     }
-<<<<<<< HEAD
-                    placeholder={t('exPhone')}
-=======
                     placeholder={t('exPhone') as string}
->>>>>>> 5b372cf7
                   />
                 </Col>
                 <Col md={12}>
@@ -599,11 +577,7 @@
                     onChange={(e) =>
                       handleFieldChange('workPhoneNumber', e.target.value)
                     }
-<<<<<<< HEAD
-                    placeholder={t('exPhone')}
-=======
                     placeholder={t('exPhone') as string}
->>>>>>> 5b372cf7
                   />
                 </Col>
                 <Col md={12}>
@@ -620,11 +594,7 @@
                     onChange={(e) =>
                       handleFieldChange('homePhoneNumber', e.target.value)
                     }
-<<<<<<< HEAD
-                    placeholder={t('exPhone')}
-=======
                     placeholder={t('exPhone') as string}
->>>>>>> 5b372cf7
                   />
                 </Col>
                 <Col md={12}>
@@ -641,11 +611,7 @@
                     onChange={(e) =>
                       handleFieldChange('addressLine1', e.target.value)
                     }
-<<<<<<< HEAD
-                    placeholder={t('exLane')}
-=======
                     placeholder={t('exLane') as string}
->>>>>>> 5b372cf7
                   />
                 </Col>
                 <Col md={12}>
@@ -662,11 +628,7 @@
                     onChange={(e) =>
                       handleFieldChange('addressLine2', e.target.value)
                     }
-<<<<<<< HEAD
-                    placeholder={t('exLane')}
-=======
                     placeholder={t('exLane') as string}
->>>>>>> 5b372cf7
                   />
                 </Col>
                 <Col md={12}>
@@ -683,11 +645,7 @@
                     onChange={(e) =>
                       handleFieldChange('postalCode', e.target.value)
                     }
-<<<<<<< HEAD
-                    placeholder={t('exZip')}
-=======
                     placeholder={t('exZip') as string}
->>>>>>> 5b372cf7
                   />
                 </Col>
                 <Col md={6}>
@@ -702,11 +660,7 @@
                     name="city"
                     data-testid="inputCity"
                     onChange={(e) => handleFieldChange('city', e.target.value)}
-<<<<<<< HEAD
-                    placeholder={t('enterCity')}
-=======
                     placeholder={t('enterCity') as string}
->>>>>>> 5b372cf7
                   />
                 </Col>
                 <Col md={6}>
@@ -721,11 +675,7 @@
                     name="state"
                     data-testid="inputState"
                     onChange={(e) => handleFieldChange('state', e.target.value)}
-<<<<<<< HEAD
-                    placeholder={t('enterState')}
-=======
                     placeholder={t('enterState') as string}
->>>>>>> 5b372cf7
                   />
                 </Col>
                 <Col md={12}>
@@ -750,17 +700,11 @@
                         <option
                           key={country.value.toUpperCase()}
                           value={country.value.toLowerCase()}
-<<<<<<< HEAD
-                          aria-label={t('selectCountryLabel', {
-                            label: country.label,
-                          })}
-=======
                           aria-label={
                             t('selectCountryLabel', {
                               country: country.label,
                             }) as string
                           }
->>>>>>> 5b372cf7
                         >
                           {country.label}
                         </option>
