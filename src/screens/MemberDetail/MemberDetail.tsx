--- conflicted
+++ resolved
@@ -21,7 +21,6 @@
   id?: string;
 };
 
-<<<<<<< HEAD
 type TabOptions = 'overview' | 'organizations' | 'events' | 'tags';
 
 const topNavButtons: {
@@ -46,7 +45,7 @@
   },
 ];
 
-=======
+
 /**
  * MemberDetail component is used to display the details of a user.
  * It also allows the user to update the details. It uses the UPDATE_USER_MUTATION to update the user details.
@@ -56,7 +55,6 @@
  * @returns  React component
  *
  */
->>>>>>> 75d2e559
 const MemberDetail: React.FC<MemberDetailProps> = ({ id }): JSX.Element => {
   const { t } = useTranslation('translation', {
     keyPrefix: 'memberDetail',
@@ -99,77 +97,13 @@
       'data-testid': `${value}Btn`,
     };
 
-<<<<<<< HEAD
     return (
       <Button {...props}>
         {icon}
         {translatedText}
       </Button>
     );
-=======
-  const handleToggleChange = (e: React.ChangeEvent<HTMLInputElement>): void => {
-    // console.log(e.target.checked);
-    const { name, checked } = e.target;
-    setFormState((prevState) => ({
-      ...prevState,
-      [name]: checked,
-    }));
-    // console.log(formState);
-  };
 
-  const loginLink = async (): Promise<void> => {
-    try {
-      // console.log(formState);
-      const firstName = formState.firstName;
-      const lastName = formState.lastName;
-      const email = formState.email;
-      // const appLanguageCode = formState.appLanguageCode;
-      const image = formState.image;
-      // const gender = formState.gender;
-      let toSubmit = true;
-      if (firstName.trim().length == 0 || !firstName) {
-        toast.warning('First Name cannot be blank!');
-        toSubmit = false;
-      }
-      if (lastName.trim().length == 0 || !lastName) {
-        toast.warning('Last Name cannot be blank!');
-        toSubmit = false;
-      }
-      if (email.trim().length == 0 || !email) {
-        toast.warning('Email cannot be blank!');
-        toSubmit = false;
-      }
-      if (!toSubmit) return;
-      try {
-        const { data } = await updateUser({
-          variables: {
-            //! Currently only some fields are supported by the api
-            id: currentUrl,
-            ...formState,
-          },
-        });
-        /* istanbul ignore next */
-        if (data) {
-          if (getItem('id') === currentUrl) {
-            setItem('FirstName', firstName);
-            setItem('LastName', lastName);
-            setItem('Email', email);
-            setItem('UserImage', image);
-          }
-          toast.success(tCommon('successfullyUpdated'));
-        }
-      } catch (error: unknown) {
-        if (error instanceof Error) {
-          errorHandler(t, error);
-        }
-      }
-    } catch (error: unknown) {
-      /* istanbul ignore next */
-      if (error instanceof Error) {
-        errorHandler(t, error);
-      }
-    }
->>>>>>> 75d2e559
   };
 
   if (loading) {
@@ -187,7 +121,6 @@
           {topNavButtons.map(renderButton)}
         </div>
 
-<<<<<<< HEAD
         {(() => {
           switch (activeTab) {
             case 'overview':
@@ -210,67 +143,6 @@
                       userId: userData?.user?._id,
                     }}
                   />
-=======
-            {/* Actions */}
-            <div className={`personal mt-4 bg-white border ${styles.allRound}`}>
-              <div
-                className={`d-flex flex-column border-bottom py-3 px-4 ${styles.topRadius}`}
-              >
-                <h3>{t('actionsHeading')}</h3>
-              </div>
-              <div className="p-3">
-                <div className="toggles">
-                  <div className="d-flex flex-row">
-                    <input
-                      type="checkbox"
-                      name="pluginCreationAllowed"
-                      className={`mx-2 ${styles.noOutline}`}
-                      checked={formState.pluginCreationAllowed}
-                      onChange={handleToggleChange} // API not supporting this feature
-                      data-testid="pluginCreationAllowed"
-                      placeholder="pluginCreationAllowed"
-                    />
-                    <p className="p-0 m-0">
-                      {`${t('pluginCreationAllowed')} (API not supported yet)`}
-                    </p>
-                  </div>
-                </div>
-                <div className="buttons d-flex flex-row gap-3 mt-2">
-                  <div className={styles.dispflex}>
-                    <div>
-                      <label>
-                        {t('appLanguageCode')} <br />
-                        <select
-                          className="form-control"
-                          data-testid="applangcode"
-                          onChange={(e): void => {
-                            setFormState({
-                              ...formState,
-                              appLanguageCode: e.target.value,
-                            });
-                          }}
-                          value={formState.appLanguageCode}
-                        >
-                          {languages.map((language, index: number) => (
-                            <option key={index} value={language.code}>
-                              {language.name}
-                            </option>
-                          ))}
-                        </select>
-                      </label>
-                    </div>
-                  </div>
-                  <div className="d-flex flex-column">
-                    <label htmlFor="">
-                      {t('deleteUser')}
-                      <br />
-                      {`(API not supported yet)`}
-                    </label>
-                    <Button className="btn btn-danger" data-testid="deleteBtn">
-                      {t('deleteUser')}
-                    </Button>
-                  </div>
->>>>>>> 75d2e559
                 </div>
               );
             case 'events':
