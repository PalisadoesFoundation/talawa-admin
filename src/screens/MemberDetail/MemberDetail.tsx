import React, { useEffect, useRef, useState } from 'react';
import { useMutation, useQuery } from '@apollo/client';
import Col from 'react-bootstrap/Col';
import Row from 'react-bootstrap/Row';
import Button from 'react-bootstrap/Button';
import { useTranslation } from 'react-i18next';
import { useParams, useLocation, useNavigate } from 'react-router-dom';
import UserUpdate from 'components/UserUpdate/UserUpdate';
import { USER_DETAILS } from 'GraphQl/Queries/Queries';
import styles from './MemberDetail.module.css';
import { languages } from 'utils/languages';
import {
  ADD_ADMIN_MUTATION,
  UPDATE_USERTYPE_MUTATION,
  UPDATE_USER_MUTATION,
} from 'GraphQl/Mutations/mutations';
import { toast } from 'react-toastify';
import { errorHandler } from 'utils/errorHandler';
import Loader from 'components/Loader/Loader';
import useLocalStorage from 'utils/useLocalstorage';
import Avatar from 'components/Avatar/Avatar';
import { CalendarIcon } from '@mui/x-date-pickers';
import { Form } from 'react-bootstrap';
import convertToBase64 from 'utils/convertToBase64';

type MemberDetailProps = {
  id?: string; // This is the userId
};

const MemberDetail: React.FC<MemberDetailProps> = ({ id }): JSX.Element => {
  const { t } = useTranslation('translation', {
    keyPrefix: 'memberDetail',
  });
  const navigate = useNavigate();
  const location = useLocation();

  const [state, setState] = useState(1);
  const [isAdmin, setIsAdmin] = useState(false);
  const isMounted = useRef(true);

<<<<<<< HEAD
  const { getItem, setItem } = useLocalStorage();
  const location = useLocation<MemberDetailProps>();
=======
  const { getItem } = useLocalStorage();
>>>>>>> e04abf34
  const currentUrl = location.state?.id || getItem('id') || id;
  const { orgId } = useParams();
  document.title = t('title');

  const [formState, setFormState] = useState({
    firstName: '',
    lastName: '',
    email: '',
    applangcode: '',
    file: '',
    gender: '',
    birthDate: '',
    educationGrade: '',
    employmentStatus: '',
    maritalStatus: '',
    phone: {
      home: '',
    },
    address: {
      line1: '',
      countryCode: '',
      city: '',
      state: '',
    },
    pluginCreationAllowed: false,
    adminApproved: false,
  });

  const [adda] = useMutation(ADD_ADMIN_MUTATION);
  const [updateUserType] = useMutation(UPDATE_USERTYPE_MUTATION);
  const [updateUser] = useMutation(UPDATE_USER_MUTATION);

  const {
    data: userData,
    loading: loading,
    error: error,
    refetch: refetch,
  } = useQuery(USER_DETAILS, {
    variables: { id: currentUrl }, // For testing we are sending the id as a prop
  });

  useEffect(() => {
    if (userData) {
      setFormState({
        ...formState,
        firstName: userData?.user?.firstName,
        lastName: userData?.user?.lastName,
        email: userData?.user?.email,
        applangcode: userData?.user?.applangcode,
        gender: userData?.user?.gender,
        birthDate: userData?.user?.birthDate,
        educationGrade: userData?.user?.educationGrade,
        employmentStatus: userData?.user?.employmentStatus,
        maritalStatus: userData?.user?.maritalStatus,
        phone: {
          home: userData?.user?.phone?.home,
        },
        address: {
          line1: userData?.user?.address?.line1,
          countryCode: userData?.user?.address?.countryCode,
          city: userData?.user?.address?.city,
          state: userData?.user?.address?.state,
        },
        pluginCreationAllowed: userData?.user?.pluginCreationAllowed,
        adminApproved: userData?.user?.adminApproved,
      });
    }
  }, [userData]);

  useEffect(() => {
    // check component is mounted or not
    return () => {
      isMounted.current = false;
    };
  }, []);

  const handleChange = (e: React.ChangeEvent<HTMLInputElement>): void => {
    const { name, value } = e.target;
    setFormState({
      ...formState,
      [name]: value,
    });
    console.log(formState);
  };

  const handleAddressChange = (
    e: React.ChangeEvent<HTMLInputElement>,
  ): void => {
    const { name, value } = e.target;
    setFormState({
      ...formState,
      address: {
        ...formState.address,
        [name]: value,
      },
    });
    console.log(formState);
  };

  const handlePhoneChange = (e: React.ChangeEvent<HTMLInputElement>): void => {
    const { name, value } = e.target;
    setFormState({
      ...formState,
      phone: {
        ...formState.phone,
        [name]: value,
      },
    });
    console.log(formState);
  };

  const handleToggleChange = (e: React.ChangeEvent<HTMLInputElement>): void => {
    const { name, checked } = e.target;
    setFormState({
      ...formState,
      [name]: checked,
    });
    console.log(formState);
  };

  const loginLink = async (): Promise<void> => {
    try {
      const firstName = formState.firstName;
      const lastName = formState.lastName;
      const email = formState.email;
      const applangcode = formState.applangcode;
      const file = formState.file;
      const gender = formState.gender;
      let toSubmit = true;
      if (firstName.trim().length == 0 || !firstName) {
        toast.warning('First Name cannot be blank!');
        toSubmit = false;
      }
      if (lastName.trim().length == 0 || !lastName) {
        toast.warning('Last Name cannot be blank!');
        toSubmit = false;
      }
      if (email.trim().length == 0 || !email) {
        toast.warning('Email cannot be blank!');
        toSubmit = false;
      }
      if (!toSubmit) return;
      try {
        const { data } = await updateUser({
          variables: {
            //! Currently only some fields are supported by the api
            id: currentUrl,
            ...formState,
          },
        });
        /* istanbul ignore next */
        if (data) {
          if (getItem('id') === currentUrl) {
            setItem('FirstName', firstName);
            setItem('LastName', lastName);
            setItem('Email', email);
            setItem('UserImage', file);
          }
          toast.success('Successful updated');
        }
      } catch (error: any) {
        errorHandler(t, error);
      }
    } catch (error: any) {
      /* istanbul ignore next */
      errorHandler(t, error);
    }
  };

  /* istanbul ignore next */
  const toggleStateValue = (): void => {
    if (state === 1) setState(2);
    else setState(1);
    refetch();
  };

  if (loading) {
    return <Loader />;
  }

  /* istanbul ignore next */
  if (error) {
    navigate(`/orgpeople/${currentUrl}`);
  }

  const addAdmin = async (): Promise<void> => {
    try {
      const { data } = await adda({
        variables: {
          userid: location.state?.id,
          orgid: orgId,
        },
      });

      /* istanbul ignore next */
      if (data) {
        try {
          const { data } = await updateUserType({
            variables: {
              id: location.state?.id,
              userType: 'ADMIN',
            },
          });
          if (data) {
            toast.success(t('addedAsAdmin'));
            setTimeout(() => {
              window.location.reload();
            }, 2000);
          }
        } catch (error: any) {
          errorHandler(t, error);
        }
      }
    } catch (error: any) {
      /* istanbul ignore next */
      if (
        userData.user.userType === 'ADMIN' ||
        userData.user.userType === 'SUPERADMIN'
      ) {
        if (isMounted.current) setIsAdmin(true);
        toast.error(t('alreadyIsAdmin'));
      } else {
        errorHandler(t, error);
      }
    }
  };

<<<<<<< HEAD
  const memberDetails = (
    <Row>
      <Col>
        {state == 1 ? (
          <div className={`my-4 ${styles.mainpageright}`}>
            <div className="d-flex flex-row">
              <div className={`left d-flex flex-column ${styles.width60}`}>
                {/* Personal */}
                <div className={`personal bg-white border ${styles.allRound}`}>
                  <div
                    className={`d-flex border-bottom py-3 px-4 ${styles.topRadius}`}
                  >
                    <h3>{t('personalInfoHeading')}</h3>
                  </div>
                  <div className="d-flex flex-row flex-wrap py-3 px-3">
                    <div>
                      <p className="my-0 mx-2">{t('firstName')}</p>
                      <input
                        value={formState.firstName}
                        className={`rounded border-0 p-2 m-2 ${styles.inputColor}`}
                        type="text"
                        name="firstName"
                        id=""
                        onChange={handleChange}
                        required
                      />
                    </div>
                    <div>
                      <p className="my-0 mx-2">{t('lastName')}</p>
                      <input
                        value={formState.lastName}
                        className={`rounded border-0 p-2 m-2 ${styles.inputColor}`}
                        type="text"
                        name="lastName"
                        id=""
                        onChange={handleChange}
                        required
                      />
                    </div>
                    <div>
                      <p className="my-0 mx-2">{t('gender')}</p>
                      <input
                        value={formState.gender}
                        className={`rounded border-0 p-2 m-2 w-75 ${styles.inputColor}`}
                        type="text"
                        name="gender"
                        id=""
                        onChange={handleChange}
                      />
                    </div>
                    <div>
                      <p className="my-0 mx-2">{t('birthDate')}</p>
                      <input
                        value={formState.birthDate}
                        className={`rounded border-0 p-2 m-2 ${styles.inputColor}`}
                        type="text"
                        name="birthDate"
                        id=""
                        onChange={handleChange}
                      />
                    </div>
                    <div>
                      <p className="my-0 mx-2">{t('educationGrade')}</p>
                      <input
                        value={formState.educationGrade}
                        className={`rounded border-0 p-2 m-2 ${styles.inputColor}`}
                        type="text"
                        name="educationGrade"
                        id=""
                        onChange={handleChange}
                      />
                    </div>
                    <div>
                      <p className="my-0 mx-2">{t('employmentStatus')}</p>
                      <input
                        value={formState.employmentStatus}
                        className={`rounded border-0 p-2 m-2 ${styles.inputColor}`}
                        type="text"
                        name="employmentStatus"
                        id=""
                        onChange={handleChange}
                      />
                    </div>
                    <div>
                      <p className="my-0 mx-2">{t('maritalStatus')}</p>
                      <input
                        value={formState.maritalStatus}
                        className={`rounded border-0 p-2 m-2 ${styles.inputColor}`}
                        type="text"
                        name="maritalStatus"
                        id=""
                        onChange={handleChange}
                      />
                    </div>
                    <p className="my-0 mx-2 w-100">
                      {t('displayImage')}:
                      <Form.Control
                        className="w-75"
                        accept="image/*"
                        id="orgphoto"
                        name="photo"
                        type="file"
                        multiple={false}
                        onChange={async (
                          e: React.ChangeEvent,
                        ): Promise<void> => {
                          const target = e.target as HTMLInputElement;
                          const file = target.files && target.files[0];
                          if (file)
                            setFormState({
                              ...formState,
                              file: await convertToBase64(file),
                            });
                        }}
                        data-testid="organisationImage"
                      />
                    </p>
                  </div>
                </div>
                {/* Contact Info */}
                <div
                  className={`contact mt-5 bg-white border ${styles.allRound}`}
                >
                  <div
                    className={`d-flex border-bottom py-3 px-4 ${styles.topRadius}`}
                  >
                    <h3>{t('contactInfoHeading')}</h3>
                  </div>
                  <div className="d-flex flex-row flex-wrap py-3 px-3">
                    <div>
                      <p className="my-0 mx-2">{t('phone')}</p>
                      <input
                        value={formState.phone.home}
                        className={`rounded border-0 p-2 m-2 ${styles.inputColor}`}
                        type="number"
                        name="home"
                        id=""
                        onChange={handlePhoneChange}
                      />
                    </div>
                    <div className="w-50 p-2">
                      <p className="my-0">{t('email')}</p>
                      <input
                        value={formState.email}
                        className={`w-100 rounded border-0 p-2 ${styles.inputColor}`}
                        type="email"
                        name="email"
                        id=""
                        onChange={handleChange}
                      />
                    </div>
                    <div className="p-2" style={{ width: `82%` }}>
                      <p className="my-0">{t('address')}</p>
                      <input
                        value={formState.address.line1}
                        className={`w-100 rounded border-0 p-2 ${styles.inputColor}`}
                        type="email"
                        name="line1"
                        id=""
                        onChange={handleAddressChange}
                      />
                    </div>
                    <div className="w-25 p-2">
                      <p className="my-0">{t('countryCode')}</p>
                      <input
                        value={formState.address.countryCode}
                        className={`w-100 rounded border-0 p-2 ${styles.inputColor}`}
                        type="text"
                        name="countryCode"
                        id=""
                        onChange={handleAddressChange}
                      />
                    </div>
                    <div className="w-25 p-2">
                      <p className="my-0">{t('city')}</p>
                      <input
                        value={formState.address.city}
                        className={`w-100 rounded border-0 p-2 ${styles.inputColor}`}
                        type="text"
                        name="city"
                        id=""
                        onChange={handleAddressChange}
                      />
                    </div>
                    <div className="w-25 p-2">
                      <p className="my-0">{t('state')}</p>
                      <input
                        value={formState.address.state}
                        className={`w-100 rounded border-0 p-2 ${styles.inputColor}`}
                        type="text"
                        name="state"
                        id=""
                        onChange={handleAddressChange}
                      />
                    </div>
                  </div>
                </div>
              </div>
              <div
                className={`right d-flex flex-column mx-auto px-3 ${styles.maxWidth40}`}
              >
                {/* Personal */}
                <div className={`personal bg-white border ${styles.allRound}`}>
                  <div
                    className={`d-flex flex-column border-bottom py-3 px-4 ${styles.topRadius}`}
                  >
                    <h3>{t('personalDetailsHeading')}</h3>
                  </div>
                  <div className="d-flex flex-row p-4">
                    <div className="d-flex flex-column">
                      {userData?.user?.image ? (
                        <img
                          className={`rounded-circle mx-auto`}
                          style={{ width: '80px', aspectRatio: '1/1' }}
                          src={formState.file || userData?.user?.image}
                          data-testid="userImagePresent"
                        />
                      ) : (
                        <>
                          <Avatar
                            name={`${userData?.user?.firstName} ${userData?.user?.lastName}`}
                            alt="User Image"
                            size={100}
                            dataTestId="userImageAbsent"
                            radius={50}
                          />
                        </>
                      )}
                      <div className="p-1 bg-success text-white text-center rounded mt-1">
                        <p className="p-0 m-0">{userData?.user?.userType}</p>
                      </div>
                    </div>
                    <div className="d-flex flex-column mx-2">
                      <p className="fs-2 my-0 fw-medium">
                        {formState?.firstName}
                      </p>
                      <p className="my-0">{userData?.user?.email}</p>
                      <p className="my-0">
                        <CalendarIcon />
                        Joined on {prettyDate(userData?.user?.createdAt)}
                      </p>
                    </div>
                  </div>
                </div>

                {/* Actions */}
                <div
                  className={`personal mt-4 bg-white border ${styles.allRound}`}
                >
                  <div
                    className={`d-flex flex-column border-bottom py-3 px-4 ${styles.topRadius}`}
                  >
                    <h3>{t('actionsHeading')}</h3>
                  </div>
                  <div className="p-3">
                    <div className="toggles">
                      <div className="d-flex flex-row">
                        <input
                          type="checkbox"
                          name="adminApproved"
                          id=""
                          className="mx-2"
                          checked={formState.adminApproved}
                          onChange={handleToggleChange}
                          disabled // API not supporting this feature
                        />
                        <p className="p-0 m-0">
                          {`${t('adminApproved')} (API not supported yet)`}
                        </p>
                      </div>
                      <div className="d-flex flex-row">
                        <input
                          type="checkbox"
                          name="pluginCreationAllowed"
                          id=""
                          className="mx-2"
                          checked={formState.pluginCreationAllowed}
                          onChange={handleToggleChange}
                          disabled // API not supporting this feature
                        />
                        <p className="p-0 m-0">
                          {`${t('pluginCreationAllowed')} (API not supported yet)`}
                        </p>
                      </div>
                    </div>
                    <div className="buttons d-flex flex-row gap-3 mt-2">
                      <div className={styles.dispflex}>
                        <div>
                          <label>
                            {t('appLanguageCode')} <br />
                            {`(API not supported yet)`}
                            <select
                              disabled
                              className="form-control"
                              data-testid="applangcode"
                              onChange={(e): void => {
                                setFormState({
                                  ...formState,
                                  applangcode: e.target.value,
                                });
                              }}
                            >
                              {languages.map((language, index: number) => (
                                <option key={index} value={language.code}>
                                  {language.name}
                                </option>
                              ))}
                            </select>
                          </label>
                        </div>
                      </div>
                      <div className="d-flex flex-column">
                        <label htmlFor="">
                          {t('delete')}
                          <br />
                          {`(API not supported yet)`}
                        </label>
                        <Button
                          className="btn btn-danger"
                          data-testid="deleteBtn"
                        >
                          {t('delete')}
                        </Button>
                      </div>
                    </div>
                  </div>
                </div>
                <div className="buttons mt-4">
                  <Button
                    type="button"
                    className={styles.greenregbtn}
                    value="savechanges"
                    onClick={loginLink}
                  >
                    {t('saveChanges')}
                  </Button>
                </div>
              </div>
            </div>
            {/* Main Section And Activity section */}
          </div>
        ) : (
          <UserUpdate id={currentUrl} toggleStateValue={toggleStateValue} />
        )}
      </Col>
    </Row>
  );

  console.log(userData);
  return (
    <>
      {calledFrom === 'orglist' ? (
        <SuperAdminScreen screenName="Profile" title={t('title')}>
          {memberDetails}
        </SuperAdminScreen>
      ) : (
        <OrganizationScreen screenName="Profile" title={t('title')}>
          {memberDetails}
        </OrganizationScreen>
      )}
=======
  return (
    <>
      <Row>
        <Col sm={8}>
          {state == 1 ? (
            <div className={styles.mainpageright}>
              <Row className={styles.flexclm}>
                <p
                  className={styles.logintitle}
                  data-testid="dashboardTitleBtn"
                >
                  {t('title')}
                </p>
                <div className={styles.btngroup}>
                  <Button
                    className={styles.memberfontcreatedbtn}
                    data-testid="addAdminBtn"
                    onClick={addAdmin}
                    disabled={isAdmin}
                  >
                    {t('addAdmin')}
                  </Button>

                  <Button
                    className={styles.memberfontcreatedbtn}
                    role="stateBtn"
                    data-testid="stateBtn"
                    onClick={(): void => {
                      setState(2);
                    }}
                  >
                    Edit Profile
                  </Button>
                </div>
              </Row>
              <Row className={styles.justifysp}>
                <Col sm={6} lg={4}>
                  <div>
                    {userData?.user?.image ? (
                      <img
                        className={styles.userImage}
                        src={userData?.user?.image}
                        data-testid="userImagePresent"
                      />
                    ) : (
                      <Avatar
                        name={`${userData?.user?.firstName} ${userData?.user?.lastName}`}
                        alt="User Image"
                        size={180}
                        avatarStyle={styles.userImage}
                        dataTestId="userImageAbsent"
                      />
                    )}
                  </div>
                </Col>
                <Col sm={6} lg={8}>
                  {/* User section */}
                  <div>
                    <h2>
                      <strong>
                        {userData?.user?.firstName} {userData?.user?.lastName}
                      </strong>
                    </h2>
                    <p>
                      <strong>{t('role')} :</strong>{' '}
                      <span>{userData?.user?.userType}</span>
                    </p>
                    <p>
                      <strong>{t('email')} :</strong>{' '}
                      <span>{userData?.user?.email}</span>
                    </p>
                    <p>
                      <strong>{t('createdOn')} :</strong>{' '}
                      {prettyDate(userData?.user?.createdAt)}
                    </p>
                  </div>
                </Col>
              </Row>
              <br />
              <br />
              <br />
              {/* Main Section And Activity section */}
              <section className="mb-5">
                <Row className={styles.justifysp}>
                  {/* Main Section */}
                  <Col sm={12} lg={6}>
                    <div className="card mb-4">
                      <div className="card-header">
                        <h5>
                          <strong>{t('main')}</strong>
                        </h5>
                      </div>
                      <div className="card-body">
                        <Row className="border-bottom pt-2 pb-3">
                          <Col sm={6}>{t('firstName')}</Col>
                          <Col sm={6}>{userData?.user?.firstName}</Col>
                        </Row>
                        <Row className="border-bottom py-3">
                          <Col sm={6}>{t('lastName')}</Col>
                          <Col sm={6}>{userData?.user?.lastName}</Col>
                        </Row>
                        <Row className="border-bottom py-3">
                          <Col sm={6}>{t('role')}</Col>
                          <Col sm={6}>{userData?.user?.userType}</Col>
                        </Row>
                        <Row className="border-bottom py-3">
                          <Col sm={6}>{t('language')}</Col>
                          <Col sm={6}>
                            {getLanguageName(userData?.user?.appLanguageCode)}
                          </Col>
                        </Row>
                        <Row className="border-bottom py-3">
                          <Col sm={6}>{t('adminApproved')}</Col>
                          <Col sm={6} data-testid="adminApproved">
                            {userData?.user?.adminApproved ? 'Yes' : 'No'}
                          </Col>
                        </Row>
                        <Row className="border-bottom py-3">
                          <Col sm={6}>{t('pluginCreationAllowed')}</Col>
                          <Col sm={6} data-testid="pluginCreationAllowed">
                            {userData?.user?.pluginCreationAllowed
                              ? 'Yes'
                              : 'No'}
                          </Col>
                        </Row>
                        <Row className="pt-3">
                          <Col sm={6}>{t('createdOn')}</Col>
                          <Col data-testid="createdOn" sm={6}>
                            {prettyDate(userData?.user?.createdAt)}
                          </Col>
                        </Row>
                      </div>
                    </div>
                  </Col>
                  {/* Activity Section */}
                  <Col sm={12} lg={6}>
                    {/* Organizations */}
                    <div className="card">
                      <div className="card-header">
                        <h5>
                          <strong>{t('organizations')}</strong>
                        </h5>
                      </div>
                      <div className="card-body">
                        <Row className="border-bottom pt-2 pb-3">
                          <Col sm={8}>{t('created')}</Col>
                          <Col sm={4}>
                            {userData?.user?.createdOrganizations?.length}
                          </Col>
                        </Row>
                        <Row className="border-bottom py-3">
                          <Col sm={8}>{t('joined')}</Col>
                          <Col sm={4}>
                            {userData?.user?.joinedOrganizations?.length}
                          </Col>
                        </Row>
                        <Row className="border-bottom py-3">
                          <Col sm={8}>{t('adminForOrganizations')}</Col>
                          <Col sm={4}>{userData?.user?.adminFor?.length}</Col>
                        </Row>
                        <Row className="pt-3">
                          <Col sm={8}>{t('membershipRequests')}</Col>
                          <Col sm={4}>
                            {userData?.user?.membershipRequests?.length}
                          </Col>
                        </Row>
                      </div>
                    </div>
                    {/* Events */}
                    <div className="card mt-4">
                      <div className="card-header">
                        <h5>
                          <strong>{t('events')}</strong>
                        </h5>
                      </div>
                      <div className="card-body">
                        <Row className="border-bottom pt-2 pb-3">
                          <Col sm={8}>{t('created')}</Col>
                          <Col sm={4}>
                            {userData?.user?.createdEvents?.length}
                          </Col>
                        </Row>
                        <Row className="border-bottom py-3">
                          <Col sm={8}>{t('joined')}</Col>
                          <Col sm={4}>
                            {userData?.user?.registeredEvents?.length}
                          </Col>
                        </Row>
                        <Row className="pt-3">
                          <Col sm={8}>{t('adminForEvents')}</Col>
                          <Col sm={4}>{userData?.user?.eventAdmin?.length}</Col>
                        </Row>
                      </div>
                    </div>
                  </Col>
                </Row>
              </section>
            </div>
          ) : (
            <UserUpdate id={currentUrl} toggleStateValue={toggleStateValue} />
          )}
        </Col>
      </Row>
>>>>>>> e04abf34
    </>
  );
};

export const prettyDate = (param: string): string => {
  const date = new Date(param);
  if (date?.toDateString() === 'Invalid Date') {
    return 'Unavailable';
  }
  const day = date.getDate();
  const month = date.toLocaleString('default', { month: 'long' });
  const year = date.getFullYear();
  return `${day}${getOrdinalSuffix(day)} ${month} ${year}`;
};

const getOrdinalSuffix = (day: number): string => {
  if (day >= 11 && day <= 13) {
    return 'th';
  }
  switch (day % 10) {
    case 1:
      return 'st';
    case 2:
      return 'nd';
    case 3:
      return 'rd';
    default:
      return 'th';
  }
};

export const getLanguageName = (code: string): string => {
  let language = 'Unavailable';
  languages.map((data) => {
    if (data.code == code) {
      language = data.name;
    }
  });
  return language;
};

export default MemberDetail;<|MERGE_RESOLUTION|>--- conflicted
+++ resolved
@@ -38,12 +38,8 @@
   const [isAdmin, setIsAdmin] = useState(false);
   const isMounted = useRef(true);
 
-<<<<<<< HEAD
   const { getItem, setItem } = useLocalStorage();
-  const location = useLocation<MemberDetailProps>();
-=======
-  const { getItem } = useLocalStorage();
->>>>>>> e04abf34
+
   const currentUrl = location.state?.id || getItem('id') || id;
   const { orgId } = useParams();
   document.title = t('title');
@@ -271,7 +267,7 @@
     }
   };
 
-<<<<<<< HEAD
+
   const memberDetails = (
     <Row>
       <Col>
@@ -632,211 +628,6 @@
           {memberDetails}
         </OrganizationScreen>
       )}
-=======
-  return (
-    <>
-      <Row>
-        <Col sm={8}>
-          {state == 1 ? (
-            <div className={styles.mainpageright}>
-              <Row className={styles.flexclm}>
-                <p
-                  className={styles.logintitle}
-                  data-testid="dashboardTitleBtn"
-                >
-                  {t('title')}
-                </p>
-                <div className={styles.btngroup}>
-                  <Button
-                    className={styles.memberfontcreatedbtn}
-                    data-testid="addAdminBtn"
-                    onClick={addAdmin}
-                    disabled={isAdmin}
-                  >
-                    {t('addAdmin')}
-                  </Button>
-
-                  <Button
-                    className={styles.memberfontcreatedbtn}
-                    role="stateBtn"
-                    data-testid="stateBtn"
-                    onClick={(): void => {
-                      setState(2);
-                    }}
-                  >
-                    Edit Profile
-                  </Button>
-                </div>
-              </Row>
-              <Row className={styles.justifysp}>
-                <Col sm={6} lg={4}>
-                  <div>
-                    {userData?.user?.image ? (
-                      <img
-                        className={styles.userImage}
-                        src={userData?.user?.image}
-                        data-testid="userImagePresent"
-                      />
-                    ) : (
-                      <Avatar
-                        name={`${userData?.user?.firstName} ${userData?.user?.lastName}`}
-                        alt="User Image"
-                        size={180}
-                        avatarStyle={styles.userImage}
-                        dataTestId="userImageAbsent"
-                      />
-                    )}
-                  </div>
-                </Col>
-                <Col sm={6} lg={8}>
-                  {/* User section */}
-                  <div>
-                    <h2>
-                      <strong>
-                        {userData?.user?.firstName} {userData?.user?.lastName}
-                      </strong>
-                    </h2>
-                    <p>
-                      <strong>{t('role')} :</strong>{' '}
-                      <span>{userData?.user?.userType}</span>
-                    </p>
-                    <p>
-                      <strong>{t('email')} :</strong>{' '}
-                      <span>{userData?.user?.email}</span>
-                    </p>
-                    <p>
-                      <strong>{t('createdOn')} :</strong>{' '}
-                      {prettyDate(userData?.user?.createdAt)}
-                    </p>
-                  </div>
-                </Col>
-              </Row>
-              <br />
-              <br />
-              <br />
-              {/* Main Section And Activity section */}
-              <section className="mb-5">
-                <Row className={styles.justifysp}>
-                  {/* Main Section */}
-                  <Col sm={12} lg={6}>
-                    <div className="card mb-4">
-                      <div className="card-header">
-                        <h5>
-                          <strong>{t('main')}</strong>
-                        </h5>
-                      </div>
-                      <div className="card-body">
-                        <Row className="border-bottom pt-2 pb-3">
-                          <Col sm={6}>{t('firstName')}</Col>
-                          <Col sm={6}>{userData?.user?.firstName}</Col>
-                        </Row>
-                        <Row className="border-bottom py-3">
-                          <Col sm={6}>{t('lastName')}</Col>
-                          <Col sm={6}>{userData?.user?.lastName}</Col>
-                        </Row>
-                        <Row className="border-bottom py-3">
-                          <Col sm={6}>{t('role')}</Col>
-                          <Col sm={6}>{userData?.user?.userType}</Col>
-                        </Row>
-                        <Row className="border-bottom py-3">
-                          <Col sm={6}>{t('language')}</Col>
-                          <Col sm={6}>
-                            {getLanguageName(userData?.user?.appLanguageCode)}
-                          </Col>
-                        </Row>
-                        <Row className="border-bottom py-3">
-                          <Col sm={6}>{t('adminApproved')}</Col>
-                          <Col sm={6} data-testid="adminApproved">
-                            {userData?.user?.adminApproved ? 'Yes' : 'No'}
-                          </Col>
-                        </Row>
-                        <Row className="border-bottom py-3">
-                          <Col sm={6}>{t('pluginCreationAllowed')}</Col>
-                          <Col sm={6} data-testid="pluginCreationAllowed">
-                            {userData?.user?.pluginCreationAllowed
-                              ? 'Yes'
-                              : 'No'}
-                          </Col>
-                        </Row>
-                        <Row className="pt-3">
-                          <Col sm={6}>{t('createdOn')}</Col>
-                          <Col data-testid="createdOn" sm={6}>
-                            {prettyDate(userData?.user?.createdAt)}
-                          </Col>
-                        </Row>
-                      </div>
-                    </div>
-                  </Col>
-                  {/* Activity Section */}
-                  <Col sm={12} lg={6}>
-                    {/* Organizations */}
-                    <div className="card">
-                      <div className="card-header">
-                        <h5>
-                          <strong>{t('organizations')}</strong>
-                        </h5>
-                      </div>
-                      <div className="card-body">
-                        <Row className="border-bottom pt-2 pb-3">
-                          <Col sm={8}>{t('created')}</Col>
-                          <Col sm={4}>
-                            {userData?.user?.createdOrganizations?.length}
-                          </Col>
-                        </Row>
-                        <Row className="border-bottom py-3">
-                          <Col sm={8}>{t('joined')}</Col>
-                          <Col sm={4}>
-                            {userData?.user?.joinedOrganizations?.length}
-                          </Col>
-                        </Row>
-                        <Row className="border-bottom py-3">
-                          <Col sm={8}>{t('adminForOrganizations')}</Col>
-                          <Col sm={4}>{userData?.user?.adminFor?.length}</Col>
-                        </Row>
-                        <Row className="pt-3">
-                          <Col sm={8}>{t('membershipRequests')}</Col>
-                          <Col sm={4}>
-                            {userData?.user?.membershipRequests?.length}
-                          </Col>
-                        </Row>
-                      </div>
-                    </div>
-                    {/* Events */}
-                    <div className="card mt-4">
-                      <div className="card-header">
-                        <h5>
-                          <strong>{t('events')}</strong>
-                        </h5>
-                      </div>
-                      <div className="card-body">
-                        <Row className="border-bottom pt-2 pb-3">
-                          <Col sm={8}>{t('created')}</Col>
-                          <Col sm={4}>
-                            {userData?.user?.createdEvents?.length}
-                          </Col>
-                        </Row>
-                        <Row className="border-bottom py-3">
-                          <Col sm={8}>{t('joined')}</Col>
-                          <Col sm={4}>
-                            {userData?.user?.registeredEvents?.length}
-                          </Col>
-                        </Row>
-                        <Row className="pt-3">
-                          <Col sm={8}>{t('adminForEvents')}</Col>
-                          <Col sm={4}>{userData?.user?.eventAdmin?.length}</Col>
-                        </Row>
-                      </div>
-                    </div>
-                  </Col>
-                </Row>
-              </section>
-            </div>
-          ) : (
-            <UserUpdate id={currentUrl} toggleStateValue={toggleStateValue} />
-          )}
-        </Col>
-      </Row>
->>>>>>> e04abf34
     </>
   );
 };
