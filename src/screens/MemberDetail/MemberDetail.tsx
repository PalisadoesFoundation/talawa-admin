import React, { useState } from 'react';
import { useMutation, useQuery } from '@apollo/client';
import Col from 'react-bootstrap/Col';
import Row from 'react-bootstrap/Row';
import Button from 'react-bootstrap/Button';
import { useTranslation } from 'react-i18next';
import { useLocation } from 'react-router-dom';
import UserUpdate from 'components/UserUpdate/UserUpdate';

import OrganizationScreen from 'components/OrganizationScreen/OrganizationScreen';
import SuperAdminScreen from 'components/SuperAdminScreen/SuperAdminScreen';
import { USER_DETAILS } from 'GraphQl/Queries/Queries';
import styles from './MemberDetail.module.css';
import { languages } from 'utils/languages';
import { ADD_ADMIN_MUTATION } from 'GraphQl/Mutations/mutations';
import { toast } from 'react-toastify';
import { errorHandler } from 'utils/errorHandler';
import Loader from 'components/Loader/Loader';

type MemberDetailProps = {
  id: string; // This is the userId
  from?: string; // stores from where this component was called
};

const MemberDetail: React.FC<MemberDetailProps> = ({
  id,
  from,
}): JSX.Element => {
  const { t } = useTranslation('translation', {
    keyPrefix: 'memberDetail',
  });

  const [state, setState] = useState(1);

  const location = useLocation<MemberDetailProps>();
  const currentUrl = location.state?.id || localStorage.getItem('id') || id;
  document.title = t('title');

  const calledFrom = location.state?.from || from;

  const [adda] = useMutation(ADD_ADMIN_MUTATION);
  const {
    data: userData,
    loading: loading,
    error: error,
    refetch: refetch,
  } = useQuery(USER_DETAILS, {
    variables: { id: currentUrl }, // For testing we are sending the id as a prop
  });

  /* istanbul ignore next */
  const toggleStateValue = (): void => {
    if (state === 1) setState(2);
    else setState(1);
    refetch();
  };

  if (loading) {
    return <Loader />;
  }

  /* istanbul ignore next */
  if (error) {
    window.location.assign(`/orgpeople/id=${currentUrl}`);
  }

  const addAdmin = async (): Promise<void> => {
    try {
      const { data } = await adda({
        variables: {
          userid: location.state?.id,
          orgid: currentUrl,
        },
      });

      /* istanbul ignore next */
      if (data) {
        toast.success(t('addedAsAdmin'));
        setTimeout(() => {
          window.location.reload();
        }, 2000);
      }
    } catch (error: any) {
      /* istanbul ignore next */
      errorHandler(t, error);
    }
  };

  const memberDetails = (
    <Row>
      <Col sm={8}>
        {state == 1 ? (
          <div className={styles.mainpageright}>
            <Row className={styles.flexclm}>
              <p className={styles.logintitle} data-testid="dashboardTitleBtn">
                {t('title')}
              </p>
              <div className={styles.btngroup}>
                <Button
                  className={styles.memberfontcreatedbtn}
                  onClick={addAdmin}
                >
                  {t('addAdmin')}
                </Button>
                <Button
                  className={styles.memberfontcreatedbtn}
                  role="stateBtn"
                  data-testid="stateBtn"
                  onClick={(): void => {
                    setState(2);
                  }}
                >
                  Edit Profile
                </Button>
              </div>
            </Row>
            <Row className={styles.justifysp}>
              <Col sm={6} lg={4}>
                <div>
                  {userData?.user?.image ? (
                    <img
                      className={styles.userImage}
                      src={userData?.user?.image}
                      data-testid="userImagePresent"
                    />
                  ) : (
                    <img
                      className={styles.userImage}
                      src={`https://api.dicebear.com/5.x/initials/svg?seed=${userData?.user?.firstName} ${userData?.user?.lastName}`}
                      data-testid="userImageAbsent"
                    />
                  )}
                </div>
              </Col>
              <Col sm={6} lg={8}>
                {/* User section */}
                <div>
                  <h2>
                    <strong>
                      {userData?.user?.firstName} {userData?.user?.lastName}
                    </strong>
                  </h2>
                  <p>
                    <strong>{t('role')} :</strong>{' '}
                    <span>{userData?.user?.userType}</span>
                  </p>
                  <p>
                    <strong>{t('email')} :</strong>{' '}
                    <span>{userData?.user?.email}</span>
                  </p>
                  <p>
                    <strong>{t('createdOn')} :</strong>{' '}
                    {prettyDate(userData?.user?.createdAt)}
                  </p>
                </div>
              </Col>
            </Row>
            <br />
            <br />
            <br />
            {/* Main Section And Activity section */}
            <section className="mb-5">
              <Row className={styles.justifysp}>
                {/* Main Section */}
                <Col sm={12} lg={6}>
                  <div className="card mb-4">
                    <div className="card-header">
                      <h5>
                        <strong>{t('main')}</strong>
                      </h5>
                    </div>
                    <div className="card-body">
                      <Row className="border-bottom pt-2 pb-3">
                        <Col sm={6}>{t('firstName')}</Col>
                        <Col sm={6}>{userData?.user?.firstName}</Col>
                      </Row>
                      <Row className="border-bottom py-3">
                        <Col sm={6}>{t('lastName')}</Col>
                        <Col sm={6}>{userData?.user?.lastName}</Col>
                      </Row>
                      <Row className="border-bottom py-3">
                        <Col sm={6}>{t('role')}</Col>
                        <Col sm={6}>{userData?.user?.userType}</Col>
                      </Row>
                      <Row className="border-bottom py-3">
                        <Col sm={6}>{t('memberOfOrganization')}</Col>
                        <Col sm={6}>
                          {userData?.user?.organizationUserBelongsTo ?? 'None'}
                        </Col>
                      </Row>
                      <Row className="border-bottom py-3">
                        <Col sm={6}>{t('language')}</Col>
                        <Col sm={6}>
                          {getLanguageName(userData?.user?.appLanguageCode)}
                        </Col>
                      </Row>
                      <Row className="border-bottom py-3">
                        <Col sm={6}>{t('adminApproved')}</Col>
                        <Col sm={6} data-testid="adminApproved">
                          {userData?.user?.adminApproved ? 'Yes' : 'No'}
                        </Col>
                      </Row>
                      <Row className="border-bottom py-3">
                        <Col sm={6}>{t('pluginCreationAllowed')}</Col>
                        <Col sm={6} data-testid="pluginCreationAllowed">
                          {userData?.user?.pluginCreationAllowed ? 'Yes' : 'No'}
                        </Col>
                      </Row>
                      <Row className="pt-3">
                        <Col sm={6}>{t('createdOn')}</Col>
                        <Col data-testid="createdOn" sm={6}>
                          {prettyDate(userData?.user?.createdAt)}
                        </Col>
                      </Row>
                    </div>
                  </div>
                </Col>
                {/* Activity Section */}
                <Col sm={12} lg={6}>
                  {/* Organizations */}
                  <div className="card">
                    <div className="card-header">
                      <h5>
                        <strong>{t('organizations')}</strong>
                      </h5>
                    </div>
                    <div className="card-body">
                      <Row className="border-bottom pt-2 pb-3">
                        <Col sm={8}>{t('created')}</Col>
                        <Col sm={4}>
                          {userData?.user?.createdOrganizations?.length}
                        </Col>
                      </Row>
                      <Row className="border-bottom py-3">
                        <Col sm={8}>{t('joined')}</Col>
                        <Col sm={4}>
                          {userData?.user?.joinedOrganizations?.length}
                        </Col>
                      </Row>
                      <Row className="border-bottom py-3">
                        <Col sm={8}>{t('adminForOrganizations')}</Col>
                        <Col sm={4}>{userData?.user?.adminFor?.length}</Col>
                      </Row>
                      <Row className="pt-3">
                        <Col sm={8}>{t('membershipRequests')}</Col>
                        <Col sm={4}>
                          {userData?.user?.membershipRequests?.length}
                        </Col>
                      </Row>
                    </div>
<<<<<<< HEAD
                  </div>
                  {/* Events */}
                  <div className="card mt-4">
                    <div className="card-header">
                      <h5>
                        <strong>{t('events')}</strong>
                      </h5>
                    </div>
                    <div className="card-body">
                      <Row className="border-bottom pt-2 pb-3">
                        <Col sm={8}>{t('created')}</Col>
                        <Col sm={4}>
                          {userData?.user?.createdEvents?.length}
                        </Col>
                      </Row>
                      <Row className="border-bottom py-3">
                        <Col sm={8}>{t('joined')}</Col>
                        <Col sm={4}>
                          {userData?.user?.registeredEvents?.length}
                        </Col>
                      </Row>
                      <Row className="pt-3">
                        <Col sm={8}>{t('adminForEvents')}</Col>
                        <Col sm={4}>{userData?.user?.eventAdmin?.length}</Col>
                      </Row>
                    </div>
                  </div>
                </Col>
              </Row>
            </section>
          </div>
        ) : (
          <UserUpdate id={currentUrl} toggleStateValue={toggleStateValue} />
        )}
      </Col>
    </Row>
  );

  return (
    <>
      {calledFrom == 'orgdash' ? (
        <OrganizationScreen screenName="orgdash" title={t('title')}>
          {memberDetails}
        </OrganizationScreen>
      ) : (
        <SuperAdminScreen screenName="orglist" title={t('title')}>
          {memberDetails}
        </SuperAdminScreen>
      )}
=======
                  </Col>
                </Row>
                <br />
                <br />
                <br />
                {/* Main Section And Activity section */}
                <section className="mb-5">
                  <Row className={styles.justifysp}>
                    {/* Main Section */}
                    <Col sm={12} lg={6}>
                      <div className="card mb-4">
                        <div className="card-header">
                          <h5>
                            <strong>{t('main')}</strong>
                          </h5>
                        </div>
                        <div className="card-body">
                          <Row className="border-bottom pt-2 pb-3">
                            <Col sm={6}>{t('firstName')}</Col>
                            <Col sm={6}>{userData?.user?.firstName}</Col>
                          </Row>
                          <Row className="border-bottom py-3">
                            <Col sm={6}>{t('lastName')}</Col>
                            <Col sm={6}>{userData?.user?.lastName}</Col>
                          </Row>
                          <Row className="border-bottom py-3">
                            <Col sm={6}>{t('role')}</Col>
                            <Col sm={6}>{userData?.user?.userType}</Col>
                          </Row>
                          <Row className="border-bottom py-3">
                            <Col sm={6}>{t('language')}</Col>
                            <Col sm={6}>
                              {getLanguageName(userData?.user?.appLanguageCode)}
                            </Col>
                          </Row>
                          <Row className="border-bottom py-3">
                            <Col sm={6}>{t('adminApproved')}</Col>
                            <Col sm={6} data-testid="adminApproved">
                              {userData?.user?.adminApproved ? 'Yes' : 'No'}
                            </Col>
                          </Row>
                          <Row className="border-bottom py-3">
                            <Col sm={6}>{t('pluginCreationAllowed')}</Col>
                            <Col sm={6} data-testid="pluginCreationAllowed">
                              {userData?.user?.pluginCreationAllowed
                                ? 'Yes'
                                : 'No'}
                            </Col>
                          </Row>
                          <Row className="pt-3">
                            <Col sm={6}>{t('createdOn')}</Col>
                            <Col data-testid="createdOn" sm={6}>
                              {prettyDate(userData?.user?.createdAt)}
                            </Col>
                          </Row>
                        </div>
                      </div>
                    </Col>
                    {/* Activity Section */}
                    <Col sm={12} lg={6}>
                      {/* Organizations */}
                      <div className="card">
                        <div className="card-header">
                          <h5>
                            <strong>{t('organizations')}</strong>
                          </h5>
                        </div>
                        <div className="card-body">
                          <Row className="border-bottom pt-2 pb-3">
                            <Col sm={8}>{t('created')}</Col>
                            <Col sm={4}>
                              {userData?.user?.createdOrganizations?.length}
                            </Col>
                          </Row>
                          <Row className="border-bottom py-3">
                            <Col sm={8}>{t('joined')}</Col>
                            <Col sm={4}>
                              {userData?.user?.joinedOrganizations?.length}
                            </Col>
                          </Row>
                          <Row className="border-bottom py-3">
                            <Col sm={8}>{t('adminForOrganizations')}</Col>
                            <Col sm={4}>{userData?.user?.adminFor?.length}</Col>
                          </Row>
                          <Row className="pt-3">
                            <Col sm={8}>{t('membershipRequests')}</Col>
                            <Col sm={4}>
                              {userData?.user?.membershipRequests?.length}
                            </Col>
                          </Row>
                        </div>
                      </div>
                      {/* Events */}
                      <div className="card mt-4">
                        <div className="card-header">
                          <h5>
                            <strong>{t('events')}</strong>
                          </h5>
                        </div>
                        <div className="card-body">
                          <Row className="border-bottom pt-2 pb-3">
                            <Col sm={8}>{t('created')}</Col>
                            <Col sm={4}>
                              {userData?.user?.createdEvents?.length}
                            </Col>
                          </Row>
                          <Row className="border-bottom py-3">
                            <Col sm={8}>{t('joined')}</Col>
                            <Col sm={4}>
                              {userData?.user?.registeredEvents?.length}
                            </Col>
                          </Row>
                          <Row className="pt-3">
                            <Col sm={8}>{t('adminForEvents')}</Col>
                            <Col sm={4}>
                              {userData?.user?.eventAdmin?.length}
                            </Col>
                          </Row>
                        </div>
                      </div>
                    </Col>
                  </Row>
                </section>
              </div>
            ) : (
              <UserUpdate id={currentUrl} toggleStateValue={toggleStateValue} />
            )}
          </Col>
        </Row>
      </OrganizationScreen>
>>>>>>> 8d055696
    </>
  );
};

export const prettyDate = (param: string): string => {
  const date = new Date(param);
  if (date?.toDateString() === 'Invalid Date') {
    return 'Unavailable';
  }
  return `${date?.toDateString()} ${date.toLocaleTimeString()}`;
};

export const getLanguageName = (code: string): string => {
  let language = 'Unavailable';
  languages.map((data) => {
    if (data.code == code) {
      language = data.name;
    }
  });
  return language;
};

export default MemberDetail;<|MERGE_RESOLUTION|>--- conflicted
+++ resolved
@@ -183,12 +183,6 @@
                         <Col sm={6}>{userData?.user?.userType}</Col>
                       </Row>
                       <Row className="border-bottom py-3">
-                        <Col sm={6}>{t('memberOfOrganization')}</Col>
-                        <Col sm={6}>
-                          {userData?.user?.organizationUserBelongsTo ?? 'None'}
-                        </Col>
-                      </Row>
-                      <Row className="border-bottom py-3">
                         <Col sm={6}>{t('language')}</Col>
                         <Col sm={6}>
                           {getLanguageName(userData?.user?.appLanguageCode)}
@@ -248,7 +242,6 @@
                         </Col>
                       </Row>
                     </div>
-<<<<<<< HEAD
                   </div>
                   {/* Events */}
                   <div className="card mt-4">
@@ -298,138 +291,6 @@
           {memberDetails}
         </SuperAdminScreen>
       )}
-=======
-                  </Col>
-                </Row>
-                <br />
-                <br />
-                <br />
-                {/* Main Section And Activity section */}
-                <section className="mb-5">
-                  <Row className={styles.justifysp}>
-                    {/* Main Section */}
-                    <Col sm={12} lg={6}>
-                      <div className="card mb-4">
-                        <div className="card-header">
-                          <h5>
-                            <strong>{t('main')}</strong>
-                          </h5>
-                        </div>
-                        <div className="card-body">
-                          <Row className="border-bottom pt-2 pb-3">
-                            <Col sm={6}>{t('firstName')}</Col>
-                            <Col sm={6}>{userData?.user?.firstName}</Col>
-                          </Row>
-                          <Row className="border-bottom py-3">
-                            <Col sm={6}>{t('lastName')}</Col>
-                            <Col sm={6}>{userData?.user?.lastName}</Col>
-                          </Row>
-                          <Row className="border-bottom py-3">
-                            <Col sm={6}>{t('role')}</Col>
-                            <Col sm={6}>{userData?.user?.userType}</Col>
-                          </Row>
-                          <Row className="border-bottom py-3">
-                            <Col sm={6}>{t('language')}</Col>
-                            <Col sm={6}>
-                              {getLanguageName(userData?.user?.appLanguageCode)}
-                            </Col>
-                          </Row>
-                          <Row className="border-bottom py-3">
-                            <Col sm={6}>{t('adminApproved')}</Col>
-                            <Col sm={6} data-testid="adminApproved">
-                              {userData?.user?.adminApproved ? 'Yes' : 'No'}
-                            </Col>
-                          </Row>
-                          <Row className="border-bottom py-3">
-                            <Col sm={6}>{t('pluginCreationAllowed')}</Col>
-                            <Col sm={6} data-testid="pluginCreationAllowed">
-                              {userData?.user?.pluginCreationAllowed
-                                ? 'Yes'
-                                : 'No'}
-                            </Col>
-                          </Row>
-                          <Row className="pt-3">
-                            <Col sm={6}>{t('createdOn')}</Col>
-                            <Col data-testid="createdOn" sm={6}>
-                              {prettyDate(userData?.user?.createdAt)}
-                            </Col>
-                          </Row>
-                        </div>
-                      </div>
-                    </Col>
-                    {/* Activity Section */}
-                    <Col sm={12} lg={6}>
-                      {/* Organizations */}
-                      <div className="card">
-                        <div className="card-header">
-                          <h5>
-                            <strong>{t('organizations')}</strong>
-                          </h5>
-                        </div>
-                        <div className="card-body">
-                          <Row className="border-bottom pt-2 pb-3">
-                            <Col sm={8}>{t('created')}</Col>
-                            <Col sm={4}>
-                              {userData?.user?.createdOrganizations?.length}
-                            </Col>
-                          </Row>
-                          <Row className="border-bottom py-3">
-                            <Col sm={8}>{t('joined')}</Col>
-                            <Col sm={4}>
-                              {userData?.user?.joinedOrganizations?.length}
-                            </Col>
-                          </Row>
-                          <Row className="border-bottom py-3">
-                            <Col sm={8}>{t('adminForOrganizations')}</Col>
-                            <Col sm={4}>{userData?.user?.adminFor?.length}</Col>
-                          </Row>
-                          <Row className="pt-3">
-                            <Col sm={8}>{t('membershipRequests')}</Col>
-                            <Col sm={4}>
-                              {userData?.user?.membershipRequests?.length}
-                            </Col>
-                          </Row>
-                        </div>
-                      </div>
-                      {/* Events */}
-                      <div className="card mt-4">
-                        <div className="card-header">
-                          <h5>
-                            <strong>{t('events')}</strong>
-                          </h5>
-                        </div>
-                        <div className="card-body">
-                          <Row className="border-bottom pt-2 pb-3">
-                            <Col sm={8}>{t('created')}</Col>
-                            <Col sm={4}>
-                              {userData?.user?.createdEvents?.length}
-                            </Col>
-                          </Row>
-                          <Row className="border-bottom py-3">
-                            <Col sm={8}>{t('joined')}</Col>
-                            <Col sm={4}>
-                              {userData?.user?.registeredEvents?.length}
-                            </Col>
-                          </Row>
-                          <Row className="pt-3">
-                            <Col sm={8}>{t('adminForEvents')}</Col>
-                            <Col sm={4}>
-                              {userData?.user?.eventAdmin?.length}
-                            </Col>
-                          </Row>
-                        </div>
-                      </div>
-                    </Col>
-                  </Row>
-                </section>
-              </div>
-            ) : (
-              <UserUpdate id={currentUrl} toggleStateValue={toggleStateValue} />
-            )}
-          </Col>
-        </Row>
-      </OrganizationScreen>
->>>>>>> 8d055696
     </>
   );
 };
