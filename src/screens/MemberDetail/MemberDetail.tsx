--- conflicted
+++ resolved
@@ -34,12 +34,8 @@
   const [isAdmin, setIsAdmin] = useState(false);
 
   const location = useLocation<MemberDetailProps>();
-<<<<<<< HEAD
   const currentUrl = location.state?.id || getItem('id') || id;
-=======
-  const currentUrl = location.state?.id || localStorage.getItem('id') || id;
   const orgId = window.location.href.split('=')[1];
->>>>>>> cbef0014
   document.title = t('title');
 
   const [adda] = useMutation(ADD_ADMIN_MUTATION);
