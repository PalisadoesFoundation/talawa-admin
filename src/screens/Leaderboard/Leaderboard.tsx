/**
 * Leaderboard component for displaying volunteer rankings within an organization.
 *
 * This component fetches and displays a leaderboard of volunteers based on their
 * hours volunteered. It includes features such as search, sorting, and filtering
 * by time frame. The leaderboard is displayed in a table format using the MUI DataGrid.
 *
 * @component
 * @returns {JSX.Element} The rendered leaderboard component.
 *
 * @remarks
 * - Redirects to the home page if `orgId` is not present in the URL parameters.
 * - Displays a loader while fetching data and an error message if the query fails.
 * - Uses Apollo Client's `useQuery` to fetch volunteer rankings from the GraphQL API.
 * - Supports debounced search functionality to filter volunteers by name.
 *
 * @example
 * ```tsx
 * <Leaderboard />
 * ```
 *
 * @dependencies
 * - `@mui/x-data-grid` for table rendering.
 * - `@apollo/client` for GraphQL queries.
 * - `react-router-dom` for navigation and URL parameter handling.
 * - `@mui/material` for UI components like `Stack`.
 * - Custom components: `Loader`, `Avatar`, `SortingButton`, `SearchBar`.
 *
 * @enum {TimeFrame}
 * - `All`: All-time rankings.
 * - `Weekly`: Rankings for the past week.
 * - `Monthly`: Rankings for the past month.
 * - `Yearly`: Rankings for the past year.
 *
 * @query
 * - `VOLUNTEER_RANKING`: Fetches volunteer rankings based on organization ID, sort order,
 *   time frame, and search term.
 *
 * @state
 * - `searchTerm` (`string`): The current search term for filtering volunteers.
 * - `sortBy` (`'hours_ASC' | 'hours_DESC'`): The current sorting order.
 * - `timeFrame` (`TimeFrame`): The selected time frame for filtering rankings.
 *
 * @styles
 * - Custom styles are applied using `styles` imported from `app-fixed.module.css`.
 */
import React, { useMemo, useState } from 'react';
import { useTranslation } from 'react-i18next';
import { Navigate, useNavigate, useParams } from 'react-router';

import { WarningAmberRounded } from '@mui/icons-material';
import gold from 'assets/images/gold.png';
import silver from 'assets/images/silver.png';
import bronze from 'assets/images/bronze.png';

import type { InterfaceVolunteerRank } from 'utils/interfaces';
import styles from 'style/app-fixed.module.css';
import leaderboardStyles from './Leaderboard.module.css';
import Loader from 'components/Loader/Loader';
import {
  DataGrid,
  type GridCellParams,
  type GridColDef,
} from '@mui/x-data-grid';
<<<<<<< HEAD
import { debounce } from '@mui/material';
import Avatar from 'components/Avatar/Avatar';
import { VOLUNTEER_RANKING } from 'GraphQl/Queries/EventVolunteerQueries';
import { useQuery } from '@apollo/client';
import SortingButton from 'subComponents/SortingButton';
import SearchBar from 'shared-components/SearchBar/SearchBar';
import EmptyState from 'shared-components/EmptyState/EmptyState';
=======
import { Stack } from '@mui/material';
import Avatar from 'components/Avatar/Avatar';
import { VOLUNTEER_RANKING } from 'GraphQl/Queries/EventVolunteerQueries';
import { useQuery } from '@apollo/client';
import AdminSearchFilterBar from 'components/AdminSearchFilterBar/AdminSearchFilterBar';
>>>>>>> 6faa10d0

enum TimeFrame {
  All = 'allTime',
  Weekly = 'weekly',
  Monthly = 'monthly',
  Yearly = 'yearly',
}

function leaderboard(): JSX.Element {
  const { t } = useTranslation('translation', { keyPrefix: 'leaderboard' });
  const { t: tCommon } = useTranslation('common');
  const { t: tErrors } = useTranslation('errors');

  // Get the organization ID from URL parameters
  const { orgId } = useParams();

  if (!orgId) {
    return <Navigate to={'/'} replace />;
  }

  const navigate = useNavigate();
  const [searchTerm, setSearchTerm] = useState<string>('');
  const [sortBy, setSortBy] = useState<'hours_ASC' | 'hours_DESC'>(
    'hours_DESC',
  );
  const [timeFrame, setTimeFrame] = useState<TimeFrame>(TimeFrame.All);

  // Query to fetch volunteer rankings.
  const {
    data: rankingsData,
    loading: rankingsLoading,
    error: rankingsError,
  }: {
    data?: { getVolunteerRanks: InterfaceVolunteerRank[] };
    loading: boolean;
    error?: Error | undefined;
  } = useQuery(VOLUNTEER_RANKING, {
    variables: {
      orgId,
      where: {
        orderBy: sortBy,
        timeFrame: timeFrame,
        nameContains: searchTerm,
      },
    },
  });

  const rankings = useMemo(
    () => rankingsData?.getVolunteerRanks || [],
    [rankingsData],
  );

  const leaderboardDropdowns = useMemo(
    () => [
      {
        id: 'leaderboard-sort-dropdown',
        label: tCommon('sort'),
        type: 'sort' as const,
        options: [
          { label: t('mostHours'), value: 'hours_DESC' },
          { label: t('leastHours'), value: 'hours_ASC' },
        ],
        selectedOption: sortBy,
        onOptionChange: (value: string | number) =>
          setSortBy(value as 'hours_DESC' | 'hours_ASC'),
        dataTestIdPrefix: 'sort',
      },
      {
        id: 'leaderboard-timeframe-dropdown',
        label: t('timeFrame'),
        type: 'filter' as const,
        options: [
          { label: t('allTime'), value: TimeFrame.All },
          { label: t('weekly'), value: TimeFrame.Weekly },
          { label: t('monthly'), value: TimeFrame.Monthly },
          { label: t('yearly'), value: TimeFrame.Yearly },
        ],
        selectedOption: timeFrame,
        onOptionChange: (value: string | number) =>
          setTimeFrame(value as TimeFrame),
        dataTestIdPrefix: 'timeFrame',
      },
    ],
    [tCommon, t, sortBy, timeFrame],
  );

  if (rankingsLoading) {
    return <Loader size="xl" />;
  }

  if (rankingsError) {
    return (
      <div className={styles.message} data-testid="errorMsg">
        <WarningAmberRounded className={styles.icon} />
        <h6 className="fw-bold text-danger text-center">
          {tErrors('errorLoading', { entity: 'Volunteer Rankings' })}
        </h6>
      </div>
    );
  }

  const columns: GridColDef[] = [
    {
      field: 'rank',
      headerName: t('rank'),
      flex: 1,
      align: 'center',
      minWidth: 100,
      headerAlign: 'center',
      sortable: false,
      headerClassName: `${styles.tableHeader}`,
      renderCell: (params: GridCellParams) => {
        if (params.row.rank === 1) {
          return (
            <>
<<<<<<< HEAD
              <img
                src={gold}
                alt={t('goldMedal')}
                className={styles.rankings}
              />
=======
              <img src={gold} alt={t('gold')} className={styles.rankings} />
>>>>>>> 6faa10d0
            </>
          );
        } else if (params.row.rank === 2) {
          return (
            <>
<<<<<<< HEAD
              <img
                src={silver}
                alt={t('silverMedal')}
                className={styles.rankings}
              />
=======
              <img src={silver} alt={t('silver')} className={styles.rankings} />
>>>>>>> 6faa10d0
            </>
          );
        } else if (params.row.rank === 3) {
          return (
            <>
<<<<<<< HEAD
              <img
                src={bronze}
                alt={t('bronzeMedal')}
                className={styles.rankings}
              />
=======
              <img src={bronze} alt={t('bronze')} className={styles.rankings} />
>>>>>>> 6faa10d0
            </>
          );
        } else return <>{params.row.rank}</>;
      },
    },
    {
      field: 'volunteer',
      headerName: t('volunteer'),
      flex: 2,
      align: 'center',
      minWidth: 100,
      headerAlign: 'center',
      sortable: false,
      headerClassName: `${styles.tableHeader}`,
      renderCell: (params: GridCellParams) => {
        const { _id, firstName, lastName, image } = params.row.user;

        return (
          <>
            <div
<<<<<<< HEAD
              className={`d-flex fw-bold align-items-center ms-5 ${styles.cursorPointer}`}
=======
              className={`align-items-center ms-5 ${leaderboardStyles.volunteerCell}`}
>>>>>>> 6faa10d0
              onClick={() =>
                navigate(`/member/${orgId}`, { state: { id: _id } })
              }
              data-testid="userName"
            >
              {image ? (
                <img
                  src={image}
<<<<<<< HEAD
                  alt={firstName + ' ' + lastName}
=======
                  alt={tCommon('user')}
>>>>>>> 6faa10d0
                  data-testid={`image${_id + 1}`}
                  className={styles.TableImage}
                />
              ) : (
                <div className={styles.avatarContainer}>
                  <Avatar
                    key={_id + '1'}
                    containerStyle={styles.imageContainer}
                    avatarStyle={styles.TableImageSmall}
                    name={firstName + ' ' + lastName}
                    alt={firstName + ' ' + lastName}
                  />
                </div>
              )}
              {firstName + ' ' + lastName}
            </div>
          </>
        );
      },
    },
    {
      field: 'email',
      headerName: t('email'),
      flex: 2,
      align: 'center',
      minWidth: 100,
      headerAlign: 'center',
      sortable: false,
      headerClassName: `${styles.tableHeader}`,
      renderCell: (params: GridCellParams) => {
        return (
          <div
            className={`d-flex justify-content-center ${leaderboardStyles.emailCell}`}
            data-testid="userEmail"
          >
            {params.row.user.email}
          </div>
        );
      },
    },
    {
      field: 'hoursVolunteered',
      headerName: t('hoursVolunteered'),
      flex: 2,
      align: 'center',
      headerAlign: 'center',
      sortable: false,
      headerClassName: `${styles.tableHeader}`,
      renderCell: (params: GridCellParams) => {
        return (
          <div className={`fw-bold ${leaderboardStyles.hoursCell}`}>
            {params.row.hoursVolunteered}
          </div>
        );
      },
    },
  ];

  return (
    <div className={leaderboardStyles.leaderboardContainer}>
      <AdminSearchFilterBar
        searchPlaceholder={t('searchByVolunteer')}
        searchValue={searchTerm}
        onSearchChange={setSearchTerm}
        searchInputTestId="searchBy"
        searchButtonTestId="searchBtn"
        hasDropdowns={true}
        dropdowns={leaderboardDropdowns}
      />

      {/* Table with Action Items */}
<<<<<<< HEAD
      <DataGrid
        disableColumnMenu
        columnBufferPx={7}
        hideFooter={true}
        getRowId={(row) => row.user._id}
        slots={{
          noRowsOverlay: () => (
            <EmptyState
              icon="emoji_events"
              message={t('noVolunteers')}
              dataTestId="leaderboard-empty-state"
            />
          ),
        }}
        className={`${styles.dataGridNoHover} ${styles.dataGridRounded}`}
        sx={{
          '&.MuiDataGrid-root .MuiDataGrid-cell:focus-within': {
            outline: '2px solid var(--primary-theme-color)',
            outlineOffset: '-2px',
          },
          '&.MuiDataGrid-root .MuiDataGrid-columnHeader:focus-within': {
            outline: '2px solid var(--primary-theme-color)',
            outlineOffset: '-2px',
          },
        }}
        getRowClassName={() => `${styles.rowBackground}`}
        autoHeight
        rowHeight={65}
        rows={rankings.map((ranking, index) => ({ id: index + 1, ...ranking }))}
        columns={columns}
        isRowSelectable={() => false}
      />
=======
      <div className={leaderboardStyles.dataGridStyle}>
        <DataGrid
          disableColumnMenu
          columnBufferPx={7}
          hideFooter={true}
          getRowId={(row) => row.user._id}
          slots={{
            noRowsOverlay: () => (
              <Stack height="100%" alignItems="center" justifyContent="center">
                {t('noVolunteers')}
              </Stack>
            ),
          }}
          getRowClassName={() => `${styles.rowBackground}`}
          autoHeight
          rowHeight={65}
          rows={rankings.map((ranking, index) => ({
            id: index + 1,
            ...ranking,
          }))}
          columns={columns}
          isRowSelectable={() => false}
        />
      </div>
>>>>>>> 6faa10d0
    </div>
  );
}

export default leaderboard;<|MERGE_RESOLUTION|>--- conflicted
+++ resolved
@@ -62,7 +62,6 @@
   type GridCellParams,
   type GridColDef,
 } from '@mui/x-data-grid';
-<<<<<<< HEAD
 import { debounce } from '@mui/material';
 import Avatar from 'components/Avatar/Avatar';
 import { VOLUNTEER_RANKING } from 'GraphQl/Queries/EventVolunteerQueries';
@@ -70,13 +69,6 @@
 import SortingButton from 'subComponents/SortingButton';
 import SearchBar from 'shared-components/SearchBar/SearchBar';
 import EmptyState from 'shared-components/EmptyState/EmptyState';
-=======
-import { Stack } from '@mui/material';
-import Avatar from 'components/Avatar/Avatar';
-import { VOLUNTEER_RANKING } from 'GraphQl/Queries/EventVolunteerQueries';
-import { useQuery } from '@apollo/client';
-import AdminSearchFilterBar from 'components/AdminSearchFilterBar/AdminSearchFilterBar';
->>>>>>> 6faa10d0
 
 enum TimeFrame {
   All = 'allTime',
@@ -192,43 +184,31 @@
         if (params.row.rank === 1) {
           return (
             <>
-<<<<<<< HEAD
               <img
                 src={gold}
                 alt={t('goldMedal')}
                 className={styles.rankings}
               />
-=======
-              <img src={gold} alt={t('gold')} className={styles.rankings} />
->>>>>>> 6faa10d0
             </>
           );
         } else if (params.row.rank === 2) {
           return (
             <>
-<<<<<<< HEAD
               <img
                 src={silver}
                 alt={t('silverMedal')}
                 className={styles.rankings}
               />
-=======
-              <img src={silver} alt={t('silver')} className={styles.rankings} />
->>>>>>> 6faa10d0
             </>
           );
         } else if (params.row.rank === 3) {
           return (
             <>
-<<<<<<< HEAD
               <img
                 src={bronze}
                 alt={t('bronzeMedal')}
                 className={styles.rankings}
               />
-=======
-              <img src={bronze} alt={t('bronze')} className={styles.rankings} />
->>>>>>> 6faa10d0
             </>
           );
         } else return <>{params.row.rank}</>;
@@ -249,11 +229,7 @@
         return (
           <>
             <div
-<<<<<<< HEAD
               className={`d-flex fw-bold align-items-center ms-5 ${styles.cursorPointer}`}
-=======
-              className={`align-items-center ms-5 ${leaderboardStyles.volunteerCell}`}
->>>>>>> 6faa10d0
               onClick={() =>
                 navigate(`/member/${orgId}`, { state: { id: _id } })
               }
@@ -262,11 +238,7 @@
               {image ? (
                 <img
                   src={image}
-<<<<<<< HEAD
                   alt={firstName + ' ' + lastName}
-=======
-                  alt={tCommon('user')}
->>>>>>> 6faa10d0
                   data-testid={`image${_id + 1}`}
                   className={styles.TableImage}
                 />
@@ -338,7 +310,6 @@
       />
 
       {/* Table with Action Items */}
-<<<<<<< HEAD
       <DataGrid
         disableColumnMenu
         columnBufferPx={7}
@@ -371,32 +342,6 @@
         columns={columns}
         isRowSelectable={() => false}
       />
-=======
-      <div className={leaderboardStyles.dataGridStyle}>
-        <DataGrid
-          disableColumnMenu
-          columnBufferPx={7}
-          hideFooter={true}
-          getRowId={(row) => row.user._id}
-          slots={{
-            noRowsOverlay: () => (
-              <Stack height="100%" alignItems="center" justifyContent="center">
-                {t('noVolunteers')}
-              </Stack>
-            ),
-          }}
-          getRowClassName={() => `${styles.rowBackground}`}
-          autoHeight
-          rowHeight={65}
-          rows={rankings.map((ranking, index) => ({
-            id: index + 1,
-            ...ranking,
-          }))}
-          columns={columns}
-          isRowSelectable={() => false}
-        />
-      </div>
->>>>>>> 6faa10d0
     </div>
   );
 }
