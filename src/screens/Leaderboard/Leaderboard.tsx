--- conflicted
+++ resolved
@@ -69,13 +69,7 @@
 } from '@mui/x-data-grid';
 
 import { VOLUNTEER_RANKING } from 'GraphQl/Queries/EventVolunteerQueries';
-<<<<<<< HEAD
 import { useQuery } from '@apollo/client/react';
-import SortingButton from 'subComponents/SortingButton';
-import SearchBar from 'shared-components/SearchBar/SearchBar';
-=======
-import { useQuery } from '@apollo/client';
->>>>>>> 735c893b
 
 enum TimeFrame {
   All = 'allTime',
@@ -98,28 +92,32 @@
   );
   const [timeFrame, setTimeFrame] = useState<TimeFrame>(TimeFrame.All);
 
-<<<<<<< HEAD
-  /**
-   * Query to fetch volunteer rankings.
-   */
-  const {
-    data: rankingsData,
-    loading: rankingsLoading,
-    error: rankingsError,
-  } = useQuery<any>(VOLUNTEER_RANKING, {
-=======
-  const { data, loading, error } = useQuery(VOLUNTEER_RANKING, {
->>>>>>> 735c893b
-    variables: {
-      orgId,
-      where: {
-        orderBy: sortBy,
-        timeFrame,
-        nameContains: searchTerm,
-      },
-    },
-    skip: !orgId,
-  });
+  interface IVolunteerRankingData {
+    getVolunteerRanks?: Array<{
+      rank: number;
+      hoursVolunteered: number;
+      user: {
+        id: string;
+        name: string;
+        avatarURL?: string | null;
+      };
+    }>;
+  }
+
+  const { data, loading, error } = useQuery<IVolunteerRankingData>(
+    VOLUNTEER_RANKING,
+    {
+      variables: {
+        orgId,
+        where: {
+          orderBy: sortBy,
+          timeFrame,
+          nameContains: searchTerm,
+        },
+      },
+      skip: !orgId,
+    },
+  );
 
   const rankings = useMemo(() => data?.getVolunteerRanks ?? [], [data]);
 
@@ -293,36 +291,6 @@
           }}
         />
       </div>
-<<<<<<< HEAD
-
-      {/* Table with Action Items */}
-      <DataGrid
-        disableColumnMenu
-        columnBufferPx={7}
-        hideFooter={true}
-        getRowId={(row) => row.user._id}
-        slots={{
-          noRowsOverlay: () => (
-            <Stack height="100%" alignItems="center" justifyContent="center">
-              {t('noVolunteers')}
-            </Stack>
-          ),
-        }}
-        sx={dataGridStyle}
-        getRowClassName={() => `${styles.rowBackground}`}
-        autoHeight
-        rowHeight={65}
-        rows={rankings.map(
-          (
-            ranking: { rank?: number; hoursVolunteered?: number },
-            index: number,
-          ) => ({ id: index + 1, ...ranking }),
-        )}
-        columns={columns}
-        isRowSelectable={() => false}
-      />
-=======
->>>>>>> 735c893b
     </div>
   );
 }
