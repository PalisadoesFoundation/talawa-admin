--- conflicted
+++ resolved
@@ -95,13 +95,9 @@
   useEffect(() => {
     const isLoggedIn = getItem('IsLoggedIn');
     if (isLoggedIn == 'TRUE') {
-<<<<<<< HEAD
       history.push(
         getItem('UserType') === 'USER' ? '/user/organizations' : '/orglist',
       );
-=======
-      navigate(role === 'admin' ? '/orglist' : '/user/organizations');
->>>>>>> e04abf34
     }
     setComponentLoader(false);
   }, []);
