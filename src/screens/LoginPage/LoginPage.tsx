--- conflicted
+++ resolved
@@ -42,12 +42,12 @@
     password: '',
   });
   const [show, setShow] = useState<boolean>(false);
-<<<<<<< HEAD
+
   const autoClose = 2000;
-=======
+
   const [showConfirmPassword, setShowConfirmPassword] =
     useState<boolean>(false);
->>>>>>> e8053352
+
   const recaptchaRef = useRef<ReCAPTCHA>(null);
 
   const currentLanguageCode = cookies.get('i18next') || 'en';
