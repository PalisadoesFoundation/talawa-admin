--- conflicted
+++ resolved
@@ -60,21 +60,9 @@
     setComponentLoader(false);
   }, []);
 
-<<<<<<< HEAD
-  const toggleLoginModal = () => setShowModal(!showModal);
-  const togglePassword = () => setShowPassword(!showPassword);
-  const toggleConfirmPassword = () =>
-=======
-  const showModal = (): void => {
-    setIsOpen(true);
-  };
-
-  const hideModal = (): void => {
-    setIsOpen(false);
-  };
-
-  const handleShowCon = (): void => {
->>>>>>> a82c3845
+  const toggleLoginModal = (): void => setShowModal(!showModal);
+  const togglePassword = (): void => setShowPassword(!showPassword);
+  const toggleConfirmPassword = (): void =>
     setShowConfirmPassword(!showConfirmPassword);
 
   // eslint-disable-next-line @typescript-eslint/no-unused-vars
@@ -233,13 +221,6 @@
     return <div className={styles.loader}></div>;
   }
 
-<<<<<<< HEAD
-=======
-  const handleShow = (): void => {
-    setShow(!show);
-  };
-
->>>>>>> a82c3845
   return (
     <>
       <section className={styles.login_background}>
@@ -475,7 +456,6 @@
           onHide={toggleLoginModal}
           centered
         >
-<<<<<<< HEAD
           <Modal.Header>
             <p className={styles.logintitle}>{t('login')} </p>
             <a
@@ -487,7 +467,7 @@
             </a>
           </Modal.Header>
           <Modal.Body>
-            <form onSubmit={login_link}>
+            <form onSubmit={loginLink}>
               <label>{t('email')}</label>
               <Form.Control
                 type="email"
@@ -497,7 +477,7 @@
                 autoComplete="off"
                 required
                 value={formState.email}
-                onChange={(e) => {
+                onChange={(e): void => {
                   setFormState({
                     ...formState,
                     email: e.target.value,
@@ -514,39 +494,13 @@
                   required
                   value={formState.password}
                   data-testid="password"
-                  onChange={(e) => {
-=======
-          <section id={styles.grid_wrapper}>
-            <div className={styles.form_wrapper}>
-              <div className={styles.flexdir}>
-                <p className={styles.logintitle}>{t('login')}</p>
-                <a
-                  onClick={hideModal}
-                  className={styles.cancel}
-                  data-testid="hideModalBtn"
-                >
-                  <i className="fa fa-times"></i>
-                </a>
-              </div>
-              <form onSubmit={loginLink}>
-                <label>{t('email')}</label>
-                <input
-                  type="email"
-                  id="email"
-                  className="input_box"
-                  placeholder={t('enterEmail')}
-                  autoComplete="off"
-                  required
-                  value={formState.email}
                   onChange={(e): void => {
->>>>>>> a82c3845
                     setFormState({
                       ...formState,
                       password: e.target.value,
                     });
                   }}
                 />
-<<<<<<< HEAD
                 <label
                   id="showPassword"
                   className={styles.showPassword}
@@ -568,24 +522,6 @@
                       /* istanbul ignore next */
                       RECAPTCHA_SITE_KEY ? RECAPTCHA_SITE_KEY : 'XXX'
                     }
-=======
-
-                <label>{t('password')}</label>
-                <div>
-                  <input
-                    type={show ? 'text' : 'password'}
-                    className="input_box_second"
-                    placeholder={t('enterPassword')}
-                    required
-                    value={formState.password}
-                    data-testid="password"
-                    onChange={(e): void => {
-                      setFormState({
-                        ...formState,
-                        password: e.target.value,
-                      });
-                    }}
->>>>>>> a82c3845
                   />
                 </div>
               ) : (
