--- conflicted
+++ resolved
@@ -255,29 +255,6 @@
 
       /* istanbul ignore next */
       if (loginData) {
-<<<<<<< HEAD
-        if (
-          loginData.login.appUserProfile.isSuperAdmin ||
-          (loginData.login.appUserProfile.adminFor.length !== 0 &&
-            loginData.login.appUserProfile.adminApproved === true)
-        ) {
-          setItem('FirstName', loginData.login.user.firstName);
-          setItem('LastName', loginData.login.user.lastName);
-          setItem('token', loginData.login.accessToken);
-          setItem('refreshToken', loginData.login.refreshToken);
-          setItem('id', loginData.login.user._id);
-          setItem('IsLoggedIn', 'TRUE');
-          setItem('SuperAdmin', loginData.login.appUserProfile.isSuperAdmin);
-          setItem('AdminFor', loginData.login.appUserProfile.adminFor);
-          if (getItem('IsLoggedIn') == 'TRUE') {
-            navigate(role === 'admin' ? '/orglist' : '/user/organizations');
-          }
-        } else {
-          setItem('token', loginData.login.accessToken);
-          setItem('refreshToken', loginData.login.websiteLine.refreshToken);
-          setItem('userId', loginData.login.user._id);
-          setItem('IsLoggedIn', 'TRUE');
-=======
         const { login } = loginData;
         const { user, appUserProfile } = login;
         const isAdmin: boolean =
@@ -288,7 +265,6 @@
         if (role === 'admin' && !isAdmin) {
           toast.warn(t('notAuthorised'));
           return;
->>>>>>> a54d8e7b
         }
         const loggedInUserId = user._id;
 
