--- conflicted
+++ resolved
@@ -484,11 +484,7 @@
                 >
                   <img
                     src={data.community.logoURL}
-<<<<<<< HEAD
-                    alt=""
-=======
                     alt={t('communityLogo')}
->>>>>>> 084b31ae
                     data-testid="preLoginLogo"
                   />
                   <p className="text-center">{data.community.name}</p>
@@ -941,11 +937,7 @@
                         renderInput={(params) => (
                           <TextField
                             {...params}
-<<<<<<< HEAD
-                            label=""
-=======
                             label={t('organizations')}
->>>>>>> 084b31ae
                             className={styles.selectOrgText}
                           />
                         )}
