--- conflicted
+++ resolved
@@ -9,11 +9,7 @@
   });
 
   function login_link() {
-<<<<<<< HEAD
-    window.location.replace('/orghome');
-=======
     window.location.replace('/superdash');
->>>>>>> 58e7b71a
   }
 
   return (
