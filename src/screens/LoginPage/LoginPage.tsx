--- conflicted
+++ resolved
@@ -57,11 +57,6 @@
     }
   }, []);
 
-<<<<<<< HEAD
-  /**
-   * Verifies reCAPTCHA token if enabled
-   */
-=======
   const togglePassword = (): void => setShowPassword(!showPassword);
   const toggleConfirmPassword = (): void =>
     setShowConfirmPassword(!showConfirmPassword);
@@ -113,7 +108,6 @@
     loadResource();
   }, []);
 
->>>>>>> a99cb919
   const verifyRecaptcha = async (
     recaptchaToken: string | null,
   ): Promise<boolean> => {
