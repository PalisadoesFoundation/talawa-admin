--- conflicted
+++ resolved
@@ -83,17 +83,10 @@
         });
         console.log(data);
         window.alert('Successfully Registered. Please Login In to Continue...');
-<<<<<<< HEAD
-        window.location.replace('/');
-      } else {
-        alert('Write USERTYPE correctly OR Check Password');
-        window.location.replace('/');
-=======
         window.location.reload();
       } else {
         alert('Write USERTYPE correctly OR Check Password');
         window.location.reload();
->>>>>>> fcc69c43
       }
     } else {
       alert('Fill all the Details Correctly.');
