import React, { ChangeEvent, useEffect, useRef, useState } from 'react';
import Row from 'react-bootstrap/Row';
import Col from 'react-bootstrap/Col';
import Modal from 'react-modal';
import { useMutation } from '@apollo/client';
import { useTranslation } from 'react-i18next';
import { Link } from 'react-router-dom';
import { Nav, Navbar } from 'react-bootstrap';
import ReCAPTCHA from 'react-google-recaptcha';
import { toast } from 'react-toastify';
import cookies from 'js-cookie';
import i18next from 'i18next';

import styles from './LoginPage.module.css';
import Logo from 'assets/talawa-logo-200x200.png';
import LandingPage from 'components/LandingPage/LandingPage';
import {
  LOGIN_MUTATION,
  RECAPTCHA_MUTATION,
} from 'GraphQl/Mutations/mutations';
import { SIGNUP_MUTATION } from 'GraphQl/Mutations/mutations';
import { languages } from 'utils/languages';

function LoginPage(): JSX.Element {
  const { t } = useTranslation('translation', { keyPrefix: 'loginPage' });

  document.title = t('title');

  const [modalisOpen, setIsOpen] = React.useState(false);
  const [componentLoader, setComponentLoader] = useState(true);
  const [signformState, setSignFormState] = useState({
    signfirstName: '',
    signlastName: '',
    signEmail: '',
    signPassword: '',
    cPassword: '',
  });
  const [formState, setFormState] = useState({
    email: '',
    password: '',
  });

  const recaptchaRef = useRef<ReCAPTCHA>(null);

  const currentLanguageCode = cookies.get('i18next') || 'en';

  useEffect(() => {
    const isLoggedIn = localStorage.getItem('IsLoggedIn');
    if (isLoggedIn == 'TRUE') {
      window.location.assign('/orglist');
    }
    setComponentLoader(false);
  }, []);

  const showModal = () => {
    setIsOpen(true);
  };

  const hideModal = () => {
    setIsOpen(false);
  };

  // eslint-disable-next-line @typescript-eslint/no-unused-vars
  const [login, { loading: loginLoading }] = useMutation(LOGIN_MUTATION);
  // eslint-disable-next-line @typescript-eslint/no-unused-vars
  const [signup, { loading: signinLoading }] = useMutation(SIGNUP_MUTATION);
  // eslint-disable-next-line @typescript-eslint/no-unused-vars
  const [recaptcha, { loading: recaptchaLoading }] =
    useMutation(RECAPTCHA_MUTATION);

  const verifyRecaptcha = async (recaptchaToken: any) => {
    try {
      const { data } = await recaptcha({
        variables: {
          recaptchaToken,
        },
      });

      return data.recaptcha;
    } catch (error) {
      /* istanbul ignore next */
      toast.error('Captcha Error!');
    }
  };

  const signup_link = async (e: ChangeEvent<HTMLFormElement>) => {
    e.preventDefault();

    const { signfirstName, signlastName, signEmail, signPassword, cPassword } =
      signformState;

    const recaptchaToken = recaptchaRef.current?.getValue();
    recaptchaRef.current?.reset();

<<<<<<< HEAD
    // const isVerified = await verifyRecaptcha(recaptchaToken);
    const isVerified = true;
=======
    const isVerified = await verifyRecaptcha(recaptchaToken);
>>>>>>> 64f57e74

    /* istanbul ignore next */
    if (!isVerified) {
      toast.error('Please, check the captcha.');
      return;
    }

    if (
      signfirstName.length > 1 &&
      signlastName.length > 1 &&
      signEmail.length >= 8 &&
      signPassword.length > 1
    ) {
      if (cPassword == signPassword) {
        try {
          const { data } = await signup({
            variables: {
              firstName: signfirstName,
              lastName: signlastName,
              email: signEmail,
              password: signPassword,
              userType: 'ADMIN',
            },
          });

          /* istanbul ignore next */
          if (data) {
            toast.success(
              'Successfully Registered. Please wait until you will be approved.'
            );

            setSignFormState({
              signfirstName: '',
              signlastName: '',
              signEmail: '',
              signPassword: '',
              cPassword: '',
            });
          }
        } catch (error: any) {
          /* istanbul ignore next */
          if (error.message) {
            toast.warn(error.message);
          } else {
            toast.error('Something went wrong, Please try after sometime.');
          }
        }
      } else {
        toast.error('Password and Confirm password mismatches.');
      }
    } else {
      toast.error('Fill all the Details Correctly.');
    }
  };

  const login_link = async (e: ChangeEvent<HTMLFormElement>) => {
    e.preventDefault();

    const recaptchaToken = recaptchaRef.current?.getValue();
    recaptchaRef.current?.reset();

<<<<<<< HEAD
    // const isVerified = await verifyRecaptcha(recaptchaToken);
    const isVerified = true;
=======
    const isVerified = await verifyRecaptcha(recaptchaToken);

>>>>>>> 64f57e74
    /* istanbul ignore next */
    if (!isVerified) {
      toast.error('Please, check the captcha.');
      return;
    }

    try {
      const { data } = await login({
        variables: {
          email: formState.email,
          password: formState.password,
        },
      });

      /* istanbul ignore next */
      if (data) {
        if (
          data.login.user.userType === 'SUPERADMIN' ||
          (data.login.user.userType === 'ADMIN' &&
            data.login.user.adminApproved === true)
        ) {
          localStorage.setItem('token', data.login.accessToken);
          localStorage.setItem('id', data.login.user._id);
          localStorage.setItem('IsLoggedIn', 'TRUE');
          localStorage.setItem('UserType', data.login.user.userType);
          if (localStorage.getItem('IsLoggedIn') == 'TRUE') {
            window.location.replace('/orglist');
          }
        } else {
          toast.warn('Sorry! you are not Authorised!');
        }
      } else {
        toast.warn('User not found!');
      }
    } catch (error: any) {
      /* istanbul ignore next */
      if (error.message) {
        toast.warn(error.message);
      } else {
        toast.error('Something went wrong, Please try after sometime.');
      }
    }
  };

  if (componentLoader || loginLoading || signinLoading || recaptchaLoading) {
    return <div className={styles.loader}></div>;
  }

  return (
    <>
      <section className={styles.login_background}>
        <Navbar className={styles.navbarbg} expand="xl">
          <Navbar.Brand>
            <a className={styles.logo}>
              <img src={Logo} />
              <strong>{t('talawa_portal')}</strong>
            </a>
          </Navbar.Brand>
          <Navbar.Toggle aria-controls="navbarScroll" />
          <Navbar.Collapse id="navbarScroll">
            <Nav className="ml-auto">
              <div className="dropdown mr-4">
                <button
                  className={`btn dropdown-toggle ${styles.languageBtn}`}
                  type="button"
                  data-toggle="dropdown"
                  aria-expanded="false"
                  title="Change Langauge"
                >
                  <i className="fas fa-globe"></i>
                </button>
                <div className="dropdown-menu">
                  {languages.map((language, index: number) => (
                    <button
                      key={index}
                      className="dropdown-item"
                      onClick={() => i18next.changeLanguage(language.code)}
                      disabled={currentLanguageCode === language.code}
                      data-testid={`changeLanguageBtn${index}`}
                    >
                      <span
                        className={`flag-icon flag-icon-${language.country_code} mr-2`}
                      ></span>
                      {language.name}
                    </button>
                  ))}
                </div>
              </div>
              <button
                type="button"
                className={`btn btn-success ${styles.navloginbtn}`}
                value="Login"
                onClick={showModal}
                data-testid="loginModalBtn"
              >
                {t('login')}
              </button>
            </Nav>
          </Navbar.Collapse>
        </Navbar>
        <div className={styles.reg_bg}>
          <Row>
            <Col sm={7} className={styles.leftmainbg}>
              <div className={styles.homeleft}>
                <LandingPage />
              </div>
            </Col>
            <Col sm={5} className={styles.rightmainbg}>
              <div className={styles.homeright}>
                <h1>{t('register')}</h1>
                {/* <h2>to seamlessly manage your Organization.</h2> */}
                <form onSubmit={signup_link}>
                  <div className={styles.dispflex}>
                    <div>
                      <label>{t('firstName')}</label>
                      <input
                        type="text"
                        id="signfirstname"
                        placeholder="eg. John"
                        autoComplete="on"
                        required
                        value={signformState.signfirstName}
                        onChange={(e) => {
                          setSignFormState({
                            ...signformState,
                            signfirstName: e.target.value,
                          });
                        }}
                      />
                    </div>
                    <div>
                      <label>{t('lastName')}</label>
                      <input
                        type="text"
                        id="signlastname"
                        placeholder="eg. Doe"
                        autoComplete="on"
                        required
                        value={signformState.signlastName}
                        onChange={(e) => {
                          setSignFormState({
                            ...signformState,
                            signlastName: e.target.value,
                          });
                        }}
                      />
                    </div>
                  </div>
                  <label>{t('email')}</label>
                  <input
                    type="email"
                    id="signemail"
                    placeholder="Your Email"
                    autoComplete="on"
                    required
                    value={signformState.signEmail}
                    onChange={(e) => {
                      setSignFormState({
                        ...signformState,
                        signEmail: e.target.value.toLowerCase(),
                      });
                    }}
                  />
                  <div className={styles.passwordalert}>
                    <label>{t('password')}</label>
                    <input
                      type="password"
                      id="signpassword"
                      placeholder="Password"
                      required
                      value={signformState.signPassword}
                      onChange={(e) => {
                        setSignFormState({
                          ...signformState,
                          signPassword: e.target.value,
                        });
                      }}
                    />
                    <span>{t('atleast_8_char_long')}</span>
                  </div>
                  <label>{t('confirmPassword')}</label>
                  <input
                    type="password"
                    id="cpassword"
                    placeholder="Confirm Password"
                    required
                    value={signformState.cPassword}
                    onChange={(e) => {
                      setSignFormState({
                        ...signformState,
                        cPassword: e.target.value,
                      });
                    }}
                  />
                  <div className="googleRecaptcha">
                    <ReCAPTCHA
                      ref={recaptchaRef}
                      sitekey={process.env.REACT_APP_RECAPTCHA_KEY || ''}
                    />
                  </div>
                  <button
                    type="submit"
                    className={`btn btn-success ${styles.greenregbtn}`}
                    value="Register"
                    data-testid="registrationBtn"
                  >
                    {t('register')}
                  </button>
                </form>
              </div>
            </Col>
          </Row>
        </div>
        <Modal
          isOpen={modalisOpen}
          style={{
            overlay: { backgroundColor: 'grey', zIndex: 20 },
          }}
          className={styles.modalbody}
          ariaHideApp={false}
        >
          <section id={styles.grid_wrapper}>
            <div className={styles.form_wrapper}>
              <div className={styles.flexdir}>
                <p className={styles.logintitle}>{t('login')}</p>
                <a
                  onClick={hideModal}
                  className={styles.cancel}
                  data-testid="hideModalBtn"
                >
                  <i className="fa fa-times"></i>
                </a>
              </div>
              <form onSubmit={login_link}>
                <label>{t('email')}</label>
                <input
                  type="email"
                  id="email"
                  className="input_box"
                  placeholder="Enter Email"
                  autoComplete="off"
                  required
                  value={formState.email}
                  onChange={(e) => {
                    setFormState({
                      ...formState,
                      email: e.target.value,
                    });
                  }}
                />
                <label>{t('password')}</label>
                <input
                  type="password"
                  id="password"
                  className="input_box_second"
                  placeholder="Enter Password"
                  required
                  value={formState.password}
                  onChange={(e) => {
                    setFormState({
                      ...formState,
                      password: e.target.value,
                    });
                  }}
                />
                <div className="googleRecaptcha">
                  <ReCAPTCHA
                    ref={recaptchaRef}
                    sitekey={process.env.REACT_APP_RECAPTCHA_KEY || ''}
                  />
                </div>
                <button
                  type="submit"
                  className={`btn btn-success ${styles.whiteloginbtn}`}
                  value="Login"
                  data-testid="loginBtn"
                >
                  {t('login')}
                </button>
                <Link to="/forgotPassword" className={styles.forgotpwd}>
                  {t('forgotPassword')}
                </Link>
                <hr></hr>
                <button
                  type="button"
                  className={`btn btn-success ${styles.greenregbtn}`}
                  value="Register"
                  onClick={hideModal}
                >
                  {t('register')}
                </button>
              </form>
            </div>
          </section>
        </Modal>
      </section>
    </>
  );
}

export default LoginPage;<|MERGE_RESOLUTION|>--- conflicted
+++ resolved
@@ -92,12 +92,7 @@
     const recaptchaToken = recaptchaRef.current?.getValue();
     recaptchaRef.current?.reset();
 
-<<<<<<< HEAD
-    // const isVerified = await verifyRecaptcha(recaptchaToken);
-    const isVerified = true;
-=======
     const isVerified = await verifyRecaptcha(recaptchaToken);
->>>>>>> 64f57e74
 
     /* istanbul ignore next */
     if (!isVerified) {
@@ -159,13 +154,8 @@
     const recaptchaToken = recaptchaRef.current?.getValue();
     recaptchaRef.current?.reset();
 
-<<<<<<< HEAD
-    // const isVerified = await verifyRecaptcha(recaptchaToken);
-    const isVerified = true;
-=======
     const isVerified = await verifyRecaptcha(recaptchaToken);
 
->>>>>>> 64f57e74
     /* istanbul ignore next */
     if (!isVerified) {
       toast.error('Please, check the captcha.');
