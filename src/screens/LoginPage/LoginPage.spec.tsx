import React, { act } from 'react';
<<<<<<< HEAD
import { MockedProvider } from '@apollo/client/testing/react';
=======
import { MockedProvider, type MockedResponse } from '@apollo/client/testing';
>>>>>>> 334f3072
import {
  render,
  screen,
  fireEvent,
  within,
  waitFor,
} from '@testing-library/react';
import { Provider } from 'react-redux';
import { BrowserRouter } from 'react-router';
import userEvent from '@testing-library/user-event';
import { I18nextProvider } from 'react-i18next';
import { StaticMockLink } from 'utils/StaticMockLink';
import LoginPage from './LoginPage';
import {
  RECAPTCHA_MUTATION,
  SIGNUP_MUTATION,
} from 'GraphQl/Mutations/mutations';
import {
  SIGNIN_QUERY,
  GET_COMMUNITY_DATA_PG,
  ORGANIZATION_LIST_NO_MEMBERS,
} from 'GraphQl/Queries/Queries';
import { store } from 'state/store';
import i18nForTest from 'utils/i18nForTest';
import { BACKEND_URL } from 'Constant/constant';
import useLocalStorage from 'utils/useLocalstorage';
import { vi, beforeEach, expect, it, describe } from 'vitest';

vi.mock('utils/useLocalstorage');

// Define the interface locally since it's not exported from the module
interface InterfaceStorageHelper {
  getItem: <T>(key: string) => T | null | string;
  setItem: (key: string, value: unknown) => void;
  removeItem: (key: string) => void;
  getStorageKey: (key: string) => string;
}

const MOCKS = [
  {
    request: {
      query: SIGNIN_QUERY,
      variables: { email: 'johndoe@gmail.com', password: 'johndoe' },
    },
    result: {
      data: {
        signIn: {
          user: {
            id: '1',
            role: 'administrator',
            name: 'John Doe',
            emailAddress: 'johndoe@gmail.com',
            countryCode: 'US',
            avatarURL: 'https://example.com/avatar.jpg',
          },
          authenticationToken: 'authenticationToken',
        },
      },
    },
  },
  {
    request: {
      query: SIGNUP_MUTATION,
      variables: {
        ID: '',
        name: 'John Doe',
        email: 'johndoe@gmail.com',
        password: 'Johndoe@123',
      },
    },
    result: {
      data: {
        signUp: {
          user: { id: '1' },
          authenticationToken: 'authenticationToken',
        },
      },
    },
  },
  {
    request: { query: RECAPTCHA_MUTATION, variables: { recaptchaToken: null } },
    result: { data: { recaptcha: true } },
  },
  {
    request: {
      query: RECAPTCHA_MUTATION,
      variables: { recaptchaToken: 'token' },
    },
    result: { data: { recaptcha: true } },
  },
  {
    request: { query: GET_COMMUNITY_DATA_PG },
    result: { data: { community: null } },
  },
  {
    request: { query: ORGANIZATION_LIST_NO_MEMBERS },
    result: {
      data: {
        organizations: [
          {
            id: '6437904485008f171cf29924',
            name: 'Unity Foundation',
            addressLine1: '123 Random Street',
            description: 'Unity Foundation for community development',
            avatarURL: null,
            isMember: false,
          },
          {
            id: 'db1d5caad2ade57ab811e681',
            name: 'Mills Group',
            addressLine1: '5112 Dare Centers',
            description: 'Mills Group organization',
            avatarURL: null,
            isMember: false,
          },
        ],
      },
    },
  },
];

const MOCKS3 = [
  {
    request: { query: ORGANIZATION_LIST_NO_MEMBERS },
    result: {
      data: {
        organizations: [
          {
            id: '6437904485008f171cf29924',
            name: 'Unity Foundation',
            addressLine1: '123 Random Street',
            description: 'Unity Foundation for community development',
            avatarURL: null,
          },
          {
            id: 'db1d5caad2ade57ab811e681',
            name: 'Mills Group',
            addressLine1: '5112 Dare Centers',
            description: 'Mills Group organization',
            avatarURL: null,
          },
        ],
      },
    },
  },
];

const MOCKS4 = [
  {
    request: {
      query: SIGNIN_QUERY,
      variables: {
        email: 'johndoe@gmail.com',
        password: 'johndoe1',
      },
    },
    error: new Error('Invalid credentials'),
  },
  {
    request: { query: GET_COMMUNITY_DATA_PG },
    result: { data: { community: null } },
  },
  {
    request: { query: ORGANIZATION_LIST_NO_MEMBERS },
    result: {
      data: {
        organizations: [
          {
            id: '6437904485008f171cf29924',
            name: 'Unity Foundation',
            addressLine1: '123 Random Street',
            description: 'Unity Foundation for community development',
            avatarURL: null,
          },
        ],
      },
    },
  },
];

const link = new StaticMockLink(MOCKS, true);
const link3 = new StaticMockLink(MOCKS3, true);
const link4 = new StaticMockLink(MOCKS4, true);

const { toastMocks, routerMocks, resetReCAPTCHA } = vi.hoisted(() => ({
  toastMocks: {
    success: vi.fn(),
    warn: vi.fn(),
    error: vi.fn(),
  },
  routerMocks: {
    navigate: vi.fn(),
  },
  resetReCAPTCHA: vi.fn(),
}));

async function wait(ms = 100): Promise<void> {
  await act(() => {
    return new Promise((resolve) => {
      setTimeout(resolve, ms);
    });
  });
}

const mockUseLocalStorage = {
  getItem: vi.fn(),
  setItem: vi.fn(),
  removeItem: vi.fn(),
  getStorageKey: vi.fn(),
};

beforeEach(() => {
  vi.clearAllMocks();
  routerMocks.navigate.mockReset();
  mockUseLocalStorage.getItem.mockReset();
  mockUseLocalStorage.setItem.mockReset();
  mockUseLocalStorage.removeItem.mockReset();
  mockUseLocalStorage.getStorageKey.mockReset();
  (useLocalStorage as unknown as ReturnType<typeof vi.fn>).mockReturnValue(
    mockUseLocalStorage as InterfaceStorageHelper,
  );
});

afterEach(() => {
  vi.clearAllMocks();
});

vi.mock('react-toastify', () => ({
  toast: toastMocks,
}));

vi.mock('Constant/constant.ts', async () => ({
  ...(await vi.importActual('Constant/constant.ts')),
  REACT_APP_USE_RECAPTCHA: 'yes',
  RECAPTCHA_SITE_KEY: 'xxx',
  BACKEND_URL: 'http://localhost:4000/graphql',
}));

vi.mock('react-router', async () => ({
  ...(await vi.importActual('react-router')),
  useNavigate: () => routerMocks.navigate,
}));

vi.mock('react-google-recaptcha', async () => {
  const react = await vi.importActual<typeof React>('react');
  const recaptcha = react.forwardRef(
    (
      props: {
        onChange: (value: string) => void;
      } & React.InputHTMLAttributes<HTMLInputElement>,
      ref: React.LegacyRef<HTMLInputElement> | undefined,
    ): JSX.Element => {
      const { onChange, ...otherProps } = props;

      Object.defineProperty(ref, 'current', {
        value: { reset: resetReCAPTCHA },
      });

      const handleChange = (
        event: React.ChangeEvent<HTMLInputElement>,
      ): void => {
        if (onChange) {
          onChange(event.target.value);
        }
      };

      return (
        <>
          <input
            type="text"
            data-testid="mock-recaptcha"
            {...otherProps}
            onChange={handleChange}
            ref={ref}
          />
        </>
      );
    },
  );
  return { __esModule: true, default: recaptcha };
});

describe('Testing Login Page Screen', () => {
  it('Component Should be rendered properly', async () => {
    Object.defineProperty(window, 'location', {
      configurable: true,
      value: {
        reload: vi.fn(),
        href: 'https://localhost:4321/admin',
        origin: 'https://localhost:4321',
        pathname: '/admin',
      },
    });
    render(
      <MockedProvider link={link}>
        <BrowserRouter>
          <Provider store={store}>
            <I18nextProvider i18n={i18nForTest}>
              <LoginPage />
            </I18nextProvider>
          </Provider>
        </BrowserRouter>
      </MockedProvider>,
    );

    await wait();
    expect(screen.getByText(/Admin Login/i)).toBeInTheDocument();
    expect(window.location.pathname).toBe('/admin');
  });

  it('There should be default values of pre-login data when queried result is null', async () => {
    render(
      <MockedProvider link={link}>
        <BrowserRouter>
          <Provider store={store}>
            <I18nextProvider i18n={i18nForTest}>
              <LoginPage />
            </I18nextProvider>
          </Provider>
        </BrowserRouter>
      </MockedProvider>,
    );
    await wait();

    expect(screen.getByTestId('PalisadoesLogo')).toBeInTheDocument();
    expect(
      screen.getAllByTestId('PalisadoesSocialMedia')[0],
    ).toBeInTheDocument();

    await wait();
    expect(screen.queryByTestId('preLoginLogo')).not.toBeInTheDocument();
    expect(screen.queryAllByTestId('preLoginSocialMedia')[0]).toBeUndefined();
  });

  it('Testing registration functionality', async () => {
    // Skip this test for admin path since register button is removed
    Object.defineProperty(window, 'location', {
      configurable: true,
      value: {
        reload: vi.fn(),
        href: 'https://localhost:4321/',
        origin: 'https://localhost:4321',
        pathname: '/',
      },
    });

    const formData = {
      name: 'John Doe',
      email: 'johndoe@gmail.com',
      password: 'John@123',
      confirmPassword: 'John@123',
    };

    render(
      <MockedProvider link={link}>
        <BrowserRouter>
          <Provider store={store}>
            <I18nextProvider i18n={i18nForTest}>
              <LoginPage />
            </I18nextProvider>
          </Provider>
        </BrowserRouter>
      </MockedProvider>,
    );

    await wait();

    // Check if goToRegisterPortion exists before clicking
    const registerButton = screen.queryByTestId(/goToRegisterPortion/i);
    if (registerButton) {
      await userEvent.click(registerButton);
      await wait();

      await userEvent.type(screen.getByPlaceholderText(/Name/i), formData.name);
      await userEvent.type(screen.getByTestId(/signInEmail/i), formData.email);
      await userEvent.type(
        screen.getByPlaceholderText('Password'),
        formData.password,
      );
      await userEvent.type(
        screen.getByPlaceholderText('Confirm Password'),
        formData.confirmPassword,
      );

      const registrationBtn = screen.queryByTestId('registrationBtn');
      if (registrationBtn) {
        await userEvent.click(registrationBtn);
      }
    }
  });

  it('Testing registration functionality when all inputs are invalid', async () => {
    // Skip this test for admin path since register button is removed
    Object.defineProperty(window, 'location', {
      configurable: true,
      value: {
        reload: vi.fn(),
        href: 'https://localhost:4321/',
        origin: 'https://localhost:4321',
        pathname: '/',
      },
    });

    const formData = {
      name: '124',
      email: 'j@l.co',
      password: 'john@123',
      confirmPassword: 'john@123',
    };

    render(
      <MockedProvider link={link}>
        <BrowserRouter>
          <Provider store={store}>
            <I18nextProvider i18n={i18nForTest}>
              <LoginPage />
            </I18nextProvider>
          </Provider>
        </BrowserRouter>
      </MockedProvider>,
    );

    await wait();

    const registerButton = screen.queryByTestId(/goToRegisterPortion/i);
    if (registerButton) {
      await userEvent.click(registerButton);
      await wait();

      await userEvent.type(screen.getByPlaceholderText(/Name/i), formData.name);
      await userEvent.type(screen.getByTestId(/signInEmail/i), formData.email);
      await userEvent.type(
        screen.getByPlaceholderText('Password'),
        formData.password,
      );
      await userEvent.type(
        screen.getByPlaceholderText('Confirm Password'),
        formData.confirmPassword,
      );

      const registrationBtn = screen.queryByTestId('registrationBtn');
      if (registrationBtn) {
        await userEvent.click(registrationBtn);
      }
    }
  });

  it('Testing registration functionality, when password and confirm password is not same', async () => {
    // Skip this test for admin path since register button is removed
    Object.defineProperty(window, 'location', {
      configurable: true,
      value: {
        reload: vi.fn(),
        href: 'https://localhost:4321/',
        origin: 'https://localhost:4321',
        pathname: '/',
      },
    });

    const formData = {
      name: 'John Doe',
      email: 'johndoe@gmail.com',
      password: 'johnDoe@1',
      confirmPassword: 'doeJohn@2',
    };

    render(
      <MockedProvider link={link}>
        <BrowserRouter>
          <Provider store={store}>
            <I18nextProvider i18n={i18nForTest}>
              <LoginPage />
            </I18nextProvider>
          </Provider>
        </BrowserRouter>
      </MockedProvider>,
    );

    await wait();

    const registerButton = screen.queryByTestId(/goToRegisterPortion/i);
    if (registerButton) {
      await userEvent.click(registerButton);
      await wait();

      await userEvent.type(screen.getByPlaceholderText(/Name/i), formData.name);
      await userEvent.type(screen.getByTestId(/signInEmail/i), formData.email);
      await userEvent.type(
        screen.getByPlaceholderText('Password'),
        formData.password,
      );
      await userEvent.type(
        screen.getByPlaceholderText('Confirm Password'),
        formData.confirmPassword,
      );

      const registrationBtn = screen.queryByTestId('registrationBtn');
      if (registrationBtn) {
        await userEvent.click(registrationBtn);
      }
    }
  });

  it('Testing registration functionality, when input is not filled correctly', async () => {
    // Skip this test for admin path since register button is removed
    Object.defineProperty(window, 'location', {
      configurable: true,
      value: {
        reload: vi.fn(),
        href: 'https://localhost:4321/',
        origin: 'https://localhost:4321',
        pathname: '/',
      },
    });

    const formData = {
      name: 'J D',
      email: 'johndoe@gmail.com',
      password: 'joe',
      confirmPassword: 'joe',
    };

    render(
      <MockedProvider link={link}>
        <BrowserRouter>
          <Provider store={store}>
            <I18nextProvider i18n={i18nForTest}>
              <LoginPage />
            </I18nextProvider>
          </Provider>
        </BrowserRouter>
      </MockedProvider>,
    );

    await wait();

    const registerButton = screen.queryByTestId(/goToRegisterPortion/i);
    if (registerButton) {
      await userEvent.click(registerButton);
      await wait();

      await userEvent.type(screen.getByPlaceholderText(/Name/i), formData.name);
      await userEvent.type(screen.getByTestId(/signInEmail/i), formData.email);
      await userEvent.type(
        screen.getByPlaceholderText('Password'),
        formData.password,
      );
      await userEvent.type(
        screen.getByPlaceholderText('Confirm Password'),
        formData.confirmPassword,
      );

      const registrationBtn = screen.queryByTestId('registrationBtn');
      if (registrationBtn) {
        await userEvent.click(registrationBtn);
      }
    }
  });

  it('switches to login tab on successful registration', async () => {
    // Skip this test for admin path since register button is removed
    Object.defineProperty(window, 'location', {
      configurable: true,
      value: {
        reload: vi.fn(),
        href: 'https://localhost:4321/',
        origin: 'https://localhost:4321',
        pathname: '/',
      },
    });

    const formData = {
      name: 'John Doe',
      email: 'johndoe@gmail.com',
      password: 'johndoe',
      confirmPassword: 'johndoe',
    };

    render(
      <MockedProvider link={link}>
        <BrowserRouter>
          <Provider store={store}>
            <I18nextProvider i18n={i18nForTest}>
              <LoginPage />
            </I18nextProvider>
          </Provider>
        </BrowserRouter>
      </MockedProvider>,
    );

    await wait();

    const registerButton = screen.queryByTestId(/goToRegisterPortion/i);
    if (registerButton) {
      await userEvent.click(registerButton);
      await wait();

      await userEvent.type(screen.getByPlaceholderText(/Name/i), formData.name);
      await userEvent.type(screen.getByTestId(/signInEmail/i), formData.email);
      await userEvent.type(
        screen.getByPlaceholderText('Password'),
        formData.password,
      );
      await userEvent.type(
        screen.getByPlaceholderText('Confirm Password'),
        formData.confirmPassword,
      );

      const registrationBtn = screen.queryByTestId('registrationBtn');
      if (registrationBtn) {
        await userEvent.click(registrationBtn);
        await wait();

        // Check if the login tab is now active by checking for elements that only appear in the login tab
        expect(screen.getByTestId('loginBtn')).toBeInTheDocument();
      }
    }
  });

  it('switches to login tab on successful registration correct data', async () => {
    // Skip this test for admin path since register button is removed
    Object.defineProperty(window, 'location', {
      configurable: true,
      value: {
        reload: vi.fn(),
        href: 'https://localhost:4321/',
        origin: 'https://localhost:4321',
        pathname: '/',
      },
    });

    const formData = {
      name: 'John Doe',
      email: 'johndoe@gmail.com',
      password: 'Johndoe@123',
      confirmPassword: 'Johndoe@123',
      orgId: 'abc',
    };

    render(
      <MockedProvider link={link}>
        <BrowserRouter>
          <Provider store={store}>
            <I18nextProvider i18n={i18nForTest}>
              <LoginPage />
            </I18nextProvider>
          </Provider>
        </BrowserRouter>
      </MockedProvider>,
    );

    await wait();

    const registerButton = screen.queryByTestId(/goToRegisterPortion/i);
    if (registerButton) {
      await userEvent.click(registerButton);
      await wait();

      await userEvent.type(screen.getByPlaceholderText(/Name/i), formData.name);
      await userEvent.type(screen.getByTestId(/signInEmail/i), formData.email);
      await userEvent.type(
        screen.getByPlaceholderText('Password'),
        formData.password,
      );
      await userEvent.type(
        screen.getByPlaceholderText('Confirm Password'),
        formData.confirmPassword,
      );

      const registrationBtn = screen.queryByTestId('registrationBtn');
      if (registrationBtn) {
        await userEvent.click(registrationBtn);
        await wait();

        // Check if the login tab is now active by checking for elements that only appear in the login tab
        expect(screen.getByTestId('loginBtn')).toBeInTheDocument();
      }
    }
  });

  it('Testing toggle login register portion', async () => {
    // Skip this test for admin path since register button is removed
    Object.defineProperty(window, 'location', {
      configurable: true,
      value: {
        reload: vi.fn(),
        href: 'https://localhost:4321/',
        origin: 'https://localhost:4321',
        pathname: '/',
      },
    });

    render(
      <MockedProvider link={link}>
        <BrowserRouter>
          <Provider store={store}>
            <I18nextProvider i18n={i18nForTest}>
              <LoginPage />
            </I18nextProvider>
          </Provider>
        </BrowserRouter>
      </MockedProvider>,
    );

    await wait();

    const registerButton = screen.queryByTestId('goToRegisterPortion');

    // Only test this if we're not on the admin path and the register button exists
    if (registerButton) {
      await userEvent.click(registerButton);

      // The goToLoginPortion button has been removed, so this test is no longer valid
      // Skip this part or check for a different condition

      await wait();
    }
  });

  it('Testing login functionality', async () => {
    const formData = { email: 'johndoe@gmail.com', password: 'johndoe' };

    render(
      <MockedProvider link={link}>
        <BrowserRouter>
          <Provider store={store}>
            <I18nextProvider i18n={i18nForTest}>
              <LoginPage />
            </I18nextProvider>
          </Provider>
        </BrowserRouter>
      </MockedProvider>,
    );

    await wait();

    await userEvent.type(screen.getByTestId(/loginEmail/i), formData.email);
    await userEvent.type(
      screen.getByPlaceholderText(/Enter Password/i),
      formData.password,
    );

    await userEvent.click(screen.getByTestId('loginBtn'));

    await wait();
  });

  it('Testing wrong login functionality', async () => {
    const formData = { email: 'johndoe@gmail.com', password: 'johndoe1' };

    render(
      <MockedProvider link={link4}>
        <BrowserRouter>
          <Provider store={store}>
            <I18nextProvider i18n={i18nForTest}>
              <LoginPage />
            </I18nextProvider>
          </Provider>
        </BrowserRouter>
      </MockedProvider>,
    );

    await wait();

    await userEvent.type(screen.getByTestId(/loginEmail/i), formData.email);
    await userEvent.type(
      screen.getByPlaceholderText(/Enter Password/i),
      formData.password,
    );

    await userEvent.click(screen.getByTestId('loginBtn'));

    await wait();
  });

  it('Testing password preview feature for login', async () => {
    render(
      <MockedProvider link={link}>
        <BrowserRouter>
          <Provider store={store}>
            <I18nextProvider i18n={i18nForTest}>
              <LoginPage />
            </I18nextProvider>
          </Provider>
        </BrowserRouter>
      </MockedProvider>,
    );

    await wait();

    const input = screen.getByTestId('password') as HTMLInputElement;
    const toggleText = screen.getByTestId('showLoginPassword');
    expect(input.type).toBe('password');
    await userEvent.click(toggleText);
    expect(input.type).toBe('text');
    await userEvent.click(toggleText);
    expect(input.type).toBe('password');

    await wait();
  });

  it('Testing password preview feature for register', async () => {
    // Skip this test for admin path since register button is removed
    Object.defineProperty(window, 'location', {
      configurable: true,
      value: {
        reload: vi.fn(),
        href: 'https://localhost:4321/',
        origin: 'https://localhost:4321',
        pathname: '/',
      },
    });

    render(
      <MockedProvider link={link}>
        <BrowserRouter>
          <Provider store={store}>
            <I18nextProvider i18n={i18nForTest}>
              <LoginPage />
            </I18nextProvider>
          </Provider>
        </BrowserRouter>
      </MockedProvider>,
    );

    await wait();

    const registerButton = screen.queryByTestId('goToRegisterPortion');
    if (registerButton) {
      await userEvent.click(registerButton);
      await wait();

      const input = screen.getByTestId('passwordField') as HTMLInputElement;
      const toggleText = screen.getByTestId('showPassword');
      expect(input.type).toBe('password');
      await userEvent.click(toggleText);
      expect(input.type).toBe('text');
      await userEvent.click(toggleText);
      expect(input.type).toBe('password');
    }

    await wait();
  });

  it('Testing confirm password preview feature', async () => {
    Object.defineProperty(window, 'location', {
      configurable: true,
      value: {
        reload: vi.fn(),
        href: 'https://localhost:4321/',
        origin: 'https://localhost:4321',
        pathname: '/',
      },
    });

    render(
      <MockedProvider link={link}>
        <BrowserRouter>
          <Provider store={store}>
            <I18nextProvider i18n={i18nForTest}>
              <LoginPage />
            </I18nextProvider>
          </Provider>
        </BrowserRouter>
      </MockedProvider>,
    );

    await wait();

    const registerButton = screen.queryByTestId('goToRegisterPortion');
    if (registerButton) {
      await userEvent.click(registerButton);
      await wait();

      const input = screen.getByTestId('cpassword') as HTMLInputElement;
      const toggleText = screen.getByTestId('showPasswordCon');
      expect(input.type).toBe('password');
      await userEvent.click(toggleText);
      expect(input.type).toBe('text');
      await userEvent.click(toggleText);
      expect(input.type).toBe('password');
    }

    await wait();
  });

  it('Testing for the password error warning when user firsts lands on a page', async () => {
    render(
      <MockedProvider link={link}>
        <BrowserRouter>
          <Provider store={store}>
            <I18nextProvider i18n={i18nForTest}>
              <LoginPage />
            </I18nextProvider>
          </Provider>
        </BrowserRouter>
      </MockedProvider>,
    );
    await wait();

    expect(screen.queryByTestId('passwordCheck')).toBeNull();
  });

  it('Testing for the password error warning when user clicks on password field and password is less than 8 character', async () => {
    Object.defineProperty(window, 'location', {
      configurable: true,
      value: {
        reload: vi.fn(),
        href: 'https://localhost:4321/',
        origin: 'https://localhost:4321',
        pathname: '/',
      },
    });

    const password = { password: '7' };

    render(
      <MockedProvider link={link}>
        <BrowserRouter>
          <Provider store={store}>
            <I18nextProvider i18n={i18nForTest}>
              <LoginPage />
            </I18nextProvider>
          </Provider>
        </BrowserRouter>
      </MockedProvider>,
    );
    await wait();

    const registerButton = screen.queryByTestId('goToRegisterPortion');
    if (registerButton) {
      await userEvent.click(registerButton);
      await wait();

      await userEvent.type(
        screen.getByPlaceholderText('Password'),
        password.password,
      );

      expect(screen.getByTestId('passwordField')).toHaveFocus();

      expect(password.password.length).toBeLessThan(8);

      expect(screen.queryByTestId('passwordCheck')).toBeInTheDocument();
    }
  });

  it('Testing for the password error warning when user clicks on password field and password is greater than or equal to 8 character', async () => {
    Object.defineProperty(window, 'location', {
      configurable: true,
      value: {
        reload: vi.fn(),
        href: 'https://localhost:4321/',
        origin: 'https://localhost:4321',
        pathname: '/',
      },
    });

    const password = { password: '12345678' };

    render(
      <MockedProvider link={link}>
        <BrowserRouter>
          <Provider store={store}>
            <I18nextProvider i18n={i18nForTest}>
              <LoginPage />
            </I18nextProvider>
          </Provider>
        </BrowserRouter>
      </MockedProvider>,
    );
    await wait();

    const registerButton = screen.queryByTestId('goToRegisterPortion');
    if (registerButton) {
      await userEvent.click(registerButton);
      await wait();

      await userEvent.type(
        screen.getByPlaceholderText('Password'),
        password.password,
      );

      expect(screen.getByTestId('passwordField')).toHaveFocus();

      expect(password.password.length).toBeGreaterThanOrEqual(8);

      expect(screen.queryByTestId('passwordCheck')).toBeNull();
    }
  });

  it('Testing for the password error warning when user clicks on fields except password field and password is less than 8 character', async () => {
    Object.defineProperty(window, 'location', {
      configurable: true,
      value: {
        reload: vi.fn(),
        href: 'https://localhost:4321/',
        origin: 'https://localhost:4321',
        pathname: '/',
      },
    });

    const password = { password: '1234567' };

    render(
      <MockedProvider link={link}>
        <BrowserRouter>
          <Provider store={store}>
            <I18nextProvider i18n={i18nForTest}>
              <LoginPage />
            </I18nextProvider>
          </Provider>
        </BrowserRouter>
      </MockedProvider>,
    );
    await wait();

    const registerButton = screen.queryByTestId('goToRegisterPortion');
    if (registerButton) {
      await userEvent.click(registerButton);
      await wait();

      expect(screen.getByPlaceholderText('Password')).not.toHaveFocus();

      await userEvent.type(
        screen.getByPlaceholderText('Password'),
        password.password,
      );

      expect(password.password.length).toBeLessThan(8);
    }
  });

  it('Testing for the password error warning when user clicks on fields except password field and password is greater than or equal to 8 character', async () => {
    Object.defineProperty(window, 'location', {
      configurable: true,
      value: {
        reload: vi.fn(),
        href: 'https://localhost:4321/',
        origin: 'https://localhost:4321',
        pathname: '/',
      },
    });

    const password = { password: '12345678' };

    render(
      <MockedProvider link={link}>
        <BrowserRouter>
          <Provider store={store}>
            <I18nextProvider i18n={i18nForTest}>
              <LoginPage />
            </I18nextProvider>
          </Provider>
        </BrowserRouter>
      </MockedProvider>,
    );
    await wait();

    const registerButton = screen.queryByTestId('goToRegisterPortion');
    if (registerButton) {
      await userEvent.click(registerButton);
      await wait();

      expect(screen.getByPlaceholderText('Password')).not.toHaveFocus();

      await userEvent.type(
        screen.getByPlaceholderText('Password'),
        password.password,
      );

      expect(password.password.length).toBeGreaterThanOrEqual(8);

      expect(screen.queryByTestId('passwordCheck')).toBeNull();
    }
  });

  it('Component Should be rendered properly for user login', async () => {
    Object.defineProperty(window, 'location', {
      configurable: true,
      value: {
        reload: vi.fn(),
        href: 'https://localhost:4321/',
        origin: 'https://localhost:4321',
        pathname: '/',
      },
    });
    render(
      <MockedProvider link={link}>
        <BrowserRouter>
          <Provider store={store}>
            <I18nextProvider i18n={i18nForTest}>
              <LoginPage />
            </I18nextProvider>
          </Provider>
        </BrowserRouter>
      </MockedProvider>,
    );

    await wait();
    expect(screen.getByText(/User Login/i)).toBeInTheDocument();
    expect(window.location.pathname).toBe('/');
  });

  it('Component Should be rendered properly for user registration', async () => {
    Object.defineProperty(window, 'location', {
      configurable: true,
      value: {
        reload: vi.fn(),
        href: 'https://localhost:4321/register',
        origin: 'https://localhost:4321',
        pathname: '/register',
      },
    });
    render(
      <MockedProvider link={link}>
        <BrowserRouter>
          <Provider store={store}>
            <I18nextProvider i18n={i18nForTest}>
              <LoginPage />
            </I18nextProvider>
          </Provider>
        </BrowserRouter>
      </MockedProvider>,
    );

    await wait();
    expect(screen.getByTestId('register-text')).toBeInTheDocument();
    expect(window.location.pathname).toBe('/register');
  });
});

describe('Testing redirect if already logged in', () => {
  it('Logged in as USER', async () => {
    mockUseLocalStorage.getItem.mockImplementation((key: string) => {
      if (key === 'IsLoggedIn') return 'TRUE';
      if (key === 'userId') return 'id';
      return null;
    });

    render(
      <MockedProvider link={link}>
        <BrowserRouter>
          <Provider store={store}>
            <I18nextProvider i18n={i18nForTest}>
              <LoginPage />
            </I18nextProvider>
          </Provider>
        </BrowserRouter>
      </MockedProvider>,
    );
    await wait();
    expect(routerMocks.navigate).toHaveBeenCalledWith('/user/organizations');
  });

  it('Logged in as Admin or SuperAdmin', async () => {
    mockUseLocalStorage.getItem.mockImplementation((key: string) => {
      if (key === 'IsLoggedIn') return 'TRUE';
      if (key === 'userId') return null;
      return null;
    });

    render(
      <MockedProvider link={link}>
        <BrowserRouter>
          <Provider store={store}>
            <I18nextProvider i18n={i18nForTest}>
              <LoginPage />
            </I18nextProvider>
          </Provider>
        </BrowserRouter>
      </MockedProvider>,
    );
    await wait();
    expect(routerMocks.navigate).toHaveBeenCalledWith('/orglist');
  });
});

describe('Testing invitation functionality', () => {
  beforeEach(() => {
    // Mock window.location.href for invitation redirect tests
    Object.defineProperty(window, 'location', {
      configurable: true,
      value: {
        href: 'http://localhost:3000/',
      },
      writable: true,
    });
  });

  it('should handle pending invitation token on successful login', async () => {
    const mockToken = 'test-invitation-token';

    // Mock getItem to return pending invitation token
    mockUseLocalStorage.getItem.mockImplementation((key: string) => {
      if (key === 'pendingInvitationToken') return mockToken;
      return null;
    });

    // Mock removeItem
    const mockRemoveItem = vi.fn();
    mockUseLocalStorage.removeItem = mockRemoveItem;

    render(
      <MockedProvider link={link}>
        <BrowserRouter>
          <Provider store={store}>
            <I18nextProvider i18n={i18nForTest}>
              <LoginPage />
            </I18nextProvider>
          </Provider>
        </BrowserRouter>
      </MockedProvider>,
    );

    await wait();

    await userEvent.type(screen.getByTestId('loginEmail'), 'johndoe@gmail.com');
    await userEvent.type(
      screen.getByPlaceholderText(/Enter Password/i),
      'johndoe',
    );
    await userEvent.click(screen.getByTestId('loginBtn'));

    await wait();

    expect(mockRemoveItem).toHaveBeenCalledWith('pendingInvitationToken');

    expect(window.location.href).toBe(`/event/invitation/${mockToken}`);
  });

  it('should handle pending invitation token on successful registration', async () => {
    const mockToken = 'test-invitation-token';

    mockUseLocalStorage.getItem.mockImplementation((key: string) => {
      if (key === 'pendingInvitationToken') return mockToken;
      return null;
    });

    const mockRemoveItem = vi.fn();
    mockUseLocalStorage.removeItem = mockRemoveItem;

    Object.defineProperty(window, 'location', {
      configurable: true,
      value: {
        reload: vi.fn(),
        href: 'https://localhost:4321/',
        origin: 'https://localhost:4321',
        pathname: '/',
      },
    });

    render(
      <MockedProvider link={link}>
        <BrowserRouter>
          <Provider store={store}>
            <I18nextProvider i18n={i18nForTest}>
              <LoginPage />
            </I18nextProvider>
          </Provider>
        </BrowserRouter>
      </MockedProvider>,
    );

    await wait();

    // Click register button
    const registerButton = screen.queryByTestId('goToRegisterPortion');
    if (registerButton) {
      await userEvent.click(registerButton);
      await wait();

      // Fill registration form
      await userEvent.type(screen.getByPlaceholderText(/Name/i), 'John Doe');
      await userEvent.type(
        screen.getByTestId('signInEmail'),
        'johndoe@gmail.com',
      );
      await userEvent.type(
        screen.getByPlaceholderText('Password'),
        'Johndoe@123',
      );
      await userEvent.type(
        screen.getByPlaceholderText('Confirm Password'),
        'Johndoe@123',
      );

      const registrationBtn = screen.queryByTestId('registrationBtn');
      if (registrationBtn) {
        await userEvent.click(registrationBtn);
        await wait();

        // Verify that removeItem was called with the pending invitation token
        expect(mockRemoveItem).toHaveBeenCalledWith('pendingInvitationToken');

        // Verify that window.location.href was set to the invitation URL
        expect(window.location.href).toBe(`/event/invitation/${mockToken}`);
      }
    }
  });

  it('should not redirect when no pending invitation token exists', async () => {
    // Mock getItem to return null for pending invitation token
    mockUseLocalStorage.getItem.mockImplementation((key: string) => {
      if (key === 'pendingInvitationToken') return null;
      return null;
    });

    render(
      <MockedProvider link={link}>
        <BrowserRouter>
          <Provider store={store}>
            <I18nextProvider i18n={i18nForTest}>
              <LoginPage />
            </I18nextProvider>
          </Provider>
        </BrowserRouter>
      </MockedProvider>,
    );

    await wait();

    // Fill login form
    await userEvent.type(screen.getByTestId('loginEmail'), 'johndoe@gmail.com');
    await userEvent.type(
      screen.getByPlaceholderText(/Enter Password/i),
      'johndoe',
    );
    await userEvent.click(screen.getByTestId('loginBtn'));

    await wait();

    // Verify normal navigation (no invitation redirect)
    expect(routerMocks.navigate).toHaveBeenCalledWith('/user/organizations');
    expect(window.location.href).toBe('http://localhost:3000/');
  });
});

it('Render the Select Organization list and change the option', async () => {
  // Skip this test for admin path since register button is removed
  Object.defineProperty(window, 'location', {
    configurable: true,
    value: {
      reload: vi.fn(),
      href: 'https://localhost:4321/',
      origin: 'https://localhost:4321',
      pathname: '/',
    },
  });

  render(
    <MockedProvider link={link3}>
      <BrowserRouter>
        <Provider store={store}>
          <I18nextProvider i18n={i18nForTest}>
            <LoginPage />
          </I18nextProvider>
        </Provider>
      </BrowserRouter>
    </MockedProvider>,
  );

  await wait();

  const registerButton = screen.queryByTestId('goToRegisterPortion');
  if (registerButton) {
    await userEvent.click(registerButton);
    await wait();

    const autocomplete = screen.getByTestId('selectOrg');
    const input = within(autocomplete).getByRole('combobox');
    autocomplete.focus();

    fireEvent.change(input, { target: { value: 'a' } });
    fireEvent.keyDown(autocomplete, { key: 'ArrowDown' });
    fireEvent.keyDown(autocomplete, { key: 'Enter' });
  }
});

describe('Talawa-API server fetch check', () => {
  beforeEach(() => {
    vi.spyOn(global, 'fetch').mockResolvedValue(
      new Response(JSON.stringify({ data: { __typename: 'Query' } })),
    );
  });

  const expectApiHealthCheckFetchCalled = () => {
    expect(fetch).toHaveBeenCalledWith(
      BACKEND_URL,
      expect.objectContaining({
        method: 'POST',
        headers: { 'Content-Type': 'application/json' },
        body: JSON.stringify({ query: '{ __typename }' }),
      }),
    );
  };

  it('Checks if Talawa-API resource is loaded successfully', async () => {
    await act(async () => {
      render(
        <MockedProvider link={link}>
          <BrowserRouter>
            <Provider store={store}>
              <I18nextProvider i18n={i18nForTest}>
                <LoginPage />
              </I18nextProvider>
            </Provider>
          </BrowserRouter>
        </MockedProvider>,
      );
    });

    expectApiHealthCheckFetchCalled();
  });

  it('displays warning message when resource loading fails', async () => {
    const mockError = new Error('Network error');
    vi.spyOn(global, 'fetch').mockRejectedValue(mockError);

    await act(async () => {
      render(
        <MockedProvider link={link}>
          <BrowserRouter>
            <Provider store={store}>
              <I18nextProvider i18n={i18nForTest}>
                <LoginPage />
              </I18nextProvider>
            </Provider>
          </BrowserRouter>
        </MockedProvider>,
      );
    });

    expectApiHealthCheckFetchCalled();
  });
});

/* ------------------------------------------------------------------ */
/*  NEW TESTS TO HIT 100 % COVERAGE FOR LoginPage.tsx                 */
/* ------------------------------------------------------------------ */

// Helper functions to reduce code duplication
const renderLoginPage = (
  mocksOrLink: StaticMockLink | ReadonlyArray<MockedResponse> = MOCKS,
): ReturnType<typeof render> => {
  const isLink = mocksOrLink instanceof StaticMockLink;

  return render(
    <MockedProvider
      {...(isLink
        ? { link: mocksOrLink }
        : {
            mocks: mocksOrLink as ReadonlyArray<MockedResponse>,
          })}
    >
      <BrowserRouter>
        <Provider store={store}>
          <I18nextProvider i18n={i18nForTest}>
            <LoginPage />
          </I18nextProvider>
        </Provider>
      </BrowserRouter>
    </MockedProvider>,
  );
};

const setLocationPath = (pathname: string): void => {
  Object.defineProperty(window, 'location', {
    configurable: true,
    writable: true,
    value: {
      reload: vi.fn(),
      href: `https://localhost:4321${pathname}`,
      origin: 'https://localhost:4321',
      pathname,
    },
  });
};

describe('Extra coverage for 100 %', () => {
  afterEach(() => {
    vi.doUnmock('Constant/constant.ts');
  });

  /* 1.  bypass recaptcha when feature is off (UI path) */
  it('bypasses recaptcha when feature is off', async () => {
    vi.resetModules();
    vi.doMock('Constant/constant.ts', async () => ({
      ...(await vi.importActual('Constant/constant.ts')),
      REACT_APP_USE_RECAPTCHA: 'no',
      RECAPTCHA_SITE_KEY: 'xxx',
    }));
    // re-import component so mock applies
    const { default: LoginPageFresh } = await import('./LoginPage');
    render(
      <MockedProvider mocks={MOCKS}>
        <BrowserRouter>
          <Provider store={store}>
            <I18nextProvider i18n={i18nForTest}>
              <LoginPageFresh />
            </I18nextProvider>
          </Provider>
        </BrowserRouter>
      </MockedProvider>,
    );
    await wait();
    // Verify recaptcha is bypassed by submitting login without token
    await userEvent.type(screen.getByTestId('loginEmail'), 'johndoe@gmail.com');
    await userEvent.type(
      screen.getByPlaceholderText(/Enter Password/i),
      'johndoe',
    );
    await userEvent.click(screen.getByTestId('loginBtn'));
    await wait();
    // Should succeed without recaptcha interaction
    expect(routerMocks.navigate).toHaveBeenCalledWith('/user/organizations');
  });

  /* 2.  Invalid name toast */
  it('shows toast for invalid name during registration', async () => {
    setLocationPath('/');
    renderLoginPage();
    await wait();
    await userEvent.click(screen.getByTestId('goToRegisterPortion'));
    await userEvent.type(screen.getByPlaceholderText(/Name/i), '123'); // invalid - contains numbers
    await userEvent.type(screen.getByTestId('signInEmail'), 'a@b.co'); // invalid email (too short)
    await userEvent.type(screen.getByPlaceholderText('Password'), 'Valid@123');
    await userEvent.type(
      screen.getByPlaceholderText('Confirm Password'),
      'Valid@123',
    );
    await userEvent.type(screen.getAllByTestId('mock-recaptcha')[1], 'token');
    await userEvent.click(screen.getByTestId('registrationBtn'));
    await wait();
    expect(toastMocks.warn).toHaveBeenCalledWith(
      'Name should contain only letters, spaces, and hyphens',
    );
  });

  /* 3.  Invalid password toast */
  it('shows toast for weak password', async () => {
    setLocationPath('/');
    renderLoginPage();
    await wait();
    await userEvent.click(screen.getByTestId('goToRegisterPortion'));
    await userEvent.type(screen.getByPlaceholderText(/Name/i), 'John Doe');
    await userEvent.type(screen.getByTestId('signInEmail'), 'john@doe.com'); // valid email to isolate password validation
    await userEvent.type(screen.getByPlaceholderText('Password'), 'weak');
    await userEvent.type(
      screen.getByPlaceholderText('Confirm Password'),
      'weak',
    );
    await userEvent.type(screen.getAllByTestId('mock-recaptcha')[1], 'token');
    await userEvent.click(screen.getByTestId('registrationBtn'));
    await wait();
    expect(toastMocks.warn).toHaveBeenCalledWith(
      'Password should contain atleast one lowercase letter, one uppercase letter, one numeric value and one special character',
    );
  });

  /* 4.  Non-admin tries to log in on /admin */
  it('warns when non-admin logs in from admin portal', async () => {
    setLocationPath('/admin');
    const NON_ADMIN_MOCK = [
      ...MOCKS.filter(
        (m) =>
          m.request.query !== SIGNIN_QUERY &&
          m.request.query !== RECAPTCHA_MUTATION,
      ),
      {
        request: {
          query: RECAPTCHA_MUTATION,
          variables: { recaptchaToken: 'token' },
        },
        result: { data: { recaptcha: true } },
      },
      {
        request: {
          query: SIGNIN_QUERY,
          variables: { email: 'user@example.com', password: 'pass' },
        },
        result: {
          data: {
            signIn: {
              user: {
                id: '1',
                role: 'user',
                name: 'U',
                emailAddress: 'user@example.com',
                countryCode: null,
                avatarURL: null,
              },
              authenticationToken: 'token',
            },
          },
        },
      },
    ];
    renderLoginPage(NON_ADMIN_MOCK);
    await wait();
    await userEvent.type(screen.getByTestId('loginEmail'), 'user@example.com');
    await userEvent.type(
      screen.getByPlaceholderText(/Enter Password/i),
      'pass',
    );
    await userEvent.type(screen.getAllByTestId('mock-recaptcha')[0], 'token');
    await userEvent.click(screen.getByTestId('loginBtn'));
    await wait();
    expect(toastMocks.warn).toHaveBeenCalledWith(
      'Sorry! you are not Authorised!',
    );
  });

  /* 5.  component renders after mount (was refetch test) */
  it('renders component after mount', async () => {
    renderLoginPage(link);
    await wait();
    expect(screen.getByTestId('loginBtn')).toBeInTheDocument();
  });

  /* 6.  fetch(BACKEND_URL) catch block */
  it('handles Talawa-API unreachable', async () => {
    // Mock fetch to reject before rendering
    const fetchSpy = vi
      .spyOn(global, 'fetch')
      .mockRejectedValue(new Error('Network error'));

    await act(async () => {
      renderLoginPage();
    });

    // Wait for fetch to be called and errorHandler to show toast
    await waitFor(() => {
      expect(fetchSpy).toHaveBeenCalledWith(
        BACKEND_URL,
        expect.objectContaining({
          method: 'POST',
          headers: {
            'Content-Type': 'application/json',
          },
        }),
      );
    });

    // errorHandler should call toast.error with the error message
    await waitFor(() => {
      expect(toastMocks.error).toHaveBeenCalledWith('Network error');
    });

    fetchSpy.mockRestore();
  });

  /* 7.  reset signup recaptcha on error */
  it('resets signup recaptcha when signup fails', async () => {
    const FAIL_MOCK = [
      {
        request: {
          query: RECAPTCHA_MUTATION,
          variables: { recaptchaToken: 'token' },
        },
        result: { data: { recaptcha: true } },
      },
      {
        request: {
          query: SIGNUP_MUTATION,
          variables: {
            ID: '',
            name: 'John',
            email: 'john@doe.com',
            password: 'John@123',
          },
        },
        error: new Error('Signup failed'),
      },
      {
        request: { query: GET_COMMUNITY_DATA_PG },
        result: { data: { community: null } },
      },
      {
        request: { query: ORGANIZATION_LIST_NO_MEMBERS },
        result: { data: { organizations: [] } },
      },
    ];
    setLocationPath('/');
    renderLoginPage(FAIL_MOCK);
    await wait();
    await userEvent.click(screen.getByTestId('goToRegisterPortion'));
    await userEvent.type(screen.getByPlaceholderText(/Name/i), 'John');
    await userEvent.type(screen.getByTestId('signInEmail'), 'john@doe.com');
    await userEvent.type(screen.getByPlaceholderText('Password'), 'John@123');
    await userEvent.type(
      screen.getByPlaceholderText('Confirm Password'),
      'John@123',
    );
    await userEvent.type(screen.getAllByTestId('mock-recaptcha')[1], 'token');
    await userEvent.click(screen.getByTestId('registrationBtn'));
    await wait();
    expect(resetReCAPTCHA).toHaveBeenCalled();
  });

  /* 8. recaptcha mutation failure */
  it('shows error toast when recaptcha verification mutation fails', async () => {
    const RECAPTCHA_ERROR_MOCK = [
      {
        request: {
          query: RECAPTCHA_MUTATION,
          variables: { recaptchaToken: 'token' },
        },
        error: new Error('Recaptcha service unavailable'),
      },
      {
        request: { query: GET_COMMUNITY_DATA_PG },
        result: { data: { community: null } },
      },
      {
        request: { query: ORGANIZATION_LIST_NO_MEMBERS },
        result: { data: { organizations: [] } },
      },
    ];
    setLocationPath('/');
    renderLoginPage(RECAPTCHA_ERROR_MOCK);
    await wait();
    await userEvent.click(screen.getByTestId('goToRegisterPortion'));
    await userEvent.type(screen.getByPlaceholderText(/Name/i), 'John');
    await userEvent.type(screen.getByTestId('signInEmail'), 'john@doe.com');
    await userEvent.type(screen.getByPlaceholderText('Password'), 'John@123');
    await userEvent.type(
      screen.getByPlaceholderText('Confirm Password'),
      'John@123',
    );
    await userEvent.type(screen.getAllByTestId('mock-recaptcha')[1], 'token');
    await userEvent.click(screen.getByTestId('registrationBtn'));
    await wait();
    expect(toastMocks.error).toHaveBeenCalledWith(
      expect.stringMatching(/captcha/i),
    );
  });

  /* 9. signup captcha verification returns false */
  it('shows captcha error when verification returns false on signup', async () => {
    const RECAPTCHA_FALSE_MOCK = [
      {
        request: {
          query: RECAPTCHA_MUTATION,
          variables: { recaptchaToken: 'bad-token' },
        },
        result: { data: { recaptcha: false } },
      },
      {
        request: { query: GET_COMMUNITY_DATA_PG },
        result: { data: { community: null } },
      },
      {
        request: { query: ORGANIZATION_LIST_NO_MEMBERS },
        result: { data: { organizations: [] } },
      },
    ];
    setLocationPath('/');
    renderLoginPage(RECAPTCHA_FALSE_MOCK);
    await wait();
    await userEvent.click(screen.getByTestId('goToRegisterPortion'));
    await userEvent.type(screen.getByPlaceholderText(/Name/i), 'John');
    await userEvent.type(screen.getByTestId('signInEmail'), 'john@doe.com');
    await userEvent.type(screen.getByPlaceholderText('Password'), 'John@123');
    await userEvent.type(
      screen.getByPlaceholderText('Confirm Password'),
      'John@123',
    );
    await userEvent.type(
      screen.getAllByTestId('mock-recaptcha')[1],
      'bad-token',
    );
    await userEvent.click(screen.getByTestId('registrationBtn'));
    await wait();
    expect(toastMocks.error).toHaveBeenCalledWith('Please, check the captcha.');
  });

  /* 10. login captcha verification returns false */
  it('shows captcha error when verification returns false on login', async () => {
    const RECAPTCHA_FALSE_LOGIN = [
      {
        request: {
          query: RECAPTCHA_MUTATION,
          variables: { recaptchaToken: 'bad-token' },
        },
        result: { data: { recaptcha: false } },
      },
      {
        request: { query: GET_COMMUNITY_DATA_PG },
        result: { data: { community: null } },
      },
      {
        request: { query: ORGANIZATION_LIST_NO_MEMBERS },
        result: { data: { organizations: [] } },
      },
    ];
    setLocationPath('/');
    renderLoginPage(RECAPTCHA_FALSE_LOGIN);
    await wait();
    await userEvent.type(screen.getByTestId('loginEmail'), 'user@example.com');
    await userEvent.type(
      screen.getByPlaceholderText(/Enter Password/i),
      'pass',
    );
    await userEvent.type(
      screen.getAllByTestId('mock-recaptcha')[0],
      'bad-token',
    );
    await userEvent.click(screen.getByTestId('loginBtn'));
    await wait();
    expect(toastMocks.error).toHaveBeenCalledWith('Please, check the captcha.');
  });

  /* 11. email too short validation */
  it('shows email invalid toast when email is too short', async () => {
    setLocationPath('/');
    renderLoginPage();
    await wait();
    await userEvent.click(screen.getByTestId('goToRegisterPortion'));
    await userEvent.type(screen.getByPlaceholderText(/Name/i), 'John');
    await userEvent.type(screen.getByTestId('signInEmail'), 'a@b.co'); // length 6
    await userEvent.type(screen.getByPlaceholderText('Password'), 'Test@123');
    await userEvent.type(
      screen.getByPlaceholderText('Confirm Password'),
      'Test@123',
    );
    await userEvent.type(screen.getAllByTestId('mock-recaptcha')[1], 'token');
    await userEvent.click(screen.getByTestId('registrationBtn'));
    await wait();
    expect(toastMocks.warn).toHaveBeenCalledWith(
      'Email should have atleast 8 characters',
    );
  });

  /* 12. signIn returns null */
  it('shows not found warning when signIn returns null', async () => {
    const NULL_SIGNIN_MOCK = [
      {
        request: {
          query: RECAPTCHA_MUTATION,
          variables: { recaptchaToken: 'token' },
        },
        result: { data: { recaptcha: true } },
      },
      {
        request: {
          query: SIGNIN_QUERY,
          variables: { email: 'test@test.com', password: 'pass' },
        },
        result: { data: null },
      },
      {
        request: { query: GET_COMMUNITY_DATA_PG },
        result: { data: { community: null } },
      },
      {
        request: { query: ORGANIZATION_LIST_NO_MEMBERS },
        result: { data: { organizations: [] } },
      },
    ];
    setLocationPath('/');
    renderLoginPage(NULL_SIGNIN_MOCK);
    await wait();
    await userEvent.type(screen.getByTestId('loginEmail'), 'test@test.com');
    await userEvent.type(
      screen.getByPlaceholderText(/Enter Password/i),
      'pass',
    );
    await userEvent.type(screen.getAllByTestId('mock-recaptcha')[0], 'token');
    await userEvent.click(screen.getByTestId('loginBtn'));
    await wait();
    expect(toastMocks.warn).toHaveBeenCalledWith('Not found');
  });
});<|MERGE_RESOLUTION|>--- conflicted
+++ resolved
@@ -1,9 +1,5 @@
 import React, { act } from 'react';
-<<<<<<< HEAD
 import { MockedProvider } from '@apollo/client/testing/react';
-=======
-import { MockedProvider, type MockedResponse } from '@apollo/client/testing';
->>>>>>> 334f3072
 import {
   render,
   screen,
