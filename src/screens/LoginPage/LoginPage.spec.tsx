import React, { act, ChangeEvent, useEffect } from 'react';
import { MockedProvider } from '@apollo/react-testing';
import {
  render,
  screen,
  fireEvent,
  within,
  waitFor,
  // waitFor,
} from '@testing-library/react';
import { Provider } from 'react-redux';
import { BrowserRouter } from 'react-router-dom';
import userEvent from '@testing-library/user-event';
import { I18nextProvider } from 'react-i18next';
import { StaticMockLink } from 'utils/StaticMockLink';
import LoginPage from './LoginPage';
import {
  RECAPTCHA_MUTATION,
  SIGNUP_MUTATION,
} from 'GraphQl/Mutations/mutations';
import {
  SIGNIN_QUERY,
  GET_COMMUNITY_DATA_PG,
  ORGANIZATION_LIST,
} from 'GraphQl/Queries/Queries';
import { store } from 'state/store';
import i18nForTest from 'utils/i18nForTest';
import { BACKEND_URL } from 'Constant/constant';
import { vi, beforeEach, expect, it, describe } from 'vitest';
import '../../style/app.module.css';
import i18n from 'utils/i18nForTest';
import { authClient } from 'lib/auth-client';

const MOCKS = [
  {
    request: {
      query: SIGNIN_QUERY,
      variables: { email: 'johndoe@gmail.com', password: 'johndoe' },
    },
    result: {
      data: {
        signIn: {
          user: { id: '1', role: 'administrator' },
          authenticationToken: 'authenticationToken',
        },
      },
    },
  },
  {
    request: {
      query: SIGNUP_MUTATION,
      variables: {
        name: 'John Doe',
        email: 'johndoe@gmail.com',
        password: 'Johndoe@123',
      },
    },
    result: {
      data: {
        signUp: {
          user: { id: '1' },
          authenticationToken: 'authenticationToken',
        },
      },
    },
  },
  {
    request: { query: RECAPTCHA_MUTATION, variables: { recaptchaToken: null } },
    result: { data: { recaptcha: true } },
  },
  {
    request: { query: GET_COMMUNITY_DATA_PG },
    result: { data: { community: null } },
  },
];
const MOCKS2 = [
  {
    request: {
      query: RECAPTCHA_MUTATION,
      variables: {
        recaptchaToken: null,
      },
    },
    result: {
      data: {
        recaptcha: true,
      },
    },
  },
  {
    request: {
      query: GET_COMMUNITY_DATA_PG,
    },
    result: {
      data: {
        community: null,
      },
    },
  },
];

const MOCKS3 = [
  {
    request: { query: ORGANIZATION_LIST },
    result: {
      data: {
        organizations: [
          {
            _id: '6437904485008f171cf29924',
            image: null,
            creator: { firstName: 'Wilt', lastName: 'Shepherd' },
            name: 'Unity Foundation',
            members: [{ _id: '64378abd85008f171cf2990d' }],
            admins: [{ _id: '64378abd85008f171cf2990d' }],
            createdAt: '2023-04-13T05:16:52.827Z',
            address: {
              city: 'Bronx',
              countryCode: 'US',
              dependentLocality: 'Some Dependent Locality',
              line1: '123 Random Street',
              line2: 'Apartment 456',
              postalCode: '10451',
              sortingCode: 'ABC-123',
              state: 'NYC',
            },
          },
          {
            _id: 'db1d5caad2ade57ab811e681',
            image: null,
            creator: { firstName: 'Sonya', lastName: 'Jones' },
            name: 'Mills Group',
            members: [{ _id: '661b8410bd25a325da05e67c' }],
            admins: [{ _id: '661b8410bd25a325da05e67c' }],
            createdAt: '2024-04-14T07:21:52.940Z',
            address: {
              city: 'Lake Martineside',
              countryCode: 'SL',
              dependentLocality: 'Apt. 544',
              line1: '5112 Dare Centers',
              line2: 'Suite 163',
              postalCode: '10452',
              sortingCode: '46565-3458',
              state: 'New Hampshire',
            },
          },
        ],
      },
    },
  },
];

const MOCKS4 = [
  {
    request: {
      query: SIGNIN_QUERY,
      variables: {
        email: 'johndoe@gmail.com',
        password: 'johndoe1',
        id: 'yttyt',
      },
    },
    error: new Error('Invalid credentials'),
  },
];
const mockedGetItem = vi.fn();
const mockedSetItem = vi.fn();
vi.mock('utils/useLocalstorage', () => ({
  default: () => ({
    getItem: mockedGetItem,
    setItem: mockedSetItem,
  }),
}));
vi.mock('lib/auth-client', () => ({
  authClient: {
    signIn: {
      email: vi.fn(), // Generic mock function without tracker yet
    },
    signUp: {
      email: vi.fn(),
    },
  },
}));

const trackedMock = vi.mocked(authClient.signIn.email);
const trackedMock2 = vi.mocked(authClient.signUp.email);
const link = new StaticMockLink(MOCKS, true);
<<<<<<< HEAD
const link2 = new StaticMockLink(MOCKS2, true);
=======
>>>>>>> b3a8f7f5
const link3 = new StaticMockLink(MOCKS3, true);
const link4 = new StaticMockLink(MOCKS4, true);

async function wait(ms = 100): Promise<void> {
  await act(() => {
    return new Promise((resolve) => {
      setTimeout(resolve, ms);
    });
  });
}
vi.mock('react-toastify', () => ({
  toast: { success: vi.fn(), warn: vi.fn(), error: vi.fn() },
}));

vi.mock('Constant/constant.ts', async () => ({
  ...(await vi.importActual('Constant/constant.ts')),
  REACT_APP_USE_RECAPTCHA: 'yes',
  RECAPTCHA_SITE_KEY: 'xxx',
}));

const mockNavigate = vi.fn();
vi.mock('react-router-dom', async () => ({
  ...(await vi.importActual('react-router-dom')),
  useNavigate: () => mockNavigate,
}));

const resetReCAPTCHA = vi.fn();
vi.mock('react-google-recaptcha', async () => {
  const react = await vi.importActual<typeof React>('react');
  const recaptcha = react.forwardRef(
    (
      props: {
        onChange: (value: string) => void;
      } & React.InputHTMLAttributes<HTMLInputElement>,
      ref: React.LegacyRef<HTMLInputElement> | undefined,
    ): JSX.Element => {
      const { onChange, ...otherProps } = props;

      Object.defineProperty(ref, 'current', {
        value: { reset: resetReCAPTCHA },
      });

      const handleChange = (
        event: React.ChangeEvent<HTMLInputElement>,
      ): void => {
        if (onChange) {
          onChange(event.target.value);
        }
      };

      return (
        <>
          <input
            type="text"
            data-testid="mock-recaptcha"
            {...otherProps}
            onChange={handleChange}
            ref={ref}
          />
        </>
      );
    },
  );
  return { __esModule: true, default: recaptcha };
});

describe('Testing Login Page Screen', () => {
  beforeEach(() => {
    vi.clearAllMocks();
  });
  it('Component Should be rendered properly', async () => {
    Object.defineProperty(window, 'location', {
      configurable: true,
      value: {
        reload: vi.fn(),
        href: 'https://localhost:4321/admin',
        origin: 'https://localhost:4321',
        pathname: '/admin',
      },
    });
    render(
      <MockedProvider addTypename={false} link={link}>
        <BrowserRouter>
          <Provider store={store}>
            <I18nextProvider i18n={i18nForTest}>
              <LoginPage />
            </I18nextProvider>
          </Provider>
        </BrowserRouter>
      </MockedProvider>,
    );

    await wait();
    expect(screen.getByText(/Admin Login/i)).toBeInTheDocument();
    expect(window.location.pathname).toBe('/admin');
  });

  it('There should be default values of pre-login data when queried result is null', async () => {
    render(
      <MockedProvider addTypename={false} link={link}>
        <BrowserRouter>
          <Provider store={store}>
            <I18nextProvider i18n={i18nForTest}>
              <LoginPage />
            </I18nextProvider>
          </Provider>
        </BrowserRouter>
      </MockedProvider>,
    );
    await wait();

    expect(screen.getByTestId('PalisadoesLogo')).toBeInTheDocument();
    expect(
      screen.getAllByTestId('PalisadoesSocialMedia')[0],
    ).toBeInTheDocument();

    await wait();
    expect(screen.queryByTestId('preLoginLogo')).not.toBeInTheDocument();
    expect(screen.queryAllByTestId('preLoginSocialMedia')[0]).toBeUndefined();
  });

  it('Testing registration functionality', async () => {
    // Skip this test for admin path since register button is removed
    Object.defineProperty(window, 'location', {
      configurable: true,
      value: {
        reload: vi.fn(),
        href: 'https://localhost:4321/',
        origin: 'https://localhost:4321',
        pathname: '/',
      },
    });

    const formData = {
      name: 'John Doe',
      email: 'johndoe@gmail.com',
      password: 'John@123',
      confirmPassword: 'John@123',
    };

    render(
      <MockedProvider addTypename={false} link={link}>
        <BrowserRouter>
          <Provider store={store}>
            <I18nextProvider i18n={i18nForTest}>
              <LoginPage />
            </I18nextProvider>
          </Provider>
        </BrowserRouter>
      </MockedProvider>,
    );

    await wait();

    // Check if goToRegisterPortion exists before clicking
    const registerButton = screen.queryByTestId(/goToRegisterPortion/i);
    if (registerButton) {
      await userEvent.click(registerButton);
      await wait();

      await userEvent.type(screen.getByPlaceholderText(/Name/i), formData.name);
      await userEvent.type(screen.getByTestId(/signInEmail/i), formData.email);
      await userEvent.type(
        screen.getByPlaceholderText('Password'),
        formData.password,
      );
      await userEvent.type(
        screen.getByPlaceholderText('Confirm Password'),
        formData.confirmPassword,
      );

      const registrationBtn = screen.queryByTestId('registrationBtn');
      if (registrationBtn) {
        await userEvent.click(registrationBtn);
      }
    }
  });

  it('sets registration loading state', async () => {
    const formData = {
      name: 'John Doe',
      email: 'johndoe@gmail.com',
      password: 'John@123',
      confirmPassword: 'John@123',
    };

    // Setup the trackedMock2 to handle the signup flow
    trackedMock2.mockImplementation((data, options) => {
      // Create a properly structured RequestContext object
      if (options && typeof options.onRequest === 'function') {
        options.onRequest({
          url: 'test-url',
          headers: new Headers(),
          body: {},
          method: 'POST',
          signal: new AbortController().signal,
        });
      }

      return new Promise((resolve) => {
        setTimeout(() => {
          if (options && typeof options.onResponse === 'function') {
            // Simulated Request object
            const mockRequest = new Request('https://api.example.com/signup', {
              method: 'POST',
              headers: new Headers({ 'Content-Type': 'application/json' }),
              body: JSON.stringify(formData),
            });

            // Simulated Response object
            const mockResponse = new Response(
              JSON.stringify({
                token: 'test-token-123',
                id: 'user-id-123',
              }),
              {
                status: 200,
                headers: new Headers({ 'Content-Type': 'application/json' }),
              },
            );

            // Simulated ResponseContext
            const mockResponseContext = {
              url: mockRequest.url,
              status: mockResponse.status,
              headers: mockResponse.headers,
              response: mockResponse,
              request: mockRequest, // ✅ Added the missing 'request' property
            };

            options.onResponse(mockResponseContext);
          }

          resolve({
            data: {
              token: 'test-token-123',
              id: 'user-id-123',
            },
          });
        }, 50);
      });
    });

    // Render the component
    render(
      <MockedProvider addTypename={false} link={link2}>
        <BrowserRouter>
          <Provider store={store}>
            <I18nextProvider i18n={i18nForTest}>
              <LoginPage />
            </I18nextProvider>
          </Provider>
        </BrowserRouter>
      </MockedProvider>,
    );

    await wait();

    await userEvent.click(screen.getByTestId(/goToRegisterPortion/i));

    await wait();

    await userEvent.type(screen.getByPlaceholderText(/Name/i), formData.name);
    await userEvent.type(screen.getByTestId(/signInEmail/i), formData.email);
    await userEvent.type(
      screen.getByPlaceholderText('Password'),
      formData.password,
    );
    await userEvent.type(
      screen.getByPlaceholderText('Confirm Password'),
      formData.confirmPassword,
    );

    // Elements should be enabled initially
    expect(screen.getByPlaceholderText(/Name/i)).not.toBeDisabled();
    expect(screen.getByTestId(/signInEmail/i)).not.toBeDisabled();
    expect(screen.getByPlaceholderText('Password')).not.toBeDisabled();
    expect(screen.getByPlaceholderText('Confirm Password')).not.toBeDisabled();
    expect(screen.getByTestId('registrationBtn')).not.toBeDisabled();

    // Submit the form
    await userEvent.click(screen.getByTestId('registrationBtn'));

    // Verify that the form elements are disabled when loading
    expect(screen.getByPlaceholderText(/Name/i)).toBeDisabled();
    expect(screen.getByTestId(/signInEmail/i)).toBeDisabled();
    expect(screen.getByPlaceholderText('Password')).toBeDisabled();
    expect(screen.getByPlaceholderText('Confirm Password')).toBeDisabled();
    expect(screen.getByTestId('registrationBtn')).toBeDisabled();

    // Wait for the UI to update after the response
    await waitFor(
      () => {
        expect(screen.getByPlaceholderText(/Name/i)).not.toBeDisabled();
        expect(screen.getByTestId(/signInEmail/i)).not.toBeDisabled();
        expect(screen.getByPlaceholderText('Password')).not.toBeDisabled();
        expect(
          screen.getByPlaceholderText('Confirm Password'),
        ).not.toBeDisabled();
        expect(screen.getByTestId('registrationBtn')).not.toBeDisabled();
      },
      { timeout: 1000 },
    );
  });

  it('Testing registration functionality when all inputs are invalid', async () => {
    // Skip this test for admin path since register button is removed
    Object.defineProperty(window, 'location', {
      configurable: true,
      value: {
        reload: vi.fn(),
        href: 'https://localhost:4321/',
        origin: 'https://localhost:4321',
        pathname: '/',
      },
    });

    const formData = {
      name: '124',
      email: 'j@l.co',
      password: 'john@123',
      confirmPassword: 'john@123',
    };

    render(
      <MockedProvider addTypename={false} link={link}>
        <BrowserRouter>
          <Provider store={store}>
            <I18nextProvider i18n={i18nForTest}>
              <LoginPage />
            </I18nextProvider>
          </Provider>
        </BrowserRouter>
      </MockedProvider>,
    );

    await wait();

    const registerButton = screen.queryByTestId(/goToRegisterPortion/i);
    if (registerButton) {
      await userEvent.click(registerButton);
      await wait();

      await userEvent.type(screen.getByPlaceholderText(/Name/i), formData.name);
      await userEvent.type(screen.getByTestId(/signInEmail/i), formData.email);
      await userEvent.type(
        screen.getByPlaceholderText('Password'),
        formData.password,
      );
      await userEvent.type(
        screen.getByPlaceholderText('Confirm Password'),
        formData.confirmPassword,
      );

      const registrationBtn = screen.queryByTestId('registrationBtn');
      if (registrationBtn) {
        await userEvent.click(registrationBtn);
      }
    }
  });

  it('Testing registration functionality, when password and confirm password is not same', async () => {
    // Skip this test for admin path since register button is removed
    Object.defineProperty(window, 'location', {
      configurable: true,
      value: {
        reload: vi.fn(),
        href: 'https://localhost:4321/',
        origin: 'https://localhost:4321',
        pathname: '/',
      },
    });

    const formData = {
      name: 'John Doe',
      email: 'johndoe@gmail.com',
      password: 'johnDoe@1',
      confirmPassword: 'doeJohn@2',
    };

    render(
      <MockedProvider addTypename={false} link={link}>
        <BrowserRouter>
          <Provider store={store}>
            <I18nextProvider i18n={i18nForTest}>
              <LoginPage />
            </I18nextProvider>
          </Provider>
        </BrowserRouter>
      </MockedProvider>,
    );

    await wait();

    const registerButton = screen.queryByTestId(/goToRegisterPortion/i);
    if (registerButton) {
      await userEvent.click(registerButton);
      await wait();

      await userEvent.type(screen.getByPlaceholderText(/Name/i), formData.name);
      await userEvent.type(screen.getByTestId(/signInEmail/i), formData.email);
      await userEvent.type(
        screen.getByPlaceholderText('Password'),
        formData.password,
      );
      await userEvent.type(
        screen.getByPlaceholderText('Confirm Password'),
        formData.confirmPassword,
      );

      const registrationBtn = screen.queryByTestId('registrationBtn');
      if (registrationBtn) {
        await userEvent.click(registrationBtn);
      }
    }
  });

  it('Testing registration functionality, when input is not filled correctly', async () => {
    // Skip this test for admin path since register button is removed
    Object.defineProperty(window, 'location', {
      configurable: true,
      value: {
        reload: vi.fn(),
        href: 'https://localhost:4321/',
        origin: 'https://localhost:4321',
        pathname: '/',
      },
    });

    const formData = {
      name: 'J D',
      email: 'johndoe@gmail.com',
      password: 'joe',
      confirmPassword: 'joe',
    };

    render(
      <MockedProvider addTypename={false} link={link}>
        <BrowserRouter>
          <Provider store={store}>
            <I18nextProvider i18n={i18nForTest}>
              <LoginPage />
            </I18nextProvider>
          </Provider>
        </BrowserRouter>
      </MockedProvider>,
    );

    await wait();

    const registerButton = screen.queryByTestId(/goToRegisterPortion/i);
    if (registerButton) {
      await userEvent.click(registerButton);
      await wait();

      await userEvent.type(screen.getByPlaceholderText(/Name/i), formData.name);
      await userEvent.type(screen.getByTestId(/signInEmail/i), formData.email);
      await userEvent.type(
        screen.getByPlaceholderText('Password'),
        formData.password,
      );
      await userEvent.type(
        screen.getByPlaceholderText('Confirm Password'),
        formData.confirmPassword,
      );

      const registrationBtn = screen.queryByTestId('registrationBtn');
      if (registrationBtn) {
        await userEvent.click(registrationBtn);
      }
    }
  });

  it('switches to login tab on successful registration', async () => {
    // Skip this test for admin path since register button is removed
    Object.defineProperty(window, 'location', {
      configurable: true,
      value: {
        reload: vi.fn(),
        href: 'https://localhost:4321/',
        origin: 'https://localhost:4321',
        pathname: '/',
      },
    });

    const formData = {
      name: 'John Doe',
      email: 'johndoe@gmail.com',
      password: 'johndoe',
      confirmPassword: 'johndoe',
    };

    render(
      <MockedProvider addTypename={false} link={link}>
        <BrowserRouter>
          <Provider store={store}>
            <I18nextProvider i18n={i18nForTest}>
              <LoginPage />
            </I18nextProvider>
          </Provider>
        </BrowserRouter>
      </MockedProvider>,
    );

    await wait();

    const registerButton = screen.queryByTestId(/goToRegisterPortion/i);
    if (registerButton) {
      await userEvent.click(registerButton);
      await wait();

      await userEvent.type(screen.getByPlaceholderText(/Name/i), formData.name);
      await userEvent.type(screen.getByTestId(/signInEmail/i), formData.email);
      await userEvent.type(
        screen.getByPlaceholderText('Password'),
        formData.password,
      );
      await userEvent.type(
        screen.getByPlaceholderText('Confirm Password'),
        formData.confirmPassword,
      );

      const registrationBtn = screen.queryByTestId('registrationBtn');
      if (registrationBtn) {
        await userEvent.click(registrationBtn);
        await wait();

        // Check if the login tab is now active by checking for elements that only appear in the login tab
        expect(screen.getByTestId('loginBtn')).toBeInTheDocument();
      }
    }
  });

  it('switches to login tab on successful registration correct data', async () => {
    // Skip this test for admin path since register button is removed
    Object.defineProperty(window, 'location', {
      configurable: true,
      value: {
        reload: vi.fn(),
        href: 'https://localhost:4321/',
        origin: 'https://localhost:4321',
        pathname: '/',
      },
    });

    const formData = {
      name: 'John Doe',
      email: 'johndoe@gmail.com',
      password: 'Johndoe@123',
      confirmPassword: 'Johndoe@123',
      orgId: 'abc',
    };

    render(
      <MockedProvider addTypename={false} link={link}>
        <BrowserRouter>
          <Provider store={store}>
            <I18nextProvider i18n={i18nForTest}>
              <LoginPage />
            </I18nextProvider>
          </Provider>
        </BrowserRouter>
      </MockedProvider>,
    );

    await wait();

    const registerButton = screen.queryByTestId(/goToRegisterPortion/i);
    if (registerButton) {
      await userEvent.click(registerButton);
      await wait();

      await userEvent.type(screen.getByPlaceholderText(/Name/i), formData.name);
      await userEvent.type(screen.getByTestId(/signInEmail/i), formData.email);
      await userEvent.type(
        screen.getByPlaceholderText('Password'),
        formData.password,
      );
      await userEvent.type(
        screen.getByPlaceholderText('Confirm Password'),
        formData.confirmPassword,
      );

      const registrationBtn = screen.queryByTestId('registrationBtn');
      if (registrationBtn) {
        await userEvent.click(registrationBtn);
        await wait();

        // Check if the login tab is now active by checking for elements that only appear in the login tab
        expect(screen.getByTestId('loginBtn')).toBeInTheDocument();
      }
    }
  });

  it('Testing toggle login register portion', async () => {
    // Skip this test for admin path since register button is removed
    Object.defineProperty(window, 'location', {
      configurable: true,
      value: {
        reload: vi.fn(),
        href: 'https://localhost:4321/',
        origin: 'https://localhost:4321',
        pathname: '/',
      },
    });

    render(
      <MockedProvider addTypename={false} link={link}>
        <BrowserRouter>
          <Provider store={store}>
            <I18nextProvider i18n={i18nForTest}>
              <LoginPage />
            </I18nextProvider>
          </Provider>
        </BrowserRouter>
      </MockedProvider>,
    );

    await wait();

    const registerButton = screen.queryByTestId('goToRegisterPortion');

    // Only test this if we're not on the admin path and the register button exists
    if (registerButton) {
      await userEvent.click(registerButton);

      // The goToLoginPortion button has been removed, so this test is no longer valid
      // Skip this part or check for a different condition

      await wait();
    }
  });

  it('Testing login functionality', async () => {
    const formData = { email: 'johndoe@gmail.com', password: 'johndoe' };

    render(
      <MockedProvider addTypename={false} link={link}>
        <BrowserRouter>
          <Provider store={store}>
            <I18nextProvider i18n={i18nForTest}>
              <LoginPage />
            </I18nextProvider>
          </Provider>
        </BrowserRouter>
      </MockedProvider>,
    );

    await wait();

    await userEvent.type(screen.getByTestId(/loginEmail/i), formData.email);
    await userEvent.type(
      screen.getByPlaceholderText(/Enter Password/i),
      formData.password,
    );

    await userEvent.click(screen.getByTestId('loginBtn'));

    await wait();
  });

  it('Testing wrong login functionality', async () => {
    const formData = { email: 'johndoe@gmail.com', password: 'johndoe1' };

    render(
      <MockedProvider addTypename={false} link={link4}>
        <BrowserRouter>
          <Provider store={store}>
            <I18nextProvider i18n={i18nForTest}>
              <LoginPage />
            </I18nextProvider>
          </Provider>
        </BrowserRouter>
      </MockedProvider>,
    );

    await wait();

    await userEvent.type(screen.getByTestId(/loginEmail/i), formData.email);
    await userEvent.type(
      screen.getByPlaceholderText(/Enter Password/i),
      formData.password,
    );

    await userEvent.click(screen.getByTestId('loginBtn'));

    await wait();
  });

<<<<<<< HEAD
  // it('Testing ReCaptcha functionality, it should refresh on unsuccessful SignUp, using duplicate email', async () => {
  //   const formData = {
  //     name: 'John Doe',
  //     email: 'johndoe@gmail.com',
  //     password: 'johnDoe@1',
  //     confirmPassword: 'johnDoe@1',
  //   };

  //   render(
  //     <MockedProvider addTypename={false} link={link}>
  //       <BrowserRouter>
  //         <Provider store={store}>
  //           <I18nextProvider i18n={i18nForTest}>
  //             <LoginPage />
  //           </I18nextProvider>
  //         </Provider>
  //       </BrowserRouter>
  //     </MockedProvider>,
  //   );

  //   await wait();

  //   await userEvent.click(screen.getByTestId(/goToRegisterPortion/i));

  //   await userEvent.type(screen.getByPlaceholderText(/Name/i), formData.name);

  //   await userEvent.type(screen.getByTestId(/signInEmail/i), formData.email);
  //   await userEvent.type(
  //     screen.getByPlaceholderText('Password'),
  //     formData.password,
  //   );
  //   await userEvent.type(
  //     screen.getByPlaceholderText('Confirm Password'),
  //     formData.confirmPassword,
  //   );

  //   await userEvent.click(screen.getByTestId('registrationBtn'));

  //   await waitFor(() => {
  //     expect(resetReCAPTCHA).toBeCalled();
  //   });
  // });

  // it('Testing ReCaptcha functionality, it should refresh on unsuccessful login', async () => {
  //   const formData = {
  //     email: 'wrong_email@gmail.com',
  //     password: 'wrong_password',
  //   };

  //   render(
  //     <MockedProvider addTypename={false} link={link}>
  //       <BrowserRouter>
  //         <Provider store={store}>
  //           <I18nextProvider i18n={i18nForTest}>
  //             <LoginPage />
  //           </I18nextProvider>
  //         </Provider>
  //       </BrowserRouter>
  //     </MockedProvider>,
  //   );

  //   await wait();

  //   await userEvent.type(screen.getByTestId(/loginEmail/i), formData.email);
  //   await userEvent.type(
  //     screen.getByPlaceholderText(/Enter Password/i),
  //     formData.password,
  //   );

  //   await userEvent.click(screen.getByTestId('loginBtn'));

  //   await waitFor(() => {
  //     expect(resetReCAPTCHA).toBeCalled();
  //   });
  // });
  it('sets Login loading state', async () => {
    const changeLanguageMock = vi.fn();
    vi.spyOn(i18n, 'changeLanguage').mockImplementation(changeLanguageMock);

    // Setup the trackedMock to handle the authentication flow
    trackedMock.mockImplementation((data, options) => {
      // Create a properly structured RequestContext object
      if (options && typeof options.onRequest === 'function') {
        options.onRequest({
          url: 'test-url',
          headers: new Headers(),
          body: {},
          method: 'POST',
          signal: new AbortController().signal,
        });
      }

      // Return a promise that will resolve after a short delay
      return new Promise((resolve) => {
        setTimeout(() => {
          // Create a proper ResponseContext object (without status property at this level)
          if (options && typeof options.onResponse === 'function') {
            // Simulated Request object
            const mockRequest = new Request('https://api.example.com/login', {
              method: 'POST',
              headers: new Headers({ 'Content-Type': 'application/json' }),
              body: JSON.stringify({
                email: 'testuser@example.com',
                password: 'Password123!',
              }),
            });

            // Simulated Response object
            const mockResponse = new Response(
              JSON.stringify({
                role: 'administrator',
                token: 'test-token-123',
                id: 'user-id-123',
                name: 'Test User',
                email: 'testuser@example.com',
                avatarName: 'avatar.jpg',
                countryCode: 'en',
              }),
              {
                status: 200,
                headers: new Headers({ 'Content-Type': 'application/json' }),
              },
            );

            // Simulated ResponseContext
            const mockResponseContext = {
              url: mockRequest.url,
              status: mockResponse.status,
              headers: mockResponse.headers,
              response: mockResponse,
              request: mockRequest, // ✅ Added the missing 'request' property
            };

            // Call onResponse with the correctly structured ResponseContext
            options.onResponse(mockResponseContext);
          }
          resolve({
            data: {
              data: {
                role: 'administrator',
                token: 'test-token-123',
                id: 'user-id-123',
                name: 'Test User',
                email: 'testuser@example.com',
                avatarName: 'avatar.jpg',
                countryCode: 'en',
              },
            },
          });
        }, 50);
      });
    });

    // Render the component
    render(
      <MockedProvider addTypename={false} link={link2}>
        <BrowserRouter>
          <Provider store={store}>
            <I18nextProvider i18n={i18nForTest}>
              <LoginPage />
            </I18nextProvider>
          </Provider>
        </BrowserRouter>
      </MockedProvider>,
    );

    const user = userEvent.setup();

    // Fill out the login form
    await user.type(screen.getByTestId('loginEmail'), 'testuser@example.com');
    await user.type(screen.getByTestId('password'), 'Password123!');

    // Elements should be enabled initially
    expect(screen.getByTestId('loginEmail')).not.toBeDisabled();
    expect(screen.getByTestId('password')).not.toBeDisabled();
    expect(screen.getByTestId('loginBtn')).not.toBeDisabled();

    // Submit the form
    await user.click(screen.getByTestId('loginBtn'));

    // Verify that the form elements are disabled when loading
    expect(screen.getByTestId('loginEmail')).toBeDisabled();
    expect(screen.getByTestId('password')).toBeDisabled();
    expect(screen.getByTestId('loginBtn')).toBeDisabled();

    // Wait for the UI to update after the response
    await waitFor(
      () => {
        // Form elements should be enabled again
        expect(screen.getByTestId('loginEmail')).not.toBeDisabled();
        expect(screen.getByTestId('password')).not.toBeDisabled();
        expect(screen.getByTestId('loginBtn')).not.toBeDisabled();
      },
      { timeout: 1000 },
    );
  });

  it('sets correct localStorage items after successful login ,change language', async () => {
    const changeLanguageMock = vi.fn();
    vi.spyOn(i18n, 'changeLanguage').mockImplementation(changeLanguageMock);
    trackedMock.mockImplementation(() => {
      return Promise.resolve({
        data: {
          data: {
            role: 'administrator',
            token: 'test-token-123',
            id: 'user-id-123',
            name: 'Test User',
            email: 'testuser@example.com',
            avatarName: 'avatar.jpg',
            countryCode: 'en',
          },
        },
      });
    });
    // Render the component
    render(
      <MockedProvider addTypename={false} link={link2}>
        <BrowserRouter>
          <Provider store={store}>
            <I18nextProvider i18n={i18nForTest}>
              <LoginPage />
            </I18nextProvider>
          </Provider>
        </BrowserRouter>
      </MockedProvider>,
    );

    const user = userEvent.setup();

    // Fill out the login form
    await user.type(screen.getByTestId('loginEmail'), 'testuser@example.com');
    await user.type(screen.getByTestId('password'), 'Password123!');

    // Submit the form
    await user.click(screen.getByTestId('loginBtn'));

    // Wait for async operations to complete
    await waitFor(() => {
      expect(changeLanguageMock).toHaveBeenCalledWith('en');
      // Verify localStorage items were set correctly
      expect(mockedSetItem).toHaveBeenCalledWith('token', 'test-token-123');
      expect(mockedSetItem).toHaveBeenCalledWith('IsLoggedIn', 'TRUE');
      expect(mockedSetItem).toHaveBeenCalledWith('name', 'Test User');
      expect(mockedSetItem).toHaveBeenCalledWith(
        'email',
        'testuser@example.com',
      );
      expect(mockedSetItem).toHaveBeenCalledWith('role', 'administrator');
      expect(mockedSetItem).toHaveBeenCalledWith('UserImage', 'avatar.jpg');
      expect(mockedSetItem).toHaveBeenCalledWith('id', 'user-id-123');
    });
  });
  it('properly extracts and assigns values from signInData', async () => {
    const mockResponse = {
      data: {
        data: {
          role: 'administrator',
          token: 'test-token-123',
          id: 'user-id-123',
          name: 'Test User',
          email: 'testuser@example.com',
          avatarName: 'avatar.jpg',
          countryCode: 'en',
        },
      },
    };

    trackedMock.mockImplementation(() => Promise.resolve(mockResponse));

    // Render the component
    render(
      <MockedProvider addTypename={false} link={link2}>
        <BrowserRouter>
          <Provider store={store}>
            <I18nextProvider i18n={i18nForTest}>
              <LoginPage />
            </I18nextProvider>
          </Provider>
        </BrowserRouter>
      </MockedProvider>,
    );

    const user = userEvent.setup();

    // Fill out the login form
    await user.type(screen.getByTestId('loginEmail'), 'testuser@example.com');
    await user.type(screen.getByTestId('password'), 'Password123!');

    // Submit the form
    await user.click(screen.getByTestId('loginBtn'));

    // Wait for async operations to complete
    await waitFor(() => {
      // Extracted values from mockResponse
      const { data } = mockResponse.data;
      const { role, token, id, name, email, avatarName } = data;

      // Assertions for destructured properties
      expect(role).toBe('administrator');
      expect(token).toBe('test-token-123');
      expect(id).toBe('user-id-123');
      expect(name).toBe('Test User');
      expect(email).toBe('testuser@example.com');
      expect(avatarName).toBe('avatar.jpg');

      // Role-based assertion
      expect(role === 'administrator').toBe(true);

      // Verify loggedInUserId assignment
      expect(id).toBe('user-id-123');
    });
  });

=======
>>>>>>> b3a8f7f5
  it('Testing password preview feature for login', async () => {
    render(
      <MockedProvider addTypename={false} link={link}>
        <BrowserRouter>
          <Provider store={store}>
            <I18nextProvider i18n={i18nForTest}>
              <LoginPage />
            </I18nextProvider>
          </Provider>
        </BrowserRouter>
      </MockedProvider>,
    );

    await wait();

    const input = screen.getByTestId('password') as HTMLInputElement;
    const toggleText = screen.getByTestId('showLoginPassword');
    // password should be hidden
    expect(input.type).toBe('password');
    // click the toggle button to show password
    await userEvent.click(toggleText);
    expect(input.type).toBe('text');
    // click the toggle button to hide password
    await userEvent.click(toggleText);
    expect(input.type).toBe('password');

    await wait();
  });

  it('Testing password preview feature for register', async () => {
    // Skip this test for admin path since register button is removed
    Object.defineProperty(window, 'location', {
      configurable: true,
      value: {
        reload: vi.fn(),
        href: 'https://localhost:4321/',
        origin: 'https://localhost:4321',
        pathname: '/',
      },
    });

    render(
      <MockedProvider addTypename={false} link={link}>
        <BrowserRouter>
          <Provider store={store}>
            <I18nextProvider i18n={i18nForTest}>
              <LoginPage />
            </I18nextProvider>
          </Provider>
        </BrowserRouter>
      </MockedProvider>,
    );

    await wait();

    const registerButton = screen.queryByTestId('goToRegisterPortion');
    if (registerButton) {
      await userEvent.click(registerButton);
      await wait();

      const input = screen.getByTestId('passwordField') as HTMLInputElement;
      const toggleText = screen.getByTestId('showPassword');
      // password should be hidden
      expect(input.type).toBe('password');
      // click the toggle button to show password
      await userEvent.click(toggleText);
      expect(input.type).toBe('text');
      // click the toggle button to hide password
      await userEvent.click(toggleText);
      expect(input.type).toBe('password');
    }

    await wait();
  });

  it('Testing confirm password preview feature', async () => {
    // Skip this test for admin path since register button is removed
    Object.defineProperty(window, 'location', {
      configurable: true,
      value: {
        reload: vi.fn(),
        href: 'https://localhost:4321/',
        origin: 'https://localhost:4321',
        pathname: '/',
      },
    });

    render(
      <MockedProvider addTypename={false} link={link}>
        <BrowserRouter>
          <Provider store={store}>
            <I18nextProvider i18n={i18nForTest}>
              <LoginPage />
            </I18nextProvider>
          </Provider>
        </BrowserRouter>
      </MockedProvider>,
    );

    await wait();

    const registerButton = screen.queryByTestId('goToRegisterPortion');
    if (registerButton) {
      await userEvent.click(registerButton);
      await wait();

      const input = screen.getByTestId('cpassword') as HTMLInputElement;
      const toggleText = screen.getByTestId('showPasswordCon');
      // password should be hidden
      expect(input.type).toBe('password');
      // click the toggle button to show password
      await userEvent.click(toggleText);
      expect(input.type).toBe('text');
      // click the toggle button to hide password
      await userEvent.click(toggleText);
      expect(input.type).toBe('password');
    }

    await wait();
  });

  it('Testing for the password error warning when user firsts lands on a page', async () => {
    render(
      <MockedProvider addTypename={false} link={link}>
        <BrowserRouter>
          <Provider store={store}>
            <I18nextProvider i18n={i18nForTest}>
              <LoginPage />
            </I18nextProvider>
          </Provider>
        </BrowserRouter>
      </MockedProvider>,
    );
    await wait();

    expect(screen.queryByTestId('passwordCheck')).toBeNull();
  });

  it('Testing for the password error warning when user clicks on password field and password is less than 8 character', async () => {
    // Skip this test for admin path since register button is removed
    Object.defineProperty(window, 'location', {
      configurable: true,
      value: {
        reload: vi.fn(),
        href: 'https://localhost:4321/',
        origin: 'https://localhost:4321',
        pathname: '/',
      },
    });

    const password = { password: '7' };

    render(
      <MockedProvider addTypename={false} link={link}>
        <BrowserRouter>
          <Provider store={store}>
            <I18nextProvider i18n={i18nForTest}>
              <LoginPage />
            </I18nextProvider>
          </Provider>
        </BrowserRouter>
      </MockedProvider>,
    );
    await wait();

    const registerButton = screen.queryByTestId('goToRegisterPortion');
    if (registerButton) {
      await userEvent.click(registerButton);
      await wait();

      await userEvent.type(
        screen.getByPlaceholderText('Password'),
        password.password,
      );

      expect(screen.getByTestId('passwordField')).toHaveFocus();

      expect(password.password.length).toBeLessThan(8);

      expect(screen.queryByTestId('passwordCheck')).toBeInTheDocument();
    }
  });

  it('Testing for the password error warning when user clicks on password field and password is greater than or equal to 8 character', async () => {
    // Skip this test for admin path since register button is removed
    Object.defineProperty(window, 'location', {
      configurable: true,
      value: {
        reload: vi.fn(),
        href: 'https://localhost:4321/',
        origin: 'https://localhost:4321',
        pathname: '/',
      },
    });

    const password = { password: '12345678' };

    render(
      <MockedProvider addTypename={false} link={link}>
        <BrowserRouter>
          <Provider store={store}>
            <I18nextProvider i18n={i18nForTest}>
              <LoginPage />
            </I18nextProvider>
          </Provider>
        </BrowserRouter>
      </MockedProvider>,
    );
    await wait();

    const registerButton = screen.queryByTestId('goToRegisterPortion');
    if (registerButton) {
      await userEvent.click(registerButton);
      await wait();

      await userEvent.type(
        screen.getByPlaceholderText('Password'),
        password.password,
      );

      expect(screen.getByTestId('passwordField')).toHaveFocus();

      expect(password.password.length).toBeGreaterThanOrEqual(8);

      expect(screen.queryByTestId('passwordCheck')).toBeNull();
    }
  });

  it('Testing for the password error warning when user clicks on fields except password field and password is less than 8 character', async () => {
    // Skip this test for admin path since register button is removed
    Object.defineProperty(window, 'location', {
      configurable: true,
      value: {
        reload: vi.fn(),
        href: 'https://localhost:4321/',
        origin: 'https://localhost:4321',
        pathname: '/',
      },
    });

    const password = { password: '1234567' };

    render(
      <MockedProvider addTypename={false} link={link}>
        <BrowserRouter>
          <Provider store={store}>
            <I18nextProvider i18n={i18nForTest}>
              <LoginPage />
            </I18nextProvider>
          </Provider>
        </BrowserRouter>
      </MockedProvider>,
    );
    await wait();

    const registerButton = screen.queryByTestId('goToRegisterPortion');
    if (registerButton) {
      await userEvent.click(registerButton);
      await wait();

      expect(screen.getByPlaceholderText('Password')).not.toHaveFocus();

      await userEvent.type(
        screen.getByPlaceholderText('Password'),
        password.password,
      );

      expect(password.password.length).toBeLessThan(8);
    }
  });

  it('Testing for the password error warning when user clicks on fields except password field and password is greater than or equal to 8 character', async () => {
    // Skip this test for admin path since register button is removed
    Object.defineProperty(window, 'location', {
      configurable: true,
      value: {
        reload: vi.fn(),
        href: 'https://localhost:4321/',
        origin: 'https://localhost:4321',
        pathname: '/',
      },
    });

    const password = { password: '12345678' };

    render(
      <MockedProvider addTypename={false} link={link}>
        <BrowserRouter>
          <Provider store={store}>
            <I18nextProvider i18n={i18nForTest}>
              <LoginPage />
            </I18nextProvider>
          </Provider>
        </BrowserRouter>
      </MockedProvider>,
    );
    await wait();

    const registerButton = screen.queryByTestId('goToRegisterPortion');
    if (registerButton) {
      await userEvent.click(registerButton);
      await wait();

      expect(screen.getByPlaceholderText('Password')).not.toHaveFocus();

      await userEvent.type(
        screen.getByPlaceholderText('Password'),
        password.password,
      );

      expect(password.password.length).toBeGreaterThanOrEqual(8);

      expect(screen.queryByTestId('passwordCheck')).toBeNull();
    }
  });

  it('Component Should be rendered properly for user login', async () => {
    Object.defineProperty(window, 'location', {
      configurable: true,
      value: {
        reload: vi.fn(),
        href: 'https://localhost:4321/',
        origin: 'https://localhost:4321',
        pathname: '/',
      },
    });
    render(
      <MockedProvider addTypename={false} link={link}>
        <BrowserRouter>
          <Provider store={store}>
            <I18nextProvider i18n={i18nForTest}>
              <LoginPage />
            </I18nextProvider>
          </Provider>
        </BrowserRouter>
      </MockedProvider>,
    );

    await wait();
    expect(screen.getByText(/User Login/i)).toBeInTheDocument();
    expect(window.location.pathname).toBe('/');
  });

  it('Component Should be rendered properly for user registration', async () => {
    Object.defineProperty(window, 'location', {
      configurable: true,
      value: {
        reload: vi.fn(),
        href: 'https://localhost:4321/register',
        origin: 'https://localhost:4321',
        pathname: '/register',
      },
    });
    render(
      <MockedProvider addTypename={false} link={link}>
        <BrowserRouter>
          <Provider store={store}>
            <I18nextProvider i18n={i18nForTest}>
              <LoginPage />
            </I18nextProvider>
          </Provider>
        </BrowserRouter>
      </MockedProvider>,
    );

    await wait();
    expect(screen.getByTestId('register-text')).toBeInTheDocument();
    expect(window.location.pathname).toBe('/register');
  });
});

describe('Testing redirect if already logged in', () => {
  beforeEach(() => {
    vi.clearAllMocks();
  });

  it('Logged in as USER', async () => {
    mockedGetItem.mockImplementation((key) => {
      if (key === 'IsLoggedIn') return 'TRUE';
      if (key === 'userId') return '123'; // Example user ID
      return null;
    });

    render(
      <MockedProvider addTypename={false} link={link}>
        <BrowserRouter>
          <Provider store={store}>
            <I18nextProvider i18n={i18nForTest}>
              <LoginPage />
            </I18nextProvider>
          </Provider>
        </BrowserRouter>
      </MockedProvider>,
    );
    await wait();
    expect(mockNavigate).toHaveBeenCalledWith('/user/organizations');
  });
  it('Logged in as Admin or SuperAdmin', async () => {
    mockedGetItem.mockImplementation((key) => {
      if (key === 'IsLoggedIn') return 'TRUE';
      if (key === 'userId') return null; // Example user ID
      return null;
    });
    render(
      <MockedProvider addTypename={false}>
        <BrowserRouter>
          <Provider store={store}>
            <I18nextProvider i18n={i18nForTest}>
              <LoginPage />
            </I18nextProvider>
          </Provider>
        </BrowserRouter>
      </MockedProvider>,
    );
    await wait();
    expect(mockNavigate).toHaveBeenCalledWith('/orglist');
  });
});

it('Render the Select Organization list and change the option', async () => {
  // Skip this test for admin path since register button is removed
  Object.defineProperty(window, 'location', {
    configurable: true,
    value: {
      reload: vi.fn(),
      href: 'https://localhost:4321/',
      origin: 'https://localhost:4321',
      pathname: '/',
    },
  });

  render(
    <MockedProvider addTypename={false} link={link3}>
      <BrowserRouter>
        <Provider store={store}>
          <I18nextProvider i18n={i18nForTest}>
            <LoginPage />
          </I18nextProvider>
        </Provider>
      </BrowserRouter>
    </MockedProvider>,
  );

  await wait();

  const registerButton = screen.queryByTestId('goToRegisterPortion');
  if (registerButton) {
    await userEvent.click(registerButton);
    await wait();

    const autocomplete = screen.getByTestId('selectOrg');
    const input = within(autocomplete).getByRole('combobox');
    autocomplete.focus();
    // the value here can be any string you want, so you may also consider to
    // wrapper it as a function and pass in inputValue as parameter
    fireEvent.change(input, { target: { value: 'a' } });
    fireEvent.keyDown(autocomplete, { key: 'ArrowDown' });
    fireEvent.keyDown(autocomplete, { key: 'Enter' });
  }
});

describe('Talawa-API server fetch check', () => {
  beforeEach(() => {
    vi.clearAllMocks();
  });

  it('Checks if Talawa-API resource is loaded successfully', async () => {
    global.fetch = vi.fn(() => Promise.resolve({} as unknown as Response));

    await act(async () => {
      render(
        <MockedProvider addTypename={false} link={link}>
          <BrowserRouter>
            <Provider store={store}>
              <I18nextProvider i18n={i18nForTest}>
                <LoginPage />
              </I18nextProvider>
            </Provider>
          </BrowserRouter>
        </MockedProvider>,
      );
    });

    expect(fetch).toHaveBeenCalledWith(BACKEND_URL);
  });

  it('displays warning message when resource loading fails', async () => {
    const mockError = new Error('Network error');
    global.fetch = vi.fn(() => Promise.reject(mockError));

    await act(async () => {
      render(
        <MockedProvider addTypename={false} link={link}>
          <BrowserRouter>
            <Provider store={store}>
              <I18nextProvider i18n={i18nForTest}>
                <LoginPage />
              </I18nextProvider>
            </Provider>
          </BrowserRouter>
        </MockedProvider>,
      );
    });

    expect(fetch).toHaveBeenCalledWith(BACKEND_URL);
  });
});<|MERGE_RESOLUTION|>--- conflicted
+++ resolved
@@ -184,10 +184,7 @@
 const trackedMock = vi.mocked(authClient.signIn.email);
 const trackedMock2 = vi.mocked(authClient.signUp.email);
 const link = new StaticMockLink(MOCKS, true);
-<<<<<<< HEAD
 const link2 = new StaticMockLink(MOCKS2, true);
-=======
->>>>>>> b3a8f7f5
 const link3 = new StaticMockLink(MOCKS3, true);
 const link4 = new StaticMockLink(MOCKS4, true);
 
@@ -461,6 +458,104 @@
       formData.confirmPassword,
     );
 
+    await userEvent.click(screen.getByTestId('registrationBtn'));
+  });
+
+  it('sets registration loading state', async () => {
+    const formData = {
+      name: 'John Doe',
+      email: 'johndoe@gmail.com',
+      password: 'John@123',
+      confirmPassword: 'John@123',
+    };
+
+    // Setup the trackedMock2 to handle the signup flow
+    trackedMock2.mockImplementation((data, options) => {
+      // Create a properly structured RequestContext object
+      if (options && typeof options.onRequest === 'function') {
+        options.onRequest({
+          url: 'test-url',
+          headers: new Headers(),
+          body: {},
+          method: 'POST',
+          signal: new AbortController().signal,
+        });
+      }
+
+      return new Promise((resolve) => {
+        setTimeout(() => {
+          if (options && typeof options.onResponse === 'function') {
+            // Simulated Request object
+            const mockRequest = new Request('https://api.example.com/signup', {
+              method: 'POST',
+              headers: new Headers({ 'Content-Type': 'application/json' }),
+              body: JSON.stringify(formData),
+            });
+
+            // Simulated Response object
+            const mockResponse = new Response(
+              JSON.stringify({
+                token: 'test-token-123',
+                id: 'user-id-123',
+              }),
+              {
+                status: 200,
+                headers: new Headers({ 'Content-Type': 'application/json' }),
+              },
+            );
+
+            // Simulated ResponseContext
+            const mockResponseContext = {
+              url: mockRequest.url,
+              status: mockResponse.status,
+              headers: mockResponse.headers,
+              response: mockResponse,
+              request: mockRequest, // ✅ Added the missing 'request' property
+            };
+
+            options.onResponse(mockResponseContext);
+          }
+
+          resolve({
+            data: {
+              token: 'test-token-123',
+              id: 'user-id-123',
+            },
+          });
+        }, 50);
+      });
+    });
+
+    // Render the component
+    render(
+      <MockedProvider addTypename={false} link={link2}>
+        <BrowserRouter>
+          <Provider store={store}>
+            <I18nextProvider i18n={i18nForTest}>
+              <LoginPage />
+            </I18nextProvider>
+          </Provider>
+        </BrowserRouter>
+      </MockedProvider>,
+    );
+
+    await wait();
+
+    await userEvent.click(screen.getByTestId(/goToRegisterPortion/i));
+
+    await wait();
+
+    await userEvent.type(screen.getByPlaceholderText(/Name/i), formData.name);
+    await userEvent.type(screen.getByTestId(/signInEmail/i), formData.email);
+    await userEvent.type(
+      screen.getByPlaceholderText('Password'),
+      formData.password,
+    );
+    await userEvent.type(
+      screen.getByPlaceholderText('Confirm Password'),
+      formData.confirmPassword,
+    );
+
     // Elements should be enabled initially
     expect(screen.getByPlaceholderText(/Name/i)).not.toBeDisabled();
     expect(screen.getByTestId(/signInEmail/i)).not.toBeDisabled();
@@ -877,7 +972,6 @@
     await wait();
   });
 
-<<<<<<< HEAD
   // it('Testing ReCaptcha functionality, it should refresh on unsuccessful SignUp, using duplicate email', async () => {
   //   const formData = {
   //     name: 'John Doe',
@@ -1192,8 +1286,6 @@
     });
   });
 
-=======
->>>>>>> b3a8f7f5
   it('Testing password preview feature for login', async () => {
     render(
       <MockedProvider addTypename={false} link={link}>
