import React, { act } from 'react';
import { MockedProvider, type MockedResponse } from '@apollo/client/testing';
import {
  render,
  screen,
  fireEvent,
  within,
  waitFor,
} from '@testing-library/react';
import { Provider } from 'react-redux';
import { BrowserRouter } from 'react-router';
import userEvent from '@testing-library/user-event';
import { I18nextProvider } from 'react-i18next';
import { StaticMockLink } from 'utils/StaticMockLink';
import LoginPage from './LoginPage';
import { SIGNUP_MUTATION } from 'GraphQl/Mutations/mutations';
import {
  SIGNIN_QUERY,
  GET_COMMUNITY_DATA_PG,
  ORGANIZATION_LIST_NO_MEMBERS,
} from 'GraphQl/Queries/Queries';
import { store } from 'state/store';
import i18nForTest from 'utils/i18nForTest';
import { BACKEND_URL } from 'Constant/constant';
import useLocalStorage from 'utils/useLocalstorage';
import { vi, beforeEach, expect, it, describe } from 'vitest';
import { GraphQLError } from 'graphql';
import dayjs from 'dayjs';

vi.mock('utils/useLocalstorage');

// Define the interface locally since it's not exported from the module
interface InterfaceStorageHelper {
  getItem: <T>(key: string) => T | null | string;
  setItem: (key: string, value: unknown) => void;
  removeItem: (key: string) => void;
  getStorageKey: (key: string) => string;
}

const MOCKS = [
  {
    request: {
      query: SIGNIN_QUERY,
      variables: { email: 'johndoe@gmail.com', password: 'johndoe' },
    },
    result: {
      data: {
        signIn: {
          user: {
            id: '1',
            role: 'administrator',
            name: 'John Doe',
            emailAddress: 'johndoe@gmail.com',
            countryCode: 'US',
            avatarURL: 'https://example.com/avatar.jpg',
          },
          authenticationToken: 'authenticationToken',
          refreshToken: 'refreshToken',
        },
      },
    },
  },
  {
    request: {
      query: SIGNUP_MUTATION,
      variables: {
        ID: '',
        name: 'John Doe',
        email: 'johndoe@gmail.com',
        password: 'Johndoe@123',
      },
    },
    result: {
      data: {
        signUp: {
          user: { id: '1' },
          authenticationToken: 'authenticationToken',
          refreshToken: 'refreshToken',
        },
      },
    },
  },
  {
    request: { query: GET_COMMUNITY_DATA_PG },
    result: { data: { community: null } },
  },
  // LoginPage refetches community data when `data` changes, so provide a second identical response
  {
    request: { query: GET_COMMUNITY_DATA_PG },
    result: { data: { community: null } },
  },
  {
    request: { query: ORGANIZATION_LIST_NO_MEMBERS },
    result: {
      data: {
        organizations: [
          {
            id: '6437904485008f171cf29924',
            name: 'Unity Foundation',
            addressLine1: '123 Random Street',
            description: 'Unity Foundation for community development',
            avatarURL: null,
          },
          {
            id: 'db1d5caad2ade57ab811e681',
            name: 'Mills Group',
            addressLine1: '5112 Dare Centers',
            description: 'Mills Group organization',
            avatarURL: null,
          },
        ],
      },
    },
  },
];

const MOCKS3 = [
  {
    request: { query: ORGANIZATION_LIST_NO_MEMBERS },
    result: {
      data: {
        organizations: [
          {
            id: '6437904485008f171cf29924',
            name: 'Unity Foundation',
            addressLine1: '123 Random Street',
            description: 'Unity Foundation for community development',
            avatarURL: null,
          },
          {
            id: 'db1d5caad2ade57ab811e681',
            name: 'Mills Group',
            addressLine1: '5112 Dare Centers',
            description: 'Mills Group organization',
            avatarURL: null,
          },
        ],
      },
    },
  },
];

const MOCKS4 = [
  {
    request: {
      query: SIGNIN_QUERY,
      variables: {
        email: 'johndoe@gmail.com',
        password: 'johndoe1',
      },
    },
    error: new Error('Invalid credentials'),
  },
  {
    request: { query: GET_COMMUNITY_DATA_PG },
    result: { data: { community: null } },
  },
  {
    request: { query: ORGANIZATION_LIST_NO_MEMBERS },
    result: {
      data: {
        organizations: [
          {
            id: '6437904485008f171cf29924',
            name: 'Unity Foundation',
            addressLine1: '123 Random Street',
            description: 'Unity Foundation for community development',
            avatarURL: null,
          },
        ],
      },
    },
  },
];

const link = new StaticMockLink(MOCKS, true);
const link3 = new StaticMockLink(MOCKS3, true);
const link4 = new StaticMockLink(MOCKS4, true);

const { toastMocks, routerMocks, resetReCAPTCHA } = vi.hoisted(() => {
  const warning = vi.fn();
  return {
    toastMocks: {
      success: vi.fn(),
      warning,
      // Backward-compat for older tests that asserted `toast.warn`
      warn: warning,
      error: vi.fn(),
      info: vi.fn(),
    },
    routerMocks: {
      navigate: vi.fn(),
    },
    resetReCAPTCHA: vi.fn(),
  };
});

async function wait(ms = 100): Promise<void> {
  await act(() => {
    return new Promise((resolve) => {
      setTimeout(resolve, ms);
    });
  });
}

const mockUseLocalStorage = {
  getItem: vi.fn(),
  setItem: vi.fn(),
  removeItem: vi.fn(),
  getStorageKey: vi.fn(),
};

beforeEach(() => {
  vi.clearAllMocks();
  routerMocks.navigate.mockReset();
  resetReCAPTCHA.mockClear();
  mockUseLocalStorage.getItem.mockReset();
  mockUseLocalStorage.setItem.mockReset();
  mockUseLocalStorage.removeItem.mockReset();
  mockUseLocalStorage.getStorageKey.mockReset();
  (useLocalStorage as unknown as ReturnType<typeof vi.fn>).mockReturnValue(
    mockUseLocalStorage as InterfaceStorageHelper,
  );
  // Avoid real network health-check fetch errors influencing toast assertions
  vi.spyOn(global, 'fetch').mockResolvedValue({} as Response);
});

afterEach(() => {
  vi.clearAllMocks();
});

vi.mock('components/NotificationToast/NotificationToast', () => ({
  NotificationToast: toastMocks,
}));

vi.mock('Constant/constant.ts', async () => ({
  ...(await vi.importActual('Constant/constant.ts')),
  REACT_APP_USE_RECAPTCHA: 'YES',
  RECAPTCHA_SITE_KEY: 'xxx',
  BACKEND_URL: 'http://localhost:4000/graphql',
}));

vi.mock('react-router', async () => ({
  ...(await vi.importActual('react-router')),
  useNavigate: () => routerMocks.navigate,
}));

vi.mock('react-google-recaptcha', async () => {
  const react = await vi.importActual<typeof React>('react');
  const recaptcha = react.forwardRef(
    (
      props: {
        onChange: (value: string) => void;
      } & React.InputHTMLAttributes<HTMLInputElement>,
      ref: React.LegacyRef<HTMLInputElement> | undefined,
    ): JSX.Element => {
      const { onChange, ...otherProps } = props;

      Object.defineProperty(ref, 'current', {
        value: { reset: resetReCAPTCHA },
      });

      const handleChange = (
        event: React.ChangeEvent<HTMLInputElement>,
      ): void => {
        if (onChange) {
          onChange(event.target.value);
        }
      };

      return (
        <>
          <input
            type="text"
            data-testid="mock-recaptcha"
            {...otherProps}
            onChange={handleChange}
            ref={ref}
          />
        </>
      );
    },
  );
  return { __esModule: true, default: recaptcha };
});

describe('Testing Login Page Screen', () => {
  it('Component Should be rendered properly', async () => {
    Object.defineProperty(window, 'location', {
      configurable: true,
      value: {
        reload: vi.fn(),
        href: 'https://localhost:4321/admin',
        origin: 'https://localhost:4321',
        pathname: '/admin',
      },
    });
    render(
      <MockedProvider link={link}>
        <BrowserRouter>
          <Provider store={store}>
            <I18nextProvider i18n={i18nForTest}>
              <LoginPage />
            </I18nextProvider>
          </Provider>
        </BrowserRouter>
      </MockedProvider>,
    );

    await wait();
    expect(screen.getByText(/Admin Login/i)).toBeInTheDocument();
    expect(window.location.pathname).toBe('/admin');
  });

  it('There should be default values of pre-login data when queried result is null', async () => {
    render(
      <MockedProvider link={link}>
        <BrowserRouter>
          <Provider store={store}>
            <I18nextProvider i18n={i18nForTest}>
              <LoginPage />
            </I18nextProvider>
          </Provider>
        </BrowserRouter>
      </MockedProvider>,
    );
    await wait();

    expect(screen.getByTestId('PalisadoesLogo')).toBeInTheDocument();
    expect(
      screen.getAllByTestId('PalisadoesSocialMedia')[0],
    ).toBeInTheDocument();

    await wait();
    expect(screen.queryByTestId('preLoginLogo')).not.toBeInTheDocument();
    expect(screen.queryAllByTestId('preLoginSocialMedia')[0]).toBeUndefined();
  });

  it('Testing registration functionality', async () => {
    // Skip this test for admin path since register button is removed
    Object.defineProperty(window, 'location', {
      configurable: true,
      value: {
        reload: vi.fn(),
        href: 'https://localhost:4321/',
        origin: 'https://localhost:4321',
        pathname: '/',
      },
    });

    const formData = {
      name: 'John Doe',
      email: 'johndoe@gmail.com',
      password: 'John@123',
      confirmPassword: 'John@123',
    };

    render(
      <MockedProvider link={link}>
        <BrowserRouter>
          <Provider store={store}>
            <I18nextProvider i18n={i18nForTest}>
              <LoginPage />
            </I18nextProvider>
          </Provider>
        </BrowserRouter>
      </MockedProvider>,
    );

    await wait();

    // Check if goToRegisterPortion exists before clicking
    const registerButton = screen.queryByTestId(/goToRegisterPortion/i);
    if (registerButton) {
      await userEvent.click(registerButton);
      await wait();

      await userEvent.type(screen.getByPlaceholderText(/Name/i), formData.name);
      await userEvent.type(screen.getByTestId(/signInEmail/i), formData.email);
      await userEvent.type(
        screen.getByPlaceholderText('Password'),
        formData.password,
      );
      await userEvent.type(
        screen.getByPlaceholderText('Confirm Password'),
        formData.confirmPassword,
      );

      const registrationBtn = screen.queryByTestId('registrationBtn');
      if (registrationBtn) {
        await userEvent.click(registrationBtn);
      }
    }
  });

  it('Testing registration functionality when all inputs are invalid', async () => {
    // Skip this test for admin path since register button is removed
    Object.defineProperty(window, 'location', {
      configurable: true,
      value: {
        reload: vi.fn(),
        href: 'https://localhost:4321/',
        origin: 'https://localhost:4321',
        pathname: '/',
      },
    });

    const formData = {
      name: '124',
      email: 'j@l.co',
      password: 'john@123',
      confirmPassword: 'john@123',
    };

    render(
      <MockedProvider link={link}>
        <BrowserRouter>
          <Provider store={store}>
            <I18nextProvider i18n={i18nForTest}>
              <LoginPage />
            </I18nextProvider>
          </Provider>
        </BrowserRouter>
      </MockedProvider>,
    );

    await wait();

    const registerButton = screen.queryByTestId(/goToRegisterPortion/i);
    if (registerButton) {
      await userEvent.click(registerButton);
      await wait();

      await userEvent.type(screen.getByPlaceholderText(/Name/i), formData.name);
      await userEvent.type(screen.getByTestId(/signInEmail/i), formData.email);
      await userEvent.type(
        screen.getByPlaceholderText('Password'),
        formData.password,
      );
      await userEvent.type(
        screen.getByPlaceholderText('Confirm Password'),
        formData.confirmPassword,
      );

      const registrationBtn = screen.queryByTestId('registrationBtn');
      if (registrationBtn) {
        await userEvent.click(registrationBtn);
      }
    }
  });

  it('Testing registration functionality, when password and confirm password is not same', async () => {
    // Skip this test for admin path since register button is removed
    Object.defineProperty(window, 'location', {
      configurable: true,
      value: {
        reload: vi.fn(),
        href: 'https://localhost:4321/',
        origin: 'https://localhost:4321',
        pathname: '/',
      },
    });

    const formData = {
      name: 'John Doe',
      email: 'johndoe@gmail.com',
      password: 'johnDoe@1',
      confirmPassword: 'doeJohn@2',
    };

    render(
      <MockedProvider link={link}>
        <BrowserRouter>
          <Provider store={store}>
            <I18nextProvider i18n={i18nForTest}>
              <LoginPage />
            </I18nextProvider>
          </Provider>
        </BrowserRouter>
      </MockedProvider>,
    );

    await wait();

    const registerButton = screen.queryByTestId(/goToRegisterPortion/i);
    if (registerButton) {
      await userEvent.click(registerButton);
      await wait();

      await userEvent.type(screen.getByPlaceholderText(/Name/i), formData.name);
      await userEvent.type(screen.getByTestId(/signInEmail/i), formData.email);
      await userEvent.type(
        screen.getByPlaceholderText('Password'),
        formData.password,
      );
      await userEvent.type(
        screen.getByPlaceholderText('Confirm Password'),
        formData.confirmPassword,
      );

      const registrationBtn = screen.queryByTestId('registrationBtn');
      if (registrationBtn) {
        await userEvent.click(registrationBtn);
      }
    }
  });

  it('Testing registration functionality, when input is not filled correctly', async () => {
    // Skip this test for admin path since register button is removed
    Object.defineProperty(window, 'location', {
      configurable: true,
      value: {
        reload: vi.fn(),
        href: 'https://localhost:4321/',
        origin: 'https://localhost:4321',
        pathname: '/',
      },
    });

    const formData = {
      name: 'J D',
      email: 'johndoe@gmail.com',
      password: 'joe',
      confirmPassword: 'joe',
    };

    render(
      <MockedProvider link={link}>
        <BrowserRouter>
          <Provider store={store}>
            <I18nextProvider i18n={i18nForTest}>
              <LoginPage />
            </I18nextProvider>
          </Provider>
        </BrowserRouter>
      </MockedProvider>,
    );

    await wait();

    const registerButton = screen.queryByTestId(/goToRegisterPortion/i);
    if (registerButton) {
      await userEvent.click(registerButton);
      await wait();

      await userEvent.type(screen.getByPlaceholderText(/Name/i), formData.name);
      await userEvent.type(screen.getByTestId(/signInEmail/i), formData.email);
      await userEvent.type(
        screen.getByPlaceholderText('Password'),
        formData.password,
      );
      await userEvent.type(
        screen.getByPlaceholderText('Confirm Password'),
        formData.confirmPassword,
      );

      const registrationBtn = screen.queryByTestId('registrationBtn');
      if (registrationBtn) {
        await userEvent.click(registrationBtn);
      }
    }
  });

  it('switches to login tab on successful registration', async () => {
    // Skip this test for admin path since register button is removed
    Object.defineProperty(window, 'location', {
      configurable: true,
      value: {
        reload: vi.fn(),
        href: 'https://localhost:4321/',
        origin: 'https://localhost:4321',
        pathname: '/',
      },
    });

    const formData = {
      name: 'John Doe',
      email: 'johndoe@gmail.com',
      password: 'johndoe',
      confirmPassword: 'johndoe',
    };

    render(
      <MockedProvider link={link}>
        <BrowserRouter>
          <Provider store={store}>
            <I18nextProvider i18n={i18nForTest}>
              <LoginPage />
            </I18nextProvider>
          </Provider>
        </BrowserRouter>
      </MockedProvider>,
    );

    await wait();

    const registerButton = screen.queryByTestId(/goToRegisterPortion/i);
    if (registerButton) {
      await userEvent.click(registerButton);
      await wait();

      await userEvent.type(screen.getByPlaceholderText(/Name/i), formData.name);
      await userEvent.type(screen.getByTestId(/signInEmail/i), formData.email);
      await userEvent.type(
        screen.getByPlaceholderText('Password'),
        formData.password,
      );
      await userEvent.type(
        screen.getByPlaceholderText('Confirm Password'),
        formData.confirmPassword,
      );

      const registrationBtn = screen.queryByTestId('registrationBtn');
      if (registrationBtn) {
        await userEvent.click(registrationBtn);
        await wait();

        // Check if the login tab is now active by checking for elements that only appear in the login tab
        expect(screen.getByTestId('loginBtn')).toBeInTheDocument();
      }
    }
  });

  it('switches to login tab on successful registration correct data', async () => {
    // Skip this test for admin path since register button is removed
    Object.defineProperty(window, 'location', {
      configurable: true,
      value: {
        reload: vi.fn(),
        href: 'https://localhost:4321/',
        origin: 'https://localhost:4321',
        pathname: '/',
      },
    });

    const formData = {
      name: 'John Doe',
      email: 'johndoe@gmail.com',
      password: 'Johndoe@123',
      confirmPassword: 'Johndoe@123',
      orgId: 'abc',
    };

    render(
      <MockedProvider link={link}>
        <BrowserRouter>
          <Provider store={store}>
            <I18nextProvider i18n={i18nForTest}>
              <LoginPage />
            </I18nextProvider>
          </Provider>
        </BrowserRouter>
      </MockedProvider>,
    );

    await wait();

    const registerButton = screen.queryByTestId(/goToRegisterPortion/i);
    if (registerButton) {
      await userEvent.click(registerButton);
      await wait();

      await userEvent.type(screen.getByPlaceholderText(/Name/i), formData.name);
      await userEvent.type(screen.getByTestId(/signInEmail/i), formData.email);
      await userEvent.type(
        screen.getByPlaceholderText('Password'),
        formData.password,
      );
      await userEvent.type(
        screen.getByPlaceholderText('Confirm Password'),
        formData.confirmPassword,
      );

      const registrationBtn = screen.queryByTestId('registrationBtn');
      if (registrationBtn) {
        await userEvent.click(registrationBtn);
        await wait();

        // Check if the login tab is now active by checking for elements that only appear in the login tab
        expect(screen.getByTestId('loginBtn')).toBeInTheDocument();
      }
    }
  });

  it('Testing toggle login register portion', async () => {
    // Skip this test for admin path since register button is removed
    Object.defineProperty(window, 'location', {
      configurable: true,
      value: {
        reload: vi.fn(),
        href: 'https://localhost:4321/',
        origin: 'https://localhost:4321',
        pathname: '/',
      },
    });

    render(
      <MockedProvider link={link}>
        <BrowserRouter>
          <Provider store={store}>
            <I18nextProvider i18n={i18nForTest}>
              <LoginPage />
            </I18nextProvider>
          </Provider>
        </BrowserRouter>
      </MockedProvider>,
    );

    await wait();

    const registerButton = screen.queryByTestId('goToRegisterPortion');

    // Only test this if we're not on the admin path and the register button exists
    if (registerButton) {
      await userEvent.click(registerButton);

      // The goToLoginPortion button has been removed, so this test is no longer valid
      // Skip this part or check for a different condition

      await wait();
    }
  });

  it('Testing login functionality', async () => {
    const formData = { email: 'johndoe@gmail.com', password: 'johndoe' };

    render(
      <MockedProvider link={link}>
        <BrowserRouter>
          <Provider store={store}>
            <I18nextProvider i18n={i18nForTest}>
              <LoginPage />
            </I18nextProvider>
          </Provider>
        </BrowserRouter>
      </MockedProvider>,
    );

    await wait();

    await userEvent.type(screen.getByTestId(/loginEmail/i), formData.email);
    await userEvent.type(
      screen.getByPlaceholderText(/Enter Password/i),
      formData.password,
    );

    await userEvent.click(screen.getByTestId('loginBtn'));

    await wait();
  });

  it('Testing wrong login functionality', async () => {
    const formData = { email: 'johndoe@gmail.com', password: 'johndoe1' };

    render(
      <MockedProvider link={link4}>
        <BrowserRouter>
          <Provider store={store}>
            <I18nextProvider i18n={i18nForTest}>
              <LoginPage />
            </I18nextProvider>
          </Provider>
        </BrowserRouter>
      </MockedProvider>,
    );

    await wait();

    await userEvent.type(screen.getByTestId(/loginEmail/i), formData.email);
    await userEvent.type(
      screen.getByPlaceholderText(/Enter Password/i),
      formData.password,
    );

    await userEvent.click(screen.getByTestId('loginBtn'));

    await wait();
  });

  it('Testing password preview feature for login', async () => {
    render(
      <MockedProvider link={link}>
        <BrowserRouter>
          <Provider store={store}>
            <I18nextProvider i18n={i18nForTest}>
              <LoginPage />
            </I18nextProvider>
          </Provider>
        </BrowserRouter>
      </MockedProvider>,
    );

    await wait();

    const input = screen.getByTestId('password') as HTMLInputElement;
    const toggleText = screen.getByTestId('showLoginPassword');
    expect(input.type).toBe('password');
    await userEvent.click(toggleText);
    expect(input.type).toBe('text');
    await userEvent.click(toggleText);
    expect(input.type).toBe('password');

    await wait();
  });

  it('Testing password preview feature for register', async () => {
    // Skip this test for admin path since register button is removed
    Object.defineProperty(window, 'location', {
      configurable: true,
      value: {
        reload: vi.fn(),
        href: 'https://localhost:4321/',
        origin: 'https://localhost:4321',
        pathname: '/',
      },
    });

    render(
      <MockedProvider link={link}>
        <BrowserRouter>
          <Provider store={store}>
            <I18nextProvider i18n={i18nForTest}>
              <LoginPage />
            </I18nextProvider>
          </Provider>
        </BrowserRouter>
      </MockedProvider>,
    );

    await wait();

    const registerButton = screen.queryByTestId('goToRegisterPortion');
    if (registerButton) {
      await userEvent.click(registerButton);
      await wait();

      const input = screen.getByTestId('passwordField') as HTMLInputElement;
      const toggleText = screen.getByTestId('showPassword');
      expect(input.type).toBe('password');
      await userEvent.click(toggleText);
      expect(input.type).toBe('text');
      await userEvent.click(toggleText);
      expect(input.type).toBe('password');
    }

    await wait();
  });

  it('Testing confirm password preview feature', async () => {
    Object.defineProperty(window, 'location', {
      configurable: true,
      value: {
        reload: vi.fn(),
        href: 'https://localhost:4321/',
        origin: 'https://localhost:4321',
        pathname: '/',
      },
    });

    render(
      <MockedProvider link={link}>
        <BrowserRouter>
          <Provider store={store}>
            <I18nextProvider i18n={i18nForTest}>
              <LoginPage />
            </I18nextProvider>
          </Provider>
        </BrowserRouter>
      </MockedProvider>,
    );

    await wait();

    const registerButton = screen.queryByTestId('goToRegisterPortion');
    if (registerButton) {
      await userEvent.click(registerButton);
      await wait();

      const input = screen.getByTestId('cpassword') as HTMLInputElement;
      const toggleText = screen.getByTestId('showPasswordCon');
      expect(input.type).toBe('password');
      await userEvent.click(toggleText);
      expect(input.type).toBe('text');
      await userEvent.click(toggleText);
      expect(input.type).toBe('password');
    }

    await wait();
  });

  it('Testing for the password error warning when user firsts lands on a page', async () => {
    render(
      <MockedProvider link={link}>
        <BrowserRouter>
          <Provider store={store}>
            <I18nextProvider i18n={i18nForTest}>
              <LoginPage />
            </I18nextProvider>
          </Provider>
        </BrowserRouter>
      </MockedProvider>,
    );
    await wait();

    expect(screen.queryByTestId('passwordCheck')).toBeNull();
  });

  it('Testing for the password error warning when user clicks on password field and password is less than 8 character', async () => {
    Object.defineProperty(window, 'location', {
      configurable: true,
      value: {
        reload: vi.fn(),
        href: 'https://localhost:4321/',
        origin: 'https://localhost:4321',
        pathname: '/',
      },
    });

    const password = { password: '7' };

    render(
      <MockedProvider link={link}>
        <BrowserRouter>
          <Provider store={store}>
            <I18nextProvider i18n={i18nForTest}>
              <LoginPage />
            </I18nextProvider>
          </Provider>
        </BrowserRouter>
      </MockedProvider>,
    );
    await wait();

    const registerButton = screen.queryByTestId('goToRegisterPortion');
    if (registerButton) {
      await userEvent.click(registerButton);
      await wait();

      await userEvent.type(
        screen.getByPlaceholderText('Password'),
        password.password,
      );

      expect(screen.getByTestId('passwordField')).toHaveFocus();

      expect(password.password.length).toBeLessThan(8);

      expect(screen.queryByTestId('passwordCheck')).toBeInTheDocument();
    }
  });

  it('Testing for the password error warning when user clicks on password field and password is greater than or equal to 8 character', async () => {
    Object.defineProperty(window, 'location', {
      configurable: true,
      value: {
        reload: vi.fn(),
        href: 'https://localhost:4321/',
        origin: 'https://localhost:4321',
        pathname: '/',
      },
    });

    const password = { password: '12345678' };

    render(
      <MockedProvider link={link}>
        <BrowserRouter>
          <Provider store={store}>
            <I18nextProvider i18n={i18nForTest}>
              <LoginPage />
            </I18nextProvider>
          </Provider>
        </BrowserRouter>
      </MockedProvider>,
    );
    await wait();

    const registerButton = screen.queryByTestId('goToRegisterPortion');
    if (registerButton) {
      await userEvent.click(registerButton);
      await wait();

      await userEvent.type(
        screen.getByPlaceholderText('Password'),
        password.password,
      );

      expect(screen.getByTestId('passwordField')).toHaveFocus();

      expect(password.password.length).toBeGreaterThanOrEqual(8);

      expect(screen.queryByTestId('passwordCheck')).toBeNull();
    }
  });

  it('Testing for the password error warning when user clicks on fields except password field and password is less than 8 character', async () => {
    Object.defineProperty(window, 'location', {
      configurable: true,
      value: {
        reload: vi.fn(),
        href: 'https://localhost:4321/',
        origin: 'https://localhost:4321',
        pathname: '/',
      },
    });

    const password = { password: '1234567' };

    render(
      <MockedProvider link={link}>
        <BrowserRouter>
          <Provider store={store}>
            <I18nextProvider i18n={i18nForTest}>
              <LoginPage />
            </I18nextProvider>
          </Provider>
        </BrowserRouter>
      </MockedProvider>,
    );
    await wait();

    const registerButton = screen.queryByTestId('goToRegisterPortion');
    if (registerButton) {
      await userEvent.click(registerButton);
      await wait();

      expect(screen.getByPlaceholderText('Password')).not.toHaveFocus();

      await userEvent.type(
        screen.getByPlaceholderText('Password'),
        password.password,
      );

      expect(password.password.length).toBeLessThan(8);
    }
  });

  it('Testing for the password error warning when user clicks on fields except password field and password is greater than or equal to 8 character', async () => {
    Object.defineProperty(window, 'location', {
      configurable: true,
      value: {
        reload: vi.fn(),
        href: 'https://localhost:4321/',
        origin: 'https://localhost:4321',
        pathname: '/',
      },
    });

    const password = { password: '12345678' };

    render(
      <MockedProvider link={link}>
        <BrowserRouter>
          <Provider store={store}>
            <I18nextProvider i18n={i18nForTest}>
              <LoginPage />
            </I18nextProvider>
          </Provider>
        </BrowserRouter>
      </MockedProvider>,
    );
    await wait();

    const registerButton = screen.queryByTestId('goToRegisterPortion');
    if (registerButton) {
      await userEvent.click(registerButton);
      await wait();

      expect(screen.getByPlaceholderText('Password')).not.toHaveFocus();

      await userEvent.type(
        screen.getByPlaceholderText('Password'),
        password.password,
      );

      expect(password.password.length).toBeGreaterThanOrEqual(8);

      expect(screen.queryByTestId('passwordCheck')).toBeNull();
    }
  });

  it('Component Should be rendered properly for user login', async () => {
    Object.defineProperty(window, 'location', {
      configurable: true,
      value: {
        reload: vi.fn(),
        href: 'https://localhost:4321/',
        origin: 'https://localhost:4321',
        pathname: '/',
      },
    });
    render(
      <MockedProvider link={link}>
        <BrowserRouter>
          <Provider store={store}>
            <I18nextProvider i18n={i18nForTest}>
              <LoginPage />
            </I18nextProvider>
          </Provider>
        </BrowserRouter>
      </MockedProvider>,
    );

    await wait();
    expect(screen.getByText(/User Login/i)).toBeInTheDocument();
    expect(window.location.pathname).toBe('/');
  });

  it('Component Should be rendered properly for user registration', async () => {
    Object.defineProperty(window, 'location', {
      configurable: true,
      value: {
        reload: vi.fn(),
        href: 'https://localhost:4321/register',
        origin: 'https://localhost:4321',
        pathname: '/register',
      },
    });
    render(
      <MockedProvider link={link}>
        <BrowserRouter>
          <Provider store={store}>
            <I18nextProvider i18n={i18nForTest}>
              <LoginPage />
            </I18nextProvider>
          </Provider>
        </BrowserRouter>
      </MockedProvider>,
    );

    await wait();
    expect(screen.getByTestId('register-text')).toBeInTheDocument();
    expect(window.location.pathname).toBe('/register');
  });
});

describe('Testing redirect if already logged in', () => {
  it('Logged in as USER', async () => {
    mockUseLocalStorage.getItem.mockImplementation((key: string) => {
      if (key === 'IsLoggedIn') return 'TRUE';
      if (key === 'userId') return 'id';
      return null;
    });

    render(
      <MockedProvider link={link}>
        <BrowserRouter>
          <Provider store={store}>
            <I18nextProvider i18n={i18nForTest}>
              <LoginPage />
            </I18nextProvider>
          </Provider>
        </BrowserRouter>
      </MockedProvider>,
    );
    await wait();
    expect(routerMocks.navigate).toHaveBeenCalledWith('/user/organizations');
  });

  it('Logged in as Admin or SuperAdmin', async () => {
    mockUseLocalStorage.getItem.mockImplementation((key: string) => {
      if (key === 'IsLoggedIn') return 'TRUE';
      if (key === 'userId') return null;
      return null;
    });

    render(
      <MockedProvider link={link}>
        <BrowserRouter>
          <Provider store={store}>
            <I18nextProvider i18n={i18nForTest}>
              <LoginPage />
            </I18nextProvider>
          </Provider>
        </BrowserRouter>
      </MockedProvider>,
    );
    await wait();
    expect(routerMocks.navigate).toHaveBeenCalledWith('/orglist');
  });
});

describe('Testing invitation functionality', () => {
  beforeEach(() => {
    // Mock window.location.href for invitation redirect tests
    Object.defineProperty(window, 'location', {
      configurable: true,
      value: {
        href: 'http://localhost:3000/',
      },
      writable: true,
    });
  });

  it('should handle pending invitation token on successful login', async () => {
    const mockToken = 'test-invitation-token';

    // Mock getItem to return pending invitation token
    mockUseLocalStorage.getItem.mockImplementation((key: string) => {
      if (key === 'pendingInvitationToken') return mockToken;
      return null;
    });

    // Mock removeItem
    const mockRemoveItem = vi.fn();
    mockUseLocalStorage.removeItem = mockRemoveItem;

    render(
      <MockedProvider link={link}>
        <BrowserRouter>
          <Provider store={store}>
            <I18nextProvider i18n={i18nForTest}>
              <LoginPage />
            </I18nextProvider>
          </Provider>
        </BrowserRouter>
      </MockedProvider>,
    );

    await wait();

    await userEvent.type(screen.getByTestId('loginEmail'), 'johndoe@gmail.com');
    await userEvent.type(
      screen.getByPlaceholderText(/Enter Password/i),
      'johndoe',
    );
    await userEvent.click(screen.getByTestId('loginBtn'));

    await wait();

    expect(mockRemoveItem).toHaveBeenCalledWith('pendingInvitationToken');

    expect(window.location.href).toBe(`/event/invitation/${mockToken}`);
  });

  it('should handle pending invitation token on successful registration', async () => {
    const mockToken = 'test-invitation-token';

    mockUseLocalStorage.getItem.mockImplementation((key: string) => {
      if (key === 'pendingInvitationToken') return mockToken;
      return null;
    });

    const mockRemoveItem = vi.fn();
    mockUseLocalStorage.removeItem = mockRemoveItem;

    Object.defineProperty(window, 'location', {
      configurable: true,
      value: {
        reload: vi.fn(),
        href: 'https://localhost:4321/',
        origin: 'https://localhost:4321',
        pathname: '/',
      },
    });

    render(
      <MockedProvider link={link}>
        <BrowserRouter>
          <Provider store={store}>
            <I18nextProvider i18n={i18nForTest}>
              <LoginPage />
            </I18nextProvider>
          </Provider>
        </BrowserRouter>
      </MockedProvider>,
    );

    await wait();

    // Click register button
    const registerButton = screen.queryByTestId('goToRegisterPortion');
    if (registerButton) {
      await userEvent.click(registerButton);
      await wait();

      // Fill registration form
      await userEvent.type(screen.getByPlaceholderText(/Name/i), 'John Doe');
      await userEvent.type(
        screen.getByTestId('signInEmail'),
        'johndoe@gmail.com',
      );
      await userEvent.type(
        screen.getByPlaceholderText('Password'),
        'Johndoe@123',
      );
      await userEvent.type(
        screen.getByPlaceholderText('Confirm Password'),
        'Johndoe@123',
      );

      const registrationBtn = screen.queryByTestId('registrationBtn');
      if (registrationBtn) {
        await userEvent.click(registrationBtn);
        await wait();

        // Verify that removeItem was called with the pending invitation token
        expect(mockRemoveItem).toHaveBeenCalledWith('pendingInvitationToken');

        // Verify that window.location.href was set to the invitation URL
        expect(window.location.href).toBe(`/event/invitation/${mockToken}`);
      }
    }
  });

  it('should not redirect when no pending invitation token exists', async () => {
    // Mock getItem to return null for pending invitation token
    mockUseLocalStorage.getItem.mockImplementation((key: string) => {
      if (key === 'pendingInvitationToken') return null;
      return null;
    });

    render(
      <MockedProvider link={link}>
        <BrowserRouter>
          <Provider store={store}>
            <I18nextProvider i18n={i18nForTest}>
              <LoginPage />
            </I18nextProvider>
          </Provider>
        </BrowserRouter>
      </MockedProvider>,
    );

    await wait();

    // Fill login form
    await userEvent.type(screen.getByTestId('loginEmail'), 'johndoe@gmail.com');
    await userEvent.type(
      screen.getByPlaceholderText(/Enter Password/i),
      'johndoe',
    );
    await userEvent.click(screen.getByTestId('loginBtn'));

    await wait();

    // Verify normal navigation (no invitation redirect)
    expect(routerMocks.navigate).toHaveBeenCalledWith('/user/organizations');
    expect(window.location.href).toBe('http://localhost:3000/');
  });
});

it('Render the Select Organization list and change the option', async () => {
  // Skip this test for admin path since register button is removed
  Object.defineProperty(window, 'location', {
    configurable: true,
    value: {
      reload: vi.fn(),
      href: 'https://localhost:4321/',
      origin: 'https://localhost:4321',
      pathname: '/',
    },
  });

  render(
    <MockedProvider link={link3}>
      <BrowserRouter>
        <Provider store={store}>
          <I18nextProvider i18n={i18nForTest}>
            <LoginPage />
          </I18nextProvider>
        </Provider>
      </BrowserRouter>
    </MockedProvider>,
  );

  await wait();

  const registerButton = screen.queryByTestId('goToRegisterPortion');
  if (registerButton) {
    await userEvent.click(registerButton);
    await wait();

    const autocomplete = screen.getByTestId('selectOrg');
    const input = within(autocomplete).getByRole('combobox');
    autocomplete.focus();

    fireEvent.change(input, { target: { value: 'a' } });
    fireEvent.keyDown(autocomplete, { key: 'ArrowDown' });
    fireEvent.keyDown(autocomplete, { key: 'Enter' });
  }
});

describe('Talawa-API server fetch check', () => {
  beforeEach(() => {
    vi.spyOn(global, 'fetch').mockResolvedValue(
      new Response(JSON.stringify({ data: { __typename: 'Query' } })),
    );
  });

  const expectApiHealthCheckFetchCalled = () => {
    expect(fetch).toHaveBeenCalledWith(
      BACKEND_URL,
      expect.objectContaining({
        method: 'POST',
        headers: { 'Content-Type': 'application/json' },
        body: JSON.stringify({ query: '{ __typename }' }),
      }),
    );
  };

  it('Checks if Talawa-API resource is loaded successfully', async () => {
    await act(async () => {
      render(
        <MockedProvider link={link}>
          <BrowserRouter>
            <Provider store={store}>
              <I18nextProvider i18n={i18nForTest}>
                <LoginPage />
              </I18nextProvider>
            </Provider>
          </BrowserRouter>
        </MockedProvider>,
      );
    });

    expectApiHealthCheckFetchCalled();
  });

  it('displays warning message when resource loading fails', async () => {
    const mockError = new Error('Network error');
    vi.spyOn(global, 'fetch').mockRejectedValue(mockError);

    await act(async () => {
      render(
        <MockedProvider link={link}>
          <BrowserRouter>
            <Provider store={store}>
              <I18nextProvider i18n={i18nForTest}>
                <LoginPage />
              </I18nextProvider>
            </Provider>
          </BrowserRouter>
        </MockedProvider>,
      );
    });

    expectApiHealthCheckFetchCalled();
  });
});

/* ------------------------------------------------------------------ */
/*  NEW TESTS TO HIT 100 % COVERAGE FOR LoginPage.tsx                 */
/* ------------------------------------------------------------------ */

// Helper functions to reduce code duplication
const renderLoginPage = (
  mocksOrLink: StaticMockLink | ReadonlyArray<MockedResponse> = MOCKS,
): ReturnType<typeof render> => {
  const isLink = mocksOrLink instanceof StaticMockLink;

  return render(
    <MockedProvider
      {...(isLink
        ? { link: mocksOrLink }
        : {
            mocks: mocksOrLink as ReadonlyArray<MockedResponse>,
          })}
    >
      <BrowserRouter>
        <Provider store={store}>
          <I18nextProvider i18n={i18nForTest}>
            <LoginPage />
          </I18nextProvider>
        </Provider>
      </BrowserRouter>
    </MockedProvider>,
  );
};

const setLocationPath = (pathname: string): void => {
  Object.defineProperty(window, 'location', {
    configurable: true,
    writable: true,
    value: {
      reload: vi.fn(),
      href: `https://localhost:4321${pathname}`,
      origin: 'https://localhost:4321',
      pathname,
    },
  });
};

describe('Extra coverage for 100 %', () => {
  afterEach(() => {
    vi.doUnmock('Constant/constant.ts');
  });

  it('bypasses recaptcha when feature is off', async () => {
    vi.resetModules();
    vi.doMock('Constant/constant.ts', async () => ({
      ...(await vi.importActual('Constant/constant.ts')),
      REACT_APP_USE_RECAPTCHA: 'no',
      RECAPTCHA_SITE_KEY: 'xxx',
    }));
    // re-import component so mock applies
    const { default: LoginPageFresh } = await import('./LoginPage');
    render(
      <MockedProvider mocks={MOCKS}>
        <BrowserRouter>
          <Provider store={store}>
            <I18nextProvider i18n={i18nForTest}>
              <LoginPageFresh />
            </I18nextProvider>
          </Provider>
        </BrowserRouter>
      </MockedProvider>,
    );
    await wait();
    // Verify recaptcha is bypassed by submitting login without token
    await userEvent.type(screen.getByTestId('loginEmail'), 'johndoe@gmail.com');
    await userEvent.type(
      screen.getByPlaceholderText(/Enter Password/i),
      'johndoe',
    );
    await userEvent.click(screen.getByTestId('loginBtn'));
    await wait();
    // Should succeed without recaptcha interaction
    expect(routerMocks.navigate).toHaveBeenCalledWith('/user/organizations');
  });

  it('shows toast for invalid name during registration', async () => {
    setLocationPath('/');
    renderLoginPage();
    await wait();
    await userEvent.click(screen.getByTestId('goToRegisterPortion'));
    await userEvent.type(screen.getByPlaceholderText(/Name/i), '123'); // invalid - contains numbers
    await userEvent.type(screen.getByTestId('signInEmail'), 'a@b.co'); // invalid email (too short)
    await userEvent.type(screen.getByPlaceholderText('Password'), 'Valid@123');
    await userEvent.type(
      screen.getByPlaceholderText('Confirm Password'),
      'Valid@123',
    );
    // reCAPTCHA is now integrated directly in the mutation
    await userEvent.click(screen.getByTestId('registrationBtn'));
    await wait();
    expect(toastMocks.warn).toHaveBeenNthCalledWith(
      1,
      i18nForTest.t('loginPage.nameInvalid'),
    );
  });

  it('shows toast for weak password', async () => {
    setLocationPath('/');
    renderLoginPage();
    await wait();
    await userEvent.click(screen.getByTestId('goToRegisterPortion'));
    await userEvent.type(screen.getByPlaceholderText(/Name/i), 'John Doe');
    await userEvent.type(screen.getByTestId('signInEmail'), 'john@doe.com'); // valid email to isolate password validation
    await userEvent.type(screen.getByPlaceholderText('Password'), 'weak');
    await userEvent.type(
      screen.getByPlaceholderText('Confirm Password'),
      'weak',
    );
    // reCAPTCHA is now integrated directly in the mutation
    await userEvent.click(screen.getByTestId('registrationBtn'));
    await wait();
    expect(toastMocks.warn).toHaveBeenNthCalledWith(
      1,
      i18nForTest.t('loginPage.passwordInvalid'),
    );
  });

  it('warns when non-admin logs in from admin portal', async () => {
    setLocationPath('/admin');
    const NON_ADMIN_MOCK = [
      ...MOCKS.filter((m) => m.request.query !== SIGNIN_QUERY),
      {
        request: {
          query: SIGNIN_QUERY,
          variables: { email: 'user@example.com', password: 'pass' },
        },
        result: {
          data: {
            signIn: {
              user: {
                id: '1',
                role: 'user',
                name: 'U',
                emailAddress: 'user@example.com',
                countryCode: null,
                avatarURL: null,
              },
              authenticationToken: 'token',
              refreshToken: 'refreshToken',
            },
          },
        },
      },
    ];
    renderLoginPage(NON_ADMIN_MOCK);
    await wait();
    await userEvent.type(screen.getByTestId('loginEmail'), 'user@example.com');
    await userEvent.type(
      screen.getByPlaceholderText(/Enter Password/i),
      'pass',
    );
    // reCAPTCHA is now integrated directly in the mutation
    await userEvent.click(screen.getByTestId('loginBtn'));
    await wait();
    expect(toastMocks.warn).toHaveBeenCalledWith(
      'Sorry! you are not Authorised!',
    );
  });

  it('renders component after mount', async () => {
    renderLoginPage(link);
    await wait();
    expect(screen.getByTestId('loginBtn')).toBeInTheDocument();
  });

  it('handles Talawa-API unreachable', async () => {
    // Mock fetch to reject before rendering
    const fetchSpy = vi
      .spyOn(global, 'fetch')
      .mockRejectedValue(new Error('Network error'));

    try {
      await act(async () => {
        renderLoginPage();
      });

      // Wait for fetch to be called and errorHandler to show toast
      await waitFor(() => {
        expect(fetchSpy).toHaveBeenCalledWith(
          BACKEND_URL,
          expect.objectContaining({
            method: 'POST',
            headers: {
              'Content-Type': 'application/json',
            },
          }),
        );
      });

      // errorHandler should call NotificationToast.error with the error message (single arg)
      await waitFor(() => {
        expect(toastMocks.error).toHaveBeenCalledWith('Network error');
      });
    } finally {
      fetchSpy.mockRestore();
    }
  });

  it('resets signup recaptcha when signup fails', async () => {
    const FAIL_MOCK = [
      {
        request: {
          query: SIGNUP_MUTATION,
          variables: {
            ID: '',
            name: 'John Doe',
            email: 'johndoe@gmail.com',
            password: 'Johndoe@123',
          },
        },
        error: new Error('Signup failed'),
      },
      {
        request: { query: GET_COMMUNITY_DATA_PG },
        result: {
          data: {
            community: {
              createdAt: '2023-01-01',
              facebookURL: null,
              githubURL: null,
              id: '1',
              inactivityTimeoutDuration: 3600,
              instagramURL: null,
              linkedinURL: null,
              logoMimeType: null,
              logoURL: null,
              name: 'Test Community',
              redditURL: null,
              slackURL: null,
              updatedAt: '2023-01-01',
              websiteURL: null,
              xURL: null,
              youtubeURL: null,
            },
          },
        },
      },
      {
        request: { query: ORGANIZATION_LIST_NO_MEMBERS },
        result: { data: { organizations: [] } },
      },
    ];
    setLocationPath('/');
    renderLoginPage(FAIL_MOCK);
    await wait();
    await userEvent.click(screen.getByTestId('goToRegisterPortion'));
    await userEvent.type(screen.getByPlaceholderText(/Name/i), 'John Doe');
    await userEvent.type(
      screen.getByTestId('signInEmail'),
      'johndoe@gmail.com',
    );
    await userEvent.type(
      screen.getByPlaceholderText('Password'),
      'Johndoe@123',
    );
    await userEvent.type(
      screen.getByPlaceholderText('Confirm Password'),
      'Johndoe@123',
    );
    // reCAPTCHA is now integrated directly in the mutation
    await userEvent.click(screen.getByTestId('registrationBtn'));
    await wait();

    expect(resetReCAPTCHA).toHaveBeenCalled();
  });

  it('shows error toast when recaptcha verification fails during signup', async () => {
    const RECAPTCHA_ERROR_MOCK = [
      {
        request: {
          query: SIGNUP_MUTATION,
          variables: {
            ID: '',
            name: 'John',
            email: 'john@doe.com',
            password: 'John@123',
          },
        },
        result: {
          errors: [{ message: 'Invalid reCAPTCHA token' }],
        },
      },
      {
        request: { query: GET_COMMUNITY_DATA_PG },
        result: { data: { community: null } },
      },
      {
        request: { query: ORGANIZATION_LIST_NO_MEMBERS },
        result: { data: { organizations: [] } },
      },
    ];
    setLocationPath('/');
    renderLoginPage(RECAPTCHA_ERROR_MOCK);
    await wait();
    await userEvent.click(screen.getByTestId('goToRegisterPortion'));
    await userEvent.type(screen.getByPlaceholderText(/Name/i), 'John');
    await userEvent.type(screen.getByTestId('signInEmail'), 'john@doe.com');
    await userEvent.type(screen.getByPlaceholderText('Password'), 'John@123');
    await userEvent.type(
      screen.getByPlaceholderText('Confirm Password'),
      'John@123',
    );
    // reCAPTCHA is now integrated directly in the mutation
    await userEvent.click(screen.getByTestId('registrationBtn'));
    await wait();
    expect(toastMocks.error).toHaveBeenCalledWith(
      expect.stringMatching(/captcha|Invalid reCAPTCHA/i),
    );
  });

  it('shows email invalid toast when email is too short', async () => {
    setLocationPath('/');
    renderLoginPage();
    await wait();
    await userEvent.click(screen.getByTestId('goToRegisterPortion'));
    await userEvent.type(screen.getByPlaceholderText(/Name/i), 'John');
    await userEvent.type(screen.getByTestId('signInEmail'), 'a@b.co'); // length 6
    await userEvent.type(screen.getByPlaceholderText('Password'), 'Test@123');
    await userEvent.type(
      screen.getByPlaceholderText('Confirm Password'),
      'Test@123',
    );
    // reCAPTCHA is now integrated directly in the mutation
    await userEvent.click(screen.getByTestId('registrationBtn'));
    await wait();
    expect(toastMocks.warn).toHaveBeenNthCalledWith(
      1,
      i18nForTest.t('loginPage.emailInvalid'),
    );
  });

  it('shows not found warning when signIn returns null', async () => {
    const NULL_SIGNIN_MOCK = [
      {
        request: {
          query: SIGNIN_QUERY,
          variables: { email: 'test@test.com', password: 'pass' },
        },
        result: { data: null },
      },
      {
        request: { query: GET_COMMUNITY_DATA_PG },
        result: { data: { community: null } },
      },
      {
        request: { query: ORGANIZATION_LIST_NO_MEMBERS },
        result: { data: { organizations: [] } },
      },
    ];
    setLocationPath('/');
    renderLoginPage(NULL_SIGNIN_MOCK);
    await wait();
    await userEvent.type(screen.getByTestId('loginEmail'), 'test@test.com');
    await userEvent.type(
      screen.getByPlaceholderText(/Enter Password/i),
      'pass',
    );
    // reCAPTCHA is now integrated directly in the mutation
    await userEvent.click(screen.getByTestId('loginBtn'));
    await wait();
    expect(toastMocks.warn).toHaveBeenCalledWith('Not found');
  });

  it('shows account locked message with countdown when retryAfter is provided', async () => {
    // Set retryAfter to 15 minutes from now
    const retryAfterDate = new Date(Date.now() + 15 * 60 * 1000).toISOString();

    const ACCOUNT_LOCKED_MOCK = [
      {
        request: {
          query: SIGNIN_QUERY,
          variables: { email: 'locked@test.com', password: 'wrongpass' },
        },
        result: {
          errors: [
            new GraphQLError('Account temporarily locked', {
              extensions: {
                code: 'account_locked',
                retryAfter: retryAfterDate,
              },
            }),
          ],
        },
      },
      {
        request: { query: GET_COMMUNITY_DATA_PG },
        result: { data: { community: null } },
      },
      {
        request: { query: ORGANIZATION_LIST_NO_MEMBERS },
        result: { data: { organizations: [] } },
      },
    ];

    setLocationPath('/');
    renderLoginPage(ACCOUNT_LOCKED_MOCK);
    await wait();

    await userEvent.type(screen.getByTestId('loginEmail'), 'locked@test.com');
    await userEvent.type(
      screen.getByPlaceholderText(/Enter Password/i),
      'wrongpass',
    );
    // reCAPTCHA is now integrated directly in the mutation
    await userEvent.click(screen.getByTestId('loginBtn'));
    await wait();

    // Should show the account locked message with countdown (15 minutes)
    // Verify the message contains "locked" and a number for minutes
    expect(toastMocks.error).toHaveBeenCalledWith(
      expect.stringMatching(/locked.*\d+.*minute|minute.*\d+.*locked/i),
    );

    // Verify navigation does NOT occur (early return on error)
    expect(routerMocks.navigate).not.toHaveBeenCalled();
  });

  it('shows generic account locked message when retryAfter is missing', async () => {
    const ACCOUNT_LOCKED_NO_TIMER_MOCK = [
      {
        request: {
          query: SIGNIN_QUERY,
          variables: { email: 'locked@test.com', password: 'wrongpass' },
        },
        result: {
          errors: [
            new GraphQLError('Account temporarily locked', {
              extensions: {
                code: 'account_locked',
                // No retryAfter provided
              },
            }),
          ],
        },
      },
      {
        request: { query: GET_COMMUNITY_DATA_PG },
        result: { data: { community: null } },
      },
      {
        request: { query: ORGANIZATION_LIST_NO_MEMBERS },
        result: { data: { organizations: [] } },
      },
    ];

    setLocationPath('/');
    renderLoginPage(ACCOUNT_LOCKED_NO_TIMER_MOCK);
    await wait();

    await userEvent.type(screen.getByTestId('loginEmail'), 'locked@test.com');
    await userEvent.type(
      screen.getByPlaceholderText(/Enter Password/i),
      'wrongpass',
    );
    // reCAPTCHA is now integrated directly in the mutation
    await userEvent.click(screen.getByTestId('loginBtn'));
    await wait();

    // Should show generic account locked message (without countdown)
    expect(toastMocks.error).toHaveBeenCalledWith({
      key: 'accountLocked',
      namespace: 'errors',
    });

    // Verify navigation does NOT occur (early return on error)
    expect(routerMocks.navigate).not.toHaveBeenCalled();
  });

  it('handles non-account_locked GraphQL errors via errorHandler', async () => {
    const OTHER_GRAPHQL_ERROR_MOCK = [
      {
        request: {
          query: SIGNIN_QUERY,
          variables: { email: 'test@test.com', password: 'wrongpass' },
        },
        result: {
          errors: [
            new GraphQLError('Invalid credentials', {
              extensions: {
                code: 'UNAUTHENTICATED',
              },
            }),
          ],
        },
      },
      {
        request: { query: GET_COMMUNITY_DATA_PG },
        result: { data: { community: null } },
      },
      {
        request: { query: ORGANIZATION_LIST_NO_MEMBERS },
        result: { data: { organizations: [] } },
      },
    ];

    setLocationPath('/');
    renderLoginPage(OTHER_GRAPHQL_ERROR_MOCK);
    await wait();

    await userEvent.type(screen.getByTestId('loginEmail'), 'test@test.com');
    await userEvent.type(
      screen.getByPlaceholderText(/Enter Password/i),
      'wrongpass',
    );
    // reCAPTCHA is now integrated directly in the mutation
    await userEvent.click(screen.getByTestId('loginBtn'));
    await wait();

    // Should call errorHandler which shows the error message
    // Note: errorHandler passes raw backend error messages directly without i18n wrapping
    expect(toastMocks.error).toHaveBeenCalledWith('Invalid credentials');

    // Verify navigation does NOT occur (early return on error)
    expect(routerMocks.navigate).not.toHaveBeenCalled();
  });
});

describe('Cookie-based authentication verification', () => {
  it('should NOT store tokens in localStorage (tokens handled by HTTP-Only cookies)', async () => {
    const SIGNIN_WITH_REFRESH_TOKEN_MOCK = [
      {
        request: {
          query: SIGNIN_QUERY,
          variables: { email: 'test@gmail.com', password: 'testPassword' },
        },
        result: {
          data: {
            signIn: {
              user: {
                id: 'userId123',
                name: 'Test User',
                emailAddress: 'test@gmail.com',
                role: 'user',
              },
              authenticationToken: 'newAuthToken123',
              refreshToken: 'newRefreshToken456',
            },
          },
        },
      },
      {
        request: { query: GET_COMMUNITY_DATA_PG },
        result: { data: { community: null } },
      },
      {
        request: { query: ORGANIZATION_LIST_NO_MEMBERS },
        result: { data: { organizations: [] } },
      },
    ];

    Object.defineProperty(window, 'location', {
      configurable: true,
      value: {
        reload: vi.fn(),
        href: 'https://localhost:4321/',
        origin: 'https://localhost:4321',
        pathname: '/',
      },
    });

    render(
      <MockedProvider mocks={SIGNIN_WITH_REFRESH_TOKEN_MOCK}>
        <BrowserRouter>
          <Provider store={store}>
            <I18nextProvider i18n={i18nForTest}>
              <LoginPage />
            </I18nextProvider>
          </Provider>
        </BrowserRouter>
      </MockedProvider>,
    );

    await wait();

    await userEvent.type(screen.getByTestId('loginEmail'), 'test@gmail.com');
    await userEvent.type(
      screen.getByPlaceholderText(/Enter Password/i),
      'testPassword',
    );
    // reCAPTCHA is now integrated directly in the mutation
    await userEvent.click(screen.getByTestId('loginBtn'));

    await wait();

    // Verify that tokens are NOT stored in localStorage (handled by HTTP-Only cookies)
    expect(mockUseLocalStorage.setItem).not.toHaveBeenCalledWith(
      'token',
      expect.any(String),
    );
    expect(mockUseLocalStorage.setItem).not.toHaveBeenCalledWith(
      'refreshToken',
      expect.any(String),
    );

    // Verify that user session state IS stored in localStorage
    expect(mockUseLocalStorage.setItem).toHaveBeenCalledWith(
      'IsLoggedIn',
      'TRUE',
    );
    expect(mockUseLocalStorage.setItem).toHaveBeenCalledWith(
      'name',
      'Test User',
    );
    expect(mockUseLocalStorage.setItem).toHaveBeenCalledWith(
      'email',
      'test@gmail.com',
    );
    expect(mockUseLocalStorage.setItem).toHaveBeenCalledWith('role', 'user');
    expect(mockUseLocalStorage.setItem).toHaveBeenCalledWith(
      'userId',
      'userId123',
    );
  });

  // Test case for registration/signup flow
  it('registers user without storing tokens in localStorage (cookie-based auth)', async () => {
    const SIGNUP_SUCCESS_MOCK = [
      {
        request: {
          query: SIGNUP_MUTATION,
          variables: {
            ID: '',
            name: 'New User',
            email: 'newuser@example.com',
            password: 'Password@123',
          },
        },
        result: {
          data: {
            signUp: {
              user: {
                id: 'newUser123',
              },
              authenticationToken: 'newAuthTokenSignup',
              refreshToken: 'newRefreshTokenSignup',
            },
          },
        },
      },
      {
        request: { query: GET_COMMUNITY_DATA_PG },
        result: { data: { community: null } },
      },
      {
        request: { query: ORGANIZATION_LIST_NO_MEMBERS },
        result: { data: { organizations: [] } },
      },
    ];

    Object.defineProperty(window, 'location', {
      configurable: true,
      value: {
        reload: vi.fn(),
        href: 'https://localhost:4321/',
        origin: 'https://localhost:4321',
        pathname: '/',
      },
    });

    render(
      <MockedProvider mocks={SIGNUP_SUCCESS_MOCK}>
        <BrowserRouter>
          <Provider store={store}>
            <I18nextProvider i18n={i18nForTest}>
              <LoginPage />
            </I18nextProvider>
          </Provider>
        </BrowserRouter>
      </MockedProvider>,
    );

    await wait();

    // Switch to Register tab
    await userEvent.click(screen.getByTestId('goToRegisterPortion'));

    // Fill registration form
    await userEvent.type(screen.getByPlaceholderText(/Name/i), 'New User');
    await userEvent.type(
      screen.getByTestId('signInEmail'),
      'newuser@example.com',
    );
    await userEvent.type(
      screen.getByPlaceholderText('Password'),
      'Password@123',
    );
    await userEvent.type(
      screen.getByPlaceholderText('Confirm Password'),
      'Password@123',
    );
    // reCAPTCHA is now integrated directly in the mutation

    // Submit registration
    await userEvent.click(screen.getByTestId('registrationBtn'));

    await wait();

    // Verify that tokens are NOT stored in localStorage (handled by HTTP-Only cookies)
    expect(mockUseLocalStorage.setItem).not.toHaveBeenCalledWith(
      'token',
      expect.any(String),
    );
    expect(mockUseLocalStorage.setItem).not.toHaveBeenCalledWith(
      'refreshToken',
      expect.any(String),
    );

    // Verify IsLoggedIn is TRUE
    expect(mockUseLocalStorage.setItem).toHaveBeenCalledWith(
      'IsLoggedIn',
      'TRUE',
    );

    // Verify user details are stored (name/email from form input, userId from API)
    expect(mockUseLocalStorage.setItem).toHaveBeenCalledWith(
      'name',
      'New User',
    );
    expect(mockUseLocalStorage.setItem).toHaveBeenCalledWith(
      'email',
      'newuser@example.com',
    );
    // Verify userId and role are now stored during signup
    expect(mockUseLocalStorage.setItem).toHaveBeenCalledWith(
      'userId',
      'newUser123',
    );
    expect(mockUseLocalStorage.setItem).toHaveBeenCalledWith('role', 'user');
  });

  it('Testing login error handling (catch block)', async () => {
    const ERROR_MOCKS = [
      {
        request: {
          query: SIGNIN_QUERY,
          variables: { email: 'error@gmail.com', password: 'password' },
        },
        error: new Error('Network Error'),
      },
      {
<<<<<<< HEAD
        request: {
          query: RECAPTCHA_MUTATION,
          variables: { recaptchaToken: 'test-token' },
        },
        result: { data: { recaptcha: true } },
      },
      {
        request: { query: GET_COMMUNITY_DATA_PG },
        result: {
          data: {
            community: {
              id: '1',
              name: 'Test Community',
              logoURL: 'http://example.com/logo.png',
              websiteURL: 'http://example.com',
              facebookURL: 'http://facebook.com/test',
              linkedinURL: 'http://linkedin.com/test',
              xURL: 'http://twitter.com/test',
              githubURL: 'http://github.com/test',
              instagramURL: 'http://instagram.com/test',
              youtubeURL: 'http://youtube.com/test',
              slackURL: 'http://slack.com/test',
              redditURL: 'http://reddit.com/test',
              inactivityTimeoutDuration: 3600,
              createdAt: dayjs()
                .subtract(1, 'year')
                .startOf('year')
                .format('YYYY-MM-DD'),
              updatedAt: dayjs()
                .subtract(1, 'year')
                .startOf('year')
                .format('YYYY-MM-DD'),
              logoMimeType: 'image/png',
              __typename: 'Community',
            },
          },
        },
      },
      // LoginPage refetches community data when `data` changes, so provide a second identical response
      {
        request: { query: GET_COMMUNITY_DATA_PG },
=======
        request: { query: GET_COMMUNITY_DATA_PG, variables: {} },
>>>>>>> 5978ab86
        result: {
          data: {
            community: {
              id: '1',
              name: 'Test Community',
              logoURL: 'http://example.com/logo.png',
              websiteURL: 'http://example.com',
              facebookURL: 'http://facebook.com/test',
              linkedinURL: 'http://linkedin.com/test',
              xURL: 'http://twitter.com/test',
              githubURL: 'http://github.com/test',
              instagramURL: 'http://instagram.com/test',
              youtubeURL: 'http://youtube.com/test',
              slackURL: 'http://slack.com/test',
              redditURL: 'http://reddit.com/test',
              inactivityTimeoutDuration: 3600,
              createdAt: dayjs()
                .subtract(1, 'year')
                .startOf('year')
                .format('YYYY-MM-DD'),
              updatedAt: dayjs()
                .subtract(1, 'year')
                .startOf('year')
                .format('YYYY-MM-DD'),
              logoMimeType: 'image/png',
              __typename: 'Community',
            },
          },
        },
      },
      {
        request: { query: ORGANIZATION_LIST_NO_MEMBERS },
        result: {
          data: {
            organizations: [],
          },
        },
      },
    ];

    render(
      <MockedProvider link={new StaticMockLink(ERROR_MOCKS, true)}>
        <BrowserRouter>
          <Provider store={store}>
            <I18nextProvider i18n={i18nForTest}>
              <LoginPage />
            </I18nextProvider>
          </Provider>
        </BrowserRouter>
      </MockedProvider>,
    );

    await wait();

    await userEvent.type(screen.getByTestId(/loginEmail/i), 'error@gmail.com');
    await userEvent.type(
      screen.getByPlaceholderText(/Enter Password/i),
      'password',
    );

    // reCAPTCHA is now integrated directly in the mutation

    await wait();

    await userEvent.click(screen.getByTestId('loginBtn'));

    await wait();

    // Verify error toast is shown for the SIGNIN_QUERY network error
    // (GET_COMMUNITY_DATA_PG might also show an error, so check the last call)
    const errorCalls = toastMocks.error.mock.calls;
    const networkErrorCall = errorCalls.find((call) =>
      call[0]?.toString().includes('Network Error'),
    );
    expect(networkErrorCall).toBeDefined();
    if (networkErrorCall) {
      expect(networkErrorCall[0]).toEqual(
        expect.stringContaining('Network Error'),
      );
      // errorHandler may call NotificationToast.error with just a string (no options)
      // or with an object, so options is optional
      if (networkErrorCall[1] !== undefined) {
        expect(networkErrorCall[1]).toEqual(expect.any(Object));
      }
    }
  });

  describe('Checks presence of back to login button', () => {
    it('shows back to login button on /register path', async () => {
      setLocationPath('/register');
      renderLoginPage();
      await wait();
      expect(screen.getByTestId('goToLoginPortion')).toBeInTheDocument();
    });

    it('redirects to login on back to login button click', async () => {
      setLocationPath('/register');
      renderLoginPage();
      await wait();
      await userEvent.click(screen.getByTestId('goToLoginPortion'));
      await wait();
      expect(screen.getByTestId('goToRegisterPortion')).toBeInTheDocument();
    });
  });

  // Note: Registration uses the same code path as login for storing refreshToken
  // The login test above verifies the refreshToken storage behavior
  it('Testing Community Data Rendering (social icons and logo)', async () => {
    const COMMUNITY_MOCKS = [
      {
        request: { query: GET_COMMUNITY_DATA_PG },
        result: {
          data: {
            community: {
              name: 'Test Community',
              logoURL: 'http://example.com/logo.png',
              websiteURL: 'http://example.com',
              facebookURL: 'http://facebook.com/test',
              linkedinURL: 'http://linkedin.com/test',
              xURL: 'http://twitter.com/test',
              githubURL: 'http://github.com/test',
              instagramURL: 'http://instagram.com/test',
              youtubeURL: 'http://youtube.com/test',
              slackURL: 'http://slack.com/test',
              redditURL: 'http://reddit.com/test',
            },
          },
        },
      },
      {
        request: { query: ORGANIZATION_LIST_NO_MEMBERS },
        result: {
          data: {
            organizations: [],
          },
        },
      },
    ];

    render(
      <MockedProvider link={new StaticMockLink(COMMUNITY_MOCKS, true)}>
        <BrowserRouter>
          <Provider store={store}>
            <I18nextProvider i18n={i18nForTest}>
              <LoginPage />
            </I18nextProvider>
          </Provider>
        </BrowserRouter>
      </MockedProvider>,
    );

    await wait();

    // Verify community logo is rendered
    expect(screen.getByTestId('preLoginLogo')).toBeInTheDocument();
    expect(screen.getByText('Test Community')).toBeInTheDocument();

    // Verify social media icons are rendered (checking for at least one)
    const socialLinks = screen.getAllByTestId('preLoginSocialMedia');
    expect(socialLinks.length).toBeGreaterThan(0);
    expect(socialLinks[0]).toHaveAttribute('href');
  });

  it('sets recaptcha token when recaptcha is completed', async () => {
    render(
      <MockedProvider link={link}>
        <BrowserRouter>
          <Provider store={store}>
            <I18nextProvider i18n={i18nForTest}>
              <LoginPage />
            </I18nextProvider>
          </Provider>
        </BrowserRouter>
      </MockedProvider>,
    );

    await wait();

    const [loginRecaptcha] = screen.getAllByTestId('mock-recaptcha');

    await userEvent.type(loginRecaptcha, 'fake-recaptcha-token');

    await userEvent.type(
      screen.getByTestId('loginEmail'),
      'testadmin2@example.com',
    );
    await userEvent.type(
      screen.getByPlaceholderText(/Enter Password/i),
      'Pass@123',
    );

    await userEvent.click(screen.getByTestId('loginBtn'));

    await wait();

    expect(link.operation?.variables?.recaptchaToken).toBe(
      'fake-recaptcha-token',
    );
  });
});<|MERGE_RESOLUTION|>--- conflicted
+++ resolved
@@ -1454,8 +1454,8 @@
       {...(isLink
         ? { link: mocksOrLink }
         : {
-            mocks: mocksOrLink as ReadonlyArray<MockedResponse>,
-          })}
+          mocks: mocksOrLink as ReadonlyArray<MockedResponse>,
+        })}
     >
       <BrowserRouter>
         <Provider store={store}>
@@ -2184,15 +2184,7 @@
         error: new Error('Network Error'),
       },
       {
-<<<<<<< HEAD
-        request: {
-          query: RECAPTCHA_MUTATION,
-          variables: { recaptchaToken: 'test-token' },
-        },
-        result: { data: { recaptcha: true } },
-      },
-      {
-        request: { query: GET_COMMUNITY_DATA_PG },
+        request: { query: GET_COMMUNITY_DATA_PG, variables: {} },
         result: {
           data: {
             community: {
@@ -2225,10 +2217,7 @@
       },
       // LoginPage refetches community data when `data` changes, so provide a second identical response
       {
-        request: { query: GET_COMMUNITY_DATA_PG },
-=======
         request: { query: GET_COMMUNITY_DATA_PG, variables: {} },
->>>>>>> 5978ab86
         result: {
           data: {
             community: {
