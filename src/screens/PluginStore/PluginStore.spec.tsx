--- conflicted
+++ resolved
@@ -155,13 +155,6 @@
       .mockResolvedValue(true);
   });
 
-<<<<<<< HEAD
-=======
-  afterEach(() => {
-    vi.clearAllMocks();
-  });
-
->>>>>>> 3c5dd158
   const renderPluginStore = () => {
     return render(
       <MockedProvider>
@@ -507,21 +500,10 @@
       fireEvent.click(installedOption);
 
       await waitFor(() => {
-<<<<<<< HEAD
         expect(screen.getByTestId('plugin-list-empty')).toBeInTheDocument();
         expect(
           screen.getByText((content) => content.includes('noInstalledPlugins')),
         ).toBeInTheDocument();
-=======
-        expect(screen.getByTestId('plugins-empty-state')).toBeInTheDocument();
-        expect(
-          screen.getByTestId('plugins-empty-state-icon'),
-        ).toBeInTheDocument();
-        expect(
-          screen.getByTestId('plugins-empty-state-message'),
-        ).toBeInTheDocument();
-        expect(screen.getByText('noInstalledPlugins')).toBeInTheDocument();
->>>>>>> 3c5dd158
       });
     });
   });
