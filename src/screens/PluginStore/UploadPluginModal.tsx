--- conflicted
+++ resolved
@@ -8,7 +8,6 @@
 import { FaUpload, FaExclamationTriangle, FaCheck } from 'react-icons/fa';
 import { useTranslation } from 'react-i18next';
 import { NotificationToast } from 'components/NotificationToast/NotificationToast';
-import { useTranslation } from 'react-i18next';
 import styles from './UploadPluginModal.module.css';
 import {
   useApolloClient,
@@ -119,11 +118,7 @@
       }
     } catch (error) {
       console.error('Failed to upload plugin:', error);
-<<<<<<< HEAD
-      NotificationToast.error(t('uploadFailed'));
-=======
       NotificationToast.error(t('uploadFailed') as string);
->>>>>>> 5b372cf7
     } finally {
       setIsInstalling(false);
     }
