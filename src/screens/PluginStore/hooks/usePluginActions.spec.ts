import { renderHook, act } from '@testing-library/react';
<<<<<<< HEAD
import { vi, describe, it, expect, beforeEach, Mocked } from 'vitest';

=======
import {
  vi,
  describe,
  it,
  expect,
  beforeEach,
  afterEach,
  beforeAll,
  afterAll,
} from 'vitest';
>>>>>>> 82c08a68
import { usePluginActions } from './usePluginActions';
import { getPluginManager } from 'plugin/manager';
import type { IPluginMeta } from 'plugin';
import { adminPluginFileService } from 'plugin/services/AdminPluginFileService';

// Mock the plugin manager
vi.mock('plugin/manager', () => ({
  getPluginManager: vi.fn(),
}));

// Mock the GraphQL hooks
const mockCreatePlugin = vi.fn();
const mockUpdatePlugin = vi.fn();
const mockDeletePlugin = vi.fn();
const mockInstallPlugin = vi.fn();

vi.mock('plugin/graphql-service', () => ({
  useCreatePlugin: () => [mockCreatePlugin],
  useUpdatePlugin: () => [mockUpdatePlugin],
  useDeletePlugin: () => [mockDeletePlugin],
  useInstallPlugin: () => [mockInstallPlugin],
}));

// Mock AdminPluginFileService once, then tweak behaviour per test
vi.mock('plugin/services/AdminPluginFileService', () => ({
  adminPluginFileService: {
    removePlugin: vi.fn(),
  },
}));

type AdminServiceMock = Mocked<typeof adminPluginFileService>;
const adminServiceMock = adminPluginFileService as AdminServiceMock;

// Mock window.location.reload
const mockReload = vi.fn();
const originalLocation = window.location;
const locationStub = { reload: mockReload } as unknown as Location;

beforeAll(() => {
  Object.defineProperty(window, 'location', {
    configurable: true,
    value: locationStub,
    writable: true,
  });
});

afterAll(() => {
  Object.defineProperty(window, 'location', {
    configurable: true,
    value: originalLocation,
  });
});

describe('usePluginActions', () => {
  const mockPlugin: IPluginMeta = {
    id: 'test-plugin',
    name: 'Test Plugin',
    description: 'A test plugin',
    author: 'Test Author',
    icon: '/test-icon.png',
  };

  const mockPluginData = {
    getPlugins: [
      {
        id: 'db-plugin-id',
        pluginId: 'test-plugin',
        isInstalled: true,
        isActivated: true,
      },
    ],
  };

  const mockRefetch = vi.fn();
  const mockPluginManager = {
    installPlugin: vi.fn(),
    togglePluginStatus: vi.fn(),
    uninstallPlugin: vi.fn(),
  };

  beforeEach(() => {
    vi.clearAllMocks();
<<<<<<< HEAD

    (
      getPluginManager as unknown as {
        mockReturnValue(value: unknown): void;
      }
    ).mockReturnValue(mockPluginManager);

=======
    mockReload.mockReset();
    (getPluginManager as unknown as ReturnType<typeof vi.fn>).mockReturnValue(
      mockPluginManager,
    );
>>>>>>> 82c08a68
    mockRefetch.mockResolvedValue({});
    mockCreatePlugin.mockResolvedValue({});
    mockUpdatePlugin.mockResolvedValue({});
    mockDeletePlugin.mockResolvedValue({});
    mockInstallPlugin.mockResolvedValue({});

    adminServiceMock.removePlugin.mockReset();
    adminServiceMock.removePlugin.mockResolvedValue(true);
  });

  afterEach(() => {
    vi.restoreAllMocks();
  });

  it('should initialize with correct default state', () => {
    const { result } = renderHook(() =>
      usePluginActions({
        pluginData: mockPluginData,
        refetch: mockRefetch,
      }),
    );

    expect(result.current.loading).toBe(false);
    expect(result.current.showUninstallModal).toBe(false);
    expect(result.current.pluginToUninstall).toBe(null);
    expect(typeof result.current.handleInstallPlugin).toBe('function');
    expect(typeof result.current.togglePluginStatus).toBe('function');
    expect(typeof result.current.uninstallPlugin).toBe('function');
    expect(typeof result.current.handleUninstallConfirm).toBe('function');
    expect(typeof result.current.closeUninstallModal).toBe('function');
  });

  it('should successfully install a plugin', async () => {
    mockInstallPlugin.mockResolvedValue({});
    mockPluginManager.installPlugin.mockResolvedValue(true);

    const { result } = renderHook(() =>
      usePluginActions({
        pluginData: mockPluginData,
        refetch: mockRefetch,
      }),
    );

    await act(async () => {
      await result.current.handleInstallPlugin(mockPlugin);
    });

    expect(mockInstallPlugin).toHaveBeenCalledWith({
      variables: {
        input: {
          pluginId: 'test-plugin',
        },
      },
    });
    expect(mockPluginManager.installPlugin).toHaveBeenCalledWith('test-plugin');
    expect(mockRefetch).toHaveBeenCalled();
    expect(mockReload).toHaveBeenCalled();
    expect(result.current.loading).toBe(false);
  });

  it('should successfully activate a plugin', async () => {
    mockUpdatePlugin.mockResolvedValue({});
    mockPluginManager.togglePluginStatus.mockResolvedValue(true);

    const { result } = renderHook(() =>
      usePluginActions({
        pluginData: mockPluginData,
        refetch: mockRefetch,
      }),
    );

    await act(async () => {
      await result.current.togglePluginStatus(mockPlugin, 'active');
    });

    expect(mockUpdatePlugin).toHaveBeenCalledWith({
      variables: {
        input: {
          id: 'db-plugin-id',
          isActivated: true,
        },
      },
    });
    expect(mockPluginManager.togglePluginStatus).toHaveBeenCalledWith(
      'test-plugin',
      'active',
    );
    expect(mockRefetch).toHaveBeenCalled();
    expect(mockReload).toHaveBeenCalled();
    expect(result.current.loading).toBe(false);
  });

  it('should set plugin to uninstall and show modal', () => {
    const { result } = renderHook(() =>
      usePluginActions({
        pluginData: mockPluginData,
        refetch: mockRefetch,
      }),
    );

    act(() => {
      result.current.uninstallPlugin(mockPlugin);
    });

    expect(result.current.showUninstallModal).toBe(true);
    expect(result.current.pluginToUninstall).toEqual(mockPlugin);
  });

  it('should close modal and clear plugin to uninstall', () => {
    const { result } = renderHook(() =>
      usePluginActions({
        pluginData: mockPluginData,
        refetch: mockRefetch,
      }),
    );

    // Set plugin to uninstall first
    act(() => {
      result.current.uninstallPlugin(mockPlugin);
    });

    expect(result.current.showUninstallModal).toBe(true);
    expect(result.current.pluginToUninstall).toEqual(mockPlugin);

    // Close modal
    act(() => {
      result.current.closeUninstallModal();
    });

    expect(result.current.showUninstallModal).toBe(false);
    expect(result.current.pluginToUninstall).toBe(null);
  });

  it('should handle uninstall when no plugin is set', async () => {
    const { result } = renderHook(() =>
      usePluginActions({
        pluginData: mockPluginData,
        refetch: mockRefetch,
      }),
    );

    await act(async () => {
      await result.current.handleUninstallConfirm();
    });

    expect(mockRefetch).not.toHaveBeenCalled();
    expect(result.current.loading).toBe(false);
  });

  it('should handle installation failure in GraphQL', async () => {
    mockInstallPlugin.mockRejectedValue(new Error('GraphQL error'));

    const { result } = renderHook(() =>
      usePluginActions({
        pluginData: mockPluginData,
        refetch: mockRefetch,
      }),
    );

    await act(async () => {
      await result.current.handleInstallPlugin(mockPlugin);
    });

    expect(result.current.loading).toBe(false);
  });

  it('should handle installation failure in plugin manager', async () => {
    mockInstallPlugin.mockResolvedValue({});
    mockPluginManager.installPlugin.mockResolvedValue(false);

    const { result } = renderHook(() =>
      usePluginActions({
        pluginData: mockPluginData,
        refetch: mockRefetch,
      }),
    );

    await act(async () => {
      await result.current.handleInstallPlugin(mockPlugin);
    });

    expect(result.current.loading).toBe(false);
  });

  it('should handle toggle failure in plugin manager', async () => {
    mockUpdatePlugin.mockResolvedValue({});
    mockPluginManager.togglePluginStatus.mockResolvedValue(false);

    const { result } = renderHook(() =>
      usePluginActions({
        pluginData: mockPluginData,
        refetch: mockRefetch,
      }),
    );

    await act(async () => {
      await result.current.togglePluginStatus(mockPlugin, 'active');
    });

    expect(result.current.loading).toBe(false);
  });

  it('should handle GraphQL update error in toggle', async () => {
    mockUpdatePlugin.mockRejectedValue(new Error('GraphQL error'));

    const { result } = renderHook(() =>
      usePluginActions({
        pluginData: mockPluginData,
        refetch: mockRefetch,
      }),
    );

    await act(async () => {
      await result.current.togglePluginStatus(mockPlugin, 'active');
    });

    expect(result.current.loading).toBe(false);
  });

  it('should handle plugin not found in GraphQL data during toggle', async () => {
    mockUpdatePlugin.mockResolvedValue({});
    mockPluginManager.togglePluginStatus.mockResolvedValue(true);

    const { result } = renderHook(() =>
      usePluginActions({
        pluginData: { getPlugins: [] }, // No plugins
        refetch: mockRefetch,
      }),
    );

    await act(async () => {
      await result.current.togglePluginStatus(mockPlugin, 'active');
    });

    expect(mockUpdatePlugin).not.toHaveBeenCalled();
    expect(mockPluginManager.togglePluginStatus).toHaveBeenCalledWith(
      'test-plugin',
      'active',
    );
  });

  it('should handle plugin not found in GraphQL data during uninstall', async () => {
    mockDeletePlugin.mockResolvedValue({});
    mockPluginManager.uninstallPlugin.mockResolvedValue(true);

    const { result } = renderHook(() =>
      usePluginActions({
        pluginData: { getPlugins: [] }, // No plugins
        refetch: mockRefetch,
      }),
    );

    // Set plugin to uninstall
    act(() => {
      result.current.uninstallPlugin(mockPlugin);
    });

    await act(async () => {
      await result.current.handleUninstallConfirm();
    });

    expect(mockDeletePlugin).not.toHaveBeenCalled();
    expect(mockPluginManager.uninstallPlugin).toHaveBeenCalledWith(
      'test-plugin',
    );
  });

  it('should handle plugin manager uninstall failure', async () => {
    mockDeletePlugin.mockResolvedValue({});
    mockPluginManager.uninstallPlugin.mockResolvedValue(false);

    const { result } = renderHook(() =>
      usePluginActions({
        pluginData: mockPluginData,
        refetch: mockRefetch,
      }),
    );

    // Set plugin to uninstall
    act(() => {
      result.current.uninstallPlugin(mockPlugin);
    });

    await act(async () => {
      await result.current.handleUninstallConfirm();
    });

    expect(result.current.loading).toBe(false);
    expect(result.current.showUninstallModal).toBe(false);
    expect(result.current.pluginToUninstall).toBe(null);
  });

  it('should handle GraphQL delete error', async () => {
    mockDeletePlugin.mockRejectedValue(new Error('GraphQL error'));

    const { result } = renderHook(() =>
      usePluginActions({
        pluginData: mockPluginData,
        refetch: mockRefetch,
      }),
    );

    // Set plugin to uninstall
    act(() => {
      result.current.uninstallPlugin(mockPlugin);
    });

    await act(async () => {
      await result.current.handleUninstallConfirm();
    });

    expect(result.current.loading).toBe(false);
    expect(result.current.showUninstallModal).toBe(false);
    expect(result.current.pluginToUninstall).toBe(null);
  });

  it('should handle AdminPluginFileService.removePlugin failure (catch branch)', async () => {
    mockDeletePlugin.mockResolvedValue({});
    adminServiceMock.removePlugin.mockRejectedValue(new Error('fs error'));
    mockPluginManager.uninstallPlugin.mockResolvedValue(true);

<<<<<<< HEAD
=======
    // Mock the import to throw an error
    vi.doMock('../../../plugin/services/AdminPluginFileService', () => {
      throw new Error('Import failed');
    });

>>>>>>> 82c08a68
    const { result } = renderHook(() =>
      usePluginActions({
        pluginData: mockPluginData,
        refetch: mockRefetch,
      }),
    );

    act(() => {
      result.current.uninstallPlugin(mockPlugin);
    });

    await act(async () => {
      await result.current.handleUninstallConfirm();
    });

    // still proceeds to uninstall even if removePlugin throws
    expect(mockPluginManager.uninstallPlugin).toHaveBeenCalledWith(
      'test-plugin',
    );
  });

  it('should fully uninstall plugin including removing plugin directory (try branch)', async () => {
    mockDeletePlugin.mockResolvedValue({});
    adminServiceMock.removePlugin.mockResolvedValue(true);
    mockPluginManager.uninstallPlugin.mockResolvedValue(true);

    const { result } = renderHook(() =>
      usePluginActions({
        pluginData: mockPluginData,
        refetch: mockRefetch,
      }),
    );

    act(() => {
      result.current.uninstallPlugin(mockPlugin);
    });

    await act(async () => {
      await result.current.handleUninstallConfirm();
    });

    expect(mockDeletePlugin).toHaveBeenCalledWith({
      variables: {
        input: { id: 'db-plugin-id' },
      },
    });
    expect(adminServiceMock.removePlugin).toHaveBeenCalledWith('test-plugin');
    expect(mockPluginManager.uninstallPlugin).toHaveBeenCalledWith(
      'test-plugin',
    );
    expect(mockRefetch).toHaveBeenCalled();
    expect(mockReload).toHaveBeenCalled();
  });

  it('should handle deactivate plugin status', async () => {
    mockUpdatePlugin.mockResolvedValue({});
    mockPluginManager.togglePluginStatus.mockResolvedValue(true);

    const { result } = renderHook(() =>
      usePluginActions({
        pluginData: mockPluginData,
        refetch: mockRefetch,
      }),
    );

    await act(async () => {
      await result.current.togglePluginStatus(mockPlugin, 'inactive');
    });

    expect(mockUpdatePlugin).toHaveBeenCalledWith({
      variables: {
        input: {
          id: 'db-plugin-id',
          isActivated: false,
        },
      },
    });
    expect(mockPluginManager.togglePluginStatus).toHaveBeenCalledWith(
      'test-plugin',
      'inactive',
    );
  });

  it('should set loading state correctly during installation', async () => {
    mockInstallPlugin.mockImplementation(
      () => new Promise((resolve) => setTimeout(resolve, 100)),
    );
    mockPluginManager.installPlugin.mockResolvedValue(true);

    const { result } = renderHook(() =>
      usePluginActions({
        pluginData: mockPluginData,
        refetch: mockRefetch,
      }),
    );

    // Start installation
    act(() => {
      result.current.handleInstallPlugin(mockPlugin);
    });

    // Should be loading
    expect(result.current.loading).toBe(true);

    // Wait for completion
    await act(async () => {
      await new Promise((resolve) => setTimeout(resolve, 150));
    });

    expect(result.current.loading).toBe(false);
  });
});<|MERGE_RESOLUTION|>--- conflicted
+++ resolved
@@ -1,19 +1,6 @@
 import { renderHook, act } from '@testing-library/react';
-<<<<<<< HEAD
 import { vi, describe, it, expect, beforeEach, Mocked } from 'vitest';
 
-=======
-import {
-  vi,
-  describe,
-  it,
-  expect,
-  beforeEach,
-  afterEach,
-  beforeAll,
-  afterAll,
-} from 'vitest';
->>>>>>> 82c08a68
 import { usePluginActions } from './usePluginActions';
 import { getPluginManager } from 'plugin/manager';
 import type { IPluginMeta } from 'plugin';
@@ -96,7 +83,6 @@
 
   beforeEach(() => {
     vi.clearAllMocks();
-<<<<<<< HEAD
 
     (
       getPluginManager as unknown as {
@@ -104,12 +90,6 @@
       }
     ).mockReturnValue(mockPluginManager);
 
-=======
-    mockReload.mockReset();
-    (getPluginManager as unknown as ReturnType<typeof vi.fn>).mockReturnValue(
-      mockPluginManager,
-    );
->>>>>>> 82c08a68
     mockRefetch.mockResolvedValue({});
     mockCreatePlugin.mockResolvedValue({});
     mockUpdatePlugin.mockResolvedValue({});
@@ -431,14 +411,6 @@
     adminServiceMock.removePlugin.mockRejectedValue(new Error('fs error'));
     mockPluginManager.uninstallPlugin.mockResolvedValue(true);
 
-<<<<<<< HEAD
-=======
-    // Mock the import to throw an error
-    vi.doMock('../../../plugin/services/AdminPluginFileService', () => {
-      throw new Error('Import failed');
-    });
-
->>>>>>> 82c08a68
     const { result } = renderHook(() =>
       usePluginActions({
         pluginData: mockPluginData,
