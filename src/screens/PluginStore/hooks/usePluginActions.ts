--- conflicted
+++ resolved
@@ -131,11 +131,8 @@
 
         // Remove plugin folder from admin filesystem
         try {
-<<<<<<< HEAD
           const { adminPluginFileService } =
             await import('../../../plugin/services/AdminPluginFileService');
-=======
->>>>>>> 334f3072
           const success = await adminPluginFileService.removePlugin(
             pluginToUninstall.id,
           );
