import React, { Suspense } from 'react';
import { createRoot } from 'react-dom/client';
import { BrowserRouter } from 'react-router-dom';
import type { NormalizedCacheObject } from '@apollo/client';
import {
  ApolloClient,
  ApolloProvider,
  InMemoryCache,
  HttpLink,
  split,
} from '@apollo/client';
import { getMainDefinition } from '@apollo/client/utilities';
import { GraphQLWsLink } from '@apollo/client/link/subscriptions';
import { createClient } from 'graphql-ws';
import { onError } from '@apollo/link-error';
import './assets/css/app.css';
import 'bootstrap/dist/js/bootstrap.min.js';
import 'react-datepicker/dist/react-datepicker.css';
import 'flag-icons/css/flag-icons.min.css';
import { Provider } from 'react-redux';
import { ToastContainer, toast } from 'react-toastify';
import 'react-toastify/dist/ReactToastify.css';
import { LocalizationProvider } from '@mui/x-date-pickers';
import { AdapterDayjs } from '@mui/x-date-pickers/AdapterDayjs';

import App from './App';
import { store } from './state/store';
import {
  BACKEND_URL,
  REACT_APP_BACKEND_WEBSOCKET_URL,
} from 'Constant/constant';
import { ThemeProvider, createTheme } from '@mui/material';
import { ApolloLink } from '@apollo/client/core';
import { setContext } from '@apollo/client/link/context';
import '../src/assets/css/scrollStyles.css';

const theme = createTheme({
  palette: {
    primary: {
      main: getComputedStyle(document.documentElement)
        .getPropertyValue('--primary-theme-color')
        .trim(),
    },
  },
});
import useLocalStorage from 'utils/useLocalstorage';
import i18n from './utils/i18n';
import { requestMiddleware, responseMiddleware } from 'utils/timezoneUtils';

const { getItem } = useLocalStorage();
const authLink = setContext((_, { headers }) => {
  const lng = i18n.language;
  return {
    headers: {
      ...headers,
      authorization: 'Bearer ' + getItem('token') || '',
      'Accept-Language': lng,
    },
  };
});

const errorLink = onError(({ graphQLErrors, networkError }) => {
  if (graphQLErrors) {
    graphQLErrors.map(({ message }) => {
      if (message === 'You must be authenticated to perform this action.') {
        localStorage.clear();
      }
    });
  } else if (networkError) {
    console.log(`[Network error]: ${networkError}`);
    toast.error(
      'API server unavailable. Check your connection or try again later',
      {
        toastId: 'apiServer',
      },
    );
  }
});

const httpLink = new HttpLink({
  uri: BACKEND_URL,
});

// if didnt work use /subscriptions
const wsLink = new GraphQLWsLink(
  createClient({
    url: REACT_APP_BACKEND_WEBSOCKET_URL,
  }),
);

// const wsLink = new GraphQLWsLink(
//   createClient({
//     url: 'ws://localhost:4000/subscriptions',
//   }),
// );
// The split function takes three parameters:
//
// * A function that's called for each operation to execute
// * The Link to use for an operation if the function returns a "truthy" value
// * The Link to use for an operation if the function returns a "falsy" value
const splitLink = split(
  ({ query }) => {
    const definition = getMainDefinition(query);
    return (
      definition.kind === 'OperationDefinition' &&
      definition.operation === 'subscription'
    );
  },
  wsLink,
  httpLink,
);

const combinedLink = ApolloLink.from([
  errorLink,
  authLink,
  requestMiddleware,
  responseMiddleware,
  splitLink,
]);

const client: ApolloClient<NormalizedCacheObject> = new ApolloClient({
  cache: new InMemoryCache(),
  link: combinedLink,
});
const fallbackLoader = <div className="loader"></div>;

const container = document.getElementById('root');
<<<<<<< HEAD
if (container) {
  const root = createRoot(container);
  root.render(
    <Suspense fallback={fallbackLoader}>
      <ApolloProvider client={client}>
        <BrowserRouter>
          <LocalizationProvider dateAdapter={AdapterDayjs}>
            <ThemeProvider theme={theme}>
              <Provider store={store}>
                <App />
                <ToastContainer limit={5} />
              </Provider>
            </ThemeProvider>
          </LocalizationProvider>
        </BrowserRouter>
      </ApolloProvider>
    </Suspense>,
  );
} else {
  console.error('Root element not found');
}
=======
if (!container) {
  throw new Error('Root container missing in the DOM');
}
const root = createRoot(container);

root.render(
  <Suspense fallback={fallbackLoader}>
    <ApolloProvider client={client}>
      <BrowserRouter>
        <LocalizationProvider dateAdapter={AdapterDayjs}>
          <ThemeProvider theme={theme}>
            <Provider store={store}>
              <App />
              <ToastContainer limit={5} />
            </Provider>
          </ThemeProvider>
        </LocalizationProvider>
      </BrowserRouter>
    </ApolloProvider>
  </Suspense>,
);
>>>>>>> a8f2b251
<|MERGE_RESOLUTION|>--- conflicted
+++ resolved
@@ -125,29 +125,7 @@
 const fallbackLoader = <div className="loader"></div>;
 
 const container = document.getElementById('root');
-<<<<<<< HEAD
-if (container) {
-  const root = createRoot(container);
-  root.render(
-    <Suspense fallback={fallbackLoader}>
-      <ApolloProvider client={client}>
-        <BrowserRouter>
-          <LocalizationProvider dateAdapter={AdapterDayjs}>
-            <ThemeProvider theme={theme}>
-              <Provider store={store}>
-                <App />
-                <ToastContainer limit={5} />
-              </Provider>
-            </ThemeProvider>
-          </LocalizationProvider>
-        </BrowserRouter>
-      </ApolloProvider>
-    </Suspense>,
-  );
-} else {
-  console.error('Root element not found');
-}
-=======
+
 if (!container) {
   throw new Error('Root container missing in the DOM');
 }
@@ -168,5 +146,4 @@
       </BrowserRouter>
     </ApolloProvider>
   </Suspense>,
-);
->>>>>>> a8f2b251
+);