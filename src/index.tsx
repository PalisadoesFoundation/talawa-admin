--- conflicted
+++ resolved
@@ -18,11 +18,7 @@
 import 'react-datepicker/dist/react-datepicker.css';
 import 'flag-icons/css/flag-icons.min.css';
 import { Provider } from 'react-redux';
-<<<<<<< HEAD
-import { ToastContainer } from 'react-toastify';
-=======
 import { ToastContainer, toast } from 'react-toastify';
->>>>>>> 16de7714
 import 'react-toastify/dist/ReactToastify.css';
 import { LocalizationProvider } from '@mui/x-date-pickers';
 import { AdapterDayjs } from '@mui/x-date-pickers/AdapterDayjs';
@@ -59,15 +55,12 @@
       });
     } else if (networkError) {
       console.log(`[Network error]: ${networkError}`);
-<<<<<<< HEAD
-=======
       toast.error(
         'API server unavailable. Check your connection or try again later',
         {
           toastId: 'apiServer',
         }
       );
->>>>>>> 16de7714
     }
   }
 );
