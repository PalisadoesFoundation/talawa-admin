--- conflicted
+++ resolved
@@ -1,631 +1,617 @@
-import React from 'react';
-import { describe, it, expect, vi, beforeEach, afterEach } from 'vitest';
-import { render, screen, fireEvent, waitFor } from '@testing-library/react';
-import userEvent from '@testing-library/user-event';
-import { LocalizationProvider } from '@mui/x-date-pickers';
-import { AdapterDayjs } from '@mui/x-date-pickers/AdapterDayjs';
-import { RecurrenceEndOptionsSection } from './RecurrenceEndOptionsSection';
-import { Frequency } from '../../utils/recurrenceUtils';
-import type { InterfaceRecurrenceRule } from '../../utils/recurrenceUtils';
-import dayjs from 'dayjs';
-
-// Mock DatePicker
-vi.mock('@mui/x-date-pickers', async () => {
-  const actual = await vi.importActual('@mui/x-date-pickers');
-  return {
-    ...actual,
-    /* eslint-disable @typescript-eslint/no-explicit-any, react/destructuring-assignment */
-    DatePicker: (props: any) => {
-      const { label, value, onChange, disabled, slotProps } = props;
-      // These props have hyphens so cannot be destructured directly
-      const testId = props['data-testid'];
-      const dataCy = props['data-cy'];
-      /* eslint-enable @typescript-eslint/no-explicit-any, react/destructuring-assignment */
-
-      // value is a Dayjs object, convert it to string for input
-      const dayjsValue = value as { format: (format: string) => string } | null;
-
-      return (
-        <div>
-          <label htmlFor="date-picker-input">{label}</label>
-          <input
-            id="date-picker-input"
-            type="date"
-            data-testid={testId}
-            data-cy={dataCy}
-            disabled={disabled}
-            defaultValue={dayjsValue ? dayjsValue.format('YYYY-MM-DD') : ''}
-            onChange={(e) => {
-              const val = e.target.value;
-              if (val) {
-                onChange(dayjs(val));
-              } else {
-                onChange(null);
-              }
-            }}
-            aria-label={slotProps?.textField?.['aria-label']}
-          />
-        </div>
-      );
-    },
-  };
-});
-
-const defaultRecurrenceRule: InterfaceRecurrenceRule = {
-  frequency: Frequency.DAILY,
-  interval: 1,
-  never: true,
-  endDate: undefined,
-  count: undefined,
-};
-
-const defaultProps = {
-  frequency: Frequency.DAILY,
-  selectedRecurrenceEndOption: 'never' as const,
-  recurrenceRuleState: defaultRecurrenceRule,
-  localCount: '1',
-  onRecurrenceEndOptionChange: vi.fn(),
-  onCountChange: vi.fn(),
-  setRecurrenceRuleState: vi.fn(),
-  t: (key: string) => key,
-};
-
-describe('RecurrenceEndOptionsSection', () => {
-  beforeEach(() => {
-    vi.clearAllMocks();
-  });
-
-  afterEach(() => {
-    vi.clearAllMocks();
-  });
-
-  describe('Component Rendering', () => {
-    it('should render the component with all required elements', () => {
-      render(
-        <LocalizationProvider dateAdapter={AdapterDayjs}>
-          <RecurrenceEndOptionsSection {...defaultProps} />
-        </LocalizationProvider>,
-      );
-
-      expect(screen.getByText('ends')).toBeInTheDocument();
-      expect(screen.getByTestId('never')).toBeInTheDocument();
-      expect(screen.getByTestId('on')).toBeInTheDocument();
-      expect(screen.getByTestId('after')).toBeInTheDocument();
-    });
-
-    it('should render all end option radio buttons', () => {
-      render(
-        <LocalizationProvider dateAdapter={AdapterDayjs}>
-          <RecurrenceEndOptionsSection {...defaultProps} />
-        </LocalizationProvider>,
-      );
-
-      const neverOption = screen.getByTestId('never');
-      const onOption = screen.getByTestId('on');
-      const afterOption = screen.getByTestId('after');
-
-      expect(neverOption).toBeInTheDocument();
-      expect(onOption).toBeInTheDocument();
-      expect(afterOption).toBeInTheDocument();
-    });
-
-    it('should render DatePicker when endsOn option is available', () => {
-      render(
-        <LocalizationProvider dateAdapter={AdapterDayjs}>
-          <RecurrenceEndOptionsSection {...defaultProps} />
-        </LocalizationProvider>,
-      );
-
-      expect(
-        screen.getByTestId('customRecurrenceEndDatePicker'),
-      ).toBeInTheDocument();
-    });
-
-    it('should render count input when endsAfter option is available', () => {
-      render(
-        <LocalizationProvider dateAdapter={AdapterDayjs}>
-          <RecurrenceEndOptionsSection {...defaultProps} />
-        </LocalizationProvider>,
-      );
-
-      expect(
-        screen.getByTestId('customRecurrenceCountInput'),
-      ).toBeInTheDocument();
-    });
-
-    it('should check the selected option', () => {
-      render(
-        <LocalizationProvider dateAdapter={AdapterDayjs}>
-          <RecurrenceEndOptionsSection {...defaultProps} />
-        </LocalizationProvider>,
-      );
-
-      const neverOption = screen.getByTestId('never') as HTMLInputElement;
-      expect(neverOption.checked).toBe(true);
-    });
-  });
-
-  describe('Props Handling', () => {
-    it('should handle different selectedRecurrenceEndOption values', () => {
-      const { rerender } = render(
-        <LocalizationProvider dateAdapter={AdapterDayjs}>
-          <RecurrenceEndOptionsSection {...defaultProps} />
-        </LocalizationProvider>,
-      );
-
-      let neverOption = screen.getByTestId('never') as HTMLInputElement;
-      expect(neverOption.checked).toBe(true);
-
-      rerender(
-        <LocalizationProvider dateAdapter={AdapterDayjs}>
-          <RecurrenceEndOptionsSection
-            {...defaultProps}
-            selectedRecurrenceEndOption="on"
-          />
-        </LocalizationProvider>,
-      );
-
-      const onOption = screen.getByTestId('on') as HTMLInputElement;
-      expect(onOption.checked).toBe(true);
-
-      rerender(
-        <LocalizationProvider dateAdapter={AdapterDayjs}>
-          <RecurrenceEndOptionsSection
-            {...defaultProps}
-            selectedRecurrenceEndOption="after"
-          />
-        </LocalizationProvider>,
-      );
-
-      const afterOption = screen.getByTestId('after') as HTMLInputElement;
-      expect(afterOption.checked).toBe(true);
-    });
-
-    it('should display localCount value in input', () => {
-      render(
-        <LocalizationProvider dateAdapter={AdapterDayjs}>
-          <RecurrenceEndOptionsSection {...defaultProps} localCount="5" />
-        </LocalizationProvider>,
-      );
-
-      const countInput = screen.getByTestId(
-        'customRecurrenceCountInput',
-      ) as HTMLInputElement;
-      expect(countInput.value).toBe('5');
-    });
-
-    it('should display endDate in DatePicker when provided', () => {
-      const endDate = new Date('2025-12-31T10:00:00.000Z');
-      const ruleWithEndDate: InterfaceRecurrenceRule = {
-        ...defaultRecurrenceRule,
-        endDate,
-        never: false,
-      };
-
-      render(
-        <LocalizationProvider dateAdapter={AdapterDayjs}>
-          <RecurrenceEndOptionsSection
-            {...defaultProps}
-            recurrenceRuleState={ruleWithEndDate}
-            selectedRecurrenceEndOption="on"
-          />
-        </LocalizationProvider>,
-      );
-
-      const datePicker = screen.getByTestId(
-        'customRecurrenceEndDatePicker',
-      ) as HTMLInputElement;
-      expect(datePicker.value).toBe('2025-12-31');
-    });
-
-    it('should use current date as default when endDate is undefined', () => {
-      render(
-        <LocalizationProvider dateAdapter={AdapterDayjs}>
-          <RecurrenceEndOptionsSection
-            {...defaultProps}
-            selectedRecurrenceEndOption="on"
-          />
-        </LocalizationProvider>,
-      );
-
-      const datePicker = screen.getByTestId(
-        'customRecurrenceEndDatePicker',
-      ) as HTMLInputElement;
-      expect(datePicker.value).toBeTruthy();
-    });
-
-    it('should filter out never option for YEARLY frequency', () => {
-      render(
-        <LocalizationProvider dateAdapter={AdapterDayjs}>
-          <RecurrenceEndOptionsSection
-            {...defaultProps}
-            frequency={Frequency.YEARLY}
-          />
-        </LocalizationProvider>,
-      );
-
-      expect(screen.queryByTestId('never')).not.toBeInTheDocument();
-      expect(screen.getByTestId('on')).toBeInTheDocument();
-      expect(screen.getByTestId('after')).toBeInTheDocument();
-    });
-
-    it('should show never option for non-YEARLY frequencies', () => {
-      const frequencies = [
-        Frequency.DAILY,
-        Frequency.WEEKLY,
-        Frequency.MONTHLY,
-      ];
-
-      frequencies.forEach((frequency) => {
-        const { unmount } = render(
-          <LocalizationProvider dateAdapter={AdapterDayjs}>
-            <RecurrenceEndOptionsSection
-              {...defaultProps}
-              frequency={frequency}
-            />
-          </LocalizationProvider>,
-        );
-
-        expect(screen.getByTestId('never')).toBeInTheDocument();
-        unmount();
-      });
-    });
-  });
-
-  describe('User Interactions', () => {
-    it('should call onRecurrenceEndOptionChange when option is changed', async () => {
-      const user = userEvent.setup();
-      const onRecurrenceEndOptionChange = vi.fn();
-
-      render(
-        <LocalizationProvider dateAdapter={AdapterDayjs}>
-          <RecurrenceEndOptionsSection
-            {...defaultProps}
-            onRecurrenceEndOptionChange={onRecurrenceEndOptionChange}
-          />
-        </LocalizationProvider>,
-      );
-
-      const onOption = screen.getByTestId('on') as HTMLInputElement;
-      await user.click(onOption);
-
-      expect(onRecurrenceEndOptionChange).toHaveBeenCalled();
-    });
-
-    it('should call onCountChange when count input changes', () => {
-      const onCountChange = vi.fn();
-
-      render(
-        <LocalizationProvider dateAdapter={AdapterDayjs}>
-          <RecurrenceEndOptionsSection
-            {...defaultProps}
-            onCountChange={onCountChange}
-          />
-        </LocalizationProvider>,
-      );
-
-      const countInput = screen.getByTestId(
-        'customRecurrenceCountInput',
-      ) as HTMLInputElement;
-      fireEvent.change(countInput, { target: { value: '10' } });
-
-      expect(onCountChange).toHaveBeenCalled();
-    });
-
-    it('should select all text on double click in count input', async () => {
-      const selectSpy = vi.fn();
-      // Override HTMLInputElement.prototype.select to track calls
-      const originalSelect = HTMLInputElement.prototype.select;
-      HTMLInputElement.prototype.select = selectSpy;
-
-      try {
-        render(
-          <LocalizationProvider dateAdapter={AdapterDayjs}>
-            <RecurrenceEndOptionsSection
-              {...defaultProps}
-              localCount="5"
-              selectedRecurrenceEndOption="after"
-            />
-          </LocalizationProvider>,
-        );
-
-        const countInput = screen.getByTestId(
-          'customRecurrenceCountInput',
-        ) as HTMLInputElement;
-
-        // Fire double click event
-        fireEvent.dblClick(countInput);
-
-        expect(selectSpy).toHaveBeenCalled();
-      } finally {
-        // Restore original
-        HTMLInputElement.prototype.select = originalSelect;
-      }
-    });
-
-    it('should prevent negative, e, E, and + keys in count input', () => {
-      const onCountChange = vi.fn();
-
-      render(
-        <LocalizationProvider dateAdapter={AdapterDayjs}>
-          <RecurrenceEndOptionsSection
-            {...defaultProps}
-            onCountChange={onCountChange}
-          />
-        </LocalizationProvider>,
-      );
-
-      const countInput = screen.getByTestId(
-        'customRecurrenceCountInput',
-      ) as HTMLInputElement;
-
-      // Create a real keyboard event
-      const event = new KeyboardEvent('keydown', {
-        key: '-',
-        bubbles: true,
-        cancelable: true,
-      });
-      const preventDefaultSpy = vi.spyOn(event, 'preventDefault');
-
-      countInput.dispatchEvent(event);
-
-      expect(preventDefaultSpy).toHaveBeenCalled();
-
-      preventDefaultSpy.mockRestore();
-    });
-
-    it('should call setRecurrenceRuleState when date is changed', async () => {
-      const setRecurrenceRuleState = vi.fn();
-
-      render(
-        <LocalizationProvider dateAdapter={AdapterDayjs}>
-          <RecurrenceEndOptionsSection
-            {...defaultProps}
-            setRecurrenceRuleState={setRecurrenceRuleState}
-            selectedRecurrenceEndOption="on"
-          />
-        </LocalizationProvider>,
-      );
-
-      const datePicker = screen.getByTestId(
-        'customRecurrenceEndDatePicker',
-      ) as HTMLInputElement;
-<<<<<<< HEAD
-      // Use a deterministic "different from today" date to avoid flakiness when tests
-      // run on the same day as the hardcoded value (e.g., Dec 31).
-      const nextDay = dayjs().add(1, 'day').format('YYYY-MM-DD');
-      fireEvent.change(datePicker, { target: { value: nextDay } });
-=======
-
-      // Use fireEvent.input for HTML5 date inputs in JSDOM
-      fireEvent.input(datePicker, { target: { value: '2026-01-15' } });
->>>>>>> bf1a0971
-
-      await waitFor(() => {
-        expect(setRecurrenceRuleState).toHaveBeenCalled();
-      });
-    });
-
-    it('should disable DatePicker when endsOn is not selected', () => {
-      render(
-        <LocalizationProvider dateAdapter={AdapterDayjs}>
-          <RecurrenceEndOptionsSection
-            {...defaultProps}
-            selectedRecurrenceEndOption="never"
-          />
-        </LocalizationProvider>,
-      );
-
-      const datePicker = screen.getByTestId(
-        'customRecurrenceEndDatePicker',
-      ) as HTMLInputElement;
-      expect(datePicker.disabled).toBe(true);
-    });
-
-    it('should enable DatePicker when endsOn is selected', () => {
-      render(
-        <LocalizationProvider dateAdapter={AdapterDayjs}>
-          <RecurrenceEndOptionsSection
-            {...defaultProps}
-            selectedRecurrenceEndOption="on"
-          />
-        </LocalizationProvider>,
-      );
-
-      const datePicker = screen.getByTestId(
-        'customRecurrenceEndDatePicker',
-      ) as HTMLInputElement;
-      expect(datePicker.disabled).toBe(false);
-    });
-
-    it('should disable count input when endsAfter is not selected', () => {
-      render(
-        <LocalizationProvider dateAdapter={AdapterDayjs}>
-          <RecurrenceEndOptionsSection
-            {...defaultProps}
-            selectedRecurrenceEndOption="never"
-          />
-        </LocalizationProvider>,
-      );
-
-      const countInput = screen.getByTestId(
-        'customRecurrenceCountInput',
-      ) as HTMLInputElement;
-      expect(countInput.disabled).toBe(true);
-    });
-
-    it('should enable count input when endsAfter is selected', () => {
-      render(
-        <LocalizationProvider dateAdapter={AdapterDayjs}>
-          <RecurrenceEndOptionsSection
-            {...defaultProps}
-            selectedRecurrenceEndOption="after"
-          />
-        </LocalizationProvider>,
-      );
-
-      const countInput = screen.getByTestId(
-        'customRecurrenceCountInput',
-      ) as HTMLInputElement;
-      expect(countInput.disabled).toBe(false);
-    });
-  });
-
-  describe('Edge Cases', () => {
-    it('should handle empty count string', () => {
-      render(
-        <LocalizationProvider dateAdapter={AdapterDayjs}>
-          <RecurrenceEndOptionsSection {...defaultProps} localCount="" />
-        </LocalizationProvider>,
-      );
-
-      const countInput = screen.getByTestId(
-        'customRecurrenceCountInput',
-      ) as HTMLInputElement;
-      expect(countInput.value).toBe('');
-    });
-
-    it('should handle large count values', () => {
-      render(
-        <LocalizationProvider dateAdapter={AdapterDayjs}>
-          <RecurrenceEndOptionsSection {...defaultProps} localCount="999" />
-        </LocalizationProvider>,
-      );
-
-      const countInput = screen.getByTestId(
-        'customRecurrenceCountInput',
-      ) as HTMLInputElement;
-      expect(countInput.value).toBe('999');
-    });
-
-    it('should handle null date change gracefully', async () => {
-      const setRecurrenceRuleState = vi.fn();
-
-      render(
-        <LocalizationProvider dateAdapter={AdapterDayjs}>
-          <RecurrenceEndOptionsSection
-            {...defaultProps}
-            setRecurrenceRuleState={setRecurrenceRuleState}
-            selectedRecurrenceEndOption="on"
-          />
-        </LocalizationProvider>,
-      );
-
-      const datePicker = screen.getByTestId(
-        'customRecurrenceEndDatePicker',
-      ) as HTMLInputElement;
-
-      // Simulate clearing the date
-      fireEvent.change(datePicker, { target: { value: '' } });
-
-      // The mock should handle null gracefully
-      expect(datePicker).toBeInTheDocument();
-    });
-
-    it('should have correct aria attributes', () => {
-      render(
-        <LocalizationProvider dateAdapter={AdapterDayjs}>
-          <RecurrenceEndOptionsSection
-            {...defaultProps}
-            selectedRecurrenceEndOption="after"
-          />
-        </LocalizationProvider>,
-      );
-
-      const countInput = screen.getByTestId('customRecurrenceCountInput');
-      expect(countInput).toHaveAttribute('aria-label', 'occurences');
-      expect(countInput).toHaveAttribute('aria-required', 'true');
-
-      const datePicker = screen.getByTestId('customRecurrenceEndDatePicker');
-      expect(datePicker).toHaveAttribute('aria-label', 'endDate');
-    });
-
-    it('should have correct data-cy attributes', () => {
-      render(
-        <LocalizationProvider dateAdapter={AdapterDayjs}>
-          <RecurrenceEndOptionsSection {...defaultProps} />
-        </LocalizationProvider>,
-      );
-
-      expect(screen.getByTestId('never')).toHaveAttribute(
-        'data-cy',
-        'recurrenceEndOption-never',
-      );
-      expect(screen.getByTestId('on')).toHaveAttribute(
-        'data-cy',
-        'recurrenceEndOption-on',
-      );
-      expect(screen.getByTestId('after')).toHaveAttribute(
-        'data-cy',
-        'recurrenceEndOption-after',
-      );
-    });
-  });
-
-  describe('State Changes', () => {
-    it('should update state correctly when date changes', async () => {
-      const setRecurrenceRuleState = vi.fn();
-
-      render(
-        <LocalizationProvider dateAdapter={AdapterDayjs}>
-          <RecurrenceEndOptionsSection
-            {...defaultProps}
-            setRecurrenceRuleState={setRecurrenceRuleState}
-            selectedRecurrenceEndOption="on"
-          />
-        </LocalizationProvider>,
-      );
-
-      const datePicker = screen.getByTestId(
-        'customRecurrenceEndDatePicker',
-      ) as HTMLInputElement;
-<<<<<<< HEAD
-      const nextDay = dayjs().add(1, 'day').format('YYYY-MM-DD');
-      fireEvent.change(datePicker, {
-        target: { value: nextDay },
-      });
-=======
-
-      // Use fireEvent.input for HTML5 date inputs in JSDOM
-      fireEvent.input(datePicker, { target: { value: '2026-01-15' } });
->>>>>>> bf1a0971
-
-      await waitFor(() => {
-        expect(setRecurrenceRuleState).toHaveBeenCalled();
-      });
-
-      // Verify the state update function
-      const callArg = setRecurrenceRuleState.mock.calls[0][0];
-      if (typeof callArg === 'function') {
-        const prevState = defaultRecurrenceRule;
-        const newState = callArg(prevState);
-        expect(newState.endDate).toBeDefined();
-        expect(newState.never).toBe(false);
-        expect(newState.count).toBeUndefined();
-      }
-    });
-
-    it('should update when selectedRecurrenceEndOption changes', () => {
-      const { rerender } = render(
-        <LocalizationProvider dateAdapter={AdapterDayjs}>
-          <RecurrenceEndOptionsSection {...defaultProps} />
-        </LocalizationProvider>,
-      );
-
-      let neverOption = screen.getByTestId('never') as HTMLInputElement;
-      expect(neverOption.checked).toBe(true);
-
-      rerender(
-        <LocalizationProvider dateAdapter={AdapterDayjs}>
-          <RecurrenceEndOptionsSection
-            {...defaultProps}
-            selectedRecurrenceEndOption="after"
-          />
-        </LocalizationProvider>,
-      );
-
-      const afterOption = screen.getByTestId('after') as HTMLInputElement;
-      expect(afterOption.checked).toBe(true);
-    });
-  });
-});
+import React from 'react';
+import { describe, it, expect, vi, beforeEach, afterEach } from 'vitest';
+import { render, screen, fireEvent, waitFor } from '@testing-library/react';
+import userEvent from '@testing-library/user-event';
+import { LocalizationProvider } from '@mui/x-date-pickers';
+import { AdapterDayjs } from '@mui/x-date-pickers/AdapterDayjs';
+import { RecurrenceEndOptionsSection } from './RecurrenceEndOptionsSection';
+import { Frequency } from '../../utils/recurrenceUtils';
+import type { InterfaceRecurrenceRule } from '../../utils/recurrenceUtils';
+import dayjs from 'dayjs';
+
+// Mock DatePicker
+vi.mock('@mui/x-date-pickers', async () => {
+  const actual = await vi.importActual('@mui/x-date-pickers');
+  return {
+    ...actual,
+    /* eslint-disable @typescript-eslint/no-explicit-any, react/destructuring-assignment */
+    DatePicker: (props: any) => {
+      const { label, value, onChange, disabled, slotProps } = props;
+      // These props have hyphens so cannot be destructured directly
+      const testId = props['data-testid'];
+      const dataCy = props['data-cy'];
+      /* eslint-enable @typescript-eslint/no-explicit-any, react/destructuring-assignment */
+
+      // value is a Dayjs object, convert it to string for input
+      const dayjsValue = value as { format: (format: string) => string } | null;
+
+      return (
+        <div>
+          <label htmlFor="date-picker-input">{label}</label>
+          <input
+            id="date-picker-input"
+            type="date"
+            data-testid={testId}
+            data-cy={dataCy}
+            disabled={disabled}
+            defaultValue={dayjsValue ? dayjsValue.format('YYYY-MM-DD') : ''}
+            onChange={(e) => {
+              const val = e.target.value;
+              if (val) {
+                onChange(dayjs(val));
+              } else {
+                onChange(null);
+              }
+            }}
+            aria-label={slotProps?.textField?.['aria-label']}
+          />
+        </div>
+      );
+    },
+  };
+});
+
+const defaultRecurrenceRule: InterfaceRecurrenceRule = {
+  frequency: Frequency.DAILY,
+  interval: 1,
+  never: true,
+  endDate: undefined,
+  count: undefined,
+};
+
+const defaultProps = {
+  frequency: Frequency.DAILY,
+  selectedRecurrenceEndOption: 'never' as const,
+  recurrenceRuleState: defaultRecurrenceRule,
+  localCount: '1',
+  onRecurrenceEndOptionChange: vi.fn(),
+  onCountChange: vi.fn(),
+  setRecurrenceRuleState: vi.fn(),
+  t: (key: string) => key,
+};
+
+describe('RecurrenceEndOptionsSection', () => {
+  beforeEach(() => {
+    vi.clearAllMocks();
+  });
+
+  afterEach(() => {
+    vi.clearAllMocks();
+  });
+
+  describe('Component Rendering', () => {
+    it('should render the component with all required elements', () => {
+      render(
+        <LocalizationProvider dateAdapter={AdapterDayjs}>
+          <RecurrenceEndOptionsSection {...defaultProps} />
+        </LocalizationProvider>,
+      );
+
+      expect(screen.getByText('ends')).toBeInTheDocument();
+      expect(screen.getByTestId('never')).toBeInTheDocument();
+      expect(screen.getByTestId('on')).toBeInTheDocument();
+      expect(screen.getByTestId('after')).toBeInTheDocument();
+    });
+
+    it('should render all end option radio buttons', () => {
+      render(
+        <LocalizationProvider dateAdapter={AdapterDayjs}>
+          <RecurrenceEndOptionsSection {...defaultProps} />
+        </LocalizationProvider>,
+      );
+
+      const neverOption = screen.getByTestId('never');
+      const onOption = screen.getByTestId('on');
+      const afterOption = screen.getByTestId('after');
+
+      expect(neverOption).toBeInTheDocument();
+      expect(onOption).toBeInTheDocument();
+      expect(afterOption).toBeInTheDocument();
+    });
+
+    it('should render DatePicker when endsOn option is available', () => {
+      render(
+        <LocalizationProvider dateAdapter={AdapterDayjs}>
+          <RecurrenceEndOptionsSection {...defaultProps} />
+        </LocalizationProvider>,
+      );
+
+      expect(
+        screen.getByTestId('customRecurrenceEndDatePicker'),
+      ).toBeInTheDocument();
+    });
+
+    it('should render count input when endsAfter option is available', () => {
+      render(
+        <LocalizationProvider dateAdapter={AdapterDayjs}>
+          <RecurrenceEndOptionsSection {...defaultProps} />
+        </LocalizationProvider>,
+      );
+
+      expect(
+        screen.getByTestId('customRecurrenceCountInput'),
+      ).toBeInTheDocument();
+    });
+
+    it('should check the selected option', () => {
+      render(
+        <LocalizationProvider dateAdapter={AdapterDayjs}>
+          <RecurrenceEndOptionsSection {...defaultProps} />
+        </LocalizationProvider>,
+      );
+
+      const neverOption = screen.getByTestId('never') as HTMLInputElement;
+      expect(neverOption.checked).toBe(true);
+    });
+  });
+
+  describe('Props Handling', () => {
+    it('should handle different selectedRecurrenceEndOption values', () => {
+      const { rerender } = render(
+        <LocalizationProvider dateAdapter={AdapterDayjs}>
+          <RecurrenceEndOptionsSection {...defaultProps} />
+        </LocalizationProvider>,
+      );
+
+      let neverOption = screen.getByTestId('never') as HTMLInputElement;
+      expect(neverOption.checked).toBe(true);
+
+      rerender(
+        <LocalizationProvider dateAdapter={AdapterDayjs}>
+          <RecurrenceEndOptionsSection
+            {...defaultProps}
+            selectedRecurrenceEndOption="on"
+          />
+        </LocalizationProvider>,
+      );
+
+      const onOption = screen.getByTestId('on') as HTMLInputElement;
+      expect(onOption.checked).toBe(true);
+
+      rerender(
+        <LocalizationProvider dateAdapter={AdapterDayjs}>
+          <RecurrenceEndOptionsSection
+            {...defaultProps}
+            selectedRecurrenceEndOption="after"
+          />
+        </LocalizationProvider>,
+      );
+
+      const afterOption = screen.getByTestId('after') as HTMLInputElement;
+      expect(afterOption.checked).toBe(true);
+    });
+
+    it('should display localCount value in input', () => {
+      render(
+        <LocalizationProvider dateAdapter={AdapterDayjs}>
+          <RecurrenceEndOptionsSection {...defaultProps} localCount="5" />
+        </LocalizationProvider>,
+      );
+
+      const countInput = screen.getByTestId(
+        'customRecurrenceCountInput',
+      ) as HTMLInputElement;
+      expect(countInput.value).toBe('5');
+    });
+
+    it('should display endDate in DatePicker when provided', () => {
+      const endDate = new Date('2025-12-31T10:00:00.000Z');
+      const ruleWithEndDate: InterfaceRecurrenceRule = {
+        ...defaultRecurrenceRule,
+        endDate,
+        never: false,
+      };
+
+      render(
+        <LocalizationProvider dateAdapter={AdapterDayjs}>
+          <RecurrenceEndOptionsSection
+            {...defaultProps}
+            recurrenceRuleState={ruleWithEndDate}
+            selectedRecurrenceEndOption="on"
+          />
+        </LocalizationProvider>,
+      );
+
+      const datePicker = screen.getByTestId(
+        'customRecurrenceEndDatePicker',
+      ) as HTMLInputElement;
+      expect(datePicker.value).toBe('2025-12-31');
+    });
+
+    it('should use current date as default when endDate is undefined', () => {
+      render(
+        <LocalizationProvider dateAdapter={AdapterDayjs}>
+          <RecurrenceEndOptionsSection
+            {...defaultProps}
+            selectedRecurrenceEndOption="on"
+          />
+        </LocalizationProvider>,
+      );
+
+      const datePicker = screen.getByTestId(
+        'customRecurrenceEndDatePicker',
+      ) as HTMLInputElement;
+      expect(datePicker.value).toBeTruthy();
+    });
+
+    it('should filter out never option for YEARLY frequency', () => {
+      render(
+        <LocalizationProvider dateAdapter={AdapterDayjs}>
+          <RecurrenceEndOptionsSection
+            {...defaultProps}
+            frequency={Frequency.YEARLY}
+          />
+        </LocalizationProvider>,
+      );
+
+      expect(screen.queryByTestId('never')).not.toBeInTheDocument();
+      expect(screen.getByTestId('on')).toBeInTheDocument();
+      expect(screen.getByTestId('after')).toBeInTheDocument();
+    });
+
+    it('should show never option for non-YEARLY frequencies', () => {
+      const frequencies = [
+        Frequency.DAILY,
+        Frequency.WEEKLY,
+        Frequency.MONTHLY,
+      ];
+
+      frequencies.forEach((frequency) => {
+        const { unmount } = render(
+          <LocalizationProvider dateAdapter={AdapterDayjs}>
+            <RecurrenceEndOptionsSection
+              {...defaultProps}
+              frequency={frequency}
+            />
+          </LocalizationProvider>,
+        );
+
+        expect(screen.getByTestId('never')).toBeInTheDocument();
+        unmount();
+      });
+    });
+  });
+
+  describe('User Interactions', () => {
+    it('should call onRecurrenceEndOptionChange when option is changed', async () => {
+      const user = userEvent.setup();
+      const onRecurrenceEndOptionChange = vi.fn();
+
+      render(
+        <LocalizationProvider dateAdapter={AdapterDayjs}>
+          <RecurrenceEndOptionsSection
+            {...defaultProps}
+            onRecurrenceEndOptionChange={onRecurrenceEndOptionChange}
+          />
+        </LocalizationProvider>,
+      );
+
+      const onOption = screen.getByTestId('on') as HTMLInputElement;
+      await user.click(onOption);
+
+      expect(onRecurrenceEndOptionChange).toHaveBeenCalled();
+    });
+
+    it('should call onCountChange when count input changes', () => {
+      const onCountChange = vi.fn();
+
+      render(
+        <LocalizationProvider dateAdapter={AdapterDayjs}>
+          <RecurrenceEndOptionsSection
+            {...defaultProps}
+            onCountChange={onCountChange}
+          />
+        </LocalizationProvider>,
+      );
+
+      const countInput = screen.getByTestId(
+        'customRecurrenceCountInput',
+      ) as HTMLInputElement;
+      fireEvent.change(countInput, { target: { value: '10' } });
+
+      expect(onCountChange).toHaveBeenCalled();
+    });
+
+    it('should select all text on double click in count input', async () => {
+      const selectSpy = vi.fn();
+      // Override HTMLInputElement.prototype.select to track calls
+      const originalSelect = HTMLInputElement.prototype.select;
+      HTMLInputElement.prototype.select = selectSpy;
+
+      try {
+        render(
+          <LocalizationProvider dateAdapter={AdapterDayjs}>
+            <RecurrenceEndOptionsSection
+              {...defaultProps}
+              localCount="5"
+              selectedRecurrenceEndOption="after"
+            />
+          </LocalizationProvider>,
+        );
+
+        const countInput = screen.getByTestId(
+          'customRecurrenceCountInput',
+        ) as HTMLInputElement;
+
+        // Fire double click event
+        fireEvent.dblClick(countInput);
+
+        expect(selectSpy).toHaveBeenCalled();
+      } finally {
+        // Restore original
+        HTMLInputElement.prototype.select = originalSelect;
+      }
+    });
+
+    it('should prevent negative, e, E, and + keys in count input', () => {
+      const onCountChange = vi.fn();
+
+      render(
+        <LocalizationProvider dateAdapter={AdapterDayjs}>
+          <RecurrenceEndOptionsSection
+            {...defaultProps}
+            onCountChange={onCountChange}
+          />
+        </LocalizationProvider>,
+      );
+
+      const countInput = screen.getByTestId(
+        'customRecurrenceCountInput',
+      ) as HTMLInputElement;
+
+      // Create a real keyboard event
+      const event = new KeyboardEvent('keydown', {
+        key: '-',
+        bubbles: true,
+        cancelable: true,
+      });
+      const preventDefaultSpy = vi.spyOn(event, 'preventDefault');
+
+      countInput.dispatchEvent(event);
+
+      expect(preventDefaultSpy).toHaveBeenCalled();
+
+      preventDefaultSpy.mockRestore();
+    });
+
+    it('should call setRecurrenceRuleState when date is changed', async () => {
+      const setRecurrenceRuleState = vi.fn();
+
+      render(
+        <LocalizationProvider dateAdapter={AdapterDayjs}>
+          <RecurrenceEndOptionsSection
+            {...defaultProps}
+            setRecurrenceRuleState={setRecurrenceRuleState}
+            selectedRecurrenceEndOption="on"
+          />
+        </LocalizationProvider>,
+      );
+
+      const datePicker = screen.getByTestId(
+        'customRecurrenceEndDatePicker',
+      ) as HTMLInputElement;
+
+      // Use fireEvent.input for HTML5 date inputs in JSDOM
+      fireEvent.input(datePicker, { target: { value: '2026-01-15' } });
+
+      await waitFor(() => {
+        expect(setRecurrenceRuleState).toHaveBeenCalled();
+      });
+    });
+
+    it('should disable DatePicker when endsOn is not selected', () => {
+      render(
+        <LocalizationProvider dateAdapter={AdapterDayjs}>
+          <RecurrenceEndOptionsSection
+            {...defaultProps}
+            selectedRecurrenceEndOption="never"
+          />
+        </LocalizationProvider>,
+      );
+
+      const datePicker = screen.getByTestId(
+        'customRecurrenceEndDatePicker',
+      ) as HTMLInputElement;
+      expect(datePicker.disabled).toBe(true);
+    });
+
+    it('should enable DatePicker when endsOn is selected', () => {
+      render(
+        <LocalizationProvider dateAdapter={AdapterDayjs}>
+          <RecurrenceEndOptionsSection
+            {...defaultProps}
+            selectedRecurrenceEndOption="on"
+          />
+        </LocalizationProvider>,
+      );
+
+      const datePicker = screen.getByTestId(
+        'customRecurrenceEndDatePicker',
+      ) as HTMLInputElement;
+      expect(datePicker.disabled).toBe(false);
+    });
+
+    it('should disable count input when endsAfter is not selected', () => {
+      render(
+        <LocalizationProvider dateAdapter={AdapterDayjs}>
+          <RecurrenceEndOptionsSection
+            {...defaultProps}
+            selectedRecurrenceEndOption="never"
+          />
+        </LocalizationProvider>,
+      );
+
+      const countInput = screen.getByTestId(
+        'customRecurrenceCountInput',
+      ) as HTMLInputElement;
+      expect(countInput.disabled).toBe(true);
+    });
+
+    it('should enable count input when endsAfter is selected', () => {
+      render(
+        <LocalizationProvider dateAdapter={AdapterDayjs}>
+          <RecurrenceEndOptionsSection
+            {...defaultProps}
+            selectedRecurrenceEndOption="after"
+          />
+        </LocalizationProvider>,
+      );
+
+      const countInput = screen.getByTestId(
+        'customRecurrenceCountInput',
+      ) as HTMLInputElement;
+      expect(countInput.disabled).toBe(false);
+    });
+  });
+
+  describe('Edge Cases', () => {
+    it('should handle empty count string', () => {
+      render(
+        <LocalizationProvider dateAdapter={AdapterDayjs}>
+          <RecurrenceEndOptionsSection {...defaultProps} localCount="" />
+        </LocalizationProvider>,
+      );
+
+      const countInput = screen.getByTestId(
+        'customRecurrenceCountInput',
+      ) as HTMLInputElement;
+      expect(countInput.value).toBe('');
+    });
+
+    it('should handle large count values', () => {
+      render(
+        <LocalizationProvider dateAdapter={AdapterDayjs}>
+          <RecurrenceEndOptionsSection {...defaultProps} localCount="999" />
+        </LocalizationProvider>,
+      );
+
+      const countInput = screen.getByTestId(
+        'customRecurrenceCountInput',
+      ) as HTMLInputElement;
+      expect(countInput.value).toBe('999');
+    });
+
+    it('should handle null date change gracefully', async () => {
+      const setRecurrenceRuleState = vi.fn();
+
+      render(
+        <LocalizationProvider dateAdapter={AdapterDayjs}>
+          <RecurrenceEndOptionsSection
+            {...defaultProps}
+            setRecurrenceRuleState={setRecurrenceRuleState}
+            selectedRecurrenceEndOption="on"
+          />
+        </LocalizationProvider>,
+      );
+
+      const datePicker = screen.getByTestId(
+        'customRecurrenceEndDatePicker',
+      ) as HTMLInputElement;
+
+      // Simulate clearing the date
+      fireEvent.change(datePicker, { target: { value: '' } });
+
+      // The mock should handle null gracefully
+      expect(datePicker).toBeInTheDocument();
+    });
+
+    it('should have correct aria attributes', () => {
+      render(
+        <LocalizationProvider dateAdapter={AdapterDayjs}>
+          <RecurrenceEndOptionsSection
+            {...defaultProps}
+            selectedRecurrenceEndOption="after"
+          />
+        </LocalizationProvider>,
+      );
+
+      const countInput = screen.getByTestId('customRecurrenceCountInput');
+      expect(countInput).toHaveAttribute('aria-label', 'occurences');
+      expect(countInput).toHaveAttribute('aria-required', 'true');
+
+      const datePicker = screen.getByTestId('customRecurrenceEndDatePicker');
+      expect(datePicker).toHaveAttribute('aria-label', 'endDate');
+    });
+
+    it('should have correct data-cy attributes', () => {
+      render(
+        <LocalizationProvider dateAdapter={AdapterDayjs}>
+          <RecurrenceEndOptionsSection {...defaultProps} />
+        </LocalizationProvider>,
+      );
+
+      expect(screen.getByTestId('never')).toHaveAttribute(
+        'data-cy',
+        'recurrenceEndOption-never',
+      );
+      expect(screen.getByTestId('on')).toHaveAttribute(
+        'data-cy',
+        'recurrenceEndOption-on',
+      );
+      expect(screen.getByTestId('after')).toHaveAttribute(
+        'data-cy',
+        'recurrenceEndOption-after',
+      );
+    });
+  });
+
+  describe('State Changes', () => {
+    it('should update state correctly when date changes', async () => {
+      const setRecurrenceRuleState = vi.fn();
+
+      render(
+        <LocalizationProvider dateAdapter={AdapterDayjs}>
+          <RecurrenceEndOptionsSection
+            {...defaultProps}
+            setRecurrenceRuleState={setRecurrenceRuleState}
+            selectedRecurrenceEndOption="on"
+          />
+        </LocalizationProvider>,
+      );
+
+      const datePicker = screen.getByTestId(
+        'customRecurrenceEndDatePicker',
+      ) as HTMLInputElement;
+
+      // Use fireEvent.input for HTML5 date inputs in JSDOM
+      fireEvent.input(datePicker, { target: { value: '2026-01-15' } });
+
+      await waitFor(() => {
+        expect(setRecurrenceRuleState).toHaveBeenCalled();
+      });
+
+      // Verify the state update function
+      const callArg = setRecurrenceRuleState.mock.calls[0][0];
+      if (typeof callArg === 'function') {
+        const prevState = defaultRecurrenceRule;
+        const newState = callArg(prevState);
+        expect(newState.endDate).toBeDefined();
+        expect(newState.never).toBe(false);
+        expect(newState.count).toBeUndefined();
+      }
+    });
+
+    it('should update when selectedRecurrenceEndOption changes', () => {
+      const { rerender } = render(
+        <LocalizationProvider dateAdapter={AdapterDayjs}>
+          <RecurrenceEndOptionsSection {...defaultProps} />
+        </LocalizationProvider>,
+      );
+
+      let neverOption = screen.getByTestId('never') as HTMLInputElement;
+      expect(neverOption.checked).toBe(true);
+
+      rerender(
+        <LocalizationProvider dateAdapter={AdapterDayjs}>
+          <RecurrenceEndOptionsSection
+            {...defaultProps}
+            selectedRecurrenceEndOption="after"
+          />
+        </LocalizationProvider>,
+      );
+
+      const afterOption = screen.getByTestId('after') as HTMLInputElement;
+      expect(afterOption.checked).toBe(true);
+    });
+  });
+});