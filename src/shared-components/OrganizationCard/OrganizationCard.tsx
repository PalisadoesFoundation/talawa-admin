--- conflicted
+++ resolved
@@ -304,11 +304,7 @@
                   <Button
                     onClick={joinOrganization}
                     data-testid="joinBtn"
-<<<<<<< HEAD
                     className={styles.outlineBtn}
-=======
-                    className={`${styles.outlineBtn} ${styles.buttonWidth8rem}`}
->>>>>>> d2106dbe
                   >
                     {t('users.joinNow')}
                   </Button>
