--- conflicted
+++ resolved
@@ -20,13 +20,8 @@
  *
  * @returns A JSX.Element representing the post card.
  */
-<<<<<<< HEAD
-import React from 'react';
+import React, { useEffect, useState } from 'react';
 import { useMutation, useQuery } from '@apollo/client/react';
-=======
-import React, { useEffect, useState } from 'react';
-import { useMutation, useQuery } from '@apollo/client';
->>>>>>> 735c893b
 import { toast } from 'react-toastify';
 import { useTranslation } from 'react-i18next';
 import {
@@ -154,7 +149,13 @@
 
   const handleLoadMoreComments = async (): Promise<void> => {
     await handleLoadMoreCommentsHelper({
-      fetchMoreComments,
+      fetchMoreComments: fetchMoreComments as (options: {
+        variables?: Record<string, unknown>;
+        updateQuery?: (
+          previousResult: unknown,
+          options: { fetchMoreResult?: unknown },
+        ) => unknown;
+      }) => Promise<unknown>,
       postId: props.id,
       userId: userId as string,
       endCursor,
@@ -283,7 +284,7 @@
           <IconButton
             onClick={handleDropdownOpen}
             size="small"
-            aria-label="more options"
+            aria-label={t('moreOptions')}
             data-testid="post-more-options-button"
           >
             <MoreHoriz />
