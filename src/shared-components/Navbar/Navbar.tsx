--- conflicted
+++ resolved
@@ -73,12 +73,9 @@
   showEventTypeFilter = false,
   actions,
 }: InterfacePageHeaderProps) {
-<<<<<<< HEAD
+
   const { t: tCommon } = useTranslation('common');
 
-=======
-  const { t } = useTranslation('translation');
->>>>>>> faba41ed
   return (
     <div
       className={styles.calendarEventHeader}
@@ -121,11 +118,7 @@
         {showEventTypeFilter && (
           <div className={styles.btnsBlock}>
             <SortingButton
-<<<<<<< HEAD
               title={tCommon('eventType')}
-=======
-              title={t('eventType')}
->>>>>>> faba41ed
               sortingOptions={[
                 { label: 'Events', value: 'Events' },
                 { label: 'Workshops', value: 'Workshops' },
