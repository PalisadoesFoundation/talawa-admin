import type { User } from 'types/User/type';
import type { Comment } from 'types/Comment/type';
export interface InterfacePostCard {
  _id: string;
  creator: Partial<User>;
  postedAt: string;
  image: string | null;
  video: string | null;
  text: string;
  title: string;
  likeCount: number;
  commentCount: number;
  comments: Comment[];
  fetchPosts: () => void;
}

export interface InterfacePostCreator {
  id: string;
  firstName?: string;
  lastName?: string;
}

export interface InterfacePostNode {
  id: string;
  caption: string;
  text?: string;
  imageUrl?: string | null;
  videoUrl?: string | null;
  creator?: InterfacePostCreator;
  pinned?: boolean;
  createdAt: string; // Added from the other interface
}

export interface InterfacePostEdge {
  node: InterfacePost; // Change to InterfacePost instead of InterfacePostNode
  cursor: string;
}
export interface InterfacePageInfo {
  startCursor: string;
  endCursor: string;
  hasNextPage: boolean;
  hasPreviousPage: boolean;
}

export interface InterfacePostConnection {
  edges: InterfacePostEdge[];
  pageInfo: InterfacePageInfo;
}

export interface InterfaceOrganization {
  id: string;
  posts: {
    edges: InterfacePostEdge[];
    pageInfo: InterfacePageInfo;
    totalCount: number; // Move totalCount inside posts
  };
}

export interface InterfaceOrganizationPostListData {
  organization: InterfaceOrganization;
}

// Define the proper interface for the mutation input
export interface InterfaceMutationCreatePostInput {
  caption: string;
  organizationId: string;
  isPinned: boolean;
  attachments?: File[];
}

export interface InterfaceAttachment {
  url: string;
}

export interface InterfaceCreator {
  id: string;
<<<<<<< HEAD
  avatarURL?: string | null;
=======
  name: string;
  email: string;
  avatarURL?: string;
>>>>>>> 96d654ef
}

export interface InterfacePost {
  id: string;
  caption: string;
  createdAt: string;
  pinnedAt?: string | null;
  pinned?: boolean; // Add this if you're using it
  creator?: InterfaceCreator | null;
  attachments?: InterfaceAttachment[];
  imageUrl?: string | null; // Add these if you're using them directly
  videoUrl?: string | null; // in your component
}<|MERGE_RESOLUTION|>--- conflicted
+++ resolved
@@ -74,13 +74,9 @@
 
 export interface InterfaceCreator {
   id: string;
-<<<<<<< HEAD
-  avatarURL?: string | null;
-=======
   name: string;
   email: string;
   avatarURL?: string;
->>>>>>> 96d654ef
 }
 
 export interface InterfacePost {
