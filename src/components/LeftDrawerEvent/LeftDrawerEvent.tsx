--- conflicted
+++ resolved
@@ -28,11 +28,6 @@
 const leftDrawerEvent = ({
   event,
   hideDrawer,
-<<<<<<< HEAD
-  setHideDrawer,
-=======
-  setShowAddEventProjectModal,
->>>>>>> 5bae8f58
 }: InterfaceLeftDrawerProps): JSX.Element => {
   const [revokeRefreshToken] = useMutation(REVOKE_REFRESH_TOKEN);
   const userType = localStorage.getItem('UserType');
