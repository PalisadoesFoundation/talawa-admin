import React from 'react';
import { render, screen, fireEvent, waitFor } from '@testing-library/react';
import userEvent from '@testing-library/user-event';
import { describe, it, expect, vi, beforeEach } from 'vitest';
import InviteByEmailModal from './InviteByEmailModal';
import { I18nextProvider } from 'react-i18next';
import i18nForTest from '../../../../utils/i18nForTest';
import { MockedProvider, MockedResponse } from '@apollo/client/testing';
import { SEND_EVENT_INVITATIONS } from 'GraphQl/Mutations/mutations';
import { toast } from 'react-toastify';

vi.mock('react-toastify', () => ({
  toast: {
    success: vi.fn(),
    error: vi.fn(),
  },
}));

let mockHandleClose: ReturnType<typeof vi.fn>;
let mockOnInvitesSent: ReturnType<typeof vi.fn>;

let defaultProps: {
  show: boolean;
  handleClose: ReturnType<typeof vi.fn>;
  eventId: string;
  isRecurring: boolean;
  onInvitesSent: ReturnType<typeof vi.fn>;
};

const mocks = [
  {
    request: {
      query: SEND_EVENT_INVITATIONS,
      variables: {
        input: {
          eventId: 'test-event-1',
          recurringEventInstanceId: null,
          message: 'Hello there',
          expiresInDays: 7,
          recipients: [{ email: 'test@example.com', name: 'Test User' }],
        },
      },
    },
    result: {
      data: {
        sendEventInvitations: {
          id: '1',
        },
      },
    },
  },
];

const renderComponent = (
  props = {},
  customMocks: MockedResponse[] = mocks as MockedResponse[],
) => {
  return render(
    <MockedProvider mocks={customMocks}>
      <I18nextProvider i18n={i18nForTest}>
        <InviteByEmailModal {...defaultProps} {...props} />
      </I18nextProvider>
    </MockedProvider>,
  );
};

describe('InviteByEmailModal', () => {
  beforeEach(() => {
    mockHandleClose = vi.fn();
    mockOnInvitesSent = vi.fn();
    defaultProps = {
      show: true,
      handleClose: mockHandleClose,
      eventId: 'test-event-1',
      isRecurring: false,
      onInvitesSent: mockOnInvitesSent,
    };
<<<<<<< HEAD
  });

  afterEach(() => {
    vi.restoreAllMocks();
=======
    vi.clearAllMocks();
>>>>>>> 43ecae3c
  });

  afterEach(() => {
    vi.restoreAllMocks();
  });

  it('renders the modal with initial fields when show is true', () => {
    renderComponent();
    expect(screen.getByText('Invite by Email')).toBeInTheDocument();
    expect(screen.getByText('Recipient emails and names')).toBeInTheDocument();
    expect(screen.getByLabelText('Email')).toBeInTheDocument();
    expect(screen.getByLabelText('Name')).toBeInTheDocument();
    expect(screen.getByText('Add recipient')).toBeInTheDocument();
    expect(screen.getByTestId('send-invites')).toBeInTheDocument();
  });

  it('does not render the modal when show is false', () => {
    const { container } = renderComponent({ show: false });
    expect(container.firstChild).toBeNull();
  });

  it('calls handleClose when the header close button is clicked', () => {
    renderComponent();
    fireEvent.click(screen.getByLabelText('Close'));
    expect(mockHandleClose).toHaveBeenCalledTimes(1);
  });

  it('calls handleClose when the footer close button is clicked', () => {
    renderComponent();
    fireEvent.click(screen.getByText('Close'));
    expect(mockHandleClose).toHaveBeenCalledTimes(1);
  });

  it('allows adding and removing recipient input fields', () => {
    renderComponent();
    const emailInputs = () => screen.queryAllByLabelText('Email');
    expect(emailInputs()).toHaveLength(1);
    expect(screen.queryByText('Remove')).not.toBeInTheDocument();

    fireEvent.click(screen.getByText('Add recipient'));
    expect(emailInputs()).toHaveLength(2);
    expect(screen.getAllByText('Remove')).toHaveLength(2);

    fireEvent.click(screen.getAllByText('Remove')[0]);
    expect(emailInputs()).toHaveLength(1);
    expect(screen.queryByText('Remove')).not.toBeInTheDocument();
  });

  it('updates state when user types in the fields', async () => {
    renderComponent();
    const user = userEvent.setup();

    const emailInput = screen.getByLabelText('Email');
    const nameInput = screen.getByLabelText('Name');
    const expiresInput = screen.getByTestId('invite-expires');

    await user.type(emailInput, 'test@example.com');
    await user.type(nameInput, 'Test User');
    await user.clear(expiresInput);
    await user.type(expiresInput, '10');

    expect(emailInput).toHaveValue('test@example.com');
    expect(nameInput).toHaveValue('Test User');
    expect(expiresInput).toHaveValue(10);
  });

  describe('Form Submission', () => {
    it('shows an error toast if no recipients are provided', async () => {
      renderComponent();
      fireEvent.click(screen.getByTestId('send-invites'));
      await waitFor(() => {
        expect(toast.error).toHaveBeenCalledWith(
          'Please provide at least one recipient email',
        );
      });
    });

    it('shows an error toast for invalid email formats', async () => {
      renderComponent();
      const user = userEvent.setup();
      const emailInput = screen.getByLabelText('Email');
      await user.type(emailInput, 'invalid-email');
      fireEvent.click(screen.getByTestId('send-invites'));

      await waitFor(() => {
        expect(toast.error).toHaveBeenCalledWith(
          'Invalid email(s): invalid-email',
        );
      });
    });

    it('submits the form, shows success toast, and closes on valid submission', async () => {
      const successMock: MockedResponse = {
        request: {
          query: SEND_EVENT_INVITATIONS,
          variables: {
            input: {
              eventId: 'test-event-1',
              recurringEventInstanceId: null,
              message: null,
              expiresInDays: 7,
              recipients: [{ email: 'test@example.com', name: 'Test User' }],
            },
          },
        },
        result: { data: { sendEventInvitations: { id: '1' } } },
      };

      renderComponent({}, [successMock]);
      const user = userEvent.setup();

      await user.type(screen.getByLabelText('Email'), 'test@example.com');
      await user.type(screen.getByLabelText('Name'), 'Test User');

      fireEvent.click(screen.getByTestId('send-invites'));

      await waitFor(() => {
        expect(screen.getByText('Sending...')).toBeInTheDocument();
      });

      await waitFor(() => {
        expect(toast.success).toHaveBeenCalledWith(
          'Invites added Successfully',
        );
      });

      expect(mockOnInvitesSent).toHaveBeenCalledTimes(1);
      expect(mockHandleClose).toHaveBeenCalledTimes(1);
    });

    it('handles recurring event submission correctly', async () => {
      const recurringMock: MockedResponse = {
        request: {
          query: SEND_EVENT_INVITATIONS,
          variables: {
            input: {
              eventId: 'test-event-1',
              recurringEventInstanceId: 'test-event-1',
              message: null,
              expiresInDays: 7,
              recipients: [{ email: 'recurring@example.com', name: '' }],
            },
          },
        },
        result: { data: { sendEventInvitations: { id: '2' } } },
      };

      renderComponent({ isRecurring: true }, [recurringMock]);
      const user = userEvent.setup();

      await user.type(screen.getByLabelText('Email'), 'recurring@example.com');

      fireEvent.click(screen.getByTestId('send-invites'));

      await waitFor(() => {
        expect(toast.success).toHaveBeenCalledWith(
          'Invites added Successfully',
        );
      });
      expect(mockHandleClose).toHaveBeenCalledTimes(1);
    });

    it('handles API error on submission', async () => {
      const errorMock: MockedResponse = {
        request: {
          query: SEND_EVENT_INVITATIONS,
          variables: {
            input: {
              eventId: 'test-event-1',
              recurringEventInstanceId: null,
              message: null,
              expiresInDays: 7,
              recipients: [{ email: 'test@example.com', name: '' }],
            },
          },
        },
        error: new Error('An error occurred'),
        result: { data: { sendEventInvitations: { id: 'error-id' } } },
      };

      renderComponent({}, [errorMock]);
      const user = userEvent.setup();

      await user.type(screen.getByLabelText('Email'), 'test@example.com');
      fireEvent.click(screen.getByTestId('send-invites'));

      await waitFor(() => {
        expect(toast.error).toHaveBeenCalledWith(
          'eventRegistrantsModal.inviteByEmail.errorSendingInvites',
        );
      });
      await waitFor(() => {
        expect(toast.error).toHaveBeenCalledWith('An error occurred');
      });
      expect(mockHandleClose).not.toHaveBeenCalled();
      expect(screen.queryByText('Sending...')).not.toBeInTheDocument();
      expect(screen.getByTestId('send-invites')).not.toBeDisabled();
    });
  });
});<|MERGE_RESOLUTION|>--- conflicted
+++ resolved
@@ -75,14 +75,7 @@
       isRecurring: false,
       onInvitesSent: mockOnInvitesSent,
     };
-<<<<<<< HEAD
-  });
-
-  afterEach(() => {
-    vi.restoreAllMocks();
-=======
     vi.clearAllMocks();
->>>>>>> 43ecae3c
   });
 
   afterEach(() => {
