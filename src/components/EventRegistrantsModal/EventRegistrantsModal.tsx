import React, { useEffect, useState } from 'react';
import { Modal, Button } from 'react-bootstrap';
import { toast } from 'react-toastify';
import { useMutation, useQuery } from '@apollo/client';
import { EVENT_ATTENDEES, MEMBERS_LIST } from 'GraphQl/Queries/Queries';
import {
  ADD_EVENT_ATTENDEE,
  REMOVE_EVENT_ATTENDEE,
} from 'GraphQl/Mutations/mutations';
import styles from 'components/EventRegistrantsModal/EventRegistrantsModal.module.css';
import Avatar from '@mui/material/Avatar';
import Chip from '@mui/material/Chip';
import Stack from '@mui/material/Stack';
import TextField from '@mui/material/TextField';
import Autocomplete from '@mui/material/Autocomplete';
<<<<<<< HEAD
import AddOnSpotAttendee from './AddOnSpotAttendee';
=======
import { useTranslation } from 'react-i18next';
>>>>>>> af2f5093

// Props for the EventRegistrantsModal component
type ModalPropType = {
  show: boolean;
  eventId: string;
  orgId: string;
  handleClose: () => void;
};

// User information interface
interface InterfaceUser {
  _id: string;
  firstName: string;
  lastName: string;
}

<<<<<<< HEAD
export const EventRegistrantsModal = ({
  show,
  eventId,
  orgId,
  handleClose,
}: ModalPropType): JSX.Element => {
=======
/**
 * Modal component for managing event registrants.
 * Allows adding and removing attendees from an event.
 *
 * @param show - Whether the modal is visible or not.
 * @param eventId - The ID of the event.
 * @param orgId - The ID of the organization.
 * @param handleClose - Function to close the modal.
 * @returns JSX element representing the modal.
 */
export const EventRegistrantsModal = (props: ModalPropType): JSX.Element => {
  const { eventId, orgId, handleClose, show } = props;
>>>>>>> af2f5093
  const [member, setMember] = useState<InterfaceUser | null>(null);
  const [isAdding, setIsAdding] = useState(false);
  const [addRegistrantMutation] = useMutation(ADD_EVENT_ATTENDEE, {
    refetchQueries: [
      { query: EVENT_ATTENDEES, variables: { id: eventId } },
      { query: MEMBERS_LIST, variables: { id: orgId } },
    ],
  });
  const [open, setOpen] = useState(false);

<<<<<<< HEAD
=======
  // Hooks for mutation operations
  const [addRegistrantMutation] = useMutation(ADD_EVENT_ATTENDEE);
>>>>>>> af2f5093
  const [removeRegistrantMutation] = useMutation(REMOVE_EVENT_ATTENDEE);

  // Translation hooks
  const { t } = useTranslation('translation', {
    keyPrefix: 'eventRegistrantsModal',
  });
  const { t: tCommon } = useTranslation('common');

  // Query hooks to fetch event attendees and organization members
  const {
    data: attendeesData,
    loading: attendeesLoading,
    refetch: attendeesRefetch,
  } = useQuery(EVENT_ATTENDEES, {
    variables: { id: eventId },
  });

<<<<<<< HEAD
  const {
    data: memberData,
    loading: memberLoading,
    refetch: memberRefetch,
  } = useQuery(MEMBERS_LIST, {
    variables: { id: orgId },
    pollInterval: 500,
=======
  const { data: memberData, loading: memberLoading } = useQuery(MEMBERS_LIST, {
    variables: { id: orgId },
>>>>>>> af2f5093
  });

  // Function to add a new registrant to the event
  const addRegistrant = (): void => {
    if (member == null) {
      toast.warning('Please choose a user to add first!');
      return;
    }
    setIsAdding(true);
    toast.warn('Adding the attendee...');
    addRegistrantMutation({
      variables: {
        userId: member._id,
        eventId: eventId,
      },
    })
      .then(() => {
        toast.success(
          tCommon('addedSuccessfully', { item: 'Attendee' }) as string,
        );
        attendeesRefetch(); // Refresh the list of attendees
      })
      .catch((err) => {
        toast.error(t('errorAddingAttendee') as string);
        toast.error(err.message);
      })
      .finally(() => {
        setIsAdding(false); // Set loading state to false
      });
  };

  // Function to remove a registrant from the event
  const deleteRegistrant = (userId: string): void => {
    toast.warn('Removing the attendee...');
    removeRegistrantMutation({
      variables: {
        userId,
        eventId: eventId,
      },
    })
      .then(() => {
        toast.success(
          tCommon('removedSuccessfully', { item: 'Attendee' }) as string,
        );
        attendeesRefetch(); // Refresh the list of attendees
      })
      .catch((err) => {
        toast.error(t('errorRemovingAttendee') as string);
        toast.error(err.message);
      });
  };

<<<<<<< HEAD
  useEffect(() => {
    if (show) {
      const refetchInterval = setInterval(() => {
        attendeesRefetch();
        memberRefetch();
      }, 5000);

      return () => clearInterval(refetchInterval);
    }
  }, [show, attendeesRefetch, memberRefetch]);

  // Render the loading screen
=======
  // Show a loading screen if data is still being fetched
>>>>>>> af2f5093
  if (attendeesLoading || memberLoading) {
    return (
      <>
        <div className={styles.loader}></div>
      </>
    );
  }

  return (
    <>
      <Modal show={show} onHide={handleClose} backdrop="static" centered>
<<<<<<< HEAD
        <AddOnSpotAttendee
          show={open}
          handleClose={() => setOpen(false)}
          reloadMembers={() => {
            memberRefetch();
            attendeesRefetch();
          }}
        />
=======
>>>>>>> af2f5093
        <Modal.Header closeButton className="bg-primary">
          <Modal.Title className="text-white">Event Registrants</Modal.Title>
        </Modal.Header>
        <Modal.Body>
          <h5 className="mb-2"> Registered Registrants </h5>
          {attendeesData.event.attendees.length === 0
            ? 'There are no registered attendees for this event.'
            : null}
          <Stack direction="row" className="flex-wrap gap-2">
            {attendeesData.event.attendees.map((attendee: InterfaceUser) => (
              <Chip
                avatar={
                  <Avatar>{`${attendee.firstName[0]}${attendee.lastName[0]}`}</Avatar>
                }
                label={`${attendee.firstName} ${attendee.lastName}`}
                variant="outlined"
                key={attendee._id}
                onDelete={() => deleteRegistrant(attendee._id)}
              />
            ))}
          </Stack>
          <br />

          <Autocomplete
            id="addRegistrant"
            onChange={(_, newMember) => {
              setMember(newMember);
            }}
            noOptionsText={
              <>
                <div className="d-flex ">
                  <p className="me-2">No Registrations found</p>
                  <a
                    className="underline"
                    href="#"
                    onClick={() => {
                      setOpen(true);
                    }}
                  >
                    Add Onspot Registration
                  </a>
                </div>
              </>
            }
            options={memberData.organizations[0].members}
            getOptionLabel={(member: InterfaceUser): string =>
              `${member.firstName} ${member.lastName}`
            }
            renderInput={(params) => (
              <TextField
                {...params}
                label="Add a Registrant"
                placeholder="Choose the user that you want to add"
              />
            )}
          />
          <br />
        </Modal.Body>
        <Modal.Footer>
          <Button variant="success" onClick={addRegistrant} disabled={isAdding}>
            {isAdding ? 'Adding...' : 'Add Registrant'}
          </Button>
        </Modal.Footer>
      </Modal>
    </>
  );
};<|MERGE_RESOLUTION|>--- conflicted
+++ resolved
@@ -13,11 +13,9 @@
 import Stack from '@mui/material/Stack';
 import TextField from '@mui/material/TextField';
 import Autocomplete from '@mui/material/Autocomplete';
-<<<<<<< HEAD
 import AddOnSpotAttendee from './AddOnSpotAttendee';
-=======
 import { useTranslation } from 'react-i18next';
->>>>>>> af2f5093
+
 
 // Props for the EventRegistrantsModal component
 type ModalPropType = {
@@ -33,15 +31,6 @@
   firstName: string;
   lastName: string;
 }
-
-<<<<<<< HEAD
-export const EventRegistrantsModal = ({
-  show,
-  eventId,
-  orgId,
-  handleClose,
-}: ModalPropType): JSX.Element => {
-=======
 /**
  * Modal component for managing event registrants.
  * Allows adding and removing attendees from an event.
@@ -54,7 +43,6 @@
  */
 export const EventRegistrantsModal = (props: ModalPropType): JSX.Element => {
   const { eventId, orgId, handleClose, show } = props;
->>>>>>> af2f5093
   const [member, setMember] = useState<InterfaceUser | null>(null);
   const [isAdding, setIsAdding] = useState(false);
   const [addRegistrantMutation] = useMutation(ADD_EVENT_ATTENDEE, {
@@ -65,11 +53,8 @@
   });
   const [open, setOpen] = useState(false);
 
-<<<<<<< HEAD
-=======
   // Hooks for mutation operations
   const [addRegistrantMutation] = useMutation(ADD_EVENT_ATTENDEE);
->>>>>>> af2f5093
   const [removeRegistrantMutation] = useMutation(REMOVE_EVENT_ATTENDEE);
 
   // Translation hooks
@@ -87,7 +72,6 @@
     variables: { id: eventId },
   });
 
-<<<<<<< HEAD
   const {
     data: memberData,
     loading: memberLoading,
@@ -95,10 +79,6 @@
   } = useQuery(MEMBERS_LIST, {
     variables: { id: orgId },
     pollInterval: 500,
-=======
-  const { data: memberData, loading: memberLoading } = useQuery(MEMBERS_LIST, {
-    variables: { id: orgId },
->>>>>>> af2f5093
   });
 
   // Function to add a new registrant to the event
@@ -151,7 +131,6 @@
       });
   };
 
-<<<<<<< HEAD
   useEffect(() => {
     if (show) {
       const refetchInterval = setInterval(() => {
@@ -163,10 +142,6 @@
     }
   }, [show, attendeesRefetch, memberRefetch]);
 
-  // Render the loading screen
-=======
-  // Show a loading screen if data is still being fetched
->>>>>>> af2f5093
   if (attendeesLoading || memberLoading) {
     return (
       <>
@@ -178,7 +153,6 @@
   return (
     <>
       <Modal show={show} onHide={handleClose} backdrop="static" centered>
-<<<<<<< HEAD
         <AddOnSpotAttendee
           show={open}
           handleClose={() => setOpen(false)}
@@ -187,8 +161,6 @@
             attendeesRefetch();
           }}
         />
-=======
->>>>>>> af2f5093
         <Modal.Header closeButton className="bg-primary">
           <Modal.Title className="text-white">Event Registrants</Modal.Title>
         </Modal.Header>
