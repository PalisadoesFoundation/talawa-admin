import { useMutation } from '@apollo/client';
import CloseIcon from '@mui/icons-material/Close';
import MoreVertIcon from '@mui/icons-material/MoreVert';
import PushPinIcon from '@mui/icons-material/PushPin';
import {
  DELETE_POST_MUTATION,
  TOGGLE_PINNED_POST,
  UPDATE_POST_MUTATION,
} from 'GraphQl/Mutations/mutations';
import AboutImg from 'assets/images/defaultImg.png';
import type { ChangeEvent } from 'react';
import React, { useEffect, useRef, useState } from 'react';
import { Form } from 'react-bootstrap';
import Button from 'react-bootstrap/Button';
import Card from 'react-bootstrap/Card';
import Modal from 'react-bootstrap/Modal';
import { useTranslation } from 'react-i18next';
import { toast } from 'react-toastify';
import convertToBase64 from 'utils/convertToBase64';
import { errorHandler } from 'utils/errorHandler';
import type { InterfacePostForm } from 'utils/interfaces';
import styles from './OrgPostCard.module.css';

interface InterfaceOrgPostCardProps {
  key: string;
  id: string;
  postTitle: string;
  postInfo: string;
  postAuthor: string;
  postPhoto: string | null;
  postVideo: string | null;
  pinned: boolean;
}

<<<<<<< HEAD
// eslint-disable-next-line @typescript-eslint/naming-convention
export default function OrgPostCard(
  props: InterfaceOrgPostCardProps
=======
export default function orgPostCard(
  props: InterfaceOrgPostCardProps,
>>>>>>> 86cadd2a
): JSX.Element {
  const [postformState, setPostFormState] = useState<InterfacePostForm>({
    posttitle: '',
    postinfo: '',
    postphoto: '',
    postvideo: '',
    pinned: false,
  });
  // console.log('postformState', postformState);
  const [postPhotoUpdated, setPostPhotoUpdated] = useState(false);
  const [postVideoUpdated, setPostVideoUpdated] = useState(false);
  const [togglePost, setPostToggle] = useState('Read more');
  const [showEditModal, setShowEditModal] = useState(false);
  const [showDeleteModal, setShowDeleteModal] = useState(false);
  const [modalVisible, setModalVisible] = useState(false);
  const [menuVisible, setMenuVisible] = useState(false);
  const [playing, setPlaying] = useState(false);
  const videoRef = useRef<HTMLVideoElement | null>(null);
  const [toggle] = useMutation(TOGGLE_PINNED_POST);
  const togglePostPin = async (id: string, pinned: boolean): Promise<void> => {
    try {
      const { data } = await toggle({
        variables: {
          id,
        },
      });
      if (data) {
        setModalVisible(false);
        setMenuVisible(false);
        toast.success(`${pinned ? 'Post unpinned' : 'Post pinned'}`);
        setTimeout(() => {
          window.location.reload();
        }, 2000);
      }
    } catch (error: any) {
      console.log(error);
      /* istanbul ignore next */
      errorHandler(t, error);
    }
  };
  const toggleShowEditModal = (): void => {
    setPostFormState({
      posttitle: props.postTitle,
      postinfo: props.postInfo,
      postphoto: props.postPhoto,
      postvideo: props.postVideo,
      pinned: props.pinned,
    });
    setPostPhotoUpdated(false);
    setPostVideoUpdated(false);
    setShowEditModal((prev) => !prev);
  };
  const toggleShowDeleteModal = (): void => setShowDeleteModal((prev) => !prev);

  const handleVideoPlay = (): void => {
    setPlaying(true);
    videoRef.current?.play();
  };

  const handleVideoPause = (): void => {
    setPlaying(false);
    videoRef.current?.pause();
  };
  const handleCardClick = (): void => {
    setModalVisible(true);
  };

  const handleMoreOptionsClick = (): void => {
    setMenuVisible(true);
  };
  const clearImageInput = (): void => {
    setPostFormState({
      ...postformState,
      postphoto: '',
    });
    setPostPhotoUpdated(true);
    const fileInput = document.getElementById(
      'postImageUrl'
    ) as HTMLInputElement;
    if (fileInput) {
      fileInput.value = '';
    }
  };

  const clearVideoInput = (): void => {
    setPostFormState({
      ...postformState,
      postvideo: '',
    });
    setPostVideoUpdated(true);
    const fileInput = document.getElementById(
      'postVideoUrl'
    ) as HTMLInputElement;
    if (fileInput) {
      fileInput.value = '';
    }
  };
  function handletoggleClick(): void {
    if (togglePost === 'Read more') {
      setPostToggle('hide');
    } else {
      setPostToggle('Read more');
    }
  }

  function handleEditModal(): void {
    setModalVisible(false);
    setMenuVisible(false);
    setShowEditModal(true);
    setPostFormState({
      ...postformState,
      postphoto: props.postPhoto,
      postvideo: props.postVideo,
    });
  }

  function handleDeleteModal(): void {
    setModalVisible(false);
    setMenuVisible(false);
    setShowDeleteModal(true);
  }

  useEffect(() => {
    // console.log(props.postPhoto);
    setPostFormState({
      posttitle: props.postTitle,
      postinfo: props.postInfo,
      postphoto: props.postPhoto,
      postvideo: props.postVideo,
      pinned: props.pinned,
    });
  }, []);

  const { t } = useTranslation('translation', {
    keyPrefix: 'orgPostCard',
  });

  const [deletePostMutation] = useMutation(DELETE_POST_MUTATION);
  const [updatePostMutation] = useMutation(UPDATE_POST_MUTATION);

  const deletePost = async (): Promise<void> => {
    try {
      const { data } = await deletePostMutation({
        variables: {
          id: props.id,
        },
      });

      if (data) {
        toast.success(t('postDeleted'));
        toggleShowDeleteModal();
        setTimeout(() => {
          window.location.reload();
        });
      }
    } catch (error: any) {
      errorHandler(t, error);
    }
  };
  const handleInputEvent = (
    e: ChangeEvent<HTMLInputElement | HTMLTextAreaElement>
  ): void => {
    const { name, value } = e.target;
    setPostFormState((prevPostFormState) => ({
      ...prevPostFormState,
      [name]: value,
    }));
  };

  const updatePostHandler = async (
    e: ChangeEvent<HTMLFormElement>
  ): Promise<void> => {
    e.preventDefault();

    try {
      const { data } = await updatePostMutation({
        variables: {
          id: props.id,
          title: postformState.posttitle,
          text: postformState.postinfo,
          ...(postPhotoUpdated && {
            imageUrl: postformState.postphoto,
          }),
          ...(postVideoUpdated && {
            videoUrl: postformState.postvideo,
          }),
        },
      });

      if (data) {
        toast.success(t('postUpdated'));
        setTimeout(() => {
          window.location.reload();
        }, 2000);
      }
    } catch (error: any) {
      toast.error(error.message);
    }
  };

  return (
    <>
      <div className="col-xl-4 col-lg-4 col-md-6" data-testid="post-item">
        <div
          className={styles.cards}
          onClick={handleCardClick}
          data-testid="cardStructure"
        >
          {props.postVideo && (
            <Card
              className={styles.card}
              data-testid="cardVid"
              onMouseEnter={handleVideoPlay}
              onMouseLeave={handleVideoPause}
            >
              <video
                ref={videoRef}
                muted
                className={styles.postimage}
                autoPlay={playing}
                loop={true}
                playsInline
              >
                <source src={props?.postVideo} type="video/mp4" />
              </video>
              <Card.Body>
                {props.pinned && (
                  <PushPinIcon
                    color="success"
                    fontSize="large"
                    className="fs-5"
                    data-testid="pin-icon"
                  />
                )}
                <Card.Title className={styles.title} data-testid="card-title">
                  {props.postTitle}
                </Card.Title>
                <Card.Text className={styles.text} data-testid="card-text">
                  {props.postInfo}
                </Card.Text>
                <Card.Link data-testid="card-authour">
                  {props.postAuthor}
                </Card.Link>
              </Card.Body>
            </Card>
          )}
          {props.postPhoto ? (
            <Card className={styles.card}>
              <Card.Img
                className={styles.postimage}
                variant="top"
                src={props.postPhoto}
                alt="image"
              />
              <Card.Body>
                {props.pinned && (
                  <PushPinIcon
                    color="success"
                    fontSize="large"
                    className="fs-5"
                  />
                )}
                <Card.Title className={styles.title}>
                  {props.postTitle}
                </Card.Title>
                <Card.Text className={styles.text}>{props.postInfo}</Card.Text>
                <Card.Link>{props.postAuthor}</Card.Link>
              </Card.Body>
            </Card>
          ) : !props.postVideo ? (
            <span>
              <Card className={styles.card}>
                <Card.Img
                  variant="top"
                  src={AboutImg}
                  alt="image not found"
                  className={styles.nopostimage}
                />
                <Card.Body>
                  {props.pinned && (
                    <PushPinIcon
                      color="success"
                      fontSize="large"
                      className="fs-5"
                    />
                  )}
                  <Card.Title className={styles.title}>
                    {props.postTitle}
                  </Card.Title>
                  <Card.Text className={styles.text}>
                    {props.postInfo && props.postInfo.length > 20
                      ? props.postInfo.substring(0, 20) + '...'
                      : props.postInfo}
                  </Card.Text>{' '}
                  <Card.Link className={styles.author}>
                    {props.postAuthor}
                  </Card.Link>
                </Card.Body>
              </Card>
            </span>
          ) : (
            ''
          )}
        </div>
        {modalVisible && (
          <div className={styles.modal} data-testid={'imagepreviewmodal'}>
            <div className={styles.modalContent}>
              {props.postPhoto && (
                <div className={styles.modalImage}>
                  <img src={props.postPhoto} alt="Post Image" />
                </div>
              )}
              {props.postVideo && (
                <div className={styles.modalImage}>
                  <video controls autoPlay loop muted>
                    <source src={props?.postVideo} type="video/mp4" />
                  </video>
                </div>
              )}
              {!props.postPhoto && !props.postVideo && (
                <div className={styles.modalImage}>
                  {' '}
                  <img src={AboutImg} alt="Post Image" />
                </div>
              )}

              <div className={styles.modalInfo}>
                <p>
                  {t('author')}:<span> {props.postAuthor}</span>
                </p>
                <div className={styles.infodiv}>
                  {togglePost === 'Read more' ? (
                    <p data-testid="toggleContent">
                      {props.postInfo.length > 43
                        ? props.postInfo.substring(0, 40) + '...'
                        : props.postInfo}
                    </p>
                  ) : (
                    <p data-testid="toggleContent">{props.postInfo}</p>
                  )}
                  <button
                    role="toggleBtn"
                    data-testid="toggleBtn"
                    className={`${
                      props.postInfo.length > 43
                        ? styles.toggleClickBtn
                        : styles.toggleClickBtnNone
                    }`}
                    onClick={handletoggleClick}
                  >
                    {togglePost}
                  </button>
                </div>
              </div>
              <button
                className={styles.moreOptionsButton}
                onClick={handleMoreOptionsClick}
                data-testid="moreiconbtn"
              >
                <MoreVertIcon />
              </button>
              <button
                className={styles.closeButton}
                onClick={(): void => setModalVisible(false)}
                data-testid="closeiconbtn"
              >
                <CloseIcon />
              </button>
            </div>
          </div>
        )}

        {menuVisible && (
          <div className={styles.menuModal}>
            <div className={styles.menuContent}>
              <ul className={styles.menuOptions}>
                <li
                  data-toggle="modal"
                  data-target={`#editPostModal${props.id}`}
                  onClick={handleEditModal}
                  data-testid="editPostModalBtn"
                >
                  {t('edit')}
                </li>
                <li
                  data-toggle="modal"
                  data-target={`#deletePostModal${props.id}`}
                  onClick={handleDeleteModal}
                  data-testid="deletePostModalBtn"
                >
                  {t('deletePost')}
                </li>
                <li
                  data-testid="pinpostBtn"
                  onClick={(): Promise<void> =>
                    togglePostPin(props.id, props.pinned)
                  }
                >
                  {!props.pinned ? 'Pin post' : 'Unpin post'}
                </li>
                <li
                  className={styles.list}
                  onClick={(): void => setMenuVisible(false)}
                  data-testid="closebtn"
                >
                  {t('close')}
                </li>
              </ul>
            </div>
          </div>
        )}
      </div>

      {/* Delete Modal */}
      <Modal show={showDeleteModal} onHide={toggleShowDeleteModal}>
        <Modal.Header>
          <h5>{t('deletePost')}</h5>
          <Button variant="danger" onClick={toggleShowDeleteModal}>
            <i className="fa fa-times"></i>
          </Button>
        </Modal.Header>
        <Modal.Body>{t('deletePostMsg')}</Modal.Body>
        <Modal.Footer>
          <Button variant="danger" onClick={toggleShowDeleteModal}>
            {t('no')}
          </Button>
          <Button
            type="button"
            className="btn btn-success"
            onClick={deletePost}
            data-testid="deletePostBtn"
          >
            {t('yes')}
          </Button>
        </Modal.Footer>
      </Modal>

      {/* Edit Modal */}
      <Modal
        show={showEditModal}
        onHide={toggleShowEditModal}
        backdrop="static"
        aria-labelledby="contained-modal-title-vcenter"
        centered
      >
        <Modal.Header
          className="bg-primary"
          data-testid="modalOrganizationHeader"
          closeButton
        >
          <Modal.Title className="text-white">{t('editPost')}</Modal.Title>
        </Modal.Header>
        <Form onSubmitCapture={updatePostHandler}>
          <Modal.Body>
            <Form.Label htmlFor="posttitle">{t('postTitle')}</Form.Label>
            <Form.Control
              type="text"
              id="postTitle"
              name="posttitle"
              value={postformState.posttitle}
              onChange={handleInputEvent}
              data-testid="updateTitle"
              required
              className="mb-3"
              placeholder={t('postTitle1')}
              autoComplete="off"
            />
            <Form.Label htmlFor="postinfo">{t('information')}</Form.Label>
            <Form.Control
              type="descrip"
              id="descrip"
              className="mb-3"
              name="postinfo"
              value={postformState.postinfo}
              placeholder={t('information1')}
              autoComplete="off"
              onChange={handleInputEvent}
              data-testid="updateText"
              required
            />
            {!props.postPhoto && (
              <>
                <Form.Label htmlFor="postPhoto">{t('image')}</Form.Label>
                <Form.Control
                  accept="image/*"
                  id="postImageUrl"
                  data-testid="postImageUrl"
                  name="postphoto"
                  type="file"
                  placeholder={t('image')}
                  multiple={false}
                  onChange={async (
                    e: React.ChangeEvent<HTMLInputElement>
                  ): Promise<void> => {
                    setPostFormState((prevPostFormState) => ({
                      ...prevPostFormState,
                      postphoto: '',
                    }));
                    setPostPhotoUpdated(true);
                    const file = e.target.files?.[0];
                    if (file) {
                      setPostFormState({
                        ...postformState,
                        postphoto: await convertToBase64(file),
                      });
                    }
                  }}
                />
                {props.postPhoto && (
                  <>
                    {postformState.postphoto && (
                      <div className={styles.preview}>
                        <img
                          src={postformState.postphoto}
                          alt="Post Image Preview"
                        />
                        <button
                          className={styles.closeButtonP}
                          onClick={clearImageInput}
                          data-testid="closeimage"
                        >
                          <i className="fa fa-times"></i>
                        </button>
                      </div>
                    )}
                  </>
                )}
              </>
            )}
            {!props.postVideo && (
              <>
                <Form.Label htmlFor="postvideo">{t('video')}</Form.Label>
                <Form.Control
                  accept="video/*"
                  id="postVideoUrl"
                  data-testid="postVideoUrl"
                  name="postvideo"
                  type="file"
                  placeholder={t('video')}
                  multiple={false}
                  onChange={async (
                    e: React.ChangeEvent<HTMLInputElement>
                  ): Promise<void> => {
                    setPostFormState((prevPostFormState) => ({
                      ...prevPostFormState,
                      postvideo: '',
                    }));
                    setPostVideoUpdated(true);
                    const target = e.target as HTMLInputElement;
                    const file = target.files && target.files[0];
                    if (file) {
                      const videoBase64 = await convertToBase64(file);
                      setPostFormState({
                        ...postformState,
                        postvideo: videoBase64,
                      });
                    }
                  }}
                />
                {postformState.postvideo && (
                  <div className={styles.preview}>
                    <video controls>
                      <source src={postformState.postvideo} type="video/mp4" />
                      {t('tag')}
                    </video>
                    <button
                      className={styles.closeButtonP}
                      data-testid="closePreview"
                      onClick={clearVideoInput}
                    >
                      <i className="fa fa-times"></i>
                    </button>
                  </div>
                )}
              </>
            )}
          </Modal.Body>
          <Modal.Footer>
            <Button
              variant="secondary"
              onClick={toggleShowEditModal}
              data-testid="closeOrganizationModal"
              type="button"
            >
              {t('close')}
            </Button>
            <Button type="submit" value="invite" data-testid="updatePostBtn">
              {t('updatePost')}
            </Button>
          </Modal.Footer>
        </Form>
      </Modal>
    </>
  );
}<|MERGE_RESOLUTION|>--- conflicted
+++ resolved
@@ -32,14 +32,9 @@
   pinned: boolean;
 }
 
-<<<<<<< HEAD
-// eslint-disable-next-line @typescript-eslint/naming-convention
-export default function OrgPostCard(
-  props: InterfaceOrgPostCardProps
-=======
+
 export default function orgPostCard(
   props: InterfaceOrgPostCardProps,
->>>>>>> 86cadd2a
 ): JSX.Element {
   const [postformState, setPostFormState] = useState<InterfacePostForm>({
     posttitle: '',
