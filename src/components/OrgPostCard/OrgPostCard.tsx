--- conflicted
+++ resolved
@@ -7,10 +7,7 @@
   DELETE_POST_MUTATION,
   UPDATE_POST_MUTATION,
 } from 'GraphQl/Mutations/mutations';
-<<<<<<< HEAD
 import { useTranslation } from 'react-i18next';
-=======
->>>>>>> 1f5205a9
 
 interface OrgPostCardProps {
   key: string;
@@ -35,14 +32,12 @@
     });
   }, []);
 
-<<<<<<< HEAD
   const { t } = useTranslation('translation', {
     keyPrefix: 'orgPostCard',
   });
 
-=======
->>>>>>> 1f5205a9
   const [create] = useMutation(DELETE_POST_MUTATION);
+  const [updatePost] = useMutation(UPDATE_POST_MUTATION);
   const [updatePost] = useMutation(UPDATE_POST_MUTATION);
 
   const DeletePost = async () => {
@@ -55,44 +50,7 @@
 
       /* istanbul ignore next */
       if (data) {
-<<<<<<< HEAD
-        window.alert('Post deleted successfully.');
-=======
         toast.success('Post deleted successfully.');
->>>>>>> 1f5205a9
-        window.location.reload();
-      }
-    } catch (error: any) {
-      /* istanbul ignore next */
-      toast.error(error.message);
-    }
-  };
-
-  const handleInputEvent = (e: ChangeEvent<HTMLInputElement>) => {
-    const { name, value } = e.target;
-
-    setPostFormState({ ...postformState, [name]: value });
-  };
-
-  const updatePostHandler = async (e: ChangeEvent<HTMLFormElement>) => {
-    e.preventDefault();
-
-    try {
-      const { data } = await updatePost({
-        variables: {
-          id: props.id,
-          title: postformState.posttitle,
-          text: postformState.postinfo,
-        },
-      });
-
-      /* istanbul ignore next */
-      if (data) {
-<<<<<<< HEAD
-        window.alert('Post Updated successfully.');
-=======
-        toast.success('Post Updated successfully.');
->>>>>>> 1f5205a9
         window.location.reload();
       }
     } catch (error: any) {
@@ -163,11 +121,7 @@
                 className="modal-title"
                 id={`deletePostModalLabel${props.id}`}
               >
-<<<<<<< HEAD
                 {t('deletePost')}
-=======
-                Delete Post
->>>>>>> 1f5205a9
               </h5>
               <button
                 type="button"
@@ -178,22 +132,14 @@
                 <span aria-hidden="true">&times;</span>
               </button>
             </div>
-<<<<<<< HEAD
             <div className="modal-body">{t('deletePostMsg')}</div>
-=======
-            <div className="modal-body">Do you want to remove this post?</div>
->>>>>>> 1f5205a9
             <div className="modal-footer">
               <button
                 type="button"
                 className="btn btn-danger"
                 data-dismiss="modal"
               >
-<<<<<<< HEAD
                 {t('no')}
-=======
-                No
->>>>>>> 1f5205a9
               </button>
               <button
                 type="button"
@@ -201,11 +147,7 @@
                 onClick={DeletePost}
                 data-testid="deletePostBtn"
               >
-<<<<<<< HEAD
                 {t('yes')}
-=======
-                Yes
->>>>>>> 1f5205a9
               </button>
             </div>
           </div>
@@ -224,11 +166,7 @@
           <div className="modal-content">
             <div className="modal-header">
               <h5 className="modal-title" id={`editPostModal${props.id}Label`}>
-<<<<<<< HEAD
                 {t('editPost')}
-=======
-                Edit Post
->>>>>>> 1f5205a9
               </h5>
               <button
                 type="button"
@@ -243,11 +181,7 @@
               <div className="modal-body">
                 <div className="form-group">
                   <label htmlFor="postTitle" className="col-form-label">
-<<<<<<< HEAD
                     {t('postTitle')}
-=======
-                    Title
->>>>>>> 1f5205a9
                   </label>
                   <input
                     type="text"
@@ -262,11 +196,7 @@
                 </div>
                 <div className="form-group">
                   <label htmlFor="postText" className="col-form-label">
-<<<<<<< HEAD
                     {t('information')}
-=======
-                    Information
->>>>>>> 1f5205a9
                   </label>
                   <input
                     type="text"
@@ -281,11 +211,7 @@
                 </div>
                 <div className="form-group">
                   <label htmlFor="postImageUrl" className="col-form-label">
-<<<<<<< HEAD
                     {t('image')}:
-=======
-                    Image:
->>>>>>> 1f5205a9
                   </label>
                   <input
                     accept="image/*"
@@ -299,11 +225,7 @@
                 </div>
                 <div className="form-group">
                   <label htmlFor="postVideoUrl" className="col-form-label">
-<<<<<<< HEAD
                     {t('video')}:
-=======
-                    Video:
->>>>>>> 1f5205a9
                   </label>
                   <input
                     accept="image/*"
@@ -322,22 +244,14 @@
                   className="btn btn-danger"
                   data-dismiss="modal"
                 >
-<<<<<<< HEAD
                   {t('close')}
-=======
-                  Close
->>>>>>> 1f5205a9
                 </button>
                 <button
                   type="submit"
                   className="btn btn-success"
                   data-testid="updatePostBtn"
                 >
-<<<<<<< HEAD
                   {t('updatePost')}
-=======
-                  Update Post
->>>>>>> 1f5205a9
                 </button>
               </div>
             </form>
