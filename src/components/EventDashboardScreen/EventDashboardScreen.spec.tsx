--- conflicted
+++ resolved
@@ -37,11 +37,7 @@
     ...actual,
     useParams: () => ({ orgId: mockID }),
     useLocation: () => ({
-<<<<<<< HEAD
-      pathname: mockID ? `/orgdash/${mockID}` : 'orgdash/undefined',
-=======
       pathname: mockID ? `/orgdash/${mockID}` : '/orgdash/undefined',
->>>>>>> 252a8eb3
     }),
   };
 });
@@ -58,11 +54,7 @@
 };
 
 describe('EventDashboardScreen Component', () => {
-<<<<<<< HEAD
-  it('redirects to / if orgId is undefined', async () => {
-=======
   it('does not render main content when orgId is undefined', async () => {
->>>>>>> 252a8eb3
     mockID = undefined;
     setItem('IsLoggedIn', 'true');
 
@@ -83,11 +75,7 @@
     mockID = '123';
   });
 
-<<<<<<< HEAD
-  it('redirects to / if IsLoggedIn is false', async () => {
-=======
   it('does not render main content when IsLoggedIn is false', async () => {
->>>>>>> 252a8eb3
     setItem('IsLoggedIn', 'false');
 
     render(
@@ -127,11 +115,7 @@
   it('renders and toggles drawer states correctly', async () => {
     setItem('IsLoggedIn', 'true');
     setItem('AdminFor', [{ _id: '1', __typename: 'Organization' }]);
-<<<<<<< HEAD
-    setItem('sidebar', 'false');
-=======
     setItem('sidebar', false);
->>>>>>> 252a8eb3
 
     render(
       <MockedProvider addTypename={false} link={link}>
@@ -165,10 +149,7 @@
     const afterSecondToggle = mainPage.className;
     expect(afterSecondToggle).not.toBe(afterFirstToggle);
     expect(afterSecondToggle).toMatch(/expand|contract/);
-<<<<<<< HEAD
-=======
 
     resizeWindow(1024);
->>>>>>> 252a8eb3
   });
 });