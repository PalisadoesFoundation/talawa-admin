--- conflicted
+++ resolved
@@ -5,11 +5,8 @@
 import Action from '../../support/components/Action/Action';
 import { useQuery } from '@apollo/client';
 import { PLUGIN_GET } from 'GraphQl/Queries/Queries'; // PLUGIN_LIST
-<<<<<<< HEAD
-=======
 import { useSelector } from 'react-redux';
 import type { RootState } from '../../../../state/reducers';
->>>>>>> 092b9f6f
 import { Col, Form, Row, Tab, Tabs } from 'react-bootstrap';
 import PluginHelper from 'components/AddOn/support/services/Plugin.helper';
 import { store } from './../../../../state/store';
@@ -26,14 +23,10 @@
   const [, setDataList] = useState([]);
 
   // type plugData = { pluginName: String, plug };
-<<<<<<< HEAD
-  const { data, loading } = useQuery(PLUGIN_GET);
-=======
   const { data, loading, error } = useQuery(PLUGIN_GET);
 
   const orgId = window.location.href.split('=')[1];
 
->>>>>>> 092b9f6f
   /* istanbul ignore next */
   const getStorePlugins = async (): Promise<void> => {
     let plugins = await new PluginHelper().fetchStore();
@@ -64,16 +57,10 @@
     // return plugins;
   };
 
-<<<<<<< HEAD
-  // useEffect(() => {
-  //   pluginModified();
-  // }, []);
-=======
   /* istanbul ignore next */
   const updateLinks = async (links: any[]): Promise<void> => {
     store.dispatch({ type: 'UPDATE_P_TARGETS', payload: links });
   };
->>>>>>> 092b9f6f
 
   const updateSelectedTab = (tab: any): void => {
     setIsStore(tab === 'available');
