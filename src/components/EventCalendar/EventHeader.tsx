--- conflicted
+++ resolved
@@ -58,7 +58,6 @@
       className={styles.calendarEventHeader}
       data-testid="calendarEventHeader"
     >
-<<<<<<< HEAD
       <div className={styles.calendar__header}>
         <SearchBar
           placeholder={t('searchEventName')}
@@ -67,36 +66,6 @@
           buttonTestId="searchButton"
         />
         <div className={styles.space}>
-=======
-      <div className={styles.btnsContainer}>
-        <div className={styles.input}>
-          <Form.Control
-            type="text"
-            id="searchEvent"
-            data-testid="searchEvent"
-            placeholder={t('searchEventName')}
-            autoComplete="off"
-            required
-            className={styles.inputField}
-            value={eventName}
-            /**
-             * Updates the event name state when the input value changes.
-             *
-             * @param e - The event object from the input change.
-             */
-
-            onChange={(e) => setEventName(e.target.value)}
-          />
-          <Button
-            className={styles.searchButton}
-            data-testid="searchButton"
-            style={{ marginBottom: '10px' }}
-          >
-            <SearchOutlinedIcon />
-          </Button>
-        </div>
-        <div className={styles.btnsBlock}>
->>>>>>> d02edfa8
           <SortingButton
             title={t('viewType')}
             sortingOptions={[
