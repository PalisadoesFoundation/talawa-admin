--- conflicted
+++ resolved
@@ -1,20 +1,11 @@
 import React, { useState } from 'react';
-<<<<<<< HEAD
-import { Button, Dropdown, Form } from 'react-bootstrap';
+import { Button, Form } from 'react-bootstrap';
 import SearchOutlinedIcon from '@mui/icons-material/SearchOutlined';
 import AddIcon from '@mui/icons-material/Add';
 import styles from '../../style/app.module.css';
 import { ViewType } from '../../screens/OrganizationEvents/OrganizationEvents';
 import { useTranslation } from 'react-i18next';
-// import { FaWeight } from 'react-icons/fa';
-=======
-import { Button, Form } from 'react-bootstrap';
-import { Search } from '@mui/icons-material';
-import styles from '../../style/app.module.css';
-import { ViewType } from '../../screens/OrganizationEvents/OrganizationEvents';
-import { useTranslation } from 'react-i18next';
 import SortingButton from 'subComponents/SortingButton';
->>>>>>> 334f0f77
 
 /**
  * Props for the EventHeader component.
@@ -78,77 +69,6 @@
         </div>
         {/* <div className={styles.flex_grow}></div> */}
         <div className={styles.space}>
-<<<<<<< HEAD
-          <div>
-            <Dropdown
-              onSelect={handleChangeView}
-              className={styles.selectTypeEventHeader}
-            >
-              <Dropdown.Toggle
-                id="dropdown-basic"
-                className={styles.dropdown}
-                data-testid="selectViewType"
-              >
-                {viewType}
-              </Dropdown.Toggle>
-              <Dropdown.Menu>
-                <Dropdown.Item
-                  eventKey={ViewType.MONTH}
-                  data-testid="selectMonth"
-                >
-                  {ViewType.MONTH}
-                </Dropdown.Item>
-                <Dropdown.Item eventKey={ViewType.DAY} data-testid="selectDay">
-                  {ViewType.DAY}
-                </Dropdown.Item>
-                <Dropdown.Item
-                  eventKey={ViewType.YEAR}
-                  data-testid="selectYear"
-                >
-                  {ViewType.YEAR}
-                </Dropdown.Item>
-              </Dropdown.Menu>
-            </Dropdown>
-          </div>
-          <div>
-            <Dropdown className={styles.selectTypeEventHeader}>
-              <Dropdown.Toggle
-                id="dropdown-basic"
-                className={styles.dropdown}
-                data-testid="eventType"
-              >
-                {t('eventType')}
-              </Dropdown.Toggle>
-              <Dropdown.Menu>
-                <Dropdown.Item eventKey="Events" data-testid="events">
-                  Events
-                </Dropdown.Item>
-                <Dropdown.Item eventKey="Workshops" data-testid="workshop">
-                  Workshops
-                </Dropdown.Item>
-              </Dropdown.Menu>
-            </Dropdown>
-          </div>
-          <div className={styles.selectTypeEventHeader}>
-            <Button
-              variant="success"
-              className={styles.createButtonEventHeader}
-              onClick={showInviteModal}
-              data-testid="createEventModalBtn"
-            >
-              <div className="">
-                <AddIcon
-                  sx={{
-                    fontSize: '25px',
-                    marginBottom: '2px',
-                    marginRight: '2px',
-                  }}
-                />
-                <span>Create</span>
-              </div>
-            </Button>
-          </div>
-=======
           <SortingButton
             title={t('viewType')}
             sortingOptions={[
@@ -173,15 +93,25 @@
             className={styles.dropdown}
             buttonLabel={t('eventType')}
           />
-          <Button
-            variant="success"
-            className={styles.dropdown}
-            onClick={showInviteModal}
-            data-testid="createEventModalBtn"
-          >
-            Create Event
-          </Button>
->>>>>>> 334f0f77
+          <div className={styles.selectTypeEventHeader}>
+            <Button
+              variant="success"
+              className={styles.dropdown}
+              onClick={showInviteModal}
+              data-testid="createEventModalBtn"
+            >
+              <div className="">
+                <AddIcon
+                  sx={{
+                    fontSize: '25px',
+                    marginBottom: '2px',
+                    marginRight: '2px',
+                  }}
+                />
+                <span>Create</span>
+              </div>
+            </Button>
+          </div>
         </div>
       </div>
     </div>
