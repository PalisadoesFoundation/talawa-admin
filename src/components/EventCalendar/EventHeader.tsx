import React, { useState } from 'react';
import { Button, Form } from 'react-bootstrap';
import { Search } from '@mui/icons-material';
import styles from '../../style/app.module.css';
import { ViewType } from '../../screens/OrganizationEvents/OrganizationEvents';
import { useTranslation } from 'react-i18next';
import SortingButton from 'subComponents/SortingButton';

/**
 * Props for the EventHeader component.
 */
interface InterfaceEventHeaderProps {
  viewType: ViewType;
  handleChangeView: (item: string | null) => void;
  showInviteModal: () => void;
}

/**
 * EventHeader component displays the header for the event calendar.
 * It includes a search field, view type dropdown, event type dropdown, and a button to create an event.
 *
 * @param viewType - The current view type of the calendar.
 * @param handleChangeView - Function to handle changing the view type.
 * @param showInviteModal - Function to show the invite modal for creating an event.
 * @returns JSX.Element - The rendered EventHeader component.
 */
function eventHeader({
  viewType,
  handleChangeView,
  showInviteModal,
}: InterfaceEventHeaderProps): JSX.Element {
  const [eventName, setEventName] = useState('');
  const { t } = useTranslation('translation', {
    keyPrefix: 'organizationEvents',
  });

  return (
    <div className={styles.calendarEventHeader}>
      <div className={styles.calendar__header}>
        <div className={styles.input}>
          <Form.Control
            type="text"
            id="searchEvent"
            data-testid="searchEvent"
            placeholder={t('searchEventName')}
            autoComplete="off"
            required
            className={styles.inputField}
            value={eventName}
            /**
             * Updates the event name state when the input value changes.
             *
             * @param e - The event object from the input change.
             */
            /*istanbul ignore next*/
            onChange={(e) => setEventName(e.target.value)}
          />
          <Button
            className={styles.searchButton}
            style={{ marginBottom: '10px' }}
          >
            <Search />
          </Button>
        </div>
        <div className={styles.flex_grow}></div>
        <div className={styles.space}>
<<<<<<< HEAD
          <SortingButton
            title={t('viewType')}
            sortingOptions={[
              { label: ViewType.MONTH, value: 'selectMonth' },
              { label: ViewType.DAY, value: 'selectDay' },
              { label: ViewType.YEAR, value: 'selectYear' },
            ]}
            selectedOption={viewType}
            onSortChange={handleChangeView}
            dataTestIdPrefix="selectViewType"
            className={styles.dropdown}
          />
          <SortingButton
            title={t('eventType')}
            sortingOptions={[
              { label: 'Events', value: 'Events' },
              { label: 'Workshops', value: 'Workshops' },
            ]}
            selectedOption={t('eventType')}
            onSortChange={(value) => console.log(`Selected: ${value}`)}
            dataTestIdPrefix="eventType"
            className={styles.dropdown}
            buttonLabel={t('eventType')}
          />
=======
          <div>
            <Dropdown
              onSelect={handleChangeView}
              className={styles.selectTypeEventHeader}
            >
              <Dropdown.Toggle
                id="dropdown-basic"
                className={styles.dropdown}
                data-testid="selectViewType"
                style={{ width: '100%' }}
              >
                {viewType}
              </Dropdown.Toggle>
              <Dropdown.Menu>
                <Dropdown.Item
                  eventKey={ViewType.MONTH}
                  data-testid="selectMonth"
                >
                  {ViewType.MONTH}
                </Dropdown.Item>
                <Dropdown.Item eventKey={ViewType.DAY} data-testid="selectDay">
                  {ViewType.DAY}
                </Dropdown.Item>
                <Dropdown.Item
                  eventKey={ViewType.YEAR}
                  data-testid="selectYear"
                >
                  {ViewType.YEAR}
                </Dropdown.Item>
              </Dropdown.Menu>
            </Dropdown>
          </div>
          <div>
            <Dropdown className={styles.selectTypeEventHeader}>
              <Dropdown.Toggle
                id="dropdown-basic"
                className={styles.dropdown}
                data-testid="eventType"
                style={{ width: '100%' }}
              >
                {t('eventType')}
              </Dropdown.Toggle>
              <Dropdown.Menu>
                <Dropdown.Item eventKey="Events" data-testid="events">
                  Events
                </Dropdown.Item>
                <Dropdown.Item eventKey="Workshops" data-testid="workshop">
                  Workshops
                </Dropdown.Item>
              </Dropdown.Menu>
            </Dropdown>
          </div>
>>>>>>> 58931989
          <Button
            variant="success"
            className={styles.createButtonEventHeader}
            onClick={showInviteModal}
            data-testid="createEventModalBtn"
          >
            Create Event
          </Button>
        </div>
      </div>
    </div>
  );
}

export default eventHeader;<|MERGE_RESOLUTION|>--- conflicted
+++ resolved
@@ -64,7 +64,6 @@
         </div>
         <div className={styles.flex_grow}></div>
         <div className={styles.space}>
-<<<<<<< HEAD
           <SortingButton
             title={t('viewType')}
             sortingOptions={[
@@ -89,60 +88,6 @@
             className={styles.dropdown}
             buttonLabel={t('eventType')}
           />
-=======
-          <div>
-            <Dropdown
-              onSelect={handleChangeView}
-              className={styles.selectTypeEventHeader}
-            >
-              <Dropdown.Toggle
-                id="dropdown-basic"
-                className={styles.dropdown}
-                data-testid="selectViewType"
-                style={{ width: '100%' }}
-              >
-                {viewType}
-              </Dropdown.Toggle>
-              <Dropdown.Menu>
-                <Dropdown.Item
-                  eventKey={ViewType.MONTH}
-                  data-testid="selectMonth"
-                >
-                  {ViewType.MONTH}
-                </Dropdown.Item>
-                <Dropdown.Item eventKey={ViewType.DAY} data-testid="selectDay">
-                  {ViewType.DAY}
-                </Dropdown.Item>
-                <Dropdown.Item
-                  eventKey={ViewType.YEAR}
-                  data-testid="selectYear"
-                >
-                  {ViewType.YEAR}
-                </Dropdown.Item>
-              </Dropdown.Menu>
-            </Dropdown>
-          </div>
-          <div>
-            <Dropdown className={styles.selectTypeEventHeader}>
-              <Dropdown.Toggle
-                id="dropdown-basic"
-                className={styles.dropdown}
-                data-testid="eventType"
-                style={{ width: '100%' }}
-              >
-                {t('eventType')}
-              </Dropdown.Toggle>
-              <Dropdown.Menu>
-                <Dropdown.Item eventKey="Events" data-testid="events">
-                  Events
-                </Dropdown.Item>
-                <Dropdown.Item eventKey="Workshops" data-testid="workshop">
-                  Workshops
-                </Dropdown.Item>
-              </Dropdown.Menu>
-            </Dropdown>
-          </div>
->>>>>>> 58931989
           <Button
             variant="success"
             className={styles.createButtonEventHeader}
