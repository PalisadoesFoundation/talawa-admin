--- conflicted
+++ resolved
@@ -23,12 +23,8 @@
   endTime: string | undefined;
   allDay: boolean;
   recurring: boolean;
-<<<<<<< HEAD
   recurrenceRule: InterfaceRecurrenceRule | null;
   isRecurringEventException: boolean;
-  registrants?: InterfaceIEventAttendees[];
-=======
->>>>>>> 57c18b72
   isPublic: boolean;
   isRegisterable: boolean;
   attendees?: {
