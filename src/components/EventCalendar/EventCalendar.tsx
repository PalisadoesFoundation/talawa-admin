--- conflicted
+++ resolved
@@ -8,67 +8,49 @@
 import { ViewType } from 'screens/OrganizationEvents/OrganizationEvents';
 import HolidayCard from '../HolidayCards/HolidayCard';
 import { holidays, hours, months, weekdays } from './constants';
-<<<<<<< HEAD
+import type { InterfaceRecurrenceRule } from 'utils/recurrenceUtils';
 import YearlyEventCalender from './YearlyEventCalender';
-=======
-import type { InterfaceRecurrenceRule } from 'utils/recurrenceUtils';
->>>>>>> e5a4ae6a
-
-interface InterfaceEvent {
+
+interface InterfaceEventListCardProps {
+  userRole?: string;
+  key?: string;
   _id: string;
+  location: string;
   title: string;
   description: string;
   startDate: string;
   endDate: string;
-<<<<<<< HEAD
-  location: string;
-  startTime: string | undefined;
-  endTime: string | undefined;
-  allDay: boolean;
-  recurring: boolean;
-  registrants?: InterfaceIEventAttendees[];
-=======
   startTime: string | null;
   endTime: string | null;
   allDay: boolean;
   recurring: boolean;
   recurrenceRule: InterfaceRecurrenceRule | null;
   isRecurringEventException: boolean;
->>>>>>> e5a4ae6a
   isPublic: boolean;
   isRegisterable: boolean;
+  attendees?: {
+    _id: string;
+  }[];
+  creator?: {
+    firstName: string;
+    lastName: string;
+    _id: string;
+  };
 }
 
 interface InterfaceCalendarProps {
-<<<<<<< HEAD
-  eventData: InterfaceEvent[];
-=======
   eventData: InterfaceEventListCardProps[];
   refetchEvents?: () => void;
->>>>>>> e5a4ae6a
   orgData?: InterfaceIOrgList;
   userRole?: string;
   userId?: string;
   viewType?: ViewType;
 }
 
-enum Status {
-  ACTIVE = 'ACTIVE',
-  BLOCKED = 'BLOCKED',
-  DELETED = 'DELETED',
-}
-
 enum Role {
   USER = 'USER',
   SUPERADMIN = 'SUPERADMIN',
   ADMIN = 'ADMIN',
-}
-
-interface InterfaceIEventAttendees {
-  userId: string;
-  user?: string;
-  status?: Status;
-  createdAt?: Date;
 }
 
 interface InterfaceIOrgList {
@@ -83,12 +65,13 @@
   viewType,
 }) => {
   const [selectedDate] = useState<Date | null>(null);
-
   const today = new Date();
   const [currentDate, setCurrentDate] = useState(today.getDate());
   const [currentMonth, setCurrentMonth] = useState(today.getMonth());
   const [currentYear, setCurrentYear] = useState(today.getFullYear());
-  const [events, setEvents] = useState<InterfaceEvent[] | null>(null);
+  const [events, setEvents] = useState<InterfaceEventListCardProps[] | null>(
+    null,
+  );
   const [expanded, setExpanded] = useState<number>(-1);
   const [windowWidth, setWindowWidth] = useState<number>(window.screen.width);
 
@@ -101,12 +84,12 @@
   }, []);
 
   const filterData = (
-    eventData: InterfaceEvent[],
+    eventData: InterfaceEventListCardProps[],
     orgData?: InterfaceIOrgList,
     userRole?: string,
     userId?: string,
-  ): InterfaceEvent[] => {
-    const data: InterfaceEvent[] = [];
+  ): InterfaceEventListCardProps[] => {
+    const data: InterfaceEventListCardProps[] = [];
     if (userRole === Role.SUPERADMIN) return eventData;
     // Hard to test all the cases
     /* istanbul ignore next */
@@ -126,8 +109,8 @@
     } else {
       eventData?.forEach((event) => {
         if (event.isPublic) data.push(event);
-        const userAttending = event.registrants?.some(
-          (data) => data.userId === userId,
+        const userAttending = event.attendees?.some(
+          (data) => data._id === userId,
         );
         if (userAttending) {
           data.push(event);
@@ -242,14 +225,20 @@
             return datas;
           }
         })
-        .map((datas: InterfaceEvent) => {
+        .map((datas: InterfaceEventListCardProps) => {
+          const attendees: { _id: string }[] = [];
+          datas.attendees?.forEach((attendee: { _id: string }) => {
+            const r = {
+              _id: attendee._id,
+            };
+
+            attendees.push(r);
+          });
+
           return (
             <EventListCard
-<<<<<<< HEAD
-=======
               refetchEvents={refetchEvents}
               userRole={userRole}
->>>>>>> e5a4ae6a
               key={datas._id}
               id={datas._id}
               eventLocation={datas.location}
@@ -265,6 +254,8 @@
               isRecurringEventException={datas.isRecurringEventException}
               isPublic={datas.isPublic}
               isRegisterable={datas.isRegisterable}
+              registrants={attendees}
+              creator={datas.creator}
             />
           );
         }) || [];
@@ -333,14 +324,20 @@
                   return datas;
                 }
               })
-              .map((datas: InterfaceEvent) => {
+              .map((datas: InterfaceEventListCardProps) => {
+                const attendees: { _id: string }[] = [];
+                datas.attendees?.forEach((attendee: { _id: string }) => {
+                  const r = {
+                    _id: attendee._id,
+                  };
+
+                  attendees.push(r);
+                });
+
                 return (
                   <EventListCard
-<<<<<<< HEAD
-=======
                     refetchEvents={refetchEvents}
                     userRole={userRole}
->>>>>>> e5a4ae6a
                     key={datas._id}
                     id={datas._id}
                     eventLocation={datas.location}
@@ -356,6 +353,8 @@
                     isRecurringEventException={datas.isRecurringEventException}
                     isPublic={datas.isPublic}
                     isRegisterable={datas.isRegisterable}
+                    registrants={attendees}
+                    creator={datas.creator}
                   />
                 );
               }) || [];
@@ -466,14 +465,20 @@
             if (datas.startDate == dayjs(date).format('YYYY-MM-DD'))
               return datas;
           })
-          .map((datas: InterfaceEvent) => {
+          .map((datas: InterfaceEventListCardProps) => {
+            const attendees: { _id: string }[] = [];
+            datas.attendees?.forEach((attendee: { _id: string }) => {
+              const r = {
+                _id: attendee._id,
+              };
+
+              attendees.push(r);
+            });
+
             return (
               <EventListCard
-<<<<<<< HEAD
-=======
                 refetchEvents={refetchEvents}
                 userRole={userRole}
->>>>>>> e5a4ae6a
                 key={datas._id}
                 id={datas._id}
                 eventLocation={datas.location}
@@ -489,6 +494,8 @@
                 isRecurringEventException={datas.isRecurringEventException}
                 isPublic={datas.isPublic}
                 isRegisterable={datas.isRegisterable}
+                registrants={attendees}
+                creator={datas.creator}
               />
             );
           }) || [];
