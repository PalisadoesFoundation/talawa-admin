import EventListCard from 'components/EventListCard/EventListCard';
import dayjs from 'dayjs';
import React, { useState, useEffect, useMemo } from 'react';
import Button from 'react-bootstrap/Button';
import styles from './EventCalendar.module.css';
import { ChevronLeft, ChevronRight } from '@mui/icons-material';
import { ViewType } from 'screens/OrganizationEvents/OrganizationEvents';
import HolidayCard from '../HolidayCards/HolidayCard';
import { holidays, months, weekdays } from './constants';
import type { InterfaceRecurrenceRule } from 'utils/recurrenceUtils';
import YearlyEventCalender from './YearlyEventCalender';
interface InterfaceEventListCardProps {
  userRole?: string;
  key?: string;
  _id: string;
  location: string;
  title: string;
  description: string;
  startDate: string;
  endDate: string;
  startTime: string | null;
  endTime: string | null;
  allDay: boolean;
  recurring: boolean;
  recurrenceRule: InterfaceRecurrenceRule | null;
  isRecurringEventException: boolean;
  isPublic: boolean;
  isRegisterable: boolean;
  attendees?: {
    _id: string;
  }[];
  creator?: {
    firstName: string;
    lastName: string;
    _id: string;
  };
}

interface InterfaceCalendarProps {
  eventData: InterfaceEventListCardProps[];
  refetchEvents?: () => void;
  orgData?: InterfaceIOrgList;
  userRole?: string;
  userId?: string;
  viewType?: ViewType;
}

enum Role {
  USER = 'USER',
  SUPERADMIN = 'SUPERADMIN',
  ADMIN = 'ADMIN',
}

interface InterfaceIOrgList {
  admins: { _id: string }[];
}

const Calendar: React.FC<InterfaceCalendarProps> = ({
  eventData,
  refetchEvents,
  orgData,
  userRole,
  userId,
  viewType,
}) => {
  const [selectedDate] = useState<Date | null>(null);
  const today = new Date();
  const [currentDate, setCurrentDate] = useState(today.getDate());
  const [currentMonth, setCurrentMonth] = useState(today.getMonth());
  const [currentYear, setCurrentYear] = useState(today.getFullYear());
  const [events, setEvents] = useState<InterfaceEventListCardProps[] | null>(
    null,
  );
  const [expanded, setExpanded] = useState<number>(-1);
  const [windowWidth, setWindowWidth] = useState<number>(window.screen.width);
  useEffect(() => {
    function handleResize(): void {
      setWindowWidth(window.screen.width);
    }
    window.addEventListener('resize', handleResize);
    return () => window.removeEventListener('resize', handleResize);
  }, []);

  const filterData = (
    eventData: InterfaceEventListCardProps[],
    orgData?: InterfaceIOrgList,
    userRole?: string,
    userId?: string,
  ): InterfaceEventListCardProps[] => {
    const data: InterfaceEventListCardProps[] = [];
    if (userRole === Role.SUPERADMIN) return eventData;
    // Hard to test all the cases

    if (userRole === Role.ADMIN) {
      eventData?.forEach((event) => {
        if (event.isPublic) data.push(event);
        if (!event.isPublic) {
          const filteredOrg: boolean | undefined = orgData?.admins?.some(
            (data) => data._id === userId,
          );

          if (filteredOrg) {
            data.push(event);
          }
        }
      });
    } else {
      eventData?.forEach((event) => {
        if (event.isPublic) data.push(event);
        const userAttending = event.attendees?.some(
          (data) => data._id === userId,
        );
        if (userAttending) {
          data.push(event);
        }
      });
    }
    return data;
  };

  useEffect(() => {
    const data = filterData(eventData, orgData, userRole, userId);
    setEvents(data);
  }, [eventData, orgData, userRole, userId]);

  /**
   * Moves the calendar view to the previous month.
   */
  const handlePrevMonth = (): void => {
    if (currentMonth === 0) {
      setCurrentMonth(11);
      setCurrentYear(currentYear - 1);
    } else {
      setCurrentMonth(currentMonth - 1);
    }
  };

  const filteredHolidays = useMemo(() => {
    return Array.isArray(holidays)
      ? holidays.filter((holiday) => {
          if (!holiday.date) {
            console.warn(`Holiday "${holiday.name}" has no date specified.`);
            return false;
          }
          const holidayMonth = dayjs(holiday.date, 'MM-DD', true).month();
          return holidayMonth === currentMonth;
        })
      : [];
  }, [holidays, currentMonth]);

  const handleNextMonth = (): void => {
    if (currentMonth === 11) {
      setCurrentMonth(0);
      setCurrentYear(currentYear + 1);
    } else {
      setCurrentMonth(currentMonth + 1);
    }
  };
  const handlePrevDate = (): void => {
    if (currentDate > 1) {
      setCurrentDate(currentDate - 1);
    } else {
      if (currentMonth > 0) {
        const lastDayOfPrevMonth = new Date(
          currentYear,
          currentMonth,
          0,
        ).getDate();
        setCurrentDate(lastDayOfPrevMonth);
        setCurrentMonth(currentMonth - 1);
      } else {
        setCurrentDate(31);
        setCurrentMonth(11);
        setCurrentYear(currentYear - 1);
      }
    }
  };

  const handleNextDate = (): void => {
    const lastDayOfCurrentMonth = new Date(
      currentYear,
      currentMonth - 1,
      0,
    ).getDate();
    if (currentDate < lastDayOfCurrentMonth) {
      setCurrentDate(currentDate + 1);
    } else {
      if (currentMonth < 12) {
        setCurrentDate(1);
        setCurrentMonth(currentMonth + 1);
      } else {
        setCurrentDate(1);
        setCurrentMonth(1);
        setCurrentYear(currentYear + 1);
      }
    }
  };

  const handleTodayButton = (): void => {
    setCurrentYear(today.getFullYear());
    setCurrentMonth(today.getMonth());
    setCurrentDate(today.getDate());
  };

  const timezoneString = `UTC${
    new Date().getTimezoneOffset() > 0 ? '-' : '+'
  }${String(Math.floor(Math.abs(new Date().getTimezoneOffset()) / 60)).padStart(
    2,
    '0',
  )}:${String(Math.abs(new Date().getTimezoneOffset()) % 60).padStart(2, '0')}`;

  const renderHours = (): JSX.Element => {
    const toggleExpand = (index: number): void => {
      if (expanded === index) {
        setExpanded(-1);
      } else {
        setExpanded(index);
      }
    };

    const allDayEventsList: JSX.Element[] =
      events
        ?.filter((datas) => {
          const currDate = new Date(currentYear, currentMonth, currentDate);
          if (
            datas.startTime == undefined &&
            datas.startDate == dayjs(currDate).format('YYYY-MM-DD')
          ) {
            return datas;
          }
        })
        .map((datas: InterfaceEventListCardProps) => {
          const attendees: { _id: string }[] = [];
          datas.attendees?.forEach((attendee: { _id: string }) => {
            const r = {
              _id: attendee._id,
            };

            attendees.push(r);
          });

          return (
            <EventListCard
              refetchEvents={refetchEvents}
              userRole={userRole}
              key={datas._id}
              id={datas._id}
              eventLocation={datas.location}
              eventName={datas.title}
              eventDescription={datas.description}
              startDate={datas.startDate}
              endDate={datas.endDate}
              startTime={datas.startTime}
              endTime={datas.endTime}
              allDay={datas.allDay}
              recurring={datas.recurring}
              recurrenceRule={datas.recurrenceRule}
              isRecurringEventException={datas.isRecurringEventException}
              isPublic={datas.isPublic}
              isRegisterable={datas.isRegisterable}
              registrants={attendees}
              creator={datas.creator}
            />
          );
        }) || [];

    const shouldShowViewMore = useMemo(() => {
      return (
        allDayEventsList.length > 2 ||
        (windowWidth <= 700 && allDayEventsList.length > 0)
      );
    }, [allDayEventsList.length, windowWidth]);
    return (
      <>
        <div className={styles.calendar_hour_block}>
          <div className={styles.calendar_hour_text_container}>
            <p className={styles.calendar_timezone_text}>{timezoneString}</p>
          </div>
          <div className={styles.dummyWidth}></div>
          <div
            className={
              allDayEventsList?.length > 0
                ? styles.event_list_parent_current
                : styles.event_list_parent
            }
          >
            <div
              className={
                expanded === -100
                  ? styles.expand_list_container
                  : styles.list_container
              }
            >
              <div
                className={
                  expanded === -100
                    ? styles.expand_event_list
                    : styles.event_list_hour
                }
              >
                {Array.isArray(allDayEventsList) &&
                allDayEventsList.length > 0 ? (
                  expanded === -100 ? (
                    allDayEventsList
                  ) : (
                    allDayEventsList.slice(0, 1)
                  )
                ) : (
                  <p className={styles.no_events_message}>
                    No events available
                  </p>
                )}
              </div>
              {Array.isArray(allDayEventsList) && (
                <button
                  className={styles.btn__more}
                  onClick={() => toggleExpand(-100)}
                >
                  {shouldShowViewMore
                    ? expanded === -100
                      ? 'View less'
                      : 'View all'
                    : null}
                </button>
              )}
            </div>
          </div>
        </div>

        <div className={styles.calendar_infocards}>
          <div
            className={styles.holidays_card}
            role="region"
            aria-label="Holidays"
          >
            <h3 className={styles.card_title}>Holidays</h3>
            <ul className={styles.card_list}>
              {filteredHolidays.map((holiday, index) => (
                <li className={styles.card_list_item} key={index}>
                  <span className={styles.holiday_date}>
                    {months[parseInt(holiday.date.slice(0, 2), 10) - 1]}{' '}
                    {holiday.date.slice(3)}
                  </span>
                  <span>{holiday.name}</span>
                </li>
              ))}
            </ul>
          </div>

<<<<<<< HEAD
          <div className={styles.events_card} role="region" aria-label="Events">
            <h3 className={styles.card_title}>Events</h3>
            <div className={styles.legend}>
              <div className={styles.list_container}>
                <span className={styles.holidayIndicator}></span>
                <span className={styles.holidayText}>Holidays</span>
              </div>
              <div className={styles.eventsLegend}>
                <span className={styles.organizationIndicator}></span>
                <span className={styles.legendText}>
                  Events Created by Organization
                </span>
              </div>
              <div className={styles.eventsLegend}>
                <span className={styles.userEvents__color}></span>
                <span className={styles.legendText}>
                  Events Created by User
                </span>
=======
                return (
                  <EventListCard
                    refetchEvents={refetchEvents}
                    userRole={userRole}
                    key={datas._id}
                    id={datas._id}
                    eventLocation={datas.location}
                    eventName={datas.title}
                    eventDescription={datas.description}
                    startDate={datas.startDate}
                    endDate={datas.endDate}
                    startTime={datas.startTime}
                    endTime={datas.endTime}
                    allDay={datas.allDay}
                    recurring={datas.recurring}
                    recurrenceRule={datas.recurrenceRule}
                    isRecurringEventException={datas.isRecurringEventException}
                    isPublic={datas.isPublic}
                    isRegisterable={datas.isRegisterable}
                    registrants={attendees}
                    creator={datas.creator}
                  />
                );
              }) || [];

          return (
            <div key={hour} className={styles.calendar_hour_block}>
              <div className={styles.calendar_hour_text_container}>
                <p className={styles.calendar_hour_text}>{`${hour}`}</p>
              </div>
              <div className={styles.dummyWidth}></div>
              <div
                className={
                  timeEventsList?.length > 0
                    ? styles.event_list_parent_current
                    : styles.event_list_parent
                }
              >
                {index % 24 == new Date().getHours() &&
                  new Date().getDate() == currentDate && (
                    <CurrentHourIndicator />
                  )}
                <div
                  className={
                    expanded === index
                      ? styles.expand_list_container
                      : styles.list_container
                  }
                  style={{ width: 'fit-content' }}
                >
                  <div
                    className={
                      expanded === index
                        ? styles.expand_event_list
                        : styles.event_list
                    }
                  >
                    {}
                    {expanded === index
                      ? timeEventsList
                      : timeEventsList?.slice(0, 1)}
                  </div>
                  {(timeEventsList?.length > 1 ||
                    (windowWidth <= 700 && timeEventsList?.length > 0)) && (
                    <button
                      className={styles.btn__more}
                      onClick={() => {
                        toggleExpand(index);
                      }}
                    >
                      {expanded === index ? 'View less' : 'View all'}
                    </button>
                  )}
                </div>
>>>>>>> 371327e1
              </div>
            </div>
          </div>
        </div>
      </>
    );
  };

  const renderDays = (): JSX.Element[] => {
    const monthStart = new Date(currentYear, currentMonth, 1);
    const monthEnd = new Date(currentYear, currentMonth + 1, 0);
    const startDate = new Date(
      monthStart.getFullYear(),
      monthStart.getMonth(),
      monthStart.getDate() - monthStart.getDay(),
    );
    const endDate = new Date(
      monthEnd.getFullYear(),
      monthEnd.getMonth(),
      monthEnd.getDate() + (6 - monthEnd.getDay()),
    );
    const days = [];
    let currentDate = startDate;
    while (currentDate <= endDate) {
      days.push(currentDate);
      currentDate = new Date(
        currentDate.getFullYear(),
        currentDate.getMonth(),
        currentDate.getDate() + 1,
      );
    }

    return days.map((date, index) => {
      const className = [
        date.getDay() === 0 || date.getDay() === 6 ? styles.day_weekends : '',
        date.toLocaleDateString() === today.toLocaleDateString()
          ? styles.day__today
          : '',
        date.getMonth() !== currentMonth ? styles.day__outside : '',
        selectedDate?.getTime() === date.getTime() ? styles.day__selected : '',
        styles.day,
      ].join(' ');
      const toggleExpand = (index: number): void => {
        if (expanded === index) {
          setExpanded(-1);
        } else {
          setExpanded(index);
        }
      };

      const allEventsList: JSX.Element[] =
        events
          ?.filter((datas) => {
            if (datas.startDate == dayjs(date).format('YYYY-MM-DD'))
              return datas;
          })
          .map((datas: InterfaceEventListCardProps) => {
            const attendees: { _id: string }[] = [];
            datas.attendees?.forEach((attendee: { _id: string }) => {
              const r = {
                _id: attendee._id,
              };

              attendees.push(r);
            });

            return (
              <EventListCard
                refetchEvents={refetchEvents}
                userRole={userRole}
                key={datas._id}
                id={datas._id}
                eventLocation={datas.location}
                eventName={datas.title}
                eventDescription={datas.description}
                startDate={datas.startDate}
                endDate={datas.endDate}
                startTime={datas.startTime}
                endTime={datas.endTime}
                allDay={datas.allDay}
                recurring={datas.recurring}
                recurrenceRule={datas.recurrenceRule}
                isRecurringEventException={datas.isRecurringEventException}
                isPublic={datas.isPublic}
                isRegisterable={datas.isRegisterable}
                registrants={attendees}
                creator={datas.creator}
              />
            );
          }) || [];

      const holidayList: JSX.Element[] = filteredHolidays
        .filter((holiday) => holiday.date === dayjs(date).format('MM-DD'))
        .map((holiday) => {
          return <HolidayCard key={holiday.name} holidayName={holiday.name} />;
        });

      return (
        <div
          key={index}
          className={
            className + ' ' + (allEventsList?.length > 0 && styles.day__events)
          }
          data-testid="day"
        >
          {date.getDate()}
          {date.getMonth() !== currentMonth ? null : (
            <div
              className={expanded === index ? styles.expand_list_container : ''}
            >
              <div
                className={
                  expanded === index
                    ? styles.expand_event_list
                    : styles.event_list
                }
              >
                <div>{holidayList}</div>
                {expanded === index
                  ? allEventsList
                  : holidayList?.length > 0
                    ? allEventsList?.slice(0, 1)
                    : allEventsList?.slice(0, 2)}
              </div>
              {(allEventsList?.length > 2 ||
                (windowWidth <= 700 && allEventsList?.length > 0)) && (
                <button
                  className={styles.btn__more}
                  data-testid="more"
                  onClick={() => {
                    toggleExpand(index);
                  }}
                >
                  {expanded === index ? 'View less' : 'View all'}
                </button>
              )}
            </div>
          )}
        </div>
      );
    });
  };

  return (
    <div className={styles.calendar}>
      {viewType != ViewType.YEAR && (
        <div className={styles.calendar__header}>
          <Button
            variant="outlined"
            className={styles.button}
            onClick={
              viewType == ViewType.DAY ? handlePrevDate : handlePrevMonth
            }
            data-testid="prevmonthordate"
          >
            <ChevronLeft />
          </Button>

          <div
            className={styles.calendar__header_month}
            data-testid="current-date"
          >
            {viewType == ViewType.DAY ? `${currentDate}` : ``} {currentYear}{' '}
            <div>{months[currentMonth]}</div>
          </div>
          <Button
            variant="outlined"
            className={styles.button}
            onClick={
              viewType == ViewType.DAY ? handleNextDate : handleNextMonth
            }
            data-testid="nextmonthordate"
          >
            <ChevronRight />
          </Button>
          <div>
            <Button
              className={styles.btn__today}
              onClick={handleTodayButton}
              data-testid="today"
            >
              Today
            </Button>
          </div>
        </div>
      )}
      <div className={`${styles.calendar__scroll} customScroll`}>
        {viewType == ViewType.MONTH ? (
          <>
            <div className={styles.calendar__weekdays}>
              {weekdays.map((weekday, index) => (
                <div key={index} className={styles.weekday}>
                  {weekday}
                </div>
              ))}
            </div>
            <div className={styles.calendar__days}>{renderDays()}</div>
          </>
        ) : viewType == ViewType.YEAR ? (
          <YearlyEventCalender eventData={eventData} />
        ) : (
          <div className={styles.calendar__hours}>{renderHours()}</div>
        )}
      </div>

      <div>
        {viewType == ViewType.YEAR ? (
          <YearlyEventCalender eventData={eventData} />
        ) : (
          <div className={styles.calendar__hours}>{renderHours()}</div>
        )}
      </div>
    </div>
  );
};

export default Calendar;<|MERGE_RESOLUTION|>--- conflicted
+++ resolved
@@ -347,7 +347,6 @@
             </ul>
           </div>
 
-<<<<<<< HEAD
           <div className={styles.events_card} role="region" aria-label="Events">
             <h3 className={styles.card_title}>Events</h3>
             <div className={styles.legend}>
@@ -366,82 +365,6 @@
                 <span className={styles.legendText}>
                   Events Created by User
                 </span>
-=======
-                return (
-                  <EventListCard
-                    refetchEvents={refetchEvents}
-                    userRole={userRole}
-                    key={datas._id}
-                    id={datas._id}
-                    eventLocation={datas.location}
-                    eventName={datas.title}
-                    eventDescription={datas.description}
-                    startDate={datas.startDate}
-                    endDate={datas.endDate}
-                    startTime={datas.startTime}
-                    endTime={datas.endTime}
-                    allDay={datas.allDay}
-                    recurring={datas.recurring}
-                    recurrenceRule={datas.recurrenceRule}
-                    isRecurringEventException={datas.isRecurringEventException}
-                    isPublic={datas.isPublic}
-                    isRegisterable={datas.isRegisterable}
-                    registrants={attendees}
-                    creator={datas.creator}
-                  />
-                );
-              }) || [];
-
-          return (
-            <div key={hour} className={styles.calendar_hour_block}>
-              <div className={styles.calendar_hour_text_container}>
-                <p className={styles.calendar_hour_text}>{`${hour}`}</p>
-              </div>
-              <div className={styles.dummyWidth}></div>
-              <div
-                className={
-                  timeEventsList?.length > 0
-                    ? styles.event_list_parent_current
-                    : styles.event_list_parent
-                }
-              >
-                {index % 24 == new Date().getHours() &&
-                  new Date().getDate() == currentDate && (
-                    <CurrentHourIndicator />
-                  )}
-                <div
-                  className={
-                    expanded === index
-                      ? styles.expand_list_container
-                      : styles.list_container
-                  }
-                  style={{ width: 'fit-content' }}
-                >
-                  <div
-                    className={
-                      expanded === index
-                        ? styles.expand_event_list
-                        : styles.event_list
-                    }
-                  >
-                    {}
-                    {expanded === index
-                      ? timeEventsList
-                      : timeEventsList?.slice(0, 1)}
-                  </div>
-                  {(timeEventsList?.length > 1 ||
-                    (windowWidth <= 700 && timeEventsList?.length > 0)) && (
-                    <button
-                      className={styles.btn__more}
-                      onClick={() => {
-                        toggleExpand(index);
-                      }}
-                    >
-                      {expanded === index ? 'View less' : 'View all'}
-                    </button>
-                  )}
-                </div>
->>>>>>> 371327e1
               </div>
             </div>
           </div>
