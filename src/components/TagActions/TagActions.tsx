import { useMutation, useQuery } from '@apollo/client';
import Loader from 'components/Loader/Loader';
import { USER_TAG_ANCESTORS } from 'GraphQl/Queries/userTagQueries';
import type { FormEvent } from 'react';
import React, { useEffect, useState } from 'react';
import { Modal, Form, Button } from 'react-bootstrap';
import { useParams } from 'react-router-dom';
import type {
  InterfaceQueryOrganizationUserTags,
  InterfaceTagData,
} from 'utils/interfaces';
import styles from './TagActions.module.css';
import { ORGANIZATION_USER_TAGS_LIST } from 'GraphQl/Queries/OrganizationQueries';
import {
  ASSIGN_TO_TAGS,
  REMOVE_FROM_TAGS,
} from 'GraphQl/Mutations/TagMutations';
import { toast } from 'react-toastify';
import type {
  InterfaceOrganizationTagsQuery,
  TagActionType,
} from 'utils/organizationTagsUtils';
import { TAGS_QUERY_PAGE_SIZE } from 'utils/organizationTagsUtils';
import InfiniteScroll from 'react-infinite-scroll-component';
import { WarningAmberRounded } from '@mui/icons-material';
import TagNode from './TagNode';
import InfiniteScrollLoader from 'components/InfiniteScrollLoader/InfiniteScrollLoader';

interface InterfaceUserTagsAncestorData {
  _id: string;
  name: string;
}

/**
 * Props for the `AssignToTags` component.
 */
export interface InterfaceTagActionsProps {
  tagActionsModalIsOpen: boolean;
  hideTagActionsModal: () => void;
  tagActionType: TagActionType;
  t: (key: string) => string;
  tCommon: (key: string) => string;
}

const TagActions: React.FC<InterfaceTagActionsProps> = ({
  tagActionsModalIsOpen,
  hideTagActionsModal,
  tagActionType,
  t,
  tCommon,
}) => {
  const { orgId, tagId: currentTagId } = useParams();

  const {
    data: orgUserTagsData,
    loading: orgUserTagsLoading,
    error: orgUserTagsError,
    fetchMore: orgUserTagsFetchMore,
  }: InterfaceOrganizationTagsQuery = useQuery(ORGANIZATION_USER_TAGS_LIST, {
    variables: {
      id: orgId,
      first: TAGS_QUERY_PAGE_SIZE,
    },
    skip: !tagActionsModalIsOpen,
  });

  const loadMoreUserTags = (): void => {
    orgUserTagsFetchMore({
      variables: {
        first: TAGS_QUERY_PAGE_SIZE,
        after: orgUserTagsData?.organizations[0].userTags.pageInfo.endCursor,
      },
      updateQuery: (
        prevResult: { organizations: InterfaceQueryOrganizationUserTags[] },
        {
          fetchMoreResult,
        }: {
          fetchMoreResult?: {
            organizations: InterfaceQueryOrganizationUserTags[];
          };
        },
      ) => {
        if (!fetchMoreResult) return prevResult;

        return {
          organizations: [
            {
              ...prevResult.organizations[0],
              userTags: {
                ...prevResult.organizations[0].userTags,
                edges: [
                  ...prevResult.organizations[0].userTags.edges,
                  ...fetchMoreResult.organizations[0].userTags.edges,
                ],
                pageInfo: fetchMoreResult.organizations[0].userTags.pageInfo,
              },
            },
          ],
        };
      },
    });
  };

  const userTagsList = orgUserTagsData?.organizations[0]?.userTags.edges.map(
    (edge) => edge.node,
  );

  const [checkedTagId, setCheckedTagId] = useState<string | null>(null);
  const [uncheckedTagId, setUncheckedTagId] = useState<string | null>(null);

  // tags that we have selected to assigned
  const [selectedTags, setSelectedTags] = useState<InterfaceTagData[]>([]);

  // tags that we have checked, it is there to differentiate between the selected tags and all the checked tags
  // i.e. selected tags would only be the ones we select, but checked tags will also include the selected tag's ancestors
  const [checkedTags, setCheckedTags] = useState<Set<string>>(new Set());

  // next 3 states are there to keep track of the ancestor tags of the the tags that we have selected
  // i.e. when we check a tag, all of it's ancestor tags will be checked too
  // indicating that the users will be assigned all of the ancestor tags as well
  const [addAncestorTagsData, setAddAncestorTagsData] = useState<
    Set<InterfaceUserTagsAncestorData>
  >(new Set());
  const [removeAncestorTagsData, setRemoveAncestorTagsData] = useState<
    Set<InterfaceUserTagsAncestorData>
  >(new Set());
  const [ancestorTagsDataMap, setAncestorTagsDataMap] = useState(new Map());

  useEffect(() => {
    const newCheckedTags = new Set(checkedTags);
    const newAncestorTagsDataMap = new Map(ancestorTagsDataMap);
    /* istanbul ignore next */
    addAncestorTagsData.forEach(
      (ancestorTag: InterfaceUserTagsAncestorData) => {
        const prevAncestorTagValue = ancestorTagsDataMap.get(ancestorTag._id);
        newAncestorTagsDataMap.set(
          ancestorTag._id,
          prevAncestorTagValue ? prevAncestorTagValue + 1 : 1,
        );
        newCheckedTags.add(ancestorTag._id);
      },
    );

    setCheckedTags(newCheckedTags);
    setAncestorTagsDataMap(newAncestorTagsDataMap);
  }, [addAncestorTagsData]);

  useEffect(() => {
    const newCheckedTags = new Set(checkedTags);
    const newAncestorTagsDataMap = new Map(ancestorTagsDataMap);
    /* istanbul ignore next */
    removeAncestorTagsData.forEach(
      (ancestorTag: InterfaceUserTagsAncestorData) => {
        const prevAncestorTagValue = ancestorTagsDataMap.get(ancestorTag._id);
        if (prevAncestorTagValue === 1) {
          newCheckedTags.delete(ancestorTag._id);
          newAncestorTagsDataMap.delete(ancestorTag._id);
        } else {
          newAncestorTagsDataMap.set(ancestorTag._id, prevAncestorTagValue - 1);
        }
      },
    );

    setCheckedTags(newCheckedTags);
    setAncestorTagsDataMap(newAncestorTagsDataMap);
  }, [removeAncestorTagsData]);

  const addAncestorTags = (tagId: string): void => {
    setCheckedTagId(tagId);
    setUncheckedTagId(null);
  };

  const removeAncestorTags = (tagId: string): void => {
    setUncheckedTagId(tagId);
    setCheckedTagId(null);
  };

  const selectTag = (tag: InterfaceTagData): void => {
    const newCheckedTags = new Set(checkedTags);

    setSelectedTags((selectedTags) => [...selectedTags, tag]);
    newCheckedTags.add(tag._id);
    addAncestorTags(tag._id);

    setCheckedTags(newCheckedTags);
  };

  const deSelectTag = (tag: InterfaceTagData): void => {
    if (!selectedTags.some((selectedTag) => selectedTag._id === tag._id)) {
      /* istanbul ignore next */
      return;
    }

    const newCheckedTags = new Set(checkedTags);

    setSelectedTags(
      selectedTags.filter((selectedTag) => selectedTag._id !== tag._id),
    );
    newCheckedTags.delete(tag._id);
    removeAncestorTags(tag._id);

    setCheckedTags(newCheckedTags);
  };

  const toggleTagSelection = (
    tag: InterfaceTagData,
    isSelected: boolean,
  ): void => {
    if (isSelected) {
      selectTag(tag);
    } else {
      deSelectTag(tag);
    }
  };

  useQuery(USER_TAG_ANCESTORS, {
    variables: { id: checkedTagId },
    onCompleted: /* istanbul ignore next */ (data) => {
      setAddAncestorTagsData(data.getUserTagAncestors.slice(0, -1)); // Update the ancestor tags data, to check the ancestor tags
    },
  });

  useQuery(USER_TAG_ANCESTORS, {
    variables: { id: uncheckedTagId },
    onCompleted: /* istanbul ignore next */ (data) => {
      setRemoveAncestorTagsData(data.getUserTagAncestors.slice(0, -1)); // Update the ancestor tags data, to uncheck the ancestor tags
    },
  });

  const [assignToTags] = useMutation(ASSIGN_TO_TAGS);
<<<<<<< HEAD

  const assignToSelectedTags = async (
    e: FormEvent<HTMLFormElement>,
  ): Promise<void> => {
    e.preventDefault();

    try {
      const { data } = await assignToTags({
        variables: {
          currentTagId,
          selectedTagIds: selectedTags.map((selectedTag) => selectedTag._id),
        },
      });

      if (data) {
        toast.success(t('successfullyAssignedToTags'));
        hideTagActionsModal();
      }
    } catch (error: unknown) {
      /* istanbul ignore next */
      if (error instanceof Error) {
        toast.error(error.message);
      }
    }
  };

=======
>>>>>>> d8d657a4
  const [removeFromTags] = useMutation(REMOVE_FROM_TAGS);

  const handleTagAction = async (
    e: FormEvent<HTMLFormElement>,
  ): Promise<void> => {
    e.preventDefault();

    const mutationObject = {
      variables: {
        currentTagId,
        selectedTagIds: selectedTags.map((selectedTag) => selectedTag._id),
      },
    };

    try {
      const { data } =
        tagActionType === 'assignToTags'
          ? await assignToTags(mutationObject)
          : await removeFromTags(mutationObject);

      if (data) {
<<<<<<< HEAD
        toast.success(t('successfullyRemovedFromTags'));
        hideTagActionsModal();
=======
        if (tagActionType === 'assignToTags') {
          toast.success(t('successfullyAssignedToTags'));
        } else {
          toast.success(t('successfullyRemovedFromTags'));
        }
        hideAssignToTagsModal();
>>>>>>> d8d657a4
      }
    } catch (error: unknown) {
      /* istanbul ignore next */
      if (error instanceof Error) {
        toast.error(error.message);
      }
    }
  };

  if (orgUserTagsError) {
    return (
      <div className={`${styles.errorContainer} bg-white rounded-4 my-3`}>
        <div className={styles.errorMessage}>
          <WarningAmberRounded className={styles.errorIcon} fontSize="large" />
          <h6 className="fw-bold text-danger text-center">
            {t('errorOccurredWhileLoadingOrganizationUserTags')}
          </h6>
        </div>
      </div>
    );
  }

  return (
    <>
      <Modal
        show={tagActionsModalIsOpen}
        onHide={hideTagActionsModal}
        backdrop="static"
        aria-labelledby="contained-modal-title-vcenter"
        centered
      >
        <Modal.Header
          className="bg-primary"
          data-testid="modalOrganizationHeader"
          closeButton
        >
          <Modal.Title className="text-white">
            {tagActionType === 'assignToTags'
              ? t('assignToTags')
              : t('removeFromTags')}
          </Modal.Title>
        </Modal.Header>
        <Form onSubmit={handleTagAction}>
          <Modal.Body className="pb-0">
            {orgUserTagsLoading ? (
              <Loader size="sm" />
            ) : (
              <>
                <div
                  className={`d-flex flex-wrap align-items-center border bg-light-subtle rounded-3 p-2 ${styles.scrollContainer}`}
                >
                  {selectedTags.length === 0 ? (
                    <div className="text-center text-body-tertiary">
                      {t('noTagSelected')}
                    </div>
                  ) : (
                    selectedTags.map((tag: InterfaceTagData) => (
                      <div
                        key={tag._id}
                        className={`badge bg-dark-subtle text-secondary-emphasis lh-lg my-2 ms-2 d-flex align-items-center ${styles.tagBadge}`}
                      >
                        {tag.name}
                        <button
                          className={`${styles.removeFilterIcon} fa fa-times ms-2 text-body-tertiary border-0 bg-transparent`}
                          onClick={() => deSelectTag(tag)}
                          data-testid={`clearSelectedTag${tag._id}`}
                          aria-label={t('remove')}
                        />
                      </div>
                    ))
                  )}
                </div>

                <div className={`mt-4 mb-2 fs-5 ${styles.allTagsHeading}`}>
                  {t('allTags')}
                </div>

                <div
                  id="scrollableDiv"
                  data-testid="scrollableDiv"
                  style={{
                    maxHeight: 300,
                    overflow: 'auto',
                  }}
                  className={`${styles.scrContainer}`}
                >
                  <InfiniteScroll
                    dataLength={userTagsList?.length ?? 0}
                    next={loadMoreUserTags}
                    hasMore={
                      orgUserTagsData?.organizations[0].userTags.pageInfo
                        .hasNextPage ?? false
                    }
                    loader={<InfiniteScrollLoader />}
                    scrollableTarget="scrollableDiv"
                  >
                    {userTagsList?.map((tag) => (
                      <div
                        className="my-2"
                        key={tag._id}
                        data-testid="orgUserTag"
                      >
                        <TagNode
                          tag={tag}
                          checkedTags={checkedTags}
                          toggleTagSelection={toggleTagSelection}
                          t={t}
                        />
                      </div>
                    ))}
                  </InfiniteScroll>
                </div>
              </>
            )}
          </Modal.Body>

          <Modal.Footer>
            <Button
              variant="secondary"
              onClick={(): void => hideTagActionsModal()}
              data-testid="closeTagActionsModalBtn"
            >
              {tCommon('cancel')}
            </Button>
            <Button type="submit" value="add" data-testid="tagActionSubmitBtn">
              {tagActionType === 'assignToTags' ? t('assign') : t('remove')}
            </Button>
          </Modal.Footer>
        </Form>
      </Modal>
    </>
  );
};

export default TagActions;<|MERGE_RESOLUTION|>--- conflicted
+++ resolved
@@ -228,35 +228,6 @@
   });
 
   const [assignToTags] = useMutation(ASSIGN_TO_TAGS);
-<<<<<<< HEAD
-
-  const assignToSelectedTags = async (
-    e: FormEvent<HTMLFormElement>,
-  ): Promise<void> => {
-    e.preventDefault();
-
-    try {
-      const { data } = await assignToTags({
-        variables: {
-          currentTagId,
-          selectedTagIds: selectedTags.map((selectedTag) => selectedTag._id),
-        },
-      });
-
-      if (data) {
-        toast.success(t('successfullyAssignedToTags'));
-        hideTagActionsModal();
-      }
-    } catch (error: unknown) {
-      /* istanbul ignore next */
-      if (error instanceof Error) {
-        toast.error(error.message);
-      }
-    }
-  };
-
-=======
->>>>>>> d8d657a4
   const [removeFromTags] = useMutation(REMOVE_FROM_TAGS);
 
   const handleTagAction = async (
@@ -278,17 +249,12 @@
           : await removeFromTags(mutationObject);
 
       if (data) {
-<<<<<<< HEAD
-        toast.success(t('successfullyRemovedFromTags'));
-        hideTagActionsModal();
-=======
         if (tagActionType === 'assignToTags') {
           toast.success(t('successfullyAssignedToTags'));
         } else {
           toast.success(t('successfullyRemovedFromTags'));
         }
-        hideAssignToTagsModal();
->>>>>>> d8d657a4
+        hideTagActionsModal();
       }
     } catch (error: unknown) {
       /* istanbul ignore next */
