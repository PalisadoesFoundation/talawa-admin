import React from 'react';
// eslint-disable-next-line @typescript-eslint/no-unused-vars
import { render, screen, fireEvent, act } from '@testing-library/react';
import userEvent from '@testing-library/user-event';
import { MockedProvider } from '@apollo/react-testing';
import { BrowserRouter } from 'react-router-dom';
import { Provider } from 'react-redux';
import 'jest-localstorage-mock';
import 'jest-location-mock';
<<<<<<< HEAD
import { I18nextProvider } from 'react-i18next';
=======
>>>>>>> 1f5205a9

import AdminNavbar from './AdminNavbar';
import { ORGANIZATIONS_LIST } from 'GraphQl/Queries/Queries';
import { UPDATE_SPAM_NOTIFICATION_MUTATION } from 'GraphQl/Mutations/mutations';
import { store } from 'state/store';
<<<<<<< HEAD
import i18nForTest from 'utils/i18nForTest';
=======
>>>>>>> 1f5205a9

const MOCKS = [
  {
    request: {
      query: ORGANIZATIONS_LIST,
    },
    result: {
      data: {
        organizations: [
          {
            _id: 1,
            image: '',
            name: 'Dummy Organization',
            description: 'This is a Dummy Organization',
            creator: {
              firstName: '',
              lastName: '',
              email: '',
            },
            location: 'New Delhi',
            members: {
              _id: '123',
              firstName: 'John',
              lastName: 'Doe',
              email: 'johndoe@gmail.com',
            },
            admins: {
              _id: '123',
              firstName: 'John',
              lastName: 'Doe',
              email: 'johndoe@gmail.com',
            },
            membershipRequests: {
              _id: '456',
              user: {
                firstName: 'Sam',
                lastName: 'Smith',
                email: 'samsmith@gmail.com',
              },
            },
            blockedUsers: {
              _id: '789',
              firstName: 'Steve',
              lastName: 'Smith',
              email: 'stevesmith@gmail.com',
            },
            tags: ['Shelter', 'NGO', 'Open Source'],
            spamCount: [
              {
                _id: '6954',
                user: {
                  _id: '878',
                  firstName: 'Joe',
                  lastName: 'Root',
                  email: 'joeroot@gmail.com',
                },
                isReaded: false,
                groupchat: {
                  _id: '321',
                  title: 'Dummy',
                },
              },
            ],
          },
        ],
      },
    },
  },
  {
    request: {
      query: UPDATE_SPAM_NOTIFICATION_MUTATION,
      variables: { orgId: undefined, spamId: '6954', isReaded: true },
    },
    result: {
      data: {
        updateSpamNotification: {
          _id: '900',
        },
      },
    },
  },
];

async function wait(ms = 0) {
  await act(() => {
    return new Promise((resolve) => {
      setTimeout(resolve, ms);
    });
  });
}

describe('Testing Admin Navbar', () => {
  // eslint-disable-next-line jest/expect-expect

  const targets = [
    {
      name: 'Dashboard',
      comp_id: 'orgdash',
      component: 'OrganizationDashboard',
    },
    { name: 'Posts', comp_id: 'orgpost', component: 'OrgPost' },
    { name: 'People', comp_id: 'orgpeople', component: 'OrganizationPeople' },
    { name: 'Events', comp_id: 'orgevents', component: 'OrganizationEvents' },
    { name: 'Block/Unblock', comp_id: 'blockuser', component: 'BlockUser' },
    {
      name: 'Contributions',
      comp_id: 'orgcontribution',
      component: 'OrgContribution',
    },
    {
      name: 'Plugins',
      comp_id: 'plugin',
      component: 'AddOnStore',
      subTargets: [
        {
          name: 'Plugin Store',
          comp_id: 'orgstore',
          url: '/plugin',
          component: 'AddOnStore',
          icon: 'fa-store',
        },
      ],
    },
  ];

  const props = {
    targets,
    url_1: 'string',
  };

  test('should render following text elements', async () => {
    render(
      <MockedProvider addTypename={false} mocks={MOCKS}>
        <BrowserRouter>
          <Provider store={store}>
<<<<<<< HEAD
            <I18nextProvider i18n={i18nForTest}>
              <AdminNavbar {...props} />
            </I18nextProvider>
=======
            <AdminNavbar {...props} />
>>>>>>> 1f5205a9
          </Provider>
        </BrowserRouter>
      </MockedProvider>
    );

    await wait();

    fireEvent.click(screen.getByText('Plugins'));
    fireEvent.click(screen.getByTestId('logoutDropdown'));

    expect(screen.getByText('Dashboard')).toBeInTheDocument();
    expect(screen.getByText('Posts')).toBeInTheDocument();
    expect(screen.getByText('People')).toBeInTheDocument();
    expect(screen.getByText('Events')).toBeInTheDocument();
    expect(screen.getByText('Contributions')).toBeInTheDocument();
    expect(screen.getByText('Plugins')).toBeInTheDocument();
    expect(screen.getByTestId('dropdownIcon')).toBeTruthy();
    expect(screen.getByText('Plugin Store')).toBeInTheDocument();
    expect(screen.getByTestId('logoutDropdown')).toBeTruthy();
    expect(screen.getByText('Notification')).toBeInTheDocument();
    expect(screen.getByText('Settings')).toBeInTheDocument();
    expect(screen.getByText('Logout')).toBeInTheDocument();

    userEvent.click(screen.getByText('Logout'));
  });

  test('Testing the notification functionality', async () => {
    render(
      <MockedProvider addTypename={false} mocks={MOCKS}>
        <BrowserRouter>
          <Provider store={store}>
<<<<<<< HEAD
            <I18nextProvider i18n={i18nForTest}>
              <AdminNavbar {...props} />
            </I18nextProvider>
=======
            <AdminNavbar {...props} />
>>>>>>> 1f5205a9
          </Provider>
        </BrowserRouter>
      </MockedProvider>
    );

    await wait();

    userEvent.click(screen.getByTestId('NotificationsIcon'));
    userEvent.click(screen.getByTestId('spamNotification6954'));
  });

  test('Testing, if spam id is present in local storage', async () => {
    localStorage.setItem('spamId', '6954');

    render(
      <MockedProvider mocks={MOCKS}>
        <BrowserRouter>
          <Provider store={store}>
<<<<<<< HEAD
            <I18nextProvider i18n={i18nForTest}>
              <AdminNavbar {...props} />
            </I18nextProvider>
=======
            <AdminNavbar {...props} />
>>>>>>> 1f5205a9
          </Provider>
        </BrowserRouter>
      </MockedProvider>
    );

    await wait();
  });

  test('Testing, if no mock data provided', async () => {
    window.location.assign('/orglist');

    render(
      <MockedProvider addTypename={false}>
        <BrowserRouter>
          <Provider store={store}>
<<<<<<< HEAD
            <I18nextProvider i18n={i18nForTest}>
              <AdminNavbar {...props} />
            </I18nextProvider>
=======
            <AdminNavbar {...props} />
>>>>>>> 1f5205a9
          </Provider>
        </BrowserRouter>
      </MockedProvider>
    );

    await wait();
    expect(window.location).toBeAt('/orglist');
  });
<<<<<<< HEAD

  test('Testing change language functionality', async () => {
    render(
      <MockedProvider addTypename={false}>
        <BrowserRouter>
          <Provider store={store}>
            <I18nextProvider i18n={i18nForTest}>
              <AdminNavbar {...props} />
            </I18nextProvider>
          </Provider>
        </BrowserRouter>
      </MockedProvider>
    );

    await wait();

    userEvent.click(screen.getByTestId('logoutDropdown'));
    userEvent.click(screen.getByTestId('languageDropdown'));
    userEvent.click(screen.getByTestId('changeLanguageBtn1'));
  });

  test('Testing when language cookie is not set', async () => {
    Object.defineProperty(window.document, 'cookie', {
      writable: true,
      value: 'i18next=',
    });

    render(
      <MockedProvider addTypename={false}>
        <BrowserRouter>
          <Provider store={store}>
            <I18nextProvider i18n={i18nForTest}>
              <AdminNavbar {...props} />
            </I18nextProvider>
          </Provider>
        </BrowserRouter>
      </MockedProvider>
    );

    await wait();
  });
=======
>>>>>>> 1f5205a9
});<|MERGE_RESOLUTION|>--- conflicted
+++ resolved
@@ -7,19 +7,11 @@
 import { Provider } from 'react-redux';
 import 'jest-localstorage-mock';
 import 'jest-location-mock';
-<<<<<<< HEAD
-import { I18nextProvider } from 'react-i18next';
-=======
->>>>>>> 1f5205a9
 
 import AdminNavbar from './AdminNavbar';
 import { ORGANIZATIONS_LIST } from 'GraphQl/Queries/Queries';
 import { UPDATE_SPAM_NOTIFICATION_MUTATION } from 'GraphQl/Mutations/mutations';
 import { store } from 'state/store';
-<<<<<<< HEAD
-import i18nForTest from 'utils/i18nForTest';
-=======
->>>>>>> 1f5205a9
 
 const MOCKS = [
   {
@@ -155,13 +147,7 @@
       <MockedProvider addTypename={false} mocks={MOCKS}>
         <BrowserRouter>
           <Provider store={store}>
-<<<<<<< HEAD
-            <I18nextProvider i18n={i18nForTest}>
-              <AdminNavbar {...props} />
-            </I18nextProvider>
-=======
-            <AdminNavbar {...props} />
->>>>>>> 1f5205a9
+            <AdminNavbar {...props} />
           </Provider>
         </BrowserRouter>
       </MockedProvider>
@@ -193,13 +179,7 @@
       <MockedProvider addTypename={false} mocks={MOCKS}>
         <BrowserRouter>
           <Provider store={store}>
-<<<<<<< HEAD
-            <I18nextProvider i18n={i18nForTest}>
-              <AdminNavbar {...props} />
-            </I18nextProvider>
-=======
-            <AdminNavbar {...props} />
->>>>>>> 1f5205a9
+            <AdminNavbar {...props} />
           </Provider>
         </BrowserRouter>
       </MockedProvider>
@@ -218,13 +198,7 @@
       <MockedProvider mocks={MOCKS}>
         <BrowserRouter>
           <Provider store={store}>
-<<<<<<< HEAD
-            <I18nextProvider i18n={i18nForTest}>
-              <AdminNavbar {...props} />
-            </I18nextProvider>
-=======
-            <AdminNavbar {...props} />
->>>>>>> 1f5205a9
+            <AdminNavbar {...props} />
           </Provider>
         </BrowserRouter>
       </MockedProvider>
@@ -240,13 +214,7 @@
       <MockedProvider addTypename={false}>
         <BrowserRouter>
           <Provider store={store}>
-<<<<<<< HEAD
-            <I18nextProvider i18n={i18nForTest}>
-              <AdminNavbar {...props} />
-            </I18nextProvider>
-=======
-            <AdminNavbar {...props} />
->>>>>>> 1f5205a9
+            <AdminNavbar {...props} />
           </Provider>
         </BrowserRouter>
       </MockedProvider>
@@ -255,48 +223,4 @@
     await wait();
     expect(window.location).toBeAt('/orglist');
   });
-<<<<<<< HEAD
-
-  test('Testing change language functionality', async () => {
-    render(
-      <MockedProvider addTypename={false}>
-        <BrowserRouter>
-          <Provider store={store}>
-            <I18nextProvider i18n={i18nForTest}>
-              <AdminNavbar {...props} />
-            </I18nextProvider>
-          </Provider>
-        </BrowserRouter>
-      </MockedProvider>
-    );
-
-    await wait();
-
-    userEvent.click(screen.getByTestId('logoutDropdown'));
-    userEvent.click(screen.getByTestId('languageDropdown'));
-    userEvent.click(screen.getByTestId('changeLanguageBtn1'));
-  });
-
-  test('Testing when language cookie is not set', async () => {
-    Object.defineProperty(window.document, 'cookie', {
-      writable: true,
-      value: 'i18next=',
-    });
-
-    render(
-      <MockedProvider addTypename={false}>
-        <BrowserRouter>
-          <Provider store={store}>
-            <I18nextProvider i18n={i18nForTest}>
-              <AdminNavbar {...props} />
-            </I18nextProvider>
-          </Provider>
-        </BrowserRouter>
-      </MockedProvider>
-    );
-
-    await wait();
-  });
-=======
->>>>>>> 1f5205a9
 });