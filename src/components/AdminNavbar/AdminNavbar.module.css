--- conflicted
+++ resolved
@@ -28,15 +28,6 @@
   box-shadow: 0px 0px 8px 2px #c8c8c8;
   justify-content: space-between !important;
 }
-
-<<<<<<< HEAD
-=======
-.navallitem {
-  position: relative;
-  justify-content: space-between;
-}
-
->>>>>>> c83b4ddb
 .logo {
   color: #707070;
   margin-left: 0;
@@ -82,15 +73,7 @@
   margin-left: 10px;
   line-height: 1rem;
   font-size: 16px;
-<<<<<<< HEAD
-}
-.navitems > a {
-  margin-right: 40px;
-  padding-bottom: 5px;
-  width: 100%;
-=======
   color: #707070;
->>>>>>> c83b4ddb
   z-index: 1;
   flex-direction: row;
   display: flex;
@@ -102,18 +85,12 @@
   transition: smooth;
   padding-bottom: 10px;
 }
-<<<<<<< HEAD
-.navitem:hover {
-=======
 .navlinks:hover {
->>>>>>> c83b4ddb
   text-decoration: none;
   border-bottom: 3px solid #31bb6b;
   font-weight: 600;
 }
 
-<<<<<<< HEAD
-=======
 .navlinks:active {
   border-bottom: 3px solid #31bb6b;
 }
@@ -128,7 +105,6 @@
   box-shadow: none !important;
 }
 
->>>>>>> c83b4ddb
 @media screen and (max-width: 1024px) {
   .logo > strong {
     display: none;
@@ -140,7 +116,7 @@
     margin-right: 20px;
   }
 }
-/* .sidebar {
+.sidebar {
   z-index: 0;
   padding-top: 50px;
   position: fixed;
@@ -152,28 +128,6 @@
 }
 .sidebarsticky {
   padding-top: 40%;
-}
-.navitem {
-  padding-left: 27%;
-  padding-top: 12px;
-  padding-bottom: 12px;
-  cursor: pointer;
-}
-.navitem:hover {
-  border-left: 4px solid black;
-  z-index: 1;
-  background-color: #f7f7f7;
-  box-shadow: 2px 2px 8px 2px #c8c8c8;
-}
-.navitem:target {
-  z-index: 1;
-  background-color: #f7f7f7;
-  box-shadow: 2px 2px 2px 2px #c8c8c8;
-}
-.naviteminside {
-  font-size: 17px;
-  font-weight: 600;
-  color: black;
 }
 @media screen and (max-width: 768px) {
   .sidebar {
@@ -187,4 +141,4 @@
   .logo {
     margin-left: 0%;
   }
-} */+} 