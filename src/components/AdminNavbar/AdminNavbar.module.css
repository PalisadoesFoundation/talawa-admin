* {
  margin: 0;
  padding: 0;
  box-sizing: border-box;
}

body {
  font-family: Arial, Helvetica, sans-serif;
}

a {
  text-decoration: none;
}

.main {
  float: left;
  display: block;
}

.navbarbg {
  height: 73px;
  background-color: #f7f7f7;
  display: flex;
  z-index: 1;
  position: relative;
  flex-direction: row;
  justify-content: space-between;
  box-shadow: 0px 0px 8px 2px #c8c8c8;
}

.logo {
  color: black;
  margin-left: 0;
  display: flex;
  align-items: center;
  text-decoration: none;
}

.logo img {
  margin-top: 5px;
  margin-left: 10px;
  transform: scale(1.1);
  height: 64px;
  width: 70px;
}

.logo > strong {
  margin-left: 3px;
  font-family: sans-serif;
  font-size: 19px;
}

.logo h4 {
  margin-left: 7px;
  letter-spacing: 1px;
  font-weight: lighter;
  margin-top: 3em;
}
.roundedcircle {
  margin-top: 7px;
  margin-right: 25px;
  border-radius: 50px;
}

<<<<<<< HEAD
.sidebar{
  z-index:0;
  padding-top:50px;
  position: fixed;
  min-width:160px;
  width:10%;
  background-color: #F7F7F7;
  margin:0;
  height:100%;
=======
.sidebar {
  z-index: 0;
  position: relative;
  min-width: 160px;
  width: 10%;
  background-color: #f7f7f7;
  margin: 0;
  min-height: calc(100vh - 73px) !important;
>>>>>>> 82a05d65
}

.sidebarsticky {
  padding-top: 40%;
}

.navitem {
  padding-left: 27%;
  padding-top: 12px;
  padding-bottom: 12px;
  cursor: pointer;
}
<<<<<<< HEAD
.navitem:hover{
  border-left:4px solid black;
  z-index:1;
  transition: all .5s;
  background-color: #F7F7F7;
  box-shadow: 2px 2px 8px 2px #c8c8c8;  
=======
.navitem:hover {
  border-left: 4px solid black;
  z-index: 1;
  background-color: #f7f7f7;
  box-shadow: 2px 2px 8px 2px #c8c8c8;
>>>>>>> 82a05d65
}

.navitem:target {
  z-index: 1;
  background-color: #f7f7f7;
  box-shadow: 2px 2px 2px 2px #c8c8c8;
}

.naviteminside {
  font-size: 17px;
  font-weight: 600;
  color: black;
}

@media screen and (max-width: 768px) {
  .sidebar {
    width: 15%;
  }
}

@media screen and (max-width: 680px) {
  body {
    overflow-x: hidden;
  }

  .logo {
    margin-left: 0%;
  }
}<|MERGE_RESOLUTION|>--- conflicted
+++ resolved
@@ -62,7 +62,6 @@
   border-radius: 50px;
 }
 
-<<<<<<< HEAD
 .sidebar{
   z-index:0;
   padding-top:50px;
@@ -72,16 +71,6 @@
   background-color: #F7F7F7;
   margin:0;
   height:100%;
-=======
-.sidebar {
-  z-index: 0;
-  position: relative;
-  min-width: 160px;
-  width: 10%;
-  background-color: #f7f7f7;
-  margin: 0;
-  min-height: calc(100vh - 73px) !important;
->>>>>>> 82a05d65
 }
 
 .sidebarsticky {
@@ -94,20 +83,11 @@
   padding-bottom: 12px;
   cursor: pointer;
 }
-<<<<<<< HEAD
 .navitem:hover{
   border-left:4px solid black;
   z-index:1;
-  transition: all .5s;
   background-color: #F7F7F7;
   box-shadow: 2px 2px 8px 2px #c8c8c8;  
-=======
-.navitem:hover {
-  border-left: 4px solid black;
-  z-index: 1;
-  background-color: #f7f7f7;
-  box-shadow: 2px 2px 8px 2px #c8c8c8;
->>>>>>> 82a05d65
 }
 
 .navitem:target {
