import React from 'react';
import styles from './AdminNavbar.module.css';
import Navbar from 'react-bootstrap/Navbar';
import Dropdown from 'react-bootstrap/Dropdown';
import Logo from 'assets/talawa-logo-200x200.png';
import Row from 'react-bootstrap/Row';
import { Nav } from 'react-bootstrap';
interface NavbarProps {
  targets: { url: string; name: string }[];
}

function AdminNavbar({ targets }: NavbarProps): JSX.Element {
  return (
    <>
      <Navbar className={styles.navbarbg}>
        <Navbar.Brand>
          <Row className={styles.navallitem}>
            <a className={styles.logo}>
              <img src={Logo} />
              <strong>Talawa Portal</strong>
            </a>
<<<<<<< HEAD
            <div className={styles.navitems}>
              <a>
                {targets.map(({ name, url }) => (
                  <Nav.Item key={name}>
                    <Nav.Link href={url} className={styles.navitem}>
                      {name}
                    </Nav.Link>
                  </Nav.Item>
                ))}
              </a>
=======
            <div className={styles.navit}>
              {targets.map(({ name, url }) => (
                <Nav.Item key={name} className={styles.navitems}>
                  <Nav.Link href={url} className={styles.navlinks}>
                    {name}
                  </Nav.Link>
                </Nav.Item>
              ))}
>>>>>>> c83b4ddb
            </div>
          </Row>
        </Navbar.Brand>
        <Dropdown className={styles.dropdowns}>
          <Dropdown.Toggle variant="" id="dropdown-basic">
            <img
              src="https://via.placeholder.com/45x45"
              className={styles.roundedcircle}
            />
          </Dropdown.Toggle>
          <Dropdown.Menu>
            <Dropdown.Item href="">Delete Org</Dropdown.Item>
            <Dropdown.Item href="#/orgsettings">Settings</Dropdown.Item>
            <Dropdown.Item href="#">Log Out</Dropdown.Item>
          </Dropdown.Menu>
        </Dropdown>
      </Navbar>
    </>
  );
}

export default AdminNavbar;<|MERGE_RESOLUTION|>--- conflicted
+++ resolved
@@ -19,18 +19,6 @@
               <img src={Logo} />
               <strong>Talawa Portal</strong>
             </a>
-<<<<<<< HEAD
-            <div className={styles.navitems}>
-              <a>
-                {targets.map(({ name, url }) => (
-                  <Nav.Item key={name}>
-                    <Nav.Link href={url} className={styles.navitem}>
-                      {name}
-                    </Nav.Link>
-                  </Nav.Item>
-                ))}
-              </a>
-=======
             <div className={styles.navit}>
               {targets.map(({ name, url }) => (
                 <Nav.Item key={name} className={styles.navitems}>
@@ -39,7 +27,6 @@
                   </Nav.Link>
                 </Nav.Item>
               ))}
->>>>>>> c83b4ddb
             </div>
           </Row>
         </Navbar.Brand>
