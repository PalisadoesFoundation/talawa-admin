--- conflicted
+++ resolved
@@ -13,45 +13,31 @@
       <Navbar className={styles.navbarbg}>
         <Navbar.Brand>
           <Row className={styles.navallitem}>
-<<<<<<< HEAD
+
             <a className={styles.logo}>
-=======
-            <a className={styles.logo} href="/">
->>>>>>> 25fc1c0a
+
+           
+
               <img src={Logo} />
               <strong>Talawa Portal</strong>
             </a>
             <div className={styles.navitems}>
-<<<<<<< HEAD
+
               <a href="/orgdash">Dashboard</a>
-=======
-              <a href="/orgdashboard">Dashboard</a>
->>>>>>> 25fc1c0a
+
+        
+
               <a href="/orgpeople">People</a>
               <a>Events</a>
               <a>Contributions</a>
               <a>Posts</a>
             </div>
-            {/* <div className={styles.userimage}>
-              <img
-                src="https://via.placeholder.com/45"
-                className={styles.roundedcircle}
-              />
-            </div> */}
+            
           </Row>
         </Navbar.Brand>
       </Navbar>
-      {/* // <Nav className={styles.sidebar} activeKey="/home">
-      //   <div className={styles.sidebarsticky}>
-      //     {targets.map(({ name, url }) => (
-      //       <Nav.Item key={name} className={styles.navitem}>
-      //         <Nav.Link href={url} className={styles.naviteminside}>
-      //           {name}
-      //         </Nav.Link>
-      //       </Nav.Item>
-      //     ))}
-      //   </div>
-      // </Nav> */}
+      
+
     </>
   );
 }
