--- conflicted
+++ resolved
@@ -11,9 +11,7 @@
 import { describe, test, expect, vi } from 'vitest';
 import useLocalStorage from 'utils/useLocalstorage';
 import styles from 'style/app-fixed.module.css';
-<<<<<<< HEAD
 const { setItem, clearAllItems } = useLocalStorage();
-=======
 
 // Mock LeftDrawer to prevent router-related errors from NavLink, useLocation, etc.
 vi.mock('components/LeftDrawer/LeftDrawer', () => ({
@@ -54,7 +52,6 @@
     </div>
   )),
 }));
->>>>>>> 9b36e2fd
 
 const resizeWindow = (width: number): void => {
   window.innerWidth = width;
@@ -67,7 +64,6 @@
   });
 
   beforeAll(() => {
-    const { setItem } = useLocalStorage();
     setItem('name', 'John Doe');
   });
   afterAll(() => {
