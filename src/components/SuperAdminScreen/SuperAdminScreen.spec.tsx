--- conflicted
+++ resolved
@@ -11,9 +11,7 @@
 import { describe, test, expect, vi } from 'vitest';
 import useLocalStorage from 'utils/useLocalstorage';
 import styles from 'style/app-fixed.module.css';
-<<<<<<< HEAD
-const { setItem, clearAllItems } = useLocalStorage();
-=======
+const { clearAllItems } = useLocalStorage();
 
 // Mock LeftDrawer to prevent router-related errors from NavLink, useLocation, etc.
 vi.mock('components/LeftDrawer/LeftDrawer', () => ({
@@ -54,7 +52,6 @@
     </div>
   )),
 }));
->>>>>>> 334f3072
 
 const resizeWindow = (width: number): void => {
   window.innerWidth = width;
