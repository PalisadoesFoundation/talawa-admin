--- conflicted
+++ resolved
@@ -3,13 +3,8 @@
 import Button from 'react-bootstrap/Button';
 import { useTranslation } from 'react-i18next';
 import { Outlet, useLocation } from 'react-router-dom';
-<<<<<<< HEAD
-import styles from './SuperAdminScreen.module.css';
-import style from '../../style/app.module.css';
-import ProfileDropdown from 'components/ProfileDropdown/ProfileDropdown';
-=======
+
 import styles from '../../style/app.module.css';
->>>>>>> 846ce57e
 
 /**
  * The SuperAdminScreen component manages the layout for the Super Admin screen,
@@ -75,7 +70,7 @@
         data-testid="mainpageright"
       >
         <div
-          className={`${style['d-flex']} ${style['justify-content-between']} ${style['align-items-center']}`}
+          className={`${styles['d-flex']} ${styles['justify-content-between']} ${styles['align-items-center']}`}
         >
           <div style={{ flex: 1 }}>
             <h2>{t('title')}</h2>
