--- conflicted
+++ resolved
@@ -1,15 +1,8 @@
 /**
  * Main screen layout for the Super Admin interface.
  *
-<<<<<<< HEAD
  * Includes a collapsible sidebar (`LeftDrawer`), dynamic page titles based on the current route,
  * and a profile dropdown for user actions. The layout is responsive and adapts to window size.
-=======
- * This component serves as the main screen for the Super Admin interface.
- * It includes a collapsible sidebar (LeftDrawer), a dynamic page title based
- * on the current route, and a profile dropdown for user actions. The layout
- * adjusts responsively based on the window size.
->>>>>>> c6f1c371
  *
  * @remarks
  * - Sidebar visibility is toggled based on window width or user interaction.
@@ -17,14 +10,6 @@
  * - Route segments are mapped to translation keys via the `map` object.
  *
  * @returns The rendered `SuperAdminScreen` component.
- *
- * @param props - The props for the UserSidebar component:
- * - `hideDrawer`: State to control the visibility of the sidebar.
- * - `setHideDrawer`: Function to update the `hideDrawer` state.
- * - `map`: A mapping of route segments to translation keys for page titles.
- * - `window:resize` : Adjusts the sidebar visibility on window resize.
- *
- * @returns The rendered SuperAdminScreen component.
  *
  * @example
  * ```tsx
@@ -34,31 +19,21 @@
  *   return <SuperAdminScreen />;
  * }
  * ```
-<<<<<<< HEAD
-=======
- *
- * @see {@link LeftDrawer} for the sidebar component.
- * @see {@link ProfileDropdown} for the profile dropdown component.
- *
->>>>>>> c6f1c371
  */
 
 import LeftDrawer from 'components/LeftDrawer/LeftDrawer';
 import React, { useEffect, useState } from 'react';
+import Button from 'react-bootstrap/Button';
 import { useTranslation } from 'react-i18next';
 import { Outlet, useLocation } from 'react-router';
 import styles from 'style/app-fixed.module.css';
 import ProfileDropdown from 'components/ProfileDropdown/ProfileDropdown';
 
-<<<<<<< HEAD
 const superAdminScreen = (): React.ReactElement => {
-=======
-const superAdminScreen = (): React.JSX.Element => {
->>>>>>> c6f1c371
   const location = useLocation();
   const titleKey = map[location.pathname.split('/')[1]];
   const { t } = useTranslation('translation', { keyPrefix: titleKey });
-  const [hideDrawer, setHideDrawer] = useState<boolean>(false);
+  const [hideDrawer, setHideDrawer] = useState<boolean | null>(null);
 
   /**
    * Handles resizing of the window to show or hide the sidebar.
@@ -79,7 +54,7 @@
 
   return (
     <>
-      {/* {hideDrawer ? (
+      {hideDrawer ? (
         <Button
           className={styles.opendrawer}
           onClick={(): void => {
@@ -99,11 +74,17 @@
         >
           <i className="fa fa-angle-double-left" aria-hidden="true"></i>
         </Button>
-      )} */}
+      )}
 
       <LeftDrawer hideDrawer={hideDrawer} setHideDrawer={setHideDrawer} />
       <div
-        className={`${hideDrawer ? styles.expand : styles.contract}`}
+        className={`${styles.pageContainer} ${
+          hideDrawer === null
+            ? ''
+            : hideDrawer
+              ? styles.expand
+              : styles.contract
+        } `}
         data-testid="mainpageright"
       >
         <div>
