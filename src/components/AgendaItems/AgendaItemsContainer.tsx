/**
 * AgendaItemsContainer Component
 *
 * This component is responsible for displaying and managing agenda items.
 * It supports functionalities such as previewing, updating, deleting, and
 * reordering agenda items using drag-and-drop. The component also integrates
 * with GraphQL mutations for updating and deleting agenda items.
 *
 * @param props - Component props
 * @param props.agendaItemConnection - The type of connection for agenda items (e.g., 'Event').
 * @param props.agendaItemData - Array of agenda item data to display.
 * @param props.agendaItemRefetch - Function to refetch agenda item data after updates.
 * @param props.agendaItemCategories - Array of available agenda item categories.
 *
 * @returns JSX.Element - Rendered component.
 *
 * @remarks
 * - Uses `react-beautiful-dnd` for drag-and-drop functionality.
 * - Integrates with `react-toastify` for user notifications.
 * - Includes modals for previewing, updating, and deleting agenda items.
 *
 * @example
 * ```tsx
 * <AgendaItemsContainer
 *   agendaItemConnection="Event"
 *   agendaItemData={agendaItems}
 *   agendaItemRefetch={refetchAgendaItems}
 *   agendaItemCategories={categories}
 * />
 * ```
 *
 * @dependencies
 * - `@apollo/client` for GraphQL mutations.
 * - `react-bootstrap` for UI components.
 * - `react-beautiful-dnd` for drag-and-drop functionality.
 * - `react-toastify` for notifications.
 * - `react-i18next` for translations.
 */
import React, { useState } from 'react';
import type { ChangeEvent } from 'react';
import { Button, Col, Row } from 'react-bootstrap';
import { useTranslation } from 'react-i18next';
import { toast } from 'react-toastify';
import { useMutation } from '@apollo/client';
import { DragDropContext, Droppable, Draggable } from 'react-beautiful-dnd';
import type { DropResult } from 'react-beautiful-dnd';

import {
  DELETE_AGENDA_ITEM_MUTATION,
  UPDATE_AGENDA_ITEM_MUTATION,
} from 'GraphQl/Mutations/mutations';
import type {
  InterfaceAgendaItemInfo,
  InterfaceAgendaItemCategoryInfo,
} from 'utils/interfaces';
import styles from 'style/app-fixed.module.css';

import AgendaItemsPreviewModal from 'components/AgendaItems/Preview/AgendaItemsPreviewModal';
import AgendaItemsDeleteModal from 'components/AgendaItems/Delete/AgendaItemsDeleteModal';
import AgendaItemsUpdateModal from 'components/AgendaItems/Update/AgendaItemsUpdateModal';

<<<<<<< HEAD
/**
 * Component for displaying and managing agenda items.
 * Supports drag-and-drop functionality, and includes modals for previewing,
 * updating, and deleting agenda items.
 *
 * @param props - The props for the component.
 * @returns JSX.Element
 */

=======
>>>>>>> afb5bc8f
function AgendaItemsContainer({
  agendaItemConnection,
  agendaItemData,
  agendaItemRefetch,
  agendaItemCategories,
}: {
  agendaItemConnection: 'Event';
  agendaItemData: InterfaceAgendaItemInfo[] | undefined;
  agendaItemRefetch: () => void;
  agendaItemCategories: InterfaceAgendaItemCategoryInfo[] | undefined;
}): JSX.Element {
  const { t } = useTranslation('translation', { keyPrefix: 'agendaItems' });
  const { t: tCommon } = useTranslation('common');

  // State for modals
  const [agendaItemPreviewModalIsOpen, setAgendaItemPreviewModalIsOpen] =
    useState(false);
  const [agendaItemUpdateModalIsOpen, setAgendaItemUpdateModalIsOpen] =
    useState(false);
  const [agendaItemDeleteModalIsOpen, setAgendaItemDeleteModalIsOpen] =
    useState(false);

  // State for current agenda item ID and form data
  const [agendaItemId, setAgendaItemId] = useState('');

  const [formState, setFormState] = useState<{
    agendaItemCategoryIds: string[];
    agendaItemCategoryNames: string[];
    title: string;
    description: string;
    duration: string;
    attachments: string[];
    urls: string[];
    createdBy: { firstName: string; lastName: string };
  }>({
    agendaItemCategoryIds: [],
    agendaItemCategoryNames: [],
    title: '',
    description: '',
    duration: '',
    attachments: [],
    urls: [],
    createdBy: { firstName: '', lastName: '' },
  });

  /**
   * Shows the preview modal with the details of the selected agenda item.
   * @param agendaItem - The agenda item to preview.
   */
  const showPreviewModal = (agendaItem: InterfaceAgendaItemInfo): void => {
    setAgendaItemState(agendaItem);
    setAgendaItemPreviewModalIsOpen(true);
  };

  /**
   * Hides the preview modal.
   */
  const hidePreviewModal = (): void => {
    setAgendaItemPreviewModalIsOpen(false);
  };

  /**
   * Toggles the visibility of the update modal.
   */
  const showUpdateModal = (): void => {
    setAgendaItemUpdateModalIsOpen(!agendaItemUpdateModalIsOpen);
  };

  /**
   * Toggles the visibility of the update modal.
   */
  const hideUpdateModal = (): void => {
    setAgendaItemUpdateModalIsOpen(!agendaItemUpdateModalIsOpen);
  };

  /**
   * Toggles the visibility of the delete modal.
   */
  const toggleDeleteModal = (): void => {
    setAgendaItemDeleteModalIsOpen(!agendaItemDeleteModalIsOpen);
  };

  const [updateAgendaItem] = useMutation(UPDATE_AGENDA_ITEM_MUTATION);

  /**
   * Handles updating an agenda item.
   * @param e - The form submission event.
   */
  const updateAgendaItemHandler = async (
    e: ChangeEvent<HTMLFormElement>,
  ): Promise<void> => {
    e.preventDefault();
    try {
      await updateAgendaItem({
        variables: {
          updateAgendaItemId: agendaItemId,
          input: {
            title: formState.title,
            description: formState.description,
            duration: formState.duration,
            categories: formState.agendaItemCategoryIds,
            attachments: formState.attachments,
            urls: formState.urls,
          },
        },
      });
      agendaItemRefetch();
      hideUpdateModal();
      toast.success(t('agendaItemUpdated') as string);
    } catch (error) {
      if (error instanceof Error) {
        toast.error(`${error.message}`);
      }
    }
  };

  const [deleteAgendaItem] = useMutation(DELETE_AGENDA_ITEM_MUTATION);

  /**
   * Handles deleting an agenda item.
   */
  const deleteAgendaItemHandler = async (): Promise<void> => {
    try {
      await deleteAgendaItem({
        variables: { removeAgendaItemId: agendaItemId },
      });
      agendaItemRefetch();
      toggleDeleteModal();
      toast.success(t('agendaItemDeleted') as string);
    } catch (error) {
      if (error instanceof Error) {
        toast.error(`${error.message}`);
      }
    }
  };

  /**
   * Handles click event to show the update modal for the selected agenda item.
   * @param agendaItem - The agenda item to update.
   */
  const handleEditClick = (agendaItem: InterfaceAgendaItemInfo): void => {
    setAgendaItemState(agendaItem);
    showUpdateModal();
  };

  /**
   * Sets the state for the selected agenda item.
   * @param agendaItem - The agenda item to set in the state.
   */
  const setAgendaItemState = (agendaItem: InterfaceAgendaItemInfo): void => {
    setFormState({
      ...formState,
      agendaItemCategoryIds: agendaItem.categories.map(
        (category) => category._id,
      ),
      agendaItemCategoryNames: agendaItem.categories.map(
        (category) => category.name,
      ),
      title: agendaItem.title,
      description: agendaItem.description,
      duration: agendaItem.duration,
      attachments: agendaItem.attachments,
      urls: agendaItem.urls,
      createdBy: {
        firstName: agendaItem.createdBy.firstName,
        lastName: agendaItem.createdBy.lastName,
      },
    });
    setAgendaItemId(agendaItem._id);
  };

  /**
   * Handles the end of a drag-and-drop operation.
   * @param result - The result of the drag-and-drop operation.
   */
  const onDragEnd = async (result: DropResult): Promise<void> => {
    if (!result.destination || !agendaItemData) {
      return;
    }

    const reorderedAgendaItems = Array.from(agendaItemData);
    const [removed] = reorderedAgendaItems.splice(result.source.index, 1);
    reorderedAgendaItems.splice(result.destination.index, 0, removed);

    try {
      await Promise.all(
        reorderedAgendaItems.map(async (item, index) => {
          if (item.sequence !== index + 1) {
            // Only update if the sequence has changed
            await updateAgendaItem({
              variables: {
                updateAgendaItemId: item._id,
                input: {
                  sequence: index + 1, // Update sequence based on new index
                },
              },
            });
          }
        }),
      );

      // After updating all items, refetch data and notify success
      agendaItemRefetch();
    } catch (error) {
      if (error instanceof Error) {
        toast.error(`${error.message}`);
      }
    }
  };

  return (
    <>
      <div
        className={`mx-1 ${agendaItemConnection == 'Event' ? 'my-4' : 'my-0'}`}
      >
        <div
          className={` shadow-sm ${agendaItemConnection === 'Event' ? 'rounded-top-4 mx-4' : 'rounded-top-2 mx-0'}`}
        >
          <Row
            className={`${styles.tableHeadAgendaItems} mx-0 border border-light-subtle py-3 ${agendaItemConnection === 'Event' ? 'rounded-top-4' : 'rounded-top-2'}`}
          >
            <Col
              xs={6}
              sm={4}
              md={2}
              lg={1}
              className="align-self-center ps-3 fw-bold"
            >
              <div>{t('sequence')}</div>
            </Col>
            <Col
              xs={6}
              sm={4}
              md={2}
              lg={3}
              className="align-self-center fw-bold text-center"
            >
              {t('title')}
            </Col>
            <Col
              className="fw-bold align-self-center d-none d-md-block text-center"
              md={3}
              lg={3}
            >
              {t('category')}
            </Col>
            <Col
              className="fw-bold align-self-center d-none d-md-block text-center"
              md={3}
              lg={3}
            >
              {t('description')}
            </Col>
            <Col
              xs={12}
              sm={4}
              md={2}
              lg={2}
              className="fw-bold align-self-center text-center"
            >
              <div>{t('options')}</div>
            </Col>
          </Row>
        </div>
        <DragDropContext onDragEnd={onDragEnd}>
          <Droppable droppableId="agendaItems">
            {(provided) => (
              <div
                {...provided.droppableProps}
                ref={provided.innerRef}
                className={`bg-light-subtle border border-light-subtle border-top-0 shadow-sm ${agendaItemConnection === 'Event' ? 'rounded-bottom-4 mx-4' : 'rounded-bottom-2 mb-2 mx-0'}`}
              >
                {agendaItemData &&
                  agendaItemData.map((agendaItem, index) => (
                    <Draggable
                      key={agendaItem._id}
                      draggableId={agendaItem._id}
                      index={index}
                    >
                      {(provided, snapshot) => (
                        <div
                          ref={provided.innerRef}
                          {...provided.draggableProps}
                          {...provided.dragHandleProps}
                          className={`${styles.agendaItemRow} ${
                            snapshot.isDragging ? styles.dragging : ''
                          }`}
                        >
                          <Row
                            className={`${index === 0 ? 'pt-3' : ''} mb-2 mt-2 mx-3 `}
                          >
                            <Col
                              xs={6}
                              sm={4}
                              md={2}
                              lg={1}
                              className="align-self-center text-body-secondary text-center"
                            >
                              <i className="fas fa-bars fa-sm" />
                            </Col>
                            <Col
                              xs={6}
                              sm={4}
                              md={2}
                              lg={3}
                              className="p-1 align-self-center text-body-secondary text-center"
                            >
                              {agendaItem.title}
                            </Col>
                            <Col
                              md={3}
                              lg={3}
                              className="p-1 d-none d-md-block align-self-center text-body-secondary text-center"
                            >
                              <div className={styles.categoryContainer}>
                                {agendaItem.categories.length > 0 ? (
                                  agendaItem.categories.map((category, idx) => (
                                    <span
                                      key={category._id}
                                      className={styles.categoryChip}
                                    >
                                      {category.name}
                                      {idx < agendaItem.categories.length - 1 &&
                                        ', '}
                                    </span>
                                  ))
                                ) : (
                                  <span className={styles.categoryChip}>
                                    No Category
                                  </span>
                                )}
                              </div>
                            </Col>{' '}
                            <Col
                              md={3}
                              lg={3}
                              className="p-1 d-none d-md-block align-self-center text-body-secondary text-center"
                            >
                              {agendaItem.description}
                            </Col>
                            <Col
                              xs={12}
                              sm={4}
                              md={2}
                              lg={2}
                              className="p-0 align-self-center d-flex justify-content-center"
                            >
                              <div className="d-flex align-items-center gap-2">
                                <Button
                                  data-testid="previewAgendaItemModalBtn"
                                  className={`${styles.agendaCategoryOptionsButton} d-flex align-items-center justify-content-center`}
                                  variant="outline-secondary"
                                  size="sm"
                                  onClick={() => showPreviewModal(agendaItem)}
                                >
                                  <i className="fas fa-info fa-sm" />
                                </Button>
                                <Button
                                  size="sm"
                                  data-testid="editAgendaItemModalBtn"
                                  onClick={() => handleEditClick(agendaItem)}
                                  className={`${styles.agendaItemsOptionsButton} d-flex align-items-center justify-content-center`}
                                  variant="outline-secondary"
                                >
                                  <i className="fas fa-edit fa-sm" />
                                </Button>
                              </div>
                            </Col>
                          </Row>
                        </div>
                      )}
                    </Draggable>
                  ))}
                {agendaItemData?.length === 0 && (
                  <div className="lh-lg text-center fw-semibold text-body-tertiary">
                    {t('noAgendaItems')}
                  </div>
                )}
              </div>
            )}
          </Droppable>
        </DragDropContext>
      </div>
      {/* Preview modal */}
      <AgendaItemsPreviewModal
        agendaItemPreviewModalIsOpen={agendaItemPreviewModalIsOpen}
        hidePreviewModal={hidePreviewModal}
        showUpdateModal={showUpdateModal}
        toggleDeleteModal={toggleDeleteModal}
        formState={formState}
        t={t}
      />
      {/* Delete modal */}
      <AgendaItemsDeleteModal
        agendaItemDeleteModalIsOpen={agendaItemDeleteModalIsOpen}
        toggleDeleteModal={toggleDeleteModal}
        deleteAgendaItemHandler={deleteAgendaItemHandler}
        t={t}
        tCommon={tCommon}
      />
      {/* Update modal */}
      <AgendaItemsUpdateModal
        agendaItemUpdateModalIsOpen={agendaItemUpdateModalIsOpen}
        hideUpdateModal={hideUpdateModal}
        formState={formState}
        setFormState={setFormState}
        updateAgendaItemHandler={updateAgendaItemHandler}
        t={t}
        agendaItemCategories={agendaItemCategories}
      />
    </>
  );
}

export default AgendaItemsContainer;<|MERGE_RESOLUTION|>--- conflicted
+++ resolved
@@ -59,7 +59,6 @@
 import AgendaItemsDeleteModal from 'components/AgendaItems/Delete/AgendaItemsDeleteModal';
 import AgendaItemsUpdateModal from 'components/AgendaItems/Update/AgendaItemsUpdateModal';
 
-<<<<<<< HEAD
 /**
  * Component for displaying and managing agenda items.
  * Supports drag-and-drop functionality, and includes modals for previewing,
@@ -69,8 +68,6 @@
  * @returns JSX.Element
  */
 
-=======
->>>>>>> afb5bc8f
 function AgendaItemsContainer({
   agendaItemConnection,
   agendaItemData,
