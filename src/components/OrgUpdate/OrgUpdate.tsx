import React from 'react';
import { useMutation, useQuery } from '@apollo/client';
import { useTranslation } from 'react-i18next';
import { toast } from 'react-toastify';

import { UPDATE_ORGANIZATION_MUTATION } from 'GraphQl/Mutations/mutations';
import styles from './OrgUpdate.module.css';
import { ORGANIZATIONS_LIST } from 'GraphQl/Queries/Queries';
import convertToBase64 from 'utils/convertToBase64';

interface OrgUpdateProps {
  id: string;
  orgid: string;
}

// eslint-disable-next-line @typescript-eslint/no-unused-vars
function OrgUpdate(props: OrgUpdateProps): JSX.Element {
  const currentUrl = window.location.href.split('=')[1];
  const [formState, setFormState] = React.useState({
    orgName: '',
    orgDescrip: '',
    location: '',
    orgImage: '',
  });
  const [publicchecked, setPublicChecked] = React.useState(true);
  const [visiblechecked, setVisibleChecked] = React.useState(false);
  const [login] = useMutation(UPDATE_ORGANIZATION_MUTATION);
  const { t } = useTranslation('translation', {
    keyPrefix: 'orgUpdate',
  });
  const { data, loading: loadingdata } = useQuery(ORGANIZATIONS_LIST, {
    variables: { id: currentUrl },
  });
  React.useEffect(() => {
    if (data) {
      setFormState({
        ...formState,
        orgName: data.organizations[0].name,
        orgDescrip: data.organizations[0].description,
        location: data.organizations[0].location,
        orgImage: data.organizations[0].image,
      });
    }
  }, [data]);
  if (loadingdata) {
    return <div className="loader"></div>;
  }
  const login_link = async () => {
    try {
      const { data } = await login({
        variables: {
          id: currentUrl,
          name: formState.orgName,
          description: formState.orgDescrip,
          location: formState.location,
          isPublic: publicchecked,
          visibleInSearch: visiblechecked,
          file: formState.orgImage,
        },
      });
      /* istanbul ignore next */
      if (data) {
<<<<<<< HEAD
        toast.success(t('toastSuccess'));
        setTimeout(() => {
          window.location.reload();
        }, 2000);
=======
        window.location.assign(`/orgdash/id=${props.orgid}`);

        toast.success('Successfully updated');
>>>>>>> 523f6f82
      }
    } catch (error: any) {
      /* istanbul ignore next */
      if (error.message === 'Failed to fetch') {
        toast.error(t('toastError'));
      } else {
        toast.error(error.message);
      }
    }
  };

  /* istanbul ignore next */
  const cancelUpdate = () => {
    window.location.reload();
  };

  return (
    <>
      <div id="orgupdate" className={styles.userupdatediv}>
        <form>
          {/* <h3 className={styles.settingstitle}>Update Your Details</h3> */}
          <div className={styles.dispflex}>
            <div>
              <label>{t('name')}</label>
              <input
                type="input"
                id="orgname"
                placeholder={t('enterNameOrganization')}
                autoComplete="off"
                required
                value={formState.orgName}
                onChange={(e) => {
                  setFormState({
                    ...formState,
                    orgName: e.target.value,
                  });
                }}
              />
            </div>
            <div>
              <label>{t('description')}</label>
              <input
                type="input"
                id="orgdescrip"
                placeholder={t('description')}
                autoComplete="off"
                required
                value={formState.orgDescrip}
                onChange={(e) => {
                  setFormState({
                    ...formState,
                    orgDescrip: e.target.value,
                  });
                }}
              />
            </div>
          </div>
          <div className={styles.dispflex}>
            <div>
              <label>{t('location')}</label>
              <input
                type="location"
                id="location"
                placeholder={t('location')}
                autoComplete="off"
                required
                value={formState.location}
                onChange={(e) => {
                  setFormState({
                    ...formState,
                    location: e.target.value,
                  });
                }}
              />
            </div>
          </div>
          <div className={styles.dispflex}>
            <div>
              <label htmlFor="orgphoto" className={styles.orgphoto}>
                {t('displayImage')}:
                <input
                  accept="image/*"
                  id="orgphoto"
                  name="photo"
                  type="file"
                  multiple={false}
                  onChange={async (e) => {
                    const file = e.target.files?.[0];
                    if (file)
                      setFormState({
                        ...formState,
                        orgImage: await convertToBase64(file),
                      });
                  }}
                  data-testid="organisationImage"
                />
              </label>
            </div>
            <div className={styles.checkboxdiv}>
              <div>
                <label htmlFor="ispublic">{t('isPublic')}:</label>
                <input
                  id="ispublic"
                  type="checkbox"
                  defaultChecked={publicchecked}
                  onChange={() => setPublicChecked(!publicchecked)}
                />
              </div>
              <div>
                <label htmlFor="registrable">{t('isRegistrable')}:</label>
                <input
                  id="registrable"
                  type="checkbox"
                  defaultChecked={visiblechecked}
                  onChange={() => setVisibleChecked(!visiblechecked)}
                />
              </div>
            </div>
          </div>
          <div className={styles.dispbtnflex}>
            <button
              type="button"
              className={styles.greenregbtn}
              value="savechanges"
              onClick={login_link}
            >
              {t('saveChanges')}
            </button>
            <button
              type="button"
              className={styles.whitebtn}
              value="cancelchanges"
              onClick={cancelUpdate}
            >
              {t('cancel')}
            </button>
          </div>
        </form>
      </div>
    </>
  );
}
export default OrgUpdate;<|MERGE_RESOLUTION|>--- conflicted
+++ resolved
@@ -60,16 +60,13 @@
       });
       /* istanbul ignore next */
       if (data) {
-<<<<<<< HEAD
         toast.success(t('toastSuccess'));
         setTimeout(() => {
           window.location.reload();
         }, 2000);
-=======
         window.location.assign(`/orgdash/id=${props.orgid}`);
 
         toast.success('Successfully updated');
->>>>>>> 523f6f82
       }
     } catch (error: any) {
       /* istanbul ignore next */
