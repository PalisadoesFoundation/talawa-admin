import React, { act } from 'react';
import { MockedProvider } from '@apollo/react-testing';
import { fireEvent, render, screen, waitFor } from '@testing-library/react';
import { I18nextProvider } from 'react-i18next';
import { toast } from 'react-toastify';
import { StaticMockLink } from 'utils/StaticMockLink';
import i18nForTest from 'utils/i18nForTest';
import type { InterfaceQueryUserListItemForAdmin } from 'utils/interfaces';
import { MOCKS, MOCKS2, MOCKS_UPDATE } from './UserTableItemMocks';
import UsersTableItem from './UsersTableItem';
import { BrowserRouter } from 'react-router';
const link = new StaticMockLink(MOCKS, true);
const link2 = new StaticMockLink(MOCKS2, true);
const link3 = new StaticMockLink(MOCKS_UPDATE, true);

import userEvent from '@testing-library/user-event';
import { vi, beforeEach, afterEach, describe, test, expect } from 'vitest';
import type * as RouterTypes from 'react-router';

async function wait(ms = 100): Promise<void> {
  await act(() => {
    return new Promise((resolve) => {
      setTimeout(resolve, ms);
    });
  });
}

vi.mock('react-toastify', () => ({
  toast: {
    success: vi.fn(),
    error: vi.fn(),
    warning: vi.fn(),
    info: vi.fn(),
  },
}));

Object.defineProperty(window, 'location', {
  value: {
    replace: vi.fn(),
  },
  writable: true,
});

let mockNavigatePush: ReturnType<typeof vi.fn>;

vi.mock('react-router', async () => {
  const actual = (await vi.importActual('react-router')) as typeof RouterTypes;
  return {
    ...actual,
    useNavigate: () => mockNavigatePush,
  };
});

beforeEach(() => {
<<<<<<< HEAD
  mockNavgatePush = vi.fn();
  setMockStorageItem('Admin', true);
  setMockStorageItem('id', '123');
=======
  mockNavigatePush = vi.fn();
>>>>>>> fbff163c
});

afterEach(() => {
  vi.clearAllMocks();
});

describe('Testing User Table Item', () => {
  let resetAndRefetchMock: ReturnType<typeof vi.fn>;

  beforeEach(() => {
    resetAndRefetchMock = vi.fn();
    vi.spyOn(console, 'error').mockImplementation((message: unknown) => {
      if (
        typeof message === 'string' &&
        message.includes('validateDOMNesting')
      ) {
        return;
      }
      // Log other console errors
      console.warn(message);
    });
  });
  test('Should render props and text elements test for the page component', async () => {
    const props: {
      user: InterfaceQueryUserListItemForAdmin;
      index: number;
      loggedInUserId: string;
      resetAndRefetch: () => void;
    } = {
      user: {
        id: '123',
        name: 'John Doe',
        emailAddress: 'john@example.com',
        avatarURL: 'image.png',
        birthDate: null,
        city: null,
        countryCode: null,
        createdAt: '2023-09-29T15:39:36.355Z',
        updatedAt: '2023-09-29T15:39:36.355Z',
        educationGrade: null,
        employmentStatus: null,
        isEmailAddressVerified: true,
        maritalStatus: null,
        natalSex: null,
        naturalLanguageCode: null,
        postalCode: null,
        role: null,
        state: null,
        mobilePhoneNumber: null,
        homePhoneNumber: null,
        workPhoneNumber: null,
        createdOrganizations: [],
        organizationsWhereMember: {
          edges: [
            {
              node: {
                id: 'abc',
                name: 'Joined Organization 1',
                avatarURL: 'image.png',
                city: 'Kingston',
                createdAt: '2023-06-29T15:39:36.355Z',
                creator: {
                  id: '123',
                  name: 'John Doe',
                  emailAddress: 'john@example.com',
                  avatarURL: 'image.png',
                },
              },
            },
            {
              node: {
                id: 'def',
                name: 'Joined Organization 2',
                avatarURL: 'image.png',
                city: 'Kingston',
                createdAt: '2023-07-29T15:39:36.355Z',
                creator: {
                  id: '123',
                  name: 'John Doe',
                  emailAddress: 'john@example.com',
                  avatarURL: 'image.png',
                },
              },
            },
          ],
        },
      },
      index: 0,
      loggedInUserId: '123',
      resetAndRefetch: resetAndRefetchMock,
    };
    render(
      <MockedProvider link={link}>
        <BrowserRouter>
          <I18nextProvider i18n={i18nForTest}>
            <UsersTableItem {...props} />
          </I18nextProvider>
        </BrowserRouter>
      </MockedProvider>,
    );
    await wait();
    expect(screen.getByText(/1/i)).toBeInTheDocument();
    expect(screen.getByText(/John Doe/i)).toBeInTheDocument();
    expect(screen.getByText(/john@example.com/i)).toBeInTheDocument();
    expect(screen.getByTestId(`showJoinedOrgsBtn${123}`)).toBeInTheDocument();
  });
  test('Should render props and text elements test for the Joined Organizations Modal properly', async () => {
    const props: {
      user: InterfaceQueryUserListItemForAdmin;
      index: number;
      loggedInUserId: string;
      resetAndRefetch: () => void;
    } = {
      user: {
        id: '123',
        name: 'John Doe',
        emailAddress: 'john@example.com',
        avatarURL: 'image.png',
        birthDate: null,
        city: null,
        countryCode: null,
        createdAt: '2023-09-29T15:39:36.355Z',
        updatedAt: '2023-09-29T15:39:36.355Z',
        educationGrade: null,
        employmentStatus: null,
        isEmailAddressVerified: true,
        maritalStatus: null,
        natalSex: null,
        naturalLanguageCode: null,
        postalCode: null,
        role: null,
        state: null,
        mobilePhoneNumber: null,
        homePhoneNumber: null,
        workPhoneNumber: null,
        createdOrganizations: [],
        organizationsWhereMember: {
          edges: [
            {
              node: {
                id: 'abc',
                name: 'Joined Organization 1',
                avatarURL: 'image.png',
                city: 'Kingston',
                createdAt: '2023-06-29T15:39:36.355Z',
                creator: {
                  id: '123',
                  name: 'John Doe',
                  emailAddress: 'john@example.com',
                  avatarURL: 'image.png',
                },
              },
            },
            {
              node: {
                id: 'def',
                name: 'Joined Organization 2',
                avatarURL: 'image.png',
                city: 'Kingston',
                createdAt: '2023-07-29T15:39:36.355Z',
                creator: {
                  id: '123',
                  name: 'John Doe',
                  emailAddress: 'john@example.com',
                  avatarURL: 'image.png',
                },
              },
            },
          ],
        },
      },
      index: 0,
      loggedInUserId: '123',
      resetAndRefetch: resetAndRefetchMock,
    };
    render(
      <MockedProvider link={link}>
        <I18nextProvider i18n={i18nForTest}>
          <UsersTableItem {...props} />
        </I18nextProvider>
      </MockedProvider>,
    );
    await wait();
    const showJoinedOrgsBtn = screen.getByTestId(`showJoinedOrgsBtn${123}`);
    expect(showJoinedOrgsBtn).toBeInTheDocument();
    fireEvent.click(showJoinedOrgsBtn);
    expect(screen.getByTestId('modal-joined-org-123')).toBeInTheDocument();
    // Close using escape key and reopen
    fireEvent.keyDown(screen.getByTestId('modal-joined-org-123'), {
      key: 'Escape',
      code: 'Escape',
      keyCode: 27,
      charCode: 27,
    });
    expect(
      screen.queryByRole('dialog')?.className.includes('show'),
    ).toBeFalsy();
    fireEvent.click(showJoinedOrgsBtn);
    // Close using close button and reopen
    fireEvent.click(screen.getByTestId(`closeJoinedOrgsBtn${123}`));
    expect(
      screen.queryByRole('dialog')?.className.includes('show'),
    ).toBeFalsy();
    fireEvent.click(showJoinedOrgsBtn);
    // Expect the following to exist in modal
    const inputBox = screen.getByTestId(`searchByNameJoinedOrgs`);
    expect(inputBox).toBeInTheDocument();
    expect(screen.getByText(/Joined Organization 1/i)).toBeInTheDocument();
    expect(screen.getByText(/Joined Organization 2/i)).toBeInTheDocument();
    const elementsWithKingston = screen.getAllByText(/Kingston/i);
    elementsWithKingston.forEach((element) => {
      expect(element).toBeInTheDocument();
    });
    expect(screen.getByText(/29-06-2023/i)).toBeInTheDocument();
    expect(screen.getByText(/29-07-2023/i)).toBeInTheDocument();
    expect(screen.getByTestId('removeUserFromOrgBtnabc')).toBeInTheDocument();
    expect(screen.getByTestId('removeUserFromOrgBtndef')).toBeInTheDocument();

    // Search for Joined Organization 1
    const searchBtn = screen.getByTestId(`searchBtnJoinedOrgs`);
    fireEvent.change(inputBox, {
      target: { value: 'Joined Organization 1' },
    });
    fireEvent.click(searchBtn);
    expect(screen.getByText(/Joined Organization 1/i)).toBeInTheDocument();
    expect(
      screen.queryByText(/Joined Organization 2/i),
    ).not.toBeInTheDocument();
    // Search for an Organization which does not exist
    fireEvent.change(inputBox, {
      target: { value: 'Joined Organization 3' },
    });
    expect(
      screen.getByText(`No results found for "Joined Organization 3"`),
    ).toBeInTheDocument();
    // Now clear the search box
    fireEvent.change(inputBox, { target: { value: '' } });
    fireEvent.click(searchBtn);
    // Click on Creator Link
    fireEvent.click(screen.getByTestId(`creatorabc`));
    expect(toast.success).toHaveBeenCalledWith('Profile Page Coming Soon !');
    // Click on Organization Link
    fireEvent.click(screen.getByText(/Joined Organization 1/i));
    expect(window.location.replace).toHaveBeenCalledWith('/orgdash/abc');
    expect(mockNavigatePush).toHaveBeenCalledWith('/orgdash/abc');
    fireEvent.click(screen.getByTestId(`closeJoinedOrgsBtn${123}`));
  });
  test('Remove user from Organization should function properly in Organizations Joined Modal', async () => {
    const props: {
      user: InterfaceQueryUserListItemForAdmin;
      index: number;
      loggedInUserId: string;
      resetAndRefetch: () => void;
    } = {
      user: {
        id: '123',
        name: 'John Doe',
        emailAddress: 'john@example.com',
        avatarURL: 'image.png',
        birthDate: null,
        city: null,
        countryCode: null,
        createdAt: '2023-09-29T15:39:36.355Z',
        updatedAt: '2023-09-29T15:39:36.355Z',
        educationGrade: null,
        employmentStatus: null,
        isEmailAddressVerified: true,
        maritalStatus: null,
        natalSex: null,
        naturalLanguageCode: null,
        postalCode: null,
        role: null,
        state: null,
        mobilePhoneNumber: null,
        homePhoneNumber: null,
        workPhoneNumber: null,
        createdOrganizations: [],
        organizationsWhereMember: {
          edges: [
            {
              node: {
                id: 'abc',
                name: 'Joined Organization 1',
                avatarURL: 'image.png',
                city: 'Kingston',
                createdAt: '2023-06-29T15:39:36.355Z',
                creator: {
                  id: '123',
                  name: 'John Doe',
                  emailAddress: 'john@example.com',
                  avatarURL: 'image.png',
                },
              },
            },
            {
              node: {
                id: 'def',
                name: 'Joined Organization 2',
                avatarURL: 'image.png',
                city: 'Kingston',
                createdAt: '2023-07-29T15:39:36.355Z',
                creator: {
                  id: '123',
                  name: 'John Doe',
                  emailAddress: 'john@example.com',
                  avatarURL: 'image.png',
                },
              },
            },
          ],
        },
      },
      index: 0,
      loggedInUserId: '123',
      resetAndRefetch: resetAndRefetchMock,
    };
    render(
      <MockedProvider link={link}>
        <BrowserRouter>
          <I18nextProvider i18n={i18nForTest}>
            <UsersTableItem {...props} />
          </I18nextProvider>
        </BrowserRouter>
      </MockedProvider>,
    );
    await wait();
    const showJoinedOrgsBtn = screen.getByTestId(`showJoinedOrgsBtn${123}`);
    expect(showJoinedOrgsBtn).toBeInTheDocument();
    fireEvent.click(showJoinedOrgsBtn);
    expect(screen.getByTestId('modal-joined-org-123')).toBeInTheDocument();
    fireEvent.click(showJoinedOrgsBtn);
    fireEvent.click(screen.getByTestId(`removeUserFromOrgBtn${'abc'}`));
    expect(screen.getByTestId('modal-remove-user-123')).toBeInTheDocument();
    // Close using escape key and reopen
    fireEvent.keyDown(screen.getByTestId('modal-joined-org-123'), {
      key: 'Escape',
      code: 'Escape',
      keyCode: 27,
      charCode: 27,
    });
    expect(
      screen
        .queryAllByRole('dialog')
        .some((el) => el.className.includes('show')),
    ).toBeTruthy();
    fireEvent.click(showJoinedOrgsBtn);
    // Close using close button and reopen
    fireEvent.click(screen.getByTestId('closeRemoveUserModal123'));
    expect(
      screen
        .queryAllByRole('dialog')
        .some((el) => el.className.includes('show')),
    ).toBeTruthy();
    fireEvent.click(showJoinedOrgsBtn);
    fireEvent.click(screen.getByTestId(`removeUserFromOrgBtn${'abc'}`));
    const confirmRemoveBtn = screen.getByTestId(`confirmRemoveUser123`);
    expect(confirmRemoveBtn).toBeInTheDocument();
    fireEvent.click(confirmRemoveBtn);
  });
  test('handles errors in removeUser mutation', async () => {
    const props: {
      user: InterfaceQueryUserListItemForAdmin;
      index: number;
      loggedInUserId: string;
      resetAndRefetch: () => void;
    } = {
      user: {
        id: '123',
        name: 'John Doe',
        emailAddress: 'john@example.com',
        avatarURL: 'image.png',
        birthDate: null,
        city: null,
        countryCode: null,
        createdAt: '2023-09-29T15:39:36.355Z',
        updatedAt: '2023-09-29T15:39:36.355Z',
        educationGrade: null,
        employmentStatus: null,
        isEmailAddressVerified: true,
        maritalStatus: null,
        natalSex: null,
        naturalLanguageCode: null,
        postalCode: null,
        role: null,
        state: null,
        mobilePhoneNumber: null,
        homePhoneNumber: null,
        workPhoneNumber: null,
        createdOrganizations: [],
        organizationsWhereMember: {
          edges: [
            {
              node: {
                id: 'abc',
                name: 'Joined Organization 1',
                avatarURL: 'image.png',
                city: 'Kingston',
                createdAt: '2023-06-29T15:39:36.355Z',
                creator: {
                  id: '123',
                  name: 'John Doe',
                  emailAddress: 'john@example.com',
                  avatarURL: 'image.png',
                },
              },
            },
            {
              node: {
                id: 'def',
                name: 'Joined Organization 2',
                avatarURL: 'image.png',
                city: 'Kingston',
                createdAt: '2023-07-29T15:39:36.355Z',
                creator: {
                  id: '123',
                  name: 'John Doe',
                  emailAddress: 'john@example.com',
                  avatarURL: 'image.png',
                },
              },
            },
          ],
        },
      },
      index: 0,
      loggedInUserId: '123',
      resetAndRefetch: resetAndRefetchMock,
    };
    render(
      <MockedProvider link={link2}>
        <BrowserRouter>
          <I18nextProvider i18n={i18nForTest}>
            <UsersTableItem {...props} />
          </I18nextProvider>
        </BrowserRouter>
      </MockedProvider>,
    );
    await wait();
    const showJoinedOrgsBtn = screen.getByTestId(`showJoinedOrgsBtn${123}`);
    fireEvent.click(showJoinedOrgsBtn);
    fireEvent.click(screen.getByTestId(`removeUserFromOrgBtn${'abc'}`));
    const confirmRemoveBtn = screen.getByTestId(`confirmRemoveUser123`);
    fireEvent.click(confirmRemoveBtn);
    await wait();
    expect(toast.error).toHaveBeenCalled();
  });
  test('change role button should function properly', async () => {
    const props: {
      user: InterfaceQueryUserListItemForAdmin;
      index: number;
      loggedInUserId: string;
      resetAndRefetch: () => void;
    } = {
      user: {
        id: '123',
        name: 'John Doe',
        emailAddress: 'john@example.com',
        avatarURL: 'image.png',
        birthDate: null,
        city: null,
        countryCode: null,
        createdAt: '2023-09-29T15:39:36.355Z',
        updatedAt: '2023-09-29T15:39:36.355Z',
        educationGrade: null,
        employmentStatus: null,
        isEmailAddressVerified: true,
        maritalStatus: null,
        natalSex: null,
        naturalLanguageCode: null,
        postalCode: null,
        role: null,
        state: null,
        mobilePhoneNumber: null,
        homePhoneNumber: null,
        workPhoneNumber: null,
        createdOrganizations: [],
        organizationsWhereMember: {
          edges: [
            {
              node: {
                id: 'abc',
                name: 'Joined Organization 1',
                avatarURL: 'image.png',
                city: 'Kingston',
                createdAt: '2023-06-29T15:39:36.355Z',
                creator: {
                  id: '123',
                  name: 'John Doe',
                  emailAddress: 'john@example.com',
                  avatarURL: 'image.png',
                },
              },
            },
            {
              node: {
                id: 'def',
                name: 'Joined Organization 2',
                avatarURL: 'image.png',
                city: 'Kingston',
                createdAt: '2023-07-29T15:39:36.355Z',
                creator: {
                  id: '123',
                  name: 'John Doe',
                  emailAddress: 'john@example.com',
                  avatarURL: 'image.png',
                },
              },
            },
          ],
        },
      },
      index: 0,
      loggedInUserId: '123',
      resetAndRefetch: resetAndRefetchMock,
    };
    render(
      <MockedProvider link={link3}>
        <BrowserRouter>
          <I18nextProvider i18n={i18nForTest}>
            <UsersTableItem {...props} />
          </I18nextProvider>
        </BrowserRouter>
      </MockedProvider>,
    );
    await wait();
    const showJoinedOrgs = screen.getByTestId(`showJoinedOrgsBtn${123}`);
    expect(showJoinedOrgs).toBeInTheDocument();
    fireEvent.click(showJoinedOrgs);
    const changeRoleBtn = screen.getByTestId(
      `changeRoleInOrg${'abc'}`,
    ) as HTMLSelectElement;
    expect(changeRoleBtn).toBeInTheDocument();
    await userEvent.selectOptions(changeRoleBtn, 'ADMIN');
    await wait();
    expect(changeRoleBtn.value).toBe(`ADMIN?abc`);
    await wait();
  });

  test('change role button should trigger success toast when mutation succeeds', async () => {
    const props: {
      user: InterfaceQueryUserListItemForAdmin;
      index: number;
      loggedInUserId: string;
      resetAndRefetch: () => void;
    } = {
      user: {
        id: '123',
        name: 'John Doe',
        emailAddress: 'john@example.com',
        avatarURL: 'image.png',
        birthDate: null,
        city: null,
        countryCode: null,
        createdAt: '2023-09-29T15:39:36.355Z',
        updatedAt: '2023-09-29T15:39:36.355Z',
        educationGrade: null,
        employmentStatus: null,
        isEmailAddressVerified: true,
        maritalStatus: null,
        natalSex: null,
        naturalLanguageCode: null,
        postalCode: null,
        role: null,
        state: null,
        mobilePhoneNumber: null,
        homePhoneNumber: null,
        workPhoneNumber: null,
        createdOrganizations: [],
        organizationsWhereMember: {
          edges: [
            {
              node: {
                id: 'abc',
                name: 'Joined Organization 1',
                avatarURL: 'image.png',
                city: 'Kingston',
                createdAt: '2023-06-29T15:39:36.355Z',
                creator: {
                  id: '123',
                  name: 'John Doe',
                  emailAddress: 'john@example.com',
                  avatarURL: 'image.png',
                },
              },
            },
          ],
        },
      },
      index: 0,
      loggedInUserId: '123',
      resetAndRefetch: resetAndRefetchMock,
    };
    render(
      <MockedProvider addTypename={false} link={link}>
        <BrowserRouter>
          <I18nextProvider i18n={i18nForTest}>
            <UsersTableItem {...props} />
          </I18nextProvider>
        </BrowserRouter>
      </MockedProvider>,
    );
    await wait();
    const showJoinedOrgs = screen.getByTestId(`showJoinedOrgsBtn${123}`);
    fireEvent.click(showJoinedOrgs);
    const changeRoleBtn = screen.getByTestId(
      `changeRoleInOrg${'abc'}`,
    ) as HTMLSelectElement;
    // Select USER role which has a success mock in MOCKS
    await userEvent.selectOptions(changeRoleBtn, 'USER');
    await wait();
    await waitFor(() => {
      expect(toast.success).toHaveBeenCalled();
      expect(resetAndRefetchMock).toHaveBeenCalled();
    });
  });

  test('Should render Blocked Organizations Modal properly', async () => {
    const props: {
      user: InterfaceQueryUserListItemForAdmin;
      index: number;
      loggedInUserId: string;
      resetAndRefetch: () => void;
    } = {
      user: {
        id: '123',
        name: 'John Doe',
        emailAddress: 'john@example.com',
        avatarURL: 'image.png',
        birthDate: null,
        city: null,
        countryCode: null,
        createdAt: '2023-09-29T15:39:36.355Z',
        updatedAt: '2023-09-29T15:39:36.355Z',
        educationGrade: null,
        employmentStatus: null,
        isEmailAddressVerified: true,
        maritalStatus: null,
        natalSex: null,
        naturalLanguageCode: null,
        postalCode: null,
        role: null,
        state: null,
        mobilePhoneNumber: null,
        homePhoneNumber: null,
        workPhoneNumber: null,
        createdOrganizations: [],
        organizationsWhereMember: {
          edges: [],
        },
        orgsWhereUserIsBlocked: {
          edges: [
            {
              node: {
                id: 'ghi',
                createdAt: '2023-08-29T15:39:36.355Z',
                organization: {
                  name: 'Blocked Organization 1',
                  avatarURL: 'image.png',
                  city: 'Toronto',
                  state: 'ON',
                  createdAt: '2023-08-29T15:39:36.355Z',
                  creator: {
                    name: 'Jane Smith',
                  },
                },
              },
            },
            {
              node: {
                id: 'jkl',
                createdAt: '2023-09-29T15:39:36.355Z',
                organization: {
                  name: 'Blocked Organization 2',
                  avatarURL: 'image.png',
                  city: 'Toronto',
                  state: 'ON',
                  createdAt: '2023-09-29T15:39:36.355Z',
                  creator: {
                    name: 'Jane Smith',
                  },
                },
              },
            },
          ],
        },
      },
      index: 0,
      loggedInUserId: '123',
      resetAndRefetch: resetAndRefetchMock,
    };
    render(
      <MockedProvider addTypename={false} link={link}>
        <BrowserRouter>
          <I18nextProvider i18n={i18nForTest}>
            <UsersTableItem {...props} />
          </I18nextProvider>
        </BrowserRouter>
      </MockedProvider>,
    );
    await wait();
    const showBlockedOrgsBtn = screen.getByTestId(`showBlockedOrgsBtn${123}`);
    expect(showBlockedOrgsBtn).toBeInTheDocument();
    fireEvent.click(showBlockedOrgsBtn);
    expect(screen.getByTestId('modal-blocked-org-123')).toBeInTheDocument();
    fireEvent.keyDown(screen.getByTestId('modal-blocked-org-123'), {
      key: 'Escape',
      code: 'Escape',
      keyCode: 27,
      charCode: 27,
    });
    expect(
      screen.queryByRole('dialog')?.className.includes('show'),
    ).toBeFalsy();
    fireEvent.click(showBlockedOrgsBtn);
    fireEvent.click(screen.getByTestId(`closeUnblockOrgsBtn${123}`));
    expect(
      screen.queryByRole('dialog')?.className.includes('show'),
    ).toBeFalsy();
    fireEvent.click(showBlockedOrgsBtn);
    const inputBox = screen.getByTestId(`searchByNameBlockedOrgs`);
    expect(inputBox).toBeInTheDocument();
    expect(screen.getByText(/Blocked Organization 1/i)).toBeInTheDocument();
    expect(screen.getByText(/Blocked Organization 2/i)).toBeInTheDocument();
    const elementsWithToronto = screen.getAllByText(/Toronto/i);
    elementsWithToronto.forEach((element) => {
      expect(element).toBeInTheDocument();
    });
    expect(screen.getByText(/29-08-2023/i)).toBeInTheDocument();
    expect(screen.getByText(/29-09-2023/i)).toBeInTheDocument();
    expect(screen.getByTestId('unblockUserFromOrgBtnghi')).toBeInTheDocument();
    expect(screen.getByTestId('unblockUserFromOrgBtnjkl')).toBeInTheDocument();
    const searchBtn = screen.getByTestId(`searchBtnBlockedOrgs`);
    fireEvent.change(inputBox, {
      target: { value: 'Blocked Organization 1' },
    });
    fireEvent.click(searchBtn);
    expect(screen.getByText(/Blocked Organization 1/i)).toBeInTheDocument();
    expect(
      screen.queryByText(/Blocked Organization 2/i),
    ).not.toBeInTheDocument();
    fireEvent.change(inputBox, {
      target: { value: 'Blocked Organization 3' },
    });
    fireEvent.keyDown(inputBox, {
      key: 'Enter',
    });
    expect(
      screen.getByText(`No results found for "Blocked Organization 3"`),
    ).toBeInTheDocument();
    fireEvent.change(inputBox, { target: { value: '' } });
    fireEvent.keyDown(inputBox, { key: 'Enter' });
    fireEvent.change(inputBox, { target: { value: '' } });
    fireEvent.click(searchBtn);
    // Click on Creator Link
    fireEvent.click(screen.getByTestId(`creatorghi`));
    expect(toast.success).toHaveBeenCalledWith('Profile Page Coming Soon !');
    // Click on Organization Link
    fireEvent.click(screen.getByText(/Blocked Organization 1/i));
    expect(window.location.replace).toHaveBeenCalledWith('/orgdash/ghi');
    expect(mockNavigatePush).toHaveBeenCalledWith('/orgdash/ghi');
    fireEvent.click(screen.getByTestId(`closeUnblockOrgsBtn${123}`));
  });
  test('handles errors in unblockUser mutation', async () => {
    const props: {
      user: InterfaceQueryUserListItemForAdmin;
      index: number;
      loggedInUserId: string;
      resetAndRefetch: () => void;
    } = {
      user: {
        id: '123',
        name: 'John Doe',
        emailAddress: 'john@example.com',
        avatarURL: 'image.png',
        birthDate: null,
        city: null,
        countryCode: null,
        createdAt: '2023-09-29T15:39:36.355Z',
        updatedAt: '2023-09-29T15:39:36.355Z',
        educationGrade: null,
        employmentStatus: null,
        isEmailAddressVerified: true,
        maritalStatus: null,
        natalSex: null,
        naturalLanguageCode: null,
        postalCode: null,
        role: null,
        state: null,
        mobilePhoneNumber: null,
        homePhoneNumber: null,
        workPhoneNumber: null,
        createdOrganizations: [],
        organizationsWhereMember: {
          edges: [],
        },
        orgsWhereUserIsBlocked: {
          edges: [
            {
              node: {
                id: 'ghi',
                createdAt: '2023-08-29T15:39:36.355Z',
                organization: {
                  name: 'Blocked Organization 1',
                  avatarURL: 'image.png',
                  city: 'Toronto',
                  state: 'ON',
                  createdAt: '2023-08-29T15:39:36.355Z',
                  creator: {
                    name: 'Jane Smith',
                  },
                },
              },
            },
          ],
        },
      },
      index: 0,
      loggedInUserId: '123',
      resetAndRefetch: resetAndRefetchMock,
    };
    // Assuming MOCKS2 includes error for unblockUser mutation; adjust if needed
    render(
      <MockedProvider addTypename={false} link={link2}>
        <BrowserRouter>
          <I18nextProvider i18n={i18nForTest}>
            <UsersTableItem {...props} />
          </I18nextProvider>
        </BrowserRouter>
      </MockedProvider>,
    );
    await wait();
    const showBlockedOrgsBtn = screen.getByTestId(`showBlockedOrgsBtn${123}`);
    fireEvent.click(showBlockedOrgsBtn);
    fireEvent.click(screen.getByTestId(`unblockUserFromOrgBtn${'ghi'}`));
    const confirmUnblockBtn = screen.getByTestId(`confirmUnblockUser${123}`);
    fireEvent.click(confirmUnblockBtn);
    await wait();
    expect(toast.error).toHaveBeenCalled();
  });
  test('handles errors in updateUserRole mutation', async () => {
    const props: {
      user: InterfaceQueryUserListItemForAdmin;
      index: number;
      loggedInUserId: string;
      resetAndRefetch: () => void;
    } = {
      user: {
        id: '123',
        name: 'John Doe',
        emailAddress: 'john@example.com',
        avatarURL: 'image.png',
        birthDate: null,
        city: null,
        countryCode: null,
        createdAt: '2023-09-29T15:39:36.355Z',
        updatedAt: '2023-09-29T15:39:36.355Z',
        educationGrade: null,
        employmentStatus: null,
        isEmailAddressVerified: true,
        maritalStatus: null,
        natalSex: null,
        naturalLanguageCode: null,
        postalCode: null,
        role: null,
        state: null,
        mobilePhoneNumber: null,
        homePhoneNumber: null,
        workPhoneNumber: null,
        createdOrganizations: [],
        organizationsWhereMember: {
          edges: [
            {
              node: {
                id: 'abc',
                name: 'Joined Organization 1',
                avatarURL: 'image.png',
                city: 'Kingston',
                createdAt: '2023-06-29T15:39:36.355Z',
                creator: {
                  id: '123',
                  name: 'John Doe',
                  emailAddress: 'john@example.com',
                  avatarURL: 'image.png',
                },
              },
            },
          ],
        },
      },
      index: 0,
      loggedInUserId: '123',
      resetAndRefetch: resetAndRefetchMock,
    };
    // Assuming link2 includes error for update role; adjust mocks accordingly
    render(
      <MockedProvider addTypename={false} link={link2}>
        <BrowserRouter>
          <I18nextProvider i18n={i18nForTest}>
            <UsersTableItem {...props} />
          </I18nextProvider>
        </BrowserRouter>
      </MockedProvider>,
    );
    await wait();
    const showJoinedOrgs = screen.getByTestId(`showJoinedOrgsBtn${123}`);
    fireEvent.click(showJoinedOrgs);
    const changeRoleBtn = screen.getByTestId(
      `changeRoleInOrg${'abc'}`,
    ) as HTMLSelectElement;
    await userEvent.selectOptions(changeRoleBtn, 'ADMIN');
    await wait();
    expect(toast.error).toHaveBeenCalled();
  });
  test('Should handle no joined organizations', async () => {
    const props: {
      user: InterfaceQueryUserListItemForAdmin;
      index: number;
      loggedInUserId: string;
      resetAndRefetch: () => void;
    } = {
      user: {
        id: '123',
        name: 'John Doe',
        emailAddress: 'john@example.com',
        avatarURL: 'image.png',
        birthDate: null,
        city: null,
        countryCode: null,
        createdAt: '2023-09-29T15:39:36.355Z',
        updatedAt: '2023-09-29T15:39:36.355Z',
        educationGrade: null,
        employmentStatus: null,
        isEmailAddressVerified: true,
        maritalStatus: null,
        natalSex: null,
        naturalLanguageCode: null,
        postalCode: null,
        role: null,
        state: null,
        mobilePhoneNumber: null,
        homePhoneNumber: null,
        workPhoneNumber: null,
        createdOrganizations: [],
        organizationsWhereMember: {
          edges: [],
        },
      },
      index: 0,
      loggedInUserId: '123',
      resetAndRefetch: resetAndRefetchMock,
    };
    render(
      <MockedProvider addTypename={false} link={link}>
        <BrowserRouter>
          <I18nextProvider i18n={i18nForTest}>
            <UsersTableItem {...props} />
          </I18nextProvider>
        </BrowserRouter>
      </MockedProvider>,
    );
    await wait();
    const showJoinedOrgsBtn = screen.getByTestId(`showJoinedOrgsBtn${123}`);
    fireEvent.click(showJoinedOrgsBtn);
    expect(
      screen.getByText(/John Doe has not joined any organization/i),
    ).toBeInTheDocument();
    expect(
      screen.queryByTestId('searchByNameJoinedOrgs'),
    ).not.toBeInTheDocument();
  });
  test('Should handle no blocked organizations', async () => {
    const props: {
      user: InterfaceQueryUserListItemForAdmin;
      index: number;
      loggedInUserId: string;
      resetAndRefetch: () => void;
    } = {
      user: {
        id: '123',
        name: 'John Doe',
        emailAddress: 'john@example.com',
        avatarURL: 'image.png',
        birthDate: null,
        city: null,
        countryCode: null,
        createdAt: '2023-09-29T15:39:36.355Z',
        updatedAt: '2023-09-29T15:39:36.355Z',
        educationGrade: null,
        employmentStatus: null,
        isEmailAddressVerified: true,
        maritalStatus: null,
        natalSex: null,
        naturalLanguageCode: null,
        postalCode: null,
        role: null,
        state: null,
        mobilePhoneNumber: null,
        homePhoneNumber: null,
        workPhoneNumber: null,
        createdOrganizations: [],
        organizationsWhereMember: {
          edges: [],
        },
        orgsWhereUserIsBlocked: {
          edges: [],
        },
      },
      index: 0,
      loggedInUserId: '123',
      resetAndRefetch: resetAndRefetchMock,
    };
    render(
      <MockedProvider addTypename={false} link={link}>
        <BrowserRouter>
          <I18nextProvider i18n={i18nForTest}>
            <UsersTableItem {...props} />
          </I18nextProvider>
        </BrowserRouter>
      </MockedProvider>,
    );
    await wait();
    const showBlockedOrgsBtn = screen.getByTestId(`showBlockedOrgsBtn${123}`);
    fireEvent.click(showBlockedOrgsBtn);
    expect(
      screen.getByText(/John Doe is not blocked by any organization/i),
    ).toBeInTheDocument();
    expect(
      screen.queryByTestId('searchByNameBlockedOrgs'),
    ).not.toBeInTheDocument();
  });
  test('Should handle admin role in blocked organizations modal', async () => {
    const props: {
      user: InterfaceQueryUserListItemForAdmin;
      index: number;
      loggedInUserId: string;
      resetAndRefetch: () => void;
    } = {
      user: {
        id: '123',
        name: 'John Doe',
        emailAddress: 'john@example.com',
        avatarURL: 'image.png',
        birthDate: null,
        city: null,
        countryCode: null,
        createdAt: '2023-09-29T15:39:36.355Z',
        updatedAt: '2023-09-29T15:39:36.355Z',
        educationGrade: null,
        employmentStatus: null,
        isEmailAddressVerified: true,
        maritalStatus: null,
        natalSex: null,
        naturalLanguageCode: null,
        postalCode: null,
        role: 'administrator',
        state: null,
        mobilePhoneNumber: null,
        homePhoneNumber: null,
        workPhoneNumber: null,
        createdOrganizations: [],
        organizationsWhereMember: {
          edges: [],
        },
        orgsWhereUserIsBlocked: {
          edges: [
            {
              node: {
                id: 'ghi',
                createdAt: '2023-08-29T15:39:36.355Z',
                organization: {
                  name: 'Blocked Organization 1',
                  avatarURL: 'image.png',
                  city: 'Toronto',
                  state: 'ON',
                  createdAt: '2023-08-29T15:39:36.355Z',
                  creator: {
                    name: 'Jane Smith',
                  },
                },
              },
            },
          ],
        },
      },
      index: 0,
      loggedInUserId: '123',
      resetAndRefetch: resetAndRefetchMock,
    };
    render(
      <MockedProvider addTypename={false} link={link}>
        <BrowserRouter>
          <I18nextProvider i18n={i18nForTest}>
            <UsersTableItem {...props} />
          </I18nextProvider>
        </BrowserRouter>
      </MockedProvider>,
    );
    await wait();
    const showBlockedOrgsBtn = screen.getByTestId(`showBlockedOrgsBtn${123}`);
    fireEvent.click(showBlockedOrgsBtn);
    expect(screen.getByText(/ADMIN/i)).toBeInTheDocument();
  });
  test('Should handle successful remove user with assertions', async () => {
    const props = {
      user: {
        id: '123',
        name: 'John Doe',
        emailAddress: 'john@example.com',
        role: null,
        organizationsWhereMember: {
          edges: [
            {
              node: {
                id: 'abc',
                name: 'Joined Organization 1',
                city: 'Kingston',
                createdAt: '2023-06-29T15:39:36.355Z',
                creator: {
                  id: '123',
                  name: 'John Doe',
                  avatarURL: 'image.png',
                },
              },
            },
          ],
        },
      } as InterfaceQueryUserListItemForAdmin,
      index: 0,
      loggedInUserId: '123',
      resetAndRefetch: resetAndRefetchMock,
    };
    render(
      <MockedProvider addTypename={false} link={link}>
        <BrowserRouter>
          <I18nextProvider i18n={i18nForTest}>
            <UsersTableItem {...props} />
          </I18nextProvider>
        </BrowserRouter>
      </MockedProvider>,
    );
    await wait();
    fireEvent.click(screen.getByTestId(`showJoinedOrgsBtn${123}`));
    fireEvent.click(screen.getByTestId(`removeUserFromOrgBtn${'abc'}`));
    const confirmBtn = screen.getByTestId(`confirmRemoveUser${123}`);
    fireEvent.click(confirmBtn);
    await waitFor(() => {
      expect(toast.success).toHaveBeenCalled();
      expect(resetAndRefetchMock).toHaveBeenCalled();
      expect(
        screen.queryByTestId('modal-remove-user-123'),
      ).not.toBeInTheDocument();
    });
  });
  test('Should handle admin user role in joined organizations modal (disabled select)', async () => {
    const props = {
      user: {
        id: '123',
        name: 'John Doe',
        emailAddress: 'john@example.com',
        role: 'administrator',
        organizationsWhereMember: {
          edges: [
            {
              node: {
                id: 'abc',
                name: 'Admin Org',
                city: 'Kingston',
                createdAt: '2023-06-29T15:39:36.355Z',
                creator: { id: '123', name: 'John Doe' },
              },
            },
          ],
        },
      } as InterfaceQueryUserListItemForAdmin,
      index: 0,
      loggedInUserId: '123',
      resetAndRefetch: resetAndRefetchMock,
    };
    render(
      <MockedProvider addTypename={false} link={link}>
        <BrowserRouter>
          <I18nextProvider i18n={i18nForTest}>
            <UsersTableItem {...props} />
          </I18nextProvider>
        </BrowserRouter>
      </MockedProvider>,
    );
    await wait();
    fireEvent.click(screen.getByTestId(`showJoinedOrgsBtn${123}`));
    expect(screen.getByText('ADMIN', { selector: 'td' })).toBeInTheDocument();
    const select = screen.getByTestId(
      `changeRoleInOrg${'abc'}`,
    ) as HTMLSelectElement;
    expect(select.disabled).toBe(true);
    expect(select.value).toBe('ADMIN?abc');
    // Attempt to change (should not trigger mutation due to disabled)
    fireEvent.change(select, { target: { value: 'ADMIN?abc' } });
    await wait();
    expect(select.value).toBe('ADMIN?abc');
    expect(toast.success).not.toHaveBeenCalled();
    expect(resetAndRefetchMock).not.toHaveBeenCalled();
  });
  test('Should handle cancel remove user and reopen joined organizations modal', async () => {
    const props = {
      user: {
        id: '123',
        name: 'John Doe',
        emailAddress: 'john@example.com',
        avatarURL: 'profile.png',
        birthDate: null,
        city: 'New York',
        countryCode: 'US',
        createdAt: '2023-08-20T10:00:00.000Z',
        updatedAt: '2023-08-29T15:39:36.355Z',
        educationGrade: null,
        employmentStatus: null,
        isEmailAddressVerified: true,
        maritalStatus: null,
        natalSex: null,
        naturalLanguageCode: 'en',
        postalCode: '10001',
        role: null,
        state: 'NY',
        mobilePhoneNumber: null,
        homePhoneNumber: null,
        workPhoneNumber: null,
        createdOrganizations: [],
        organizationsWhereMember: {
          edges: [
            {
              node: {
                id: 'abc',
                name: 'Joined Organization 1',
                avatarURL: 'joined-org.png',
                city: 'Kingston',
                createdAt: '2023-06-29T15:39:36.355Z',
                creator: {
                  id: '123',
                  name: 'John Doe',
                  emailAddress: 'john@example.com',
                  avatarURL: 'image.png',
                },
              },
            },
          ],
        },
        orgsWhereUserIsBlocked: {
          edges: [],
        },
      } as InterfaceQueryUserListItemForAdmin,
      index: 0,
      loggedInUserId: '123',
      resetAndRefetch: resetAndRefetchMock,
    };
    render(
      <MockedProvider addTypename={false} link={link}>
        <BrowserRouter>
          <I18nextProvider i18n={i18nForTest}>
            <UsersTableItem {...props} />
          </I18nextProvider>
        </BrowserRouter>
      </MockedProvider>,
    );
    await wait();
    fireEvent.click(screen.getByTestId(`showJoinedOrgsBtn${123}`));
    expect(screen.getByTestId(`modal-joined-org-${123}`)).toBeInTheDocument();
    fireEvent.click(screen.getByTestId(`removeUserFromOrgBtn${'abc'}`));
    expect(screen.getByTestId(`modal-remove-user-${123}`)).toBeInTheDocument();
    // Cancel remove
    fireEvent.click(screen.getByTestId(`closeRemoveUserModal${123}`));
    // Should reopen joined modal
    await waitFor(() => {
      expect(screen.getByTestId(`modal-joined-org-${123}`)).toBeInTheDocument();
      expect(
        screen.queryByTestId(`modal-remove-user-${123}`),
      ).not.toBeInTheDocument();
    });
    expect(screen.getByText(/Joined Organization 1/i)).toBeInTheDocument();
  });

  test('should successfully unblock user and refetch data', async () => {
    const props = {
      user: {
        id: '123',
        name: 'John Doe',
        emailAddress: 'john@example.com',
        organizationsWhereMember: { edges: [] },
        orgsWhereUserIsBlocked: {
          edges: [
            {
              node: {
                id: 'ghi',
                createdAt: '2023-08-29T15:39:36.355Z',
                organization: {
                  name: 'Blocked Organization 1',
                  avatarURL: 'image.png',
                  city: 'Toronto',
                  state: 'ON',
                  createdAt: '2023-08-29T15:39:36.355Z',
                  creator: { name: 'Jane Smith' },
                },
              },
            },
          ],
        },
      } as unknown as InterfaceQueryUserListItemForAdmin,
      index: 0,
      loggedInUserId: '123',
      resetAndRefetch: resetAndRefetchMock,
    };

    render(
      <MockedProvider addTypename={false} link={link}>
        <BrowserRouter>
          <I18nextProvider i18n={i18nForTest}>
            <UsersTableItem {...props} />
          </I18nextProvider>
        </BrowserRouter>
      </MockedProvider>,
    );

    await wait();

    fireEvent.click(screen.getByTestId(`showBlockedOrgsBtn${123}`));
    fireEvent.click(screen.getByTestId(`unblockUserFromOrgBtnghi`));
    fireEvent.click(screen.getByTestId(`confirmUnblockUser${123}`));

    await waitFor(() => {
      expect(toast.success).toHaveBeenCalled();
      expect(resetAndRefetchMock).toHaveBeenCalled();
    });
  });

  test('should reset blocked orgs when search value is empty', async () => {
    const props: {
      user: InterfaceQueryUserListItemForAdmin;
      index: number;
      loggedInUserId: string;
      resetAndRefetch: () => void;
    } = {
      user: {
        id: '123',
        name: 'John',
        emailAddress: 'john@test.com',

        avatarURL: null,
        birthDate: null,
        city: null,
        state: null,
        countryCode: null,
        postalCode: null,
        mobilePhoneNumber: null,
        homePhoneNumber: null,
        workPhoneNumber: null,

        createdAt: new Date().toISOString(),
        updatedAt: new Date().toISOString(),

        educationGrade: null,
        employmentStatus: null,
        maritalStatus: null,
        natalSex: null,
        naturalLanguageCode: null,
        isEmailAddressVerified: true,

        createdOrganizations: [],

        role: null,

        organizationsWhereMember: {
          edges: [],
        },

        orgsWhereUserIsBlocked: {
          edges: [
            {
              node: {
                id: '1',
                createdAt: new Date().toISOString(),
                organization: {
                  name: 'Blocked Org',
                  city: '',
                  state: '',
                  createdAt: new Date().toISOString(),
                  creator: {
                    name: 'A',
                  },
                },
              },
            },
          ],
        },
      },

      index: 0,
      loggedInUserId: '123',
      resetAndRefetch: vi.fn(),
    };

    render(
      <MockedProvider addTypename={false} link={link}>
        <BrowserRouter>
          <I18nextProvider i18n={i18nForTest}>
            <UsersTableItem {...props} />
          </I18nextProvider>
        </BrowserRouter>
      </MockedProvider>,
    );

    await wait();
    fireEvent.click(screen.getByTestId(`showBlockedOrgsBtn123`));

    const input = screen.getByTestId('searchByNameBlockedOrgs');
    fireEvent.change(input, { target: { value: '' } });
    fireEvent.click(screen.getByTestId('searchBtnBlockedOrgs'));

    expect(screen.getByText(/Blocked Org/i)).toBeInTheDocument();
  });

  test('should reopen blocked org modal when cancel unblock (Blocked path)', async () => {
    const props: {
      user: InterfaceQueryUserListItemForAdmin;
      index: number;
      loggedInUserId: string;
      resetAndRefetch: () => void;
    } = {
      user: {
        id: '123',
        name: 'John',
        emailAddress: 'john@test.com',

        avatarURL: null,
        birthDate: null,
        city: null,
        state: null,
        countryCode: null,
        postalCode: null,
        mobilePhoneNumber: null,
        homePhoneNumber: null,
        workPhoneNumber: null,

        createdAt: new Date().toISOString(),
        updatedAt: new Date().toISOString(),

        educationGrade: null,
        employmentStatus: null,
        maritalStatus: null,
        natalSex: null,
        naturalLanguageCode: null,
        isEmailAddressVerified: true,

        createdOrganizations: [],

        role: null,

        organizationsWhereMember: {
          edges: [],
        },

        orgsWhereUserIsBlocked: {
          edges: [
            {
              node: {
                id: 'ghi',
                createdAt: new Date().toISOString(),
                organization: {
                  name: 'Blocked Org',
                  city: '',
                  state: '',
                  createdAt: new Date().toISOString(),
                  creator: {
                    name: 'A',
                  },
                },
              },
            },
          ],
        },
      },

      index: 0,
      loggedInUserId: '123',
      resetAndRefetch: vi.fn(),
    };

    render(
      <MockedProvider addTypename={false} link={link}>
        <BrowserRouter>
          <I18nextProvider i18n={i18nForTest}>
            <UsersTableItem {...props} />
          </I18nextProvider>
        </BrowserRouter>
      </MockedProvider>,
    );

    await wait();
    fireEvent.click(screen.getByTestId(`showBlockedOrgsBtn123`));
    fireEvent.click(screen.getByTestId(`unblockUserFromOrgBtnghi`));

    fireEvent.click(screen.getByTestId(`closeUnblockUserModal123`));

    // ✅ Confirms: setShowBlockedOrganizations(true)
    expect(screen.getByTestId(`modal-blocked-org-123`)).toBeInTheDocument();
  });

  test('Should handle cancel unblock user and reopen blocked organizations modal', async () => {
    const props = {
      user: {
        id: '123',
        name: 'John Doe',
        emailAddress: 'john@example.com',
        avatarURL: 'profile.png',
        birthDate: null,
        city: 'New York',
        countryCode: 'US',
        createdAt: '2023-08-20T10:00:00.000Z',
        updatedAt: '2023-08-29T15:39:36.355Z',
        educationGrade: null,
        employmentStatus: null,
        isEmailAddressVerified: true,
        maritalStatus: null,
        natalSex: null,
        naturalLanguageCode: 'en',
        postalCode: '10001',
        role: null,
        state: 'NY',
        mobilePhoneNumber: null,
        homePhoneNumber: null,
        workPhoneNumber: null,
        createdOrganizations: [],
        organizationsWhereMember: {
          edges: [],
        },
        orgsWhereUserIsBlocked: {
          edges: [
            {
              node: {
                id: 'ghi',
                createdAt: '2023-08-29T15:39:36.355Z',
                organization: {
                  name: 'Blocked Organization 1',
                  avatarURL: 'blocked-org.png',
                  city: 'Toronto',
                  state: 'Ontario',
                  createdAt: '2023-08-29T15:39:36.355Z',
                  creator: {
                    name: 'Jane Smith',
                  },
                },
              },
            },
          ],
        },
      } as InterfaceQueryUserListItemForAdmin,
      index: 0,
      loggedInUserId: '123',
      resetAndRefetch: resetAndRefetchMock,
    };
    render(
      <MockedProvider addTypename={false} link={link}>
        <BrowserRouter>
          <I18nextProvider i18n={i18nForTest}>
            <UsersTableItem {...props} />
          </I18nextProvider>
        </BrowserRouter>
      </MockedProvider>,
    );
    await wait();
    fireEvent.click(screen.getByTestId(`showBlockedOrgsBtn${123}`));
    expect(screen.getByTestId(`modal-blocked-org-${123}`)).toBeInTheDocument();
    fireEvent.click(screen.getByTestId(`unblockUserFromOrgBtn${'ghi'}`));
    expect(screen.getByTestId(`modal-unblock-user-${123}`)).toBeInTheDocument();
    // Cancel unblock
    fireEvent.click(screen.getByTestId(`closeUnblockUserModal${123}`));
    // Should reopen blocked modal
    await waitFor(() => {
      expect(
        screen.getByTestId(`modal-blocked-org-${123}`),
      ).toBeInTheDocument();
      expect(
        screen.queryByTestId(`modal-unblock-user-${123}`),
      ).not.toBeInTheDocument();
    });
    expect(screen.getByText(/Blocked Organization 1/i)).toBeInTheDocument();
  });

  test('Should trigger onClear callback when clear button is clicked in SearchBar', async () => {
    const props: {
      user: InterfaceQueryUserListItemForAdmin;
      index: number;
      loggedInUserId: string;
      resetAndRefetch: () => void;
    } = {
      user: {
        id: '123',
        name: 'John Doe',
        emailAddress: 'john@example.com',
        avatarURL: 'image.png',
        birthDate: null,
        city: null,
        countryCode: null,
        createdAt: '2023-09-29T15:39:36.355Z',
        updatedAt: '2023-09-29T15:39:36.355Z',
        educationGrade: null,
        employmentStatus: null,
        isEmailAddressVerified: true,
        maritalStatus: null,
        natalSex: null,
        naturalLanguageCode: null,
        postalCode: null,
        role: null,
        state: null,
        mobilePhoneNumber: null,
        homePhoneNumber: null,
        workPhoneNumber: null,
        createdOrganizations: [],
        organizationsWhereMember: {
          edges: [
            {
              node: {
                id: 'abc',
                name: 'Joined Organization 1',
                avatarURL: 'image.png',
                city: 'Kingston',
                createdAt: '2023-06-29T15:39:36.355Z',
                creator: {
                  id: '123',
                  name: 'John Doe',
                  emailAddress: 'john@example.com',
                  avatarURL: 'image.png',
                },
              },
            },
            {
              node: {
                id: 'def',
                name: 'Joined Organization 2',
                avatarURL: 'image.png',
                city: 'Kingston',
                createdAt: '2023-07-29T15:39:36.355Z',
                creator: {
                  id: '123',
                  name: 'John Doe',
                  emailAddress: 'john@example.com',
                  avatarURL: 'image.png',
                },
              },
            },
          ],
        },
      },
      index: 0,
      loggedInUserId: '123',
      resetAndRefetch: resetAndRefetchMock,
    };
    render(
      <MockedProvider addTypename={false} link={link}>
        <BrowserRouter>
          <I18nextProvider i18n={i18nForTest}>
            <UsersTableItem {...props} />
          </I18nextProvider>
        </BrowserRouter>
      </MockedProvider>,
    );
    await wait();

    // Open the joined organizations modal
    fireEvent.click(screen.getByTestId(`showJoinedOrgsBtn${123}`));
    expect(screen.getByTestId('modal-joined-org-123')).toBeInTheDocument();

    // Type something in the search input
    const inputBox = screen.getByTestId('searchByNameJoinedOrgs');
    fireEvent.change(inputBox, { target: { value: 'Test Search' } });

    // Find and click the clear button
    const clearButton = screen.getByLabelText('Clear search');
    expect(clearButton).toBeInTheDocument();
    fireEvent.click(clearButton);

    // After clearing, both organizations should be visible again
    await waitFor(() => {
      expect(screen.getByText(/Joined Organization 1/i)).toBeInTheDocument();
      expect(screen.getByText(/Joined Organization 2/i)).toBeInTheDocument();
    });
  });

  test('Should close unblock user modal when clicking onHide (Escape key)', async () => {
    const props: {
      user: InterfaceQueryUserListItemForAdmin;
      index: number;
      loggedInUserId: string;
      resetAndRefetch: () => void;
    } = {
      user: {
        id: '123',
        name: 'John Doe',
        emailAddress: 'john@example.com',
        avatarURL: 'image.png',
        birthDate: null,
        city: null,
        countryCode: null,
        createdAt: '2023-09-29T15:39:36.355Z',
        updatedAt: '2023-09-29T15:39:36.355Z',
        educationGrade: null,
        employmentStatus: null,
        isEmailAddressVerified: true,
        maritalStatus: null,
        natalSex: null,
        naturalLanguageCode: null,
        postalCode: null,
        role: null,
        state: null,
        mobilePhoneNumber: null,
        homePhoneNumber: null,
        workPhoneNumber: null,
        createdOrganizations: [],
        organizationsWhereMember: {
          edges: [],
        },
        orgsWhereUserIsBlocked: {
          edges: [
            {
              node: {
                id: 'ghi',
                createdAt: '2023-08-29T15:39:36.355Z',
                organization: {
                  name: 'Blocked Organization 1',
                  avatarURL: 'image.png',
                  city: 'Toronto',
                  state: 'ON',
                  createdAt: '2023-08-29T15:39:36.355Z',
                  creator: {
                    name: 'Jane Smith',
                  },
                },
              },
            },
          ],
        },
      },
      index: 0,
      loggedInUserId: '123',
      resetAndRefetch: resetAndRefetchMock,
    };
    render(
      <MockedProvider addTypename={false} link={link}>
        <BrowserRouter>
          <I18nextProvider i18n={i18nForTest}>
            <UsersTableItem {...props} />
          </I18nextProvider>
        </BrowserRouter>
      </MockedProvider>,
    );
    await wait();

    // Open blocked organizations modal
    fireEvent.click(screen.getByTestId(`showBlockedOrgsBtn${123}`));
    expect(screen.getByTestId('modal-blocked-org-123')).toBeInTheDocument();

    // Click unblock button to open unblock user modal
    fireEvent.click(screen.getByTestId(`unblockUserFromOrgBtn${'ghi'}`));
    expect(screen.getByTestId('modal-unblock-user-123')).toBeInTheDocument();

    // Press Escape to close the modal (triggers onHide)
    fireEvent.keyDown(screen.getByTestId('modal-unblock-user-123'), {
      key: 'Escape',
      code: 'Escape',
      keyCode: 27,
      charCode: 27,
    });

    // The modal should be closed or the blocked organizations modal should be visible
    await waitFor(() => {
      expect(
        screen.getByTestId(`modal-blocked-org-${123}`),
      ).toBeInTheDocument();
    });
  });

  test('Should render Avatar fallback when org has no avatarURL in joined organizations', async () => {
    const props: {
      user: InterfaceQueryUserListItemForAdmin;
      index: number;
      loggedInUserId: string;
      resetAndRefetch: () => void;
    } = {
      user: {
        id: '123',
        name: 'John Doe',
        emailAddress: 'john@example.com',
        avatarURL: null,
        birthDate: null,
        city: null,
        countryCode: null,
        createdAt: '2023-09-29T15:39:36.355Z',
        updatedAt: '2023-09-29T15:39:36.355Z',
        educationGrade: null,
        employmentStatus: null,
        isEmailAddressVerified: true,
        maritalStatus: null,
        natalSex: null,
        naturalLanguageCode: null,
        postalCode: null,
        role: null,
        state: null,
        mobilePhoneNumber: null,
        homePhoneNumber: null,
        workPhoneNumber: null,
        createdOrganizations: [],
        organizationsWhereMember: {
          edges: [
            {
              node: {
                id: 'abc',
                name: 'Org Without Avatar',
                avatarURL: undefined,
                city: 'Kingston',
                createdAt: '2023-06-29T15:39:36.355Z',
                creator: {
                  id: '456',
                  name: 'Creator Without Avatar',
                  emailAddress: 'creator@example.com',
                  avatarURL: undefined,
                },
              },
            },
          ],
        },
      },
      index: 0,
      loggedInUserId: '123',
      resetAndRefetch: resetAndRefetchMock,
    };
    render(
      <MockedProvider addTypename={false} link={link}>
        <BrowserRouter>
          <I18nextProvider i18n={i18nForTest}>
            <UsersTableItem {...props} />
          </I18nextProvider>
        </BrowserRouter>
      </MockedProvider>,
    );
    await wait();

    fireEvent.click(screen.getByTestId(`showJoinedOrgsBtn${123}`));
    expect(screen.getByTestId('modal-joined-org-123')).toBeInTheDocument();

    // Verify org name and creator name are displayed (Avatar component used as fallback)
    expect(screen.getByText(/Org Without Avatar/i)).toBeInTheDocument();
    expect(screen.getByText(/Creator Without Avatar/i)).toBeInTheDocument();
  });

  test('Should render Avatar fallback when org has no avatarURL in blocked organizations', async () => {
    const props: {
      user: InterfaceQueryUserListItemForAdmin;
      index: number;
      loggedInUserId: string;
      resetAndRefetch: () => void;
    } = {
      user: {
        id: '123',
        name: 'John Doe',
        emailAddress: 'john@example.com',
        avatarURL: null,
        birthDate: null,
        city: null,
        countryCode: null,
        createdAt: '2023-09-29T15:39:36.355Z',
        updatedAt: '2023-09-29T15:39:36.355Z',
        educationGrade: null,
        employmentStatus: null,
        isEmailAddressVerified: true,
        maritalStatus: null,
        natalSex: null,
        naturalLanguageCode: null,
        postalCode: null,
        role: null,
        state: null,
        mobilePhoneNumber: null,
        homePhoneNumber: null,
        workPhoneNumber: null,
        createdOrganizations: [],
        organizationsWhereMember: {
          edges: [],
        },
        orgsWhereUserIsBlocked: {
          edges: [
            {
              node: {
                id: 'ghi',
                createdAt: '2023-08-29T15:39:36.355Z',
                organization: {
                  name: 'Blocked Org Without Avatar',
                  avatarURL: undefined,
                  city: 'Toronto',
                  state: 'ON',
                  createdAt: '2023-08-29T15:39:36.355Z',
                  creator: {
                    name: 'Blocked Creator',
                  },
                },
              },
            },
          ],
        },
      },
      index: 0,
      loggedInUserId: '123',
      resetAndRefetch: resetAndRefetchMock,
    };
    render(
      <MockedProvider addTypename={false} link={link}>
        <BrowserRouter>
          <I18nextProvider i18n={i18nForTest}>
            <UsersTableItem {...props} />
          </I18nextProvider>
        </BrowserRouter>
      </MockedProvider>,
    );
    await wait();

    fireEvent.click(screen.getByTestId(`showBlockedOrgsBtn${123}`));
    expect(screen.getByTestId('modal-blocked-org-123')).toBeInTheDocument();

    // Verify org name and creator name are displayed (Avatar component used as fallback)
    expect(screen.getByText(/Blocked Org Without Avatar/i)).toBeInTheDocument();
    expect(screen.getByText(/Blocked Creator/i)).toBeInTheDocument();
  });
});<|MERGE_RESOLUTION|>--- conflicted
+++ resolved
@@ -52,13 +52,7 @@
 });
 
 beforeEach(() => {
-<<<<<<< HEAD
-  mockNavgatePush = vi.fn();
-  setMockStorageItem('Admin', true);
-  setMockStorageItem('id', '123');
-=======
   mockNavigatePush = vi.fn();
->>>>>>> fbff163c
 });
 
 afterEach(() => {
