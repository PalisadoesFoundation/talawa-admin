--- conflicted
+++ resolved
@@ -51,18 +51,9 @@
         required: false,
       },
       setCustomFieldData: mockSetCustomFieldData,
-<<<<<<< HEAD
-      variant: 'outline-success',
-    };
-  });
-
-  afterEach(() => {
-    vi.restoreAllMocks();
-=======
       variant: 'outline-success' as const,
     };
     vi.clearAllMocks();
->>>>>>> 43ecae3c
   });
 
   afterEach(() => {
