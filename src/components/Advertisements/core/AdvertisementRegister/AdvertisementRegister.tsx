--- conflicted
+++ resolved
@@ -2,16 +2,11 @@
 import PropTypes from 'prop-types';
 import styles from './AdvertisementRegister.module.css';
 import { Button, Form, Modal } from 'react-bootstrap';
-<<<<<<< HEAD
-import { useMutation } from '@apollo/client';
 import {
   ADD_ADVERTISEMENT_MUTATION,
   UPDATE_ADVERTISEMENT_MUTATION,
 } from 'GraphQl/Mutations/mutations';
-=======
 import { useMutation, useQuery } from '@apollo/client';
-import { ADD_ADVERTISEMENT_MUTATION } from 'GraphQl/Mutations/mutations';
->>>>>>> a461d073
 import { useTranslation } from 'react-i18next';
 import { toast } from 'react-toastify';
 import dayjs from 'dayjs';
@@ -59,11 +54,8 @@
   const handleClose = (): void => setShow(false);
   const handleShow = (): void => setShow(true);
   const [create] = useMutation(ADD_ADVERTISEMENT_MUTATION);
-<<<<<<< HEAD
   const [updateAdvertisement] = useMutation(UPDATE_ADVERTISEMENT_MUTATION);
-=======
   const { refetch } = useQuery(ADVERTISEMENTS_GET);
->>>>>>> a461d073
 
   //getting orgId from URL
   const currentOrg = window.location.href.split('/id=')[1] + '';
