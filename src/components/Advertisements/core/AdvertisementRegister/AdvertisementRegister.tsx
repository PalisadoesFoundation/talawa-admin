import React, { useState, useEffect } from 'react';
import PropTypes from 'prop-types';
import styles from './AdvertisementRegister.module.css';
import { Button, Form, Modal } from 'react-bootstrap';
import {
  ADD_ADVERTISEMENT_MUTATION,
  UPDATE_ADVERTISEMENT_MUTATION,
} from 'GraphQl/Mutations/mutations';
import { useMutation, useQuery } from '@apollo/client';
import { useTranslation } from 'react-i18next';
import { toast } from 'react-toastify';
import dayjs from 'dayjs';
import convertToBase64 from 'utils/convertToBase64';
import { ADVERTISEMENTS_GET } from 'GraphQl/Queries/Queries';
interface InterfaceAddOnRegisterProps {
  id?: string; // organizationId
  createdBy?: string; // User
  formStatus?: string;
  idEdit?: string;
  nameEdit?: string;
  typeEdit?: string;
  orgIdEdit?: string;
  advertisementMediaEdit?: string;
  endDateEdit?: Date;
  startDateEdit?: Date;
}
interface InterfaceFormStateTypes {
  name: string;
  advertisementMedia: string;
  type: string;
  startDate: Date;
  endDate: Date;
  organizationId: string;
}
<<<<<<< HEAD

=======
>>>>>>> 092b9f6f
function advertisementRegister({
  formStatus,
  idEdit,
  nameEdit,
  typeEdit,
<<<<<<< HEAD
  linkEdit,
=======
  advertisementMediaEdit,
>>>>>>> 092b9f6f
  endDateEdit,
  startDateEdit,
}: InterfaceAddOnRegisterProps): JSX.Element {
  const { t } = useTranslation('translation', { keyPrefix: 'advertisement' });

  const [show, setShow] = useState(false);
  const handleClose = (): void => setShow(false);
  const handleShow = (): void => setShow(true);
  const [create] = useMutation(ADD_ADVERTISEMENT_MUTATION);
  const [updateAdvertisement] = useMutation(UPDATE_ADVERTISEMENT_MUTATION);
  const { refetch } = useQuery(ADVERTISEMENTS_GET);

  //getting organizationId from URL
  const currentOrg = window.location.href.split('/id=')[1] + '';
  const [formState, setFormState] = useState<InterfaceFormStateTypes>({
    name: '',
    advertisementMedia: '',
    type: 'BANNER',
    startDate: new Date(),
    endDate: new Date(),
    organizationId: currentOrg,
  });

  //if set to edit set the formState by edit variables
  useEffect(() => {
    if (formStatus === 'edit') {
      setFormState((prevState) => ({
        ...prevState,
        name: nameEdit || '',
        advertisementMedia: advertisementMediaEdit || '',
        type: typeEdit || 'BANNER',
        startDate: startDateEdit || new Date(),
        endDate: endDateEdit || new Date(),
        orgId: currentOrg,
      }));
    }
  }, [
    formStatus,
    nameEdit,
    advertisementMediaEdit,
    typeEdit,
    startDateEdit,
    endDateEdit,
    currentOrg,
  ]);

  const handleRegister = async (): Promise<void> => {
    try {
      console.log('At handle register', formState);
      if (formState.endDate < formState.startDate) {
        toast.error('End date must be greater than or equal to start date');
        return;
      }
      const { data } = await create({
        variables: {
          organizationId: currentOrg,
          name: formState.name as string,
          type: formState.type as string,
          startDate: dayjs(formState.startDate).format('YYYY-MM-DD'),
          endDate: dayjs(formState.endDate).format('YYYY-MM-DD'),
          file: formState.advertisementMedia as string,
        },
      });

      if (data) {
        toast.success('Advertisement created successfully');
        refetch();
        setFormState({
          name: '',
          advertisementMedia: '',
          type: 'BANNER',
          startDate: new Date(),
          endDate: new Date(),
          organizationId: currentOrg,
        });
        handleClose();
      }
    } catch (error) {
      toast.error('An error occured, could not create new advertisement');
      console.log('error occured', error);
    }
  };
  const handleUpdate = async (): Promise<void> => {
    try {
      const updatedFields: Partial<InterfaceFormStateTypes> = {};

      // Only include the fields which are updated
      if (formState.name !== nameEdit) {
        updatedFields.name = formState.name;
      }
      if (formState.advertisementMedia !== advertisementMediaEdit) {
        updatedFields.advertisementMedia = formState.advertisementMedia;
      }
      if (formState.type !== typeEdit) {
        updatedFields.type = formState.type;
      }
      if (formState.endDate < formState.startDate) {
        toast.error('End date must be greater than or equal to start date');
        return;
      }
      const startDateFormattedString = dayjs(formState.startDate).format(
        'YYYY-MM-DD',
      );
      const endDateFormattedString = dayjs(formState.endDate).format(
        'YYYY-MM-DD',
      );

      const startDateDate = dayjs(
        startDateFormattedString,
        'YYYY-MM-DD',
      ).toDate();
      const endDateDate = dayjs(endDateFormattedString, 'YYYY-MM-DD').toDate();

      if (!dayjs(startDateDate).isSame(startDateEdit, 'day')) {
        updatedFields.startDate = startDateDate;
      }
      if (!dayjs(endDateDate).isSame(endDateEdit, 'day')) {
        updatedFields.endDate = endDateDate;
      }

      console.log('At handle update', updatedFields);
      const { data } = await updateAdvertisement({
        variables: {
          id: idEdit,
          ...(updatedFields.name && { name: updatedFields.name }),
          ...(updatedFields.advertisementMedia && {
            file: updatedFields.advertisementMedia,
          }),
          ...(updatedFields.type && { type: updatedFields.type }),
          ...(updatedFields.startDate && {
            startDate: startDateFormattedString,
          }),
          ...(updatedFields.endDate && { endDate: endDateFormattedString }),
        },
      });

      if (data) {
        toast.success('Advertisement updated successfully');
        refetch();
        handleClose();
      }
    } catch (error: any) {
      toast.error(error.message);
    }
  };
  return (
    //If register show register button else show edit button
    <>
      {formStatus === 'register' ? (
        <Button
          className={styles.modalbtn}
          variant="primary"
          onClick={handleShow}
          data-testid="createAdvertisement"
        >
          <i className="fa fa-plus"></i>
          {t('addNew')}
        </Button>
      ) : (
        <div onClick={handleShow} data-testid="editBtn">
          {t('edit')}
        </div>
      )}

      <Modal show={show} onHide={handleClose}>
        <Modal.Header closeButton className={styles.editHeader}>
          {formStatus === 'register' ? (
            <Modal.Title> {t('RClose')}</Modal.Title>
          ) : (
            <Modal.Title>{t('editAdvertisement')}</Modal.Title>
          )}
        </Modal.Header>
        <Modal.Body>
          <Form>
            <Form.Group className="mb-3" controlId="registerForm.Rname">
              <Form.Label>{t('Rname')}</Form.Label>
              <Form.Control
                type="text"
                placeholder={t('EXname')}
                autoComplete="off"
                required
                value={formState.name}
                onChange={(e): void => {
                  setFormState({
                    ...formState,
                    name: e.target.value,
                  });
                }}
              />
            </Form.Group>
            <Form.Group className="mb-3">
              <Form.Label htmlFor="advertisementMedia">
                {t('Rmedia')}
              </Form.Label>
              <Form.Control
                accept="image/*, video/*"
                data-testid="advertisementMedia"
                name="advertisementMedia"
                type="file"
                id="advertisementMedia"
                multiple={false}
                onChange={async (
                  e: React.ChangeEvent<HTMLInputElement>,
                ): Promise<void> => {
                  const target = e.target as HTMLInputElement;
                  const file = target.files && target.files[0];
                  if (file) {
                    const mediaBase64 = await convertToBase64(file);
                    setFormState({
                      ...formState,
                      advertisementMedia: mediaBase64,
                    });
                  }
                }}
              />
              {formState.advertisementMedia && (
                <div className={styles.preview} data-testid="mediaPreview">
                  {formState.advertisementMedia.includes('video') ? (
                    <video
                      muted
                      autoPlay={true}
                      loop={true}
                      playsInline
                      crossOrigin="anonymous"
                    >
                      <source
                        src={formState.advertisementMedia}
                        type="video/mp4"
                      />
                    </video>
                  ) : (
                    <img src={formState.advertisementMedia} />
                  )}
                  <button
                    className={styles.closeButton}
                    onClick={(e): void => {
                      e.preventDefault();
                      setFormState({
                        ...formState,
                        advertisementMedia: '',
                      });
                      const fileInput = document.getElementById(
                        'advertisementMedia',
                      ) as HTMLInputElement;
                      if (fileInput) {
                        fileInput.value = '';
                      }
                    }}
                    data-testid="closePreview"
                  >
                    <i className="fa fa-times"></i>
                  </button>
                </div>
              )}
            </Form.Group>
            <Form.Group className="mb-3" controlId="registerForm.Rtype">
              <Form.Label>{t('Rtype')}</Form.Label>
              <Form.Select
                aria-label={t('Rtype')}
                value={formState.type}
                onChange={(e): void => {
                  setFormState({
                    ...formState,
                    type: e.target.value,
                  });
                }}
              >
                <option value="POPUP">Popup Ad</option>
                <option value="BANNER">Banner Ad </option>
              </Form.Select>
            </Form.Group>

            <Form.Group className="mb-3" controlId="registerForm.RstartDate">
              <Form.Label>{t('RstartDate')}</Form.Label>
              <Form.Control
                type="date"
                required
                value={formState.startDate.toISOString().slice(0, 10)}
                onChange={(e): void => {
                  setFormState({
                    ...formState,
                    startDate: new Date(e.target.value),
                  });
                }}
              />
            </Form.Group>

            <Form.Group className="mb-3" controlId="registerForm.RDate">
              <Form.Label>{t('RendDate')}</Form.Label>
              <Form.Control
                type="date"
                required
                value={formState.endDate.toISOString().slice(0, 10)}
                onChange={(e): void => {
                  setFormState({
                    ...formState,
                    endDate: new Date(e.target.value),
                  });
                }}
              />
            </Form.Group>
          </Form>
        </Modal.Body>
        <Modal.Footer>
          <Button
            variant="secondary"
            onClick={handleClose}
            data-testid="addonclose"
          >
            {t('close')}
          </Button>
          {formStatus === 'register' ? (
            <Button
              variant="primary"
              onClick={handleRegister}
              data-testid="addonregister"
            >
              {t('register')}
            </Button>
          ) : (
            <Button
              variant="primary"
              onClick={handleUpdate}
              data-testid="addonupdate"
            >
              {t('saveChanges')}
            </Button>
          )}
        </Modal.Footer>
      </Modal>
    </>
  );
}

advertisementRegister.defaultProps = {
  name: '',
  advertisementMedia: '',
  type: 'BANNER',
  startDate: new Date(),
  endDate: new Date(),
  organizationId: '',
  formStatus: 'register',
};

advertisementRegister.propTypes = {
  name: PropTypes.string,
  advertisementMedia: PropTypes.string,
  type: PropTypes.string,
  startDate: PropTypes.instanceOf(Date),
  endDate: PropTypes.instanceOf(Date),
  organizationId: PropTypes.string,
  formStatus: PropTypes.string,
};

export default advertisementRegister;<|MERGE_RESOLUTION|>--- conflicted
+++ resolved
@@ -32,20 +32,13 @@
   endDate: Date;
   organizationId: string;
 }
-<<<<<<< HEAD
-
-=======
->>>>>>> 092b9f6f
+
 function advertisementRegister({
   formStatus,
   idEdit,
   nameEdit,
   typeEdit,
-<<<<<<< HEAD
-  linkEdit,
-=======
   advertisementMediaEdit,
->>>>>>> 092b9f6f
   endDateEdit,
   startDateEdit,
 }: InterfaceAddOnRegisterProps): JSX.Element {
