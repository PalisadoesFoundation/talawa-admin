--- conflicted
+++ resolved
@@ -241,7 +241,6 @@
                 {t('Rmedia')}
               </Form.Label>
               <Form.Control
-<<<<<<< HEAD
                 accept="image/*, video/*"
                 data-testid="advertisementMedia"
                 name="advertisementMedia"
@@ -301,37 +300,6 @@
                   </button>
                 </div>
               )}
-=======
-                type="text"
-                placeholder={t('EXlink')}
-                autoComplete="off"
-                required
-                onFocus={(): void => setIsInputFocused(true)}
-                onBlur={(): void => setIsInputFocused(false)}
-                value={formState.link}
-                onChange={(e): void => {
-                  setFormState({
-                    ...formState,
-                    link: e.target.value,
-                  });
-                }}
-              />
-              <div className="styles.link_check">
-                {isInputFocused && (
-                  <p className="pt-2">
-                    {isValidLink(formState.link) ? (
-                      <span className="form-text text-success">
-                        <Check /> {t('validLink')}
-                      </span>
-                    ) : (
-                      <span className="form-text text-danger">
-                        <Clear /> {t('invalidLink')}
-                      </span>
-                    )}
-                  </p>
-                )}
-              </div>
->>>>>>> 7055b34b
             </Form.Group>
             <Form.Group className="mb-3" controlId="registerForm.Rtype">
               <Form.Label>{t('Rtype')}</Form.Label>
