--- conflicted
+++ resolved
@@ -157,19 +157,12 @@
       Array.from(files).forEach((file) => {
         if (!allowedTypes.includes(file.type)) {
           NotificationToast.error(
-<<<<<<< HEAD
-            t('invalidFileType', { fileName: file.name }),
-          );
-        } else if (file.size > maxFileSize) {
-          NotificationToast.error(t('fileTooLarge', { fileName: file.name }));
-=======
             t('invalidFileType', { fileName: file.name }) as string,
           );
         } else if (file.size > maxFileSize) {
           NotificationToast.error(
             t('fileTooLarge', { fileName: file.name }) as string,
           );
->>>>>>> 5b372cf7
         } else {
           validFiles.push(file);
         }
@@ -227,11 +220,7 @@
       }
 
       if (!formState.name) {
-<<<<<<< HEAD
-        NotificationToast.error(t('invalidArgs'));
-=======
         NotificationToast.error(t('invalidArgs') as string);
->>>>>>> 5b372cf7
         return;
       }
 
@@ -449,22 +438,14 @@
                         <track
                           kind="captions"
                           srcLang="en"
-<<<<<<< HEAD
-                          label={t('englishCaptions')}
-=======
                           label={t('englishCaptions') as string}
->>>>>>> 5b372cf7
                         />
                       </video>
                     ) : (
                       <img
                         data-testid="mediaPreview"
                         src={encodeURI(URL.createObjectURL(file))}
-<<<<<<< HEAD
-                        alt={t('preview')}
-=======
                         alt={t('preview') as string}
->>>>>>> 5b372cf7
                         className={styles.previewAdvertisementRegister}
                       />
                     )}
@@ -494,11 +475,7 @@
                 className={styles.inputField}
                 data-cy="advertisementTypeSelect"
               >
-<<<<<<< HEAD
-                <option value="banner">{t('bannerAd')}</option>
-=======
                 <option value="banner">{t('bannerAd')} </option>
->>>>>>> 5b372cf7
                 <option value="pop_up">{t('popupAd')}</option>
                 <option value="menu">{t('menuAd')}</option>
               </Form.Select>
