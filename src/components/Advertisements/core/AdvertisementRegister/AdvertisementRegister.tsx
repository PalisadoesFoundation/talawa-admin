--- conflicted
+++ resolved
@@ -132,8 +132,8 @@
       if (formState.name !== nameEdit) {
         updatedFields.name = formState.name;
       }
-      if (formState.link !== linkEdit) {
-        updatedFields.link = formState.link;
+      if (formState.advertisementMedia !== linkEdit) {
+        updatedFields.advertisementMedia = formState.advertisementMedia;
       }
       if (formState.type !== typeEdit) {
         updatedFields.type = formState.type;
@@ -163,7 +163,9 @@
         variables: {
           id: idEdit,
           ...(updatedFields.name && { name: updatedFields.name }),
-          ...(updatedFields.link && { link: updatedFields.link }),
+          ...(updatedFields.advertisementMedia && {
+            file: updatedFields.advertisementMedia,
+          }),
           ...(updatedFields.type && { type: updatedFields.type }),
           ...(updatedFields.startDate && {
             startDate: startDateFormattedString,
@@ -370,12 +372,8 @@
   type: 'BANNER',
   startDate: new Date(),
   endDate: new Date(),
-<<<<<<< HEAD
   organizationId: '',
-=======
-  orgId: '',
   formStatus: 'register',
->>>>>>> c627166f
 };
 
 advertisementRegister.propTypes = {
@@ -384,12 +382,8 @@
   type: PropTypes.string,
   startDate: PropTypes.instanceOf(Date),
   endDate: PropTypes.instanceOf(Date),
-<<<<<<< HEAD
   organizationId: PropTypes.string,
-=======
-  orgId: PropTypes.string,
   formStatus: PropTypes.string,
->>>>>>> c627166f
 };
 
 export default advertisementRegister;