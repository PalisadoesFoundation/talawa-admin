.modalbtn {
  display: flex !important;
  margin-left: auto;
  align-items: center;
}

.modalbtn i,
.button i {
  margin-right: 8px;
}

<<<<<<< HEAD
.preview {
  display: flex;
  position: relative;
  width: 100%;
  margin-top: 10px;
  justify-content: center;
}
.preview img {
  width: 400px;
  height: auto;
}
.preview video {
  width: 400px;
  height: auto;
}

.closeButton {
  position: absolute;
  top: 0px;
  right: 0px;
  background: transparent;
  transform: scale(1.2);
  cursor: pointer;
  border: none;
  color: #707070;
  font-weight: 600;
  font-size: 16px;
  cursor: pointer;
=======
.button {
  min-width: 102px;
}

.editHeader {
  background-color: #31bb6b;
  color: white;
>>>>>>> e52d39eb
}<|MERGE_RESOLUTION|>--- conflicted
+++ resolved
@@ -9,7 +9,6 @@
   margin-right: 8px;
 }
 
-<<<<<<< HEAD
 .preview {
   display: flex;
   position: relative;
@@ -38,7 +37,8 @@
   font-weight: 600;
   font-size: 16px;
   cursor: pointer;
-=======
+}
+
 .button {
   min-width: 102px;
 }
@@ -46,5 +46,4 @@
 .editHeader {
   background-color: #31bb6b;
   color: white;
->>>>>>> e52d39eb
 }