--- conflicted
+++ resolved
@@ -9,7 +9,6 @@
   margin-right: 8px;
 }
 
-<<<<<<< HEAD
 .preview {
   display: flex;
   position: relative;
@@ -40,8 +39,6 @@
   cursor: pointer;
 }
 
-=======
->>>>>>> c627166f
 .button {
   min-width: 102px;
 }
