--- conflicted
+++ resolved
@@ -417,28 +417,12 @@
       );
     });
   });
-<<<<<<< HEAD
-
-  test('Media preview renders correctly', async () => {
-    render(
-=======
   test('Throws error when the end date is less than the start date while editing the advertisement', async () => {
     const { getByText, getByLabelText, queryByText } = render(
->>>>>>> df259fcf
       <MockedProvider addTypename={false} link={link}>
         <Provider store={store}>
           <BrowserRouter>
             <I18nextProvider i18n={i18n}>
-<<<<<<< HEAD
-              <AdvertisementRegister
-                endDate={new Date()}
-                startDate={new Date()}
-                type="BANNER"
-                name="Advert1"
-                organizationId="1"
-                advertisementMedia="test.mp4"
-              />
-=======
               {
                 <AdvertisementRegister
                   formStatus="edit"
@@ -450,30 +434,12 @@
                   link="google.com"
                 />
               }
->>>>>>> df259fcf
             </I18nextProvider>
           </BrowserRouter>
         </Provider>
       </MockedProvider>
     );
 
-<<<<<<< HEAD
-    fireEvent.click(screen.getByText(translations.addNew));
-    await waitFor(() => screen.getByText(translations.RClose));
-
-    const mediaFile = new File(['video content'], 'test.mp4', {
-      type: 'video/mp4',
-    });
-    const mediaInput = screen.getByTestId('advertisementMedia');
-    userEvent.upload(mediaInput, mediaFile);
-
-    const mediaPreview = await screen.findByTestId('mediaPreview');
-    expect(mediaPreview).toBeInTheDocument();
-
-    const closeButton = await screen.findByTestId('closePreview');
-    fireEvent.click(closeButton);
-    expect(mediaPreview).not.toBeInTheDocument();
-=======
     fireEvent.click(getByText(translations.edit));
     expect(queryByText(translations.editAdvertisement)).toBeInTheDocument();
     fireEvent.change(getByLabelText(translations.Rname), {
@@ -483,12 +449,14 @@
       'Test Advertisement'
     );
 
-    fireEvent.change(getByLabelText(translations.Rlink), {
-      target: { value: 'http://example.com' },
-    });
-    expect(getByLabelText(translations.Rlink)).toHaveValue(
-      'http://example.com'
-    );
+    const mediaFile = new File(['video content'], 'test.mp4', {
+      type: 'video/mp4',
+    });
+    const mediaInput = screen.getByTestId('advertisementMedia');
+    userEvent.upload(mediaInput, mediaFile);
+
+    const mediaPreview = await screen.findByTestId('mediaPreview');
+    expect(mediaPreview).toBeInTheDocument();
 
     fireEvent.change(getByLabelText(translations.Rtype), {
       target: { value: 'BANNER' },
@@ -511,6 +479,42 @@
         'End date must be greater than or equal to start date'
       );
     });
->>>>>>> df259fcf
+  });
+
+  test('Media preview renders correctly', async () => {
+    render(
+      <MockedProvider addTypename={false} link={link}>
+        <Provider store={store}>
+          <BrowserRouter>
+            <I18nextProvider i18n={i18n}>
+              <AdvertisementRegister
+                endDate={new Date()}
+                startDate={new Date()}
+                type="BANNER"
+                name="Advert1"
+                organizationId="1"
+                advertisementMedia="test.mp4"
+              />
+            </I18nextProvider>
+          </BrowserRouter>
+        </Provider>
+      </MockedProvider>
+    );
+
+    fireEvent.click(screen.getByText(translations.addNew));
+    await waitFor(() => screen.getByText(translations.RClose));
+
+    const mediaFile = new File(['video content'], 'test.mp4', {
+      type: 'video/mp4',
+    });
+    const mediaInput = screen.getByTestId('advertisementMedia');
+    userEvent.upload(mediaInput, mediaFile);
+
+    const mediaPreview = await screen.findByTestId('mediaPreview');
+    expect(mediaPreview).toBeInTheDocument();
+
+    const closeButton = await screen.findByTestId('closePreview');
+    fireEvent.click(closeButton);
+    expect(mediaPreview).not.toBeInTheDocument();
   });
 });