--- conflicted
+++ resolved
@@ -22,14 +22,11 @@
 import { toast } from 'react-toastify';
 import { ADD_ADVERTISEMENT_MUTATION } from 'GraphQl/Mutations/mutations';
 import { StaticMockLink } from 'utils/StaticMockLink';
-<<<<<<< HEAD
 import userEvent from '@testing-library/user-event';
 import AdvertisementEntry from '../AdvertisementEntry/AdvertisementEntry';
-=======
 import useLocalStorage from 'utils/useLocalstorage';
 
 const { getItem } = useLocalStorage();
->>>>>>> 7055b34b
 
 jest.mock('react-toastify', () => ({
   toast: {
@@ -109,7 +106,6 @@
         <Provider store={store}>
           <BrowserRouter>
             <I18nextProvider i18n={i18n}>
-<<<<<<< HEAD
               <AdvertisementRegister
                 endDate={new Date()}
                 startDate={new Date()}
@@ -118,18 +114,6 @@
                 organizationId="1"
                 advertisementMedia="test.png"
               />
-=======
-              {
-                <AdvertisementRegister
-                  endDate={new Date()}
-                  startDate={new Date()}
-                  type="BANNER"
-                  name="Advert1"
-                  orgId="1"
-                  link="https://google.com"
-                />
-              }
->>>>>>> 7055b34b
             </I18nextProvider>
           </BrowserRouter>
         </Provider>
@@ -146,7 +130,6 @@
         <Provider store={store}>
           <BrowserRouter>
             <I18nextProvider i18n={i18n}>
-<<<<<<< HEAD
               <AdvertisementRegister
                 endDate={new Date()}
                 startDate={new Date()}
@@ -156,19 +139,6 @@
                 advertisementMedia="google.com"
                 formStatus="edit"
               />
-=======
-              {
-                <AdvertisementRegister
-                  endDate={new Date()}
-                  startDate={new Date()}
-                  type="BANNER"
-                  name="Advert1"
-                  orgId="1"
-                  link="https://google.com"
-                  formStatus="edit"
-                />
-              }
->>>>>>> 7055b34b
             </I18nextProvider>
           </BrowserRouter>
         </Provider>
@@ -185,7 +155,6 @@
         <Provider store={store}>
           <BrowserRouter>
             <I18nextProvider i18n={i18n}>
-<<<<<<< HEAD
               <AdvertisementRegister
                 endDate={new Date()}
                 startDate={new Date()}
@@ -194,18 +163,6 @@
                 organizationId="1"
                 advertisementMedia="test.png"
               />
-=======
-              {
-                <AdvertisementRegister
-                  endDate={new Date()}
-                  startDate={new Date()}
-                  type="BANNER"
-                  name="Advert1"
-                  orgId="1"
-                  link="https://google.com"
-                />
-              }
->>>>>>> 7055b34b
             </I18nextProvider>
           </BrowserRouter>
         </Provider>
@@ -228,7 +185,6 @@
         <Provider store={store}>
           <BrowserRouter>
             <I18nextProvider i18n={i18n}>
-<<<<<<< HEAD
               <AdvertisementRegister
                 endDate={new Date()}
                 startDate={new Date()}
@@ -237,18 +193,6 @@
                 organizationId="undefined"
                 advertisementMedia="data:image/png;base64,bWVkaWEgY29udGVudA=="
               />
-=======
-              {
-                <AdvertisementRegister
-                  endDate={new Date()}
-                  startDate={new Date()}
-                  type="BANNER"
-                  name="Advert1"
-                  orgId="1"
-                  link="https://google.com"
-                />
-              }
->>>>>>> 7055b34b
             </I18nextProvider>
           </BrowserRouter>
         </Provider>
@@ -259,7 +203,6 @@
       fireEvent.click(getByText(translations.addNew));
       expect(queryByText(translations.RClose)).toBeInTheDocument();
 
-<<<<<<< HEAD
       fireEvent.change(getByLabelText(translations.Rname), {
         target: { value: 'Test Advertisement' },
       });
@@ -270,21 +213,6 @@
       const mediaFile = new File(['media content'], 'test.png', {
         type: 'image/png',
       });
-=======
-    fireEvent.change(getByLabelText(translations.Rname), {
-      target: { value: 'Test Advertisement' },
-    });
-    expect(getByLabelText(translations.Rname)).toHaveValue(
-      'Test Advertisement',
-    );
-
-    fireEvent.change(getByLabelText(translations.Rlink), {
-      target: { value: 'http://example.com' },
-    });
-    expect(getByLabelText(translations.Rlink)).toHaveValue(
-      'http://example.com',
-    );
->>>>>>> 7055b34b
 
       const mediaInput = getByLabelText(translations.Rmedia);
       fireEvent.change(mediaInput, {
@@ -460,7 +388,6 @@
     const mediaFile = new File(['media content'], 'test.png', {
       type: 'image/png',
     });
-<<<<<<< HEAD
 
     const mediaInput = getByLabelText(translations.Rmedia);
     fireEvent.change(mediaInput, {
@@ -471,11 +398,6 @@
 
     const mediaPreview = await screen.findByTestId('mediaPreview');
     expect(mediaPreview).toBeInTheDocument();
-=======
-    expect(getByLabelText(translations.Rlink)).toHaveValue(
-      'http://example.com',
-    );
->>>>>>> 7055b34b
 
     fireEvent.change(getByLabelText(translations.Rtype), {
       target: { value: 'BANNER' },
@@ -534,17 +456,11 @@
     const mediaFile = new File(['video content'], 'test.mp4', {
       type: 'video/mp4',
     });
-<<<<<<< HEAD
     const mediaInput = screen.getByTestId('advertisementMedia');
     userEvent.upload(mediaInput, mediaFile);
 
     const mediaPreview = await screen.findByTestId('mediaPreview');
     expect(mediaPreview).toBeInTheDocument();
-=======
-    expect(getByLabelText(translations.Rlink)).toHaveValue(
-      'http://example.com',
-    );
->>>>>>> 7055b34b
 
     fireEvent.change(getByLabelText(translations.Rtype), {
       target: { value: 'BANNER' },
