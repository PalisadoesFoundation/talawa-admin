import React, { act } from 'react';
import { render, fireEvent, waitFor, screen } from '@testing-library/react';
import { ApolloProvider } from '@apollo/client';
import AdvertisementRegister from './AdvertisementRegister';
import { Provider } from 'react-redux';
import { store } from 'state/store';
import { I18nextProvider } from 'react-i18next';
import { MockedProvider } from '@apollo/client/testing';
import { toast } from 'react-toastify';
import userEvent from '@testing-library/user-event';
import { vi, it } from 'vitest';
import { client, wait } from 'components/Advertisements/AdvertisementsMocks';
import { UPDATE_ADVERTISEMENT_MUTATION } from 'GraphQl/Mutations/mutations';
import i18nForTest from 'utils/i18nForTest';
import { ORGANIZATION_ADVERTISEMENT_LIST } from 'GraphQl/Queries/AdvertisementQueries';
import * as router from 'react-router';
import {
  createAdFailMock,
  createAdvertisement,
  dateConstants,
  mockBigFile,
  mockFile,
  updateAdFailMock,
} from './AdvertisementRegisterMocks';

vi.mock('react-router', async () => {
  const actual = await vi.importActual('react-router');
  return {
    ...actual,
    useParams: () => ({ orgId: '1' }),
    useNavigate: vi.fn(),
  };
});

global.URL.createObjectURL = vi.fn(() => 'mocked-url');

vi.mock('react-toastify', () => ({
  toast: {
    success: vi.fn(),
    warn: vi.fn(),
    error: vi.fn(),
  },
}));

let mockUseMutation: ReturnType<typeof vi.fn>;
vi.mock('@apollo/client', async () => {
  const actual = await vi.importActual('@apollo/client');
  return {
    ...actual,
    useMutation: () => mockUseMutation(),
  };
});

vi.mock('utils/useLocalstorage', () => ({
  default: () => ({
    getItem: vi.fn().mockReturnValue('token'),
  }),
}));

const translations = {
  ...JSON.parse(
    JSON.stringify(
      i18nForTest.getDataByLanguage('en')?.translation.advertisement ?? {},
    ),
  ),
  ...JSON.parse(
    JSON.stringify(i18nForTest.getDataByLanguage('en')?.common ?? {}),
  ),
  ...JSON.parse(
    JSON.stringify(i18nForTest.getDataByLanguage('en')?.errors ?? {}),
  ),
};

describe('Testing Advertisement Register Component', () => {
  beforeEach(() => {
    mockUseMutation = vi.fn();
<<<<<<< HEAD
=======
    vi.clearAllMocks();
>>>>>>> 43ecae3c
    mockUseMutation.mockReturnValue([vi.fn()]);
  });
  afterEach(() => {
    vi.restoreAllMocks();
  });
  test('AdvertismentRegister component loads correctly in register mode', async () => {
    const { getByText } = render(
      <ApolloProvider client={client}>
        <Provider store={store}>
          <router.BrowserRouter>
            <I18nextProvider i18n={i18nForTest}>
              <AdvertisementRegister
                formStatus="register"
                nameEdit=""
                typeEdit="banner"
                descriptionEdit=""
                endAtEdit={
                  new Date(new Date().setDate(new Date().getDate() + 1))
                }
                startAtEdit={new Date()}
                idEdit="1"
                setAfterActive={() => {}}
                setAfterCompleted={() => {}}
              />
            </I18nextProvider>
          </router.BrowserRouter>
        </Provider>
      </ApolloProvider>,
    );
    await waitFor(() => {
      expect(getByText(translations.createAdvertisement)).toBeInTheDocument();
    });
  });

  test('Logs error to the console and shows error toast when advertisement creation fails', async () => {
    const setTimeoutSpy = vi.spyOn(global, 'setTimeout');
    const toastErrorSpy = vi.spyOn(toast, 'error');

    await act(async () => {
      render(
        <MockedProvider addTypename={false} mocks={[createAdFailMock]}>
          <Provider store={store}>
            <router.BrowserRouter>
              <I18nextProvider i18n={i18nForTest}>
                <AdvertisementRegister
                  endAtEdit={new Date()}
                  startAtEdit={new Date()}
                  typeEdit="banner"
                  nameEdit="Ad1"
                  idEdit="1"
                  setAfterActive={vi.fn()}
                  setAfterCompleted={vi.fn()}
                />
              </I18nextProvider>
            </router.BrowserRouter>
          </Provider>
        </MockedProvider>,
      );
    });

    expect(
      screen.getByText(translations.createAdvertisement),
    ).toBeInTheDocument();

    await act(async () => {
      fireEvent.click(screen.getByText(translations.createAdvertisement));
    });

    expect(screen.queryByText(translations.addNew)).toBeInTheDocument();

    await act(async () => {
      fireEvent.click(screen.getByText(translations.register));
    });

    await waitFor(() => {
      expect(toastErrorSpy).toHaveBeenCalledWith(
        `Invalid arguments for this action.`,
      );
    });

    expect(setTimeoutSpy).toHaveBeenCalled();
  });

  test('Throws error at creation when the end date is less than the start date', async () => {
    const setTimeoutSpy = vi.spyOn(global, 'setTimeout');
    const toastErrorSpy = vi.spyOn(toast, 'error');
    const { getByText, queryByText, getByLabelText } = render(
      <MockedProvider addTypename={false}>
        <Provider store={store}>
          <router.BrowserRouter>
            <I18nextProvider i18n={i18nForTest}>
              <AdvertisementRegister
                setAfterActive={vi.fn()}
                setAfterCompleted={vi.fn()}
              />
            </I18nextProvider>
          </router.BrowserRouter>
        </Provider>
      </MockedProvider>,
    );

    expect(getByText(translations.createAdvertisement)).toBeInTheDocument();

    fireEvent.click(getByText(translations.createAdvertisement));
    expect(queryByText(translations.addNew)).toBeInTheDocument();

    fireEvent.change(getByLabelText(translations.Rname), {
      target: { value: 'Ad1' },
    });
    expect(getByLabelText(translations.Rname)).toHaveValue('Ad1');

    const mediaFile = new File(['media content'], 'test.png', {
      type: 'image/png',
    });

    const mediaInput = getByLabelText(translations.Rmedia);
    fireEvent.change(mediaInput, {
      target: {
        files: [mediaFile],
      },
    });

    const mediaPreview = await screen.findByTestId('mediaPreview');
    expect(mediaPreview).toBeInTheDocument();

    fireEvent.change(getByLabelText(translations.Rtype), {
      target: { value: 'banner' },
    });
    expect(getByLabelText(translations.Rtype)).toHaveValue('banner');

    fireEvent.change(getByLabelText(translations.RstartDate), {
      target: { value: dateConstants.create.startAtISO.split('T')[0] },
    });
    expect(getByLabelText(translations.RstartDate)).toHaveValue(
      dateConstants.create.startAtISO.split('T')[0],
    );

    fireEvent.change(getByLabelText(translations.RendDate), {
      target: { value: dateConstants.create.endBeforeStartISO.split('T')[0] },
    });
    expect(getByLabelText(translations.RendDate)).toHaveValue(
      dateConstants.create.endBeforeStartISO.split('T')[0],
    );

    await waitFor(() => {
      fireEvent.click(getByText(translations.register));
    });
    expect(toastErrorSpy).toHaveBeenCalledWith(
      'End Date should be greater than Start Date',
    );
    expect(setTimeoutSpy).toHaveBeenCalled();
    vi.useRealTimers();
  });

  test('AdvertismentRegister component loads correctly in edit mode', async () => {
    render(
      <ApolloProvider client={client}>
        <Provider store={store}>
          <router.BrowserRouter>
            <I18nextProvider i18n={i18nForTest}>
              <AdvertisementRegister
                endAtEdit={new Date()}
                startAtEdit={new Date()}
                typeEdit="banner"
                nameEdit="Advert1"
                idEdit="1"
                formStatus="edit"
                setAfterActive={vi.fn()}
                setAfterCompleted={vi.fn()}
              />
            </I18nextProvider>
          </router.BrowserRouter>
        </Provider>
      </ApolloProvider>,
    );
    await waitFor(() => {
      expect(screen.getByTestId('editBtn')).toBeInTheDocument();
    });
    vi.useRealTimers();
  });

  test('Opens and closes modals on button click', async () => {
    const { getByText, queryByText } = render(
      <ApolloProvider client={client}>
        <Provider store={store}>
          <router.BrowserRouter>
            <I18nextProvider i18n={i18nForTest}>
              <AdvertisementRegister
                endAtEdit={new Date()}
                startAtEdit={new Date()}
                typeEdit="banner"
                nameEdit="Advert1"
                idEdit="1"
                setAfterActive={vi.fn()}
                setAfterCompleted={vi.fn()}
              />
            </I18nextProvider>
          </router.BrowserRouter>
        </Provider>
      </ApolloProvider>,
    );
    fireEvent.click(getByText(translations.createAdvertisement));
    await waitFor(() => {
      expect(queryByText(translations.addNew)).toBeInTheDocument();
    });
    fireEvent.click(getByText(translations.close));
    await waitFor(() => {
      expect(queryByText(translations.close)).not.toBeInTheDocument();
    });
    vi.useRealTimers();
  });

  test('Throws error when the end date is less than the start date while editing the advertisement', async () => {
    const toastErrorSpy = vi.spyOn(toast, 'error');
    const { getByText, getByLabelText, queryByText } = render(
      <MockedProvider addTypename={false} mocks={[updateAdFailMock]}>
        <Provider store={store}>
          <router.BrowserRouter>
            <I18nextProvider i18n={i18nForTest}>
              {
                <AdvertisementRegister
                  formStatus="edit"
                  endAtEdit={new Date()}
                  startAtEdit={new Date()}
                  typeEdit="banner"
                  nameEdit="Advert1"
                  idEdit="1"
                  setAfterActive={vi.fn()}
                  setAfterCompleted={vi.fn()}
                />
              }
            </I18nextProvider>
          </router.BrowserRouter>
        </Provider>
      </MockedProvider>,
    );

    await waitFor(() => {
      fireEvent.click(screen.getByTestId('editBtn'));
    });
    expect(queryByText(translations.editAdvertisement)).toBeInTheDocument();
    fireEvent.change(getByLabelText(translations.Rname), {
      target: { value: 'Test Advertisement' },
    });
    expect(getByLabelText(translations.Rname)).toHaveValue(
      'Test Advertisement',
    );

    fireEvent.change(getByLabelText(translations.Rtype), {
      target: { value: 'banner' },
    });
    expect(getByLabelText(translations.Rtype)).toHaveValue('banner');

    expect(getByLabelText(translations.RstartDate)).toBeInTheDocument();

    fireEvent.change(screen.getByLabelText(translations.RstartDate), {
      target: { value: dateConstants.update.startAtISO.split('T')[0] },
    });

    expect(getByLabelText(translations.RstartDate)).toHaveValue(
      dateConstants.update.startAtISO.split('T')[0],
    );

    fireEvent.change(screen.getByLabelText(translations.RendDate), {
      target: { value: dateConstants.update.endBeforeStartISO.split('T')[0] },
    });

    expect(getByLabelText(translations.RendDate)).toHaveValue(
      dateConstants.update.endBeforeStartISO.split('T')[0],
    );

    fireEvent.click(getByText(translations.saveChanges));
    await waitFor(() => {
      expect(toastErrorSpy).toHaveBeenCalledWith(
        'End Date should be greater than Start Date',
      );
    });
    vi.useRealTimers();
  });

  test('Media preview renders correctly', async () => {
    render(
      <MockedProvider addTypename={false}>
        <Provider store={store}>
          <router.BrowserRouter>
            <I18nextProvider i18n={i18nForTest}>
              <AdvertisementRegister
                endAtEdit={new Date()}
                startAtEdit={new Date()}
                typeEdit="banner"
                nameEdit="Advert1"
                idEdit="1"
                setAfterActive={vi.fn()}
                setAfterCompleted={vi.fn()}
              />
            </I18nextProvider>
          </router.BrowserRouter>
        </Provider>
      </MockedProvider>,
    );

    fireEvent.click(screen.getByText(translations.createAdvertisement));
    await screen.findByText(translations.addNew);

    const mediaFile = new File(['video content'], 'test.mp4', {
      type: 'video/mp4',
    });
    const mediaInput = screen.getByTestId('advertisementMedia');
    await userEvent.upload(mediaInput, mediaFile);

    const mediaPreview = await screen.findByTestId('mediaPreview');
    expect(mediaPreview).toBeInTheDocument();

    const closeButton = await screen.findByTestId('closePreview');
    fireEvent.click(closeButton);
    expect(mediaPreview).not.toBeInTheDocument();
  });

  it('create advertisement', async () => {
    const createAdMock = vi.fn();
    mockUseMutation.mockReturnValue([createAdMock]);
    render(
      <ApolloProvider client={client}>
        <Provider store={store}>
          <router.BrowserRouter>
            <I18nextProvider i18n={i18nForTest}>
              <MockedProvider mocks={createAdvertisement} addTypename={false}>
                <AdvertisementRegister
                  setAfterActive={vi.fn()}
                  setAfterCompleted={vi.fn()}
                />
              </MockedProvider>
            </I18nextProvider>
          </router.BrowserRouter>
        </Provider>
      </ApolloProvider>,
    );

    await wait();
    expect(
      screen.getByText(translations.createAdvertisement),
    ).toBeInTheDocument();

    await act(async () => {
      fireEvent.click(screen.getByText(translations.createAdvertisement));
    });

    expect(screen.queryByText(translations.addNew)).toBeInTheDocument();

    await act(async () => {
      fireEvent.change(screen.getByLabelText(translations.Rname), {
        target: { value: 'Ad1' },
      });
    });

    await act(async () => {
      fireEvent.change(screen.getByLabelText(translations.Rtype), {
        target: { value: 'banner' },
      });

      fireEvent.change(screen.getByLabelText(translations.Rdesc), {
        target: { value: 'this is a banner' },
      });

      fireEvent.change(screen.getByLabelText(translations.RstartDate), {
        target: { value: dateConstants.create.startAtISO.split('T')[0] },
      });

      fireEvent.change(screen.getByLabelText(translations.RendDate), {
        target: { value: dateConstants.create.endAtISO.split('T')[0] },
      });
    });

    expect(screen.getByLabelText(translations.Rname)).toHaveValue('Ad1');
    expect(screen.getByLabelText(translations.Rtype)).toHaveValue('banner');
    expect(screen.getByLabelText(translations.RstartDate)).toHaveValue(
      dateConstants.create.startAtISO.split('T')[0],
    );
    expect(screen.getByLabelText(translations.RendDate)).toHaveValue(
      dateConstants.create.endAtISO.split('T')[0],
    );

    await act(async () => {
      fireEvent.click(screen.getByText(translations.register));
    });

    await waitFor(() => {
      const mockCall = createAdMock.mock.calls[0][0];
      expect(mockCall.variables).toMatchObject({
        organizationId: '1',
        name: 'Ad1',
        type: 'banner',
        description: 'this is a banner',
        attachments: undefined,
      });
      expect(new Date(mockCall.variables.startAt)).toBeInstanceOf(Date);
      expect(new Date(mockCall.variables.endAt)).toBeInstanceOf(Date);
      const creationFailedText = screen.queryByText((_, element) => {
        return (
          element?.textContent === 'Creation Failed' &&
          element.tagName.toLowerCase() === 'div'
        );
      });
      expect(creationFailedText).toBeNull();
    });
    vi.useRealTimers();
  });

  it('update advertisement', async () => {
    const updateMock = vi.fn();
    mockUseMutation.mockReturnValue([updateMock]);
    const updateAdMocks = [
      {
        request: {
          query: ORGANIZATION_ADVERTISEMENT_LIST,
          variables: {
            id: '1',
            first: 6,
            after: null,
            where: {
              isCompleted: false,
            },
          },
        },
        result: {
          data: {
            organization: {
              advertisements: {
                edges: [
                  {
                    node: {
                      id: '1',
                      createdAt: new Date().toISOString(),
                      description:
                        'This is a new advertisement created for testing.',
                      endAt: dateConstants.update.endAtISO,
                      organization: {
                        id: '1',
                      },
                      name: 'Ad1',
                      startAt: dateConstants.update.startAtISO,
                      type: 'banner',
                      attachments: [],
                    },
                  },
                ],
                pageInfo: {
                  startCursor: 'cursor-1',
                  endCursor: 'cursor-2',
                  hasNextPage: true,
                  hasPreviousPage: false,
                },
              },
            },
          },
        },
      },
      {
        request: {
          query: ORGANIZATION_ADVERTISEMENT_LIST,
          variables: {
            id: '1',
            first: 6,
            after: null,
            where: {
              isCompleted: true,
            },
          },
        },
        result: {
          data: {
            organization: {
              advertisements: {
                edges: [],
                pageInfo: {
                  startCursor: 'cursor-1',
                  endCursor: 'cursor-2',
                  hasNextPage: false,
                  hasPreviousPage: false,
                },
              },
            },
          },
        },
      },
      {
        request: {
          query: UPDATE_ADVERTISEMENT_MUTATION,
          variables: {
            id: '1',
            description: 'This is an updated advertisement',
            startAt: dateConstants.update.startISOReceived,
            endAt: dateConstants.update.endISOReceived,
          },
        },
        result: {
          data: {
            updateAdvertisement: {
              id: '1',
            },
          },
        },
      },
      {
        request: {
          query: ORGANIZATION_ADVERTISEMENT_LIST,
          variables: {
            id: '1',
            first: 6,
            after: null,
            where: {
              isCompleted: false,
            },
          },
        },
        result: {
          data: {
            organization: {
              advertisements: {
                edges: [
                  {
                    node: {
                      id: '1',
                      createdAt: new Date().toISOString(),
                      description: 'This is an updated advertisement',
                      endAt: dateConstants.update.endAtISO,
                      organization: {
                        id: '1',
                      },
                      name: 'Ad1',
                      startAt: dateConstants.update.startAtISO,
                      type: 'banner',
                      attachments: [],
                    },
                  },
                ],
                pageInfo: {
                  startCursor: 'cursor-1',
                  endCursor: 'cursor-2',
                  hasNextPage: true,
                  hasPreviousPage: false,
                },
              },
            },
          },
        },
      },
      {
        request: {
          query: ORGANIZATION_ADVERTISEMENT_LIST,
          variables: {
            id: '1',
            first: 6,
            after: null,
            where: {
              isCompleted: true,
            },
          },
        },
        result: {
          data: {
            organization: {
              advertisements: {
                edges: [],
                pageInfo: {
                  startCursor: 'cursor-1',
                  endCursor: 'cursor-2',
                  hasNextPage: false,
                  hasPreviousPage: false,
                },
              },
            },
          },
        },
      },
    ];
    render(
      <ApolloProvider client={client}>
        <Provider store={store}>
          <router.BrowserRouter>
            <I18nextProvider i18n={i18nForTest}>
              <MockedProvider mocks={updateAdMocks} addTypename={false}>
                <AdvertisementRegister
                  endAtEdit={new Date()}
                  startAtEdit={new Date()}
                  typeEdit="banner"
                  nameEdit="Ad1"
                  idEdit="1"
                  setAfterActive={vi.fn()}
                  setAfterCompleted={vi.fn()}
                  formStatus="edit"
                />
              </MockedProvider>
            </I18nextProvider>
          </router.BrowserRouter>
        </Provider>
      </ApolloProvider>,
    );

    await wait();

    expect(screen.getByTestId('editBtn')).toBeInTheDocument();
    fireEvent.click(screen.getByTestId('editBtn'));

    const descriptionField = screen.getByLabelText(
      'Enter description of Advertisement (optional)',
    );
    fireEvent.change(descriptionField, {
      target: { value: 'This is an updated advertisement' },
    });
    await act(async () => {
      fireEvent.change(screen.getByLabelText(translations.RstartDate), {
        target: { value: dateConstants.update.startAtISO.split('T')[0] },
      });

      fireEvent.change(screen.getByLabelText(translations.RendDate), {
        target: { value: dateConstants.update.endAtISO.split('T')[0] },
      });
    });

    await act(async () => {
      fireEvent.click(screen.getByTestId('addonupdate'));
    });

    await waitFor(() => {
      const mockCall = updateMock.mock.calls[0][0];
      expect(mockCall.variables).toMatchObject({
        id: '1',
        description: 'This is an updated advertisement',
      });
      expect(new Date(mockCall.variables.startAt)).toBeInstanceOf(Date);
      expect(new Date(mockCall.variables.endAt)).toBeInstanceOf(Date);
      const updateFailedText = screen.queryByText((_, element) => {
        return (
          element?.textContent === 'Update Failed' &&
          element.tagName.toLowerCase() === 'div'
        );
      });
      expect(updateFailedText).toBeNull();
    });
  });

  it('throw error while uploading attachment of more than 5 mb', async () => {
    const toastErrorSpy = vi.spyOn(toast, 'error');
    render(
      <ApolloProvider client={client}>
        <Provider store={store}>
          <router.BrowserRouter>
            <I18nextProvider i18n={i18nForTest}>
              <MockedProvider addTypename={false}>
                <AdvertisementRegister
                  setAfterActive={vi.fn()}
                  setAfterCompleted={vi.fn()}
                />
              </MockedProvider>
            </I18nextProvider>
          </router.BrowserRouter>
        </Provider>
      </ApolloProvider>,
    );

    await wait();
    expect(
      screen.getByText(translations.createAdvertisement),
    ).toBeInTheDocument();

    await act(async () => {
      fireEvent.click(screen.getByText(translations.createAdvertisement));
    });

    expect(screen.queryByText(translations.addNew)).toBeInTheDocument();

    await act(async () => {
      fireEvent.change(screen.getByLabelText(translations.Rname), {
        target: { value: 'Ad1' },
      });
    });

    expect(screen.getByLabelText(translations.Rname)).toHaveValue('Ad1');
    expect(screen.getByLabelText(translations.Rtype)).toHaveValue('banner');

    await act(async () => {
      fireEvent.click(screen.getByText(translations.register));
    });

    const mediaInput = screen.getByTestId('advertisementMedia');
    await userEvent.upload(mediaInput, mockBigFile);

    expect(toastErrorSpy).toHaveBeenCalledWith('File too large: test.jpg');
    expect(screen.queryByTestId('mediaPreview')).not.toBeInTheDocument();
    vi.useRealTimers();
  });

  it('upload valid files successfully', async () => {
    render(
      <ApolloProvider client={client}>
        <Provider store={store}>
          <router.BrowserRouter>
            <I18nextProvider i18n={i18nForTest}>
              <MockedProvider addTypename={false}>
                <AdvertisementRegister
                  setAfterActive={vi.fn()}
                  setAfterCompleted={vi.fn()}
                />
              </MockedProvider>
            </I18nextProvider>
          </router.BrowserRouter>
        </Provider>
      </ApolloProvider>,
    );

    await wait();
    expect(
      screen.getByText(translations.createAdvertisement),
    ).toBeInTheDocument();

    await act(async () => {
      fireEvent.click(screen.getByText(translations.createAdvertisement));
    });

    expect(screen.queryByText(translations.addNew)).toBeInTheDocument();

    await act(async () => {
      fireEvent.change(screen.getByLabelText(translations.Rname), {
        target: { value: 'Ad1' },
      });
    });

    expect(screen.getByLabelText(translations.Rname)).toHaveValue('Ad1');
    expect(screen.getByLabelText(translations.Rtype)).toHaveValue('banner');

    await act(async () => {
      fireEvent.click(screen.getByText(translations.register));
    });

    const mediaInput = screen.getByTestId('advertisementMedia');
    await userEvent.upload(mediaInput, mockFile);

    expect(screen.queryByTestId('mediaPreview')).toBeInTheDocument();
    vi.useRealTimers();
  });

  it('Validates file types during upload', async () => {
    const toastErrorSpy = vi.spyOn(toast, 'error');

    render(
      <ApolloProvider client={client}>
        <Provider store={store}>
          <router.BrowserRouter>
            <I18nextProvider i18n={i18nForTest}>
              <AdvertisementRegister
                formStatus="register"
                setAfterActive={vi.fn()}
                setAfterCompleted={vi.fn()}
              />
            </I18nextProvider>
          </router.BrowserRouter>
        </Provider>
      </ApolloProvider>,
    );

    fireEvent.click(screen.getByText(translations.createAdvertisement));

    const invalidFile = new File(['content'], 'test.pdf', {
      type: 'image/pdf',
    });

    const mediaInput = screen.getByTestId('advertisementMedia');
    expect(mediaInput).toBeInTheDocument();
    await userEvent.upload(mediaInput, invalidFile);

    await waitFor(() => {
      expect(toastErrorSpy).toHaveBeenCalledWith('Invalid file type: test.pdf');
    });
  });

  it('Validates that name is required', async () => {
    const toastErrorSpy = vi.spyOn(toast, 'error');

    render(
      <ApolloProvider client={client}>
        <Provider store={store}>
          <router.BrowserRouter>
            <I18nextProvider i18n={i18nForTest}>
              <AdvertisementRegister
                formStatus="register"
                setAfterActive={vi.fn()}
                setAfterCompleted={vi.fn()}
              />
            </I18nextProvider>
          </router.BrowserRouter>
        </Provider>
      </ApolloProvider>,
    );

    fireEvent.click(screen.getByText(translations.createAdvertisement));

    fireEvent.change(screen.getByLabelText(translations.Rname), {
      target: { value: '' },
    });

    await act(async () => {
      fireEvent.click(screen.getByText(translations.register));
    });

    await waitFor(() => {
      expect(toastErrorSpy).toHaveBeenCalledWith(
        'Invalid arguments for this action.',
      );
    });
  });

  it('does not shows updating attachment option in edit mode', async () => {
    render(
      <ApolloProvider client={client}>
        <Provider store={store}>
          <router.BrowserRouter>
            <I18nextProvider i18n={i18nForTest}>
              <AdvertisementRegister
                formStatus="edit"
                endAtEdit={new Date()}
                startAtEdit={new Date()}
                typeEdit="banner"
                nameEdit="Ad1"
                idEdit="1"
                setAfterActive={vi.fn()}
                setAfterCompleted={vi.fn()}
              />
            </I18nextProvider>
          </router.BrowserRouter>
        </Provider>
      </ApolloProvider>,
    );

    await wait();
    fireEvent.click(screen.getByTestId('editBtn'));

    const mediaPreview = await screen.queryByTestId('mediaPreview');
    expect(mediaPreview).not.toBeInTheDocument();
  });

  it('Updates only end date in edit mode', async () => {
    const updateMock = vi.fn().mockResolvedValue({
      data: {
        updateAdvertisement: {
          id: '1',
        },
      },
    });
    mockUseMutation.mockReturnValue([updateMock]);

    const originalStartDate = new Date(
      dateConstants.create.startAtISO.split('T')[0],
    );
    const originalEndDate = new Date(
      dateConstants.create.endAtISO.split('T')[0],
    );
    const newEndDate = dateConstants.update.endAtISO.split('T')[0];

    render(
      <ApolloProvider client={client}>
        <Provider store={store}>
          <router.BrowserRouter>
            <I18nextProvider i18n={i18nForTest}>
              <AdvertisementRegister
                formStatus="edit"
                startAtEdit={originalStartDate}
                endAtEdit={originalEndDate}
                typeEdit="banner"
                nameEdit="Ad1"
                idEdit="1"
                setAfterActive={vi.fn()}
                setAfterCompleted={vi.fn()}
              />
            </I18nextProvider>
          </router.BrowserRouter>
        </Provider>
      </ApolloProvider>,
    );

    await wait();
    fireEvent.click(screen.getByTestId('editBtn'));

    const endDateField = screen.getByLabelText(translations.RendDate);
    fireEvent.change(endDateField, { target: { value: newEndDate } });

    fireEvent.click(screen.getByText(translations.saveChanges));

    await waitFor(() => {
      const mockCall = updateMock.mock.calls[0][0];
      expect(mockCall.variables).toEqual({
        id: '1',
        endAt: expect.any(String),
        startAt: expect.any(String),
      });
      expect(new Date(mockCall.variables.endAt)).toBeInstanceOf(Date);
      expect(new Date(mockCall.variables.startAt)).toBeInstanceOf(Date);
    });
  });

  it('Selects menu ad type', async () => {
    const createMock = vi.fn().mockResolvedValue({
      data: {
        createAdvertisement: {
          id: '123',
        },
      },
    });
    mockUseMutation.mockReturnValue([createMock]);

    render(
      <ApolloProvider client={client}>
        <Provider store={store}>
          <router.BrowserRouter>
            <I18nextProvider i18n={i18nForTest}>
              <AdvertisementRegister
                formStatus="register"
                setAfterActive={vi.fn()}
                setAfterCompleted={vi.fn()}
              />
            </I18nextProvider>
          </router.BrowserRouter>
        </Provider>
      </ApolloProvider>,
    );

    await wait();
    fireEvent.click(screen.getByText(translations.createAdvertisement));

    fireEvent.change(screen.getByLabelText(translations.Rname), {
      target: { value: 'Menu Ad' },
    });

    fireEvent.change(screen.getByLabelText(translations.Rtype), {
      target: { value: 'menu' },
    });
    expect(screen.getByLabelText(translations.Rtype)).toHaveValue('menu');

    fireEvent.click(screen.getByText(translations.register));

    await waitFor(() => {
      expect(createMock).toHaveBeenCalledWith(
        expect.objectContaining({
          variables: expect.objectContaining({
            name: 'Menu Ad',
            type: 'menu',
          }),
        }),
      );
    });
  });

  it('Handles error from create mutation', async () => {
    const createError = new Error('Creation failed due to server error');
    const createMock = vi.fn().mockRejectedValue(createError);
    mockUseMutation.mockReturnValue([createMock]);
    const toastErrorSpy = vi.spyOn(toast, 'error');

    render(
      <ApolloProvider client={client}>
        <Provider store={store}>
          <router.BrowserRouter>
            <I18nextProvider i18n={i18nForTest}>
              <AdvertisementRegister
                formStatus="register"
                setAfterActive={vi.fn()}
                setAfterCompleted={vi.fn()}
              />
            </I18nextProvider>
          </router.BrowserRouter>
        </Provider>
      </ApolloProvider>,
    );

    await wait();
    fireEvent.click(screen.getByText(translations.createAdvertisement));

    fireEvent.change(screen.getByLabelText(translations.Rname), {
      target: { value: 'New Ad' },
    });

    fireEvent.click(screen.getByText(translations.register));

    await waitFor(() => {
      expect(createMock).toHaveBeenCalled();
      expect(toastErrorSpy).toHaveBeenCalledWith(
        "An error occurred. Couldn't create advertisement",
      );
    });
  });

  it('Handles error from update mutation', async () => {
    const updateError = new Error('Update failed due to server error');
    const updateMock = vi.fn().mockRejectedValue(updateError);
    mockUseMutation.mockReturnValue([updateMock]);
    const toastErrorSpy = vi.spyOn(toast, 'error');

    render(
      <ApolloProvider client={client}>
        <Provider store={store}>
          <router.BrowserRouter>
            <I18nextProvider i18n={i18nForTest}>
              <AdvertisementRegister
                formStatus="edit"
                endAtEdit={new Date()}
                startAtEdit={new Date()}
                typeEdit="banner"
                nameEdit="Ad1"
                idEdit="1"
                setAfterActive={vi.fn()}
                setAfterCompleted={vi.fn()}
              />
            </I18nextProvider>
          </router.BrowserRouter>
        </Provider>
      </ApolloProvider>,
    );

    await wait();
    fireEvent.click(screen.getByTestId('editBtn'));

    const nameField = screen.getByLabelText(translations.Rname);
    fireEvent.change(nameField, { target: { value: 'Updated Ad' } });

    fireEvent.click(screen.getByText(translations.saveChanges));

    await waitFor(() => {
      expect(updateMock).toHaveBeenCalled();
      expect(toastErrorSpy).toHaveBeenCalledWith(
        'Update failed due to server error',
      );
    });
  });

  it('Updates only start date in edit mode', async () => {
    const updateMock = vi.fn().mockResolvedValue({
      data: {
        updateAdvertisement: {
          id: '1',
        },
      },
    });
    mockUseMutation.mockReturnValue([updateMock]);

    const originalStartDate = new Date(
      dateConstants.create.startAtISO.split('T')[0],
    );
    const originalEndDate = new Date(
      dateConstants.create.endAtISO.split('T')[0],
    );
    const newStartDate = dateConstants.update.startAtISO.split('T')[0];

    render(
      <ApolloProvider client={client}>
        <Provider store={store}>
          <router.BrowserRouter>
            <I18nextProvider i18n={i18nForTest}>
              <AdvertisementRegister
                formStatus="edit"
                startAtEdit={originalStartDate}
                endAtEdit={originalEndDate}
                typeEdit="banner"
                nameEdit="Ad1"
                idEdit="1"
                setAfterActive={vi.fn()}
                setAfterCompleted={vi.fn()}
              />
            </I18nextProvider>
          </router.BrowserRouter>
        </Provider>
      </ApolloProvider>,
    );

    await wait();
    fireEvent.click(screen.getByTestId('editBtn'));

    const startDateField = screen.getByLabelText(translations.RstartDate);
    fireEvent.change(startDateField, { target: { value: newStartDate } });

    fireEvent.click(screen.getByText(translations.saveChanges));

    await waitFor(() => {
      const mockCall = updateMock.mock.calls[0][0];
      expect(mockCall.variables).toEqual({
        id: '1',
        startAt: expect.any(String),
        endAt: expect.any(String),
      });
      expect(new Date(mockCall.variables.startAt)).toBeInstanceOf(Date);
      expect(new Date(mockCall.variables.endAt)).toBeInstanceOf(Date);
    });
  });

  it('Updates advertisement name in edit mode', async () => {
    const updateMock = vi.fn().mockResolvedValue({
      data: {
        updateAdvertisement: {
          id: '1',
        },
      },
    });
    mockUseMutation.mockReturnValue([updateMock]);

    render(
      <ApolloProvider client={client}>
        <Provider store={store}>
          <router.BrowserRouter>
            <I18nextProvider i18n={i18nForTest}>
              <AdvertisementRegister
                formStatus="edit"
                endAtEdit={new Date()}
                startAtEdit={new Date()}
                typeEdit="banner"
                nameEdit="Original Name"
                idEdit="1"
                setAfterActive={vi.fn()}
                setAfterCompleted={vi.fn()}
              />
            </I18nextProvider>
          </router.BrowserRouter>
        </Provider>
      </ApolloProvider>,
    );

    await wait();
    fireEvent.click(screen.getByTestId('editBtn'));

    const nameField = screen.getByLabelText(translations.Rname);
    fireEvent.change(nameField, { target: { value: 'Updated Name' } });
    expect(nameField).toHaveValue('Updated Name');

    fireEvent.click(screen.getByText(translations.saveChanges));

    await waitFor(() => {
      expect(updateMock).toHaveBeenCalledWith(
        expect.objectContaining({
          variables: expect.objectContaining({
            id: '1',
            name: 'Updated Name',
          }),
        }),
      );
    });
  });

  it('Handles multiple file uploads with video files', async () => {
    const mockVideoFile = new File(['video content'], 'test.mp4', {
      type: 'video/mp4',
    });
    render(
      <ApolloProvider client={client}>
        <Provider store={store}>
          <router.BrowserRouter>
            <I18nextProvider i18n={i18nForTest}>
              <AdvertisementRegister
                formStatus="register"
                setAfterActive={vi.fn()}
                setAfterCompleted={vi.fn()}
              />
            </I18nextProvider>
          </router.BrowserRouter>
        </Provider>
      </ApolloProvider>,
    );

    await wait();
    fireEvent.click(screen.getByText(translations.createAdvertisement));

    const mediaInput = screen.getByTestId('advertisementMedia');

    await userEvent.upload(mediaInput, mockFile);
    expect(screen.getByTestId('mediaPreview')).toBeInTheDocument();

    await userEvent.upload(mediaInput, mockVideoFile);

    const previews = screen.getAllByTestId('mediaPreview');
    expect(previews.length).toBe(2);
  });

  it('advertisement with undefined orgId should show 404', async () => {
    const useParamsMock = vi.spyOn(router, 'useParams');
    useParamsMock.mockReturnValue({ orgId: undefined });

    render(
      <ApolloProvider client={client}>
        <Provider store={store}>
          <router.MemoryRouter>
            <I18nextProvider i18n={i18nForTest}>
              <MockedProvider addTypename={false}>
                <AdvertisementRegister
                  setAfterActive={vi.fn()}
                  setAfterCompleted={vi.fn()}
                />
              </MockedProvider>
            </I18nextProvider>
          </router.MemoryRouter>
        </Provider>
      </ApolloProvider>,
    );

    await wait();

    expect(screen.getByText('404')).toBeInTheDocument();
    expect(
      screen.getByText('Oops! The Page you requested was not found!'),
    ).toBeInTheDocument();

    useParamsMock.mockRestore();
  });
  vi.useRealTimers();
});<|MERGE_RESOLUTION|>--- conflicted
+++ resolved
@@ -74,10 +74,7 @@
 describe('Testing Advertisement Register Component', () => {
   beforeEach(() => {
     mockUseMutation = vi.fn();
-<<<<<<< HEAD
-=======
     vi.clearAllMocks();
->>>>>>> 43ecae3c
     mockUseMutation.mockReturnValue([vi.fn()]);
   });
   afterEach(() => {
