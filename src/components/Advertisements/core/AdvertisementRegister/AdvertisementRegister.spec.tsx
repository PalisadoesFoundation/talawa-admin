--- conflicted
+++ resolved
@@ -1,11 +1,7 @@
 import React, { act } from 'react';
 import { render, fireEvent, waitFor, screen } from '@testing-library/react';
 import { ApolloProvider } from '@apollo/client';
-<<<<<<< HEAD
 import { BrowserRouter, MemoryRouter } from 'react-router-dom';
-=======
-import { BrowserRouter } from 'react-router';
->>>>>>> 3dd98c18
 import AdvertisementRegister from './AdvertisementRegister';
 import { Provider } from 'react-redux';
 import { store } from 'state/store';
