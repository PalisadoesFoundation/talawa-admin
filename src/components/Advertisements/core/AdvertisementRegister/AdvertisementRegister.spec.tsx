import React, { act } from 'react';
import { render, fireEvent, waitFor, screen } from '@testing-library/react';
import { ApolloProvider } from '@apollo/client';
import AdvertisementRegister from './AdvertisementRegister';
import { Provider } from 'react-redux';
import { store } from 'state/store';
import { I18nextProvider } from 'react-i18next';
import { MockedProvider } from '@apollo/client/testing';
<<<<<<< HEAD
import { toast } from 'react-toastify';
import userEvent from '@testing-library/user-event';
import { vi, it } from 'vitest';
import { client, wait } from 'components/Advertisements/AdvertisementsMocks';
=======
import { wait, client } from 'components/Advertisements/AdvertisementsMocks';
import { toast } from 'react-toastify';
import userEvent from '@testing-library/user-event';
import { vi } from 'vitest';

>>>>>>> c6f1c371
import { UPDATE_ADVERTISEMENT_MUTATION } from 'GraphQl/Mutations/mutations';
import i18nForTest from 'utils/i18nForTest';
import { ORGANIZATION_ADVERTISEMENT_LIST } from 'GraphQl/Queries/AdvertisementQueries';
import * as router from 'react-router';
import {
  createAdFailMock,
  createAdvertisement,
  dateConstants,
  mockBigFile,
  mockFile,
  updateAdFailMock,
} from './AdvertisementRegisterMocks';

vi.mock('react-router', async () => {
  const actual = await vi.importActual('react-router');
  return {
    ...actual,
    useParams: () => ({ orgId: '1' }),
    useNavigate: vi.fn(),
  };
});

globalThis.URL.createObjectURL = vi.fn(() => 'mocked-url');

vi.mock('react-toastify', () => ({
  toast: {
    success: vi.fn(),
    warn: vi.fn(),
    error: vi.fn(),
  },
}));

const mockUseMutation = vi.fn();
vi.mock('@apollo/client', async () => {
  const actual = await vi.importActual('@apollo/client');
  return {
    ...actual,
    useMutation: () => mockUseMutation(),
  };
});

vi.mock('utils/useLocalstorage', () => ({
  default: () => ({
    getItem: vi.fn().mockReturnValue('token'),
  }),
}));

const translations = {
  ...JSON.parse(
    JSON.stringify(
      i18nForTest.getDataByLanguage('en')?.translation.advertisement ?? {},
    ),
  ),
  ...JSON.parse(
    JSON.stringify(i18nForTest.getDataByLanguage('en')?.common ?? {}),
  ),
  ...JSON.parse(
    JSON.stringify(i18nForTest.getDataByLanguage('en')?.errors ?? {}),
  ),
};

describe('Testing Advertisement Register Component', () => {
  beforeEach(() => {
    vi.clearAllMocks();
    mockUseMutation.mockReturnValue([vi.fn()]);
  });
  afterEach(() => {
    vi.clearAllMocks();
    vi.restoreAllMocks();
  });
  test('AdvertismentRegister component loads correctly in register mode', async () => {
    const { getByText } = render(
      <ApolloProvider client={client}>
        <Provider store={store}>
          <router.BrowserRouter>
            <I18nextProvider i18n={i18nForTest}>
              <AdvertisementRegister
                formStatus="register"
                nameEdit=""
                typeEdit="banner"
                descriptionEdit=""
                endAtEdit={
                  new Date(new Date().setDate(new Date().getDate() + 1))
                }
                startAtEdit={new Date()}
                idEdit="1"
                setAfterActive={() => {}}
                setAfterCompleted={() => {}}
              />
            </I18nextProvider>
          </router.BrowserRouter>
        </Provider>
      </ApolloProvider>,
    );
    await waitFor(() => {
      expect(getByText(translations.createAdvertisement)).toBeInTheDocument();
    });
  });

  test('Logs error to the console and shows error toast when advertisement creation fails', async () => {
    const setTimeoutSpy = vi.spyOn(globalThis, 'setTimeout');
    const toastErrorSpy = vi.spyOn(toast, 'error');

    await act(async () => {
      render(
        <MockedProvider addTypename={false} mocks={[createAdFailMock]}>
          <Provider store={store}>
            <router.BrowserRouter>
              <I18nextProvider i18n={i18nForTest}>
                <AdvertisementRegister
                  endAtEdit={new Date()}
                  startAtEdit={new Date()}
                  typeEdit="banner"
                  nameEdit="Ad1"
                  idEdit="1"
                  setAfterActive={vi.fn()}
                  setAfterCompleted={vi.fn()}
                />
              </I18nextProvider>
            </router.BrowserRouter>
          </Provider>
        </MockedProvider>,
      );
    });

    expect(
      screen.getByText(translations.createAdvertisement),
    ).toBeInTheDocument();

    await act(async () => {
      fireEvent.click(screen.getByText(translations.createAdvertisement));
    });

    expect(screen.queryByText(translations.addNew)).toBeInTheDocument();

    await act(async () => {
      fireEvent.click(screen.getByText(translations.register));
    });

    await waitFor(() => {
      expect(toastErrorSpy).toHaveBeenCalledWith(
        `Invalid arguments for this action.`,
      );
    });

    expect(setTimeoutSpy).toHaveBeenCalled();
  });

  test('Throws error at creation when the end date is less than the start date', async () => {
    const toastErrorSpy = vi.spyOn(toast, 'error');
    const setTimeoutSpy = vi.spyOn(globalThis, 'setTimeout');
    const { getByText, queryByText, getByLabelText } = render(
      <MockedProvider addTypename={false}>
        <Provider store={store}>
          <router.BrowserRouter>
            <I18nextProvider i18n={i18nForTest}>
              <AdvertisementRegister
                setAfterActive={vi.fn()}
                setAfterCompleted={vi.fn()}
              />
            </I18nextProvider>
          </router.BrowserRouter>
        </Provider>
      </MockedProvider>,
    );

    expect(getByText(translations.createAdvertisement)).toBeInTheDocument();

    fireEvent.click(getByText(translations.createAdvertisement));
    expect(queryByText(translations.addNew)).toBeInTheDocument();

    fireEvent.change(getByLabelText(translations.Rname), {
      target: { value: 'Ad1' },
    });
    expect(getByLabelText(translations.Rname)).toHaveValue('Ad1');

    const mediaFile = new File(['media content'], 'test.png', {
      type: 'image/png',
    });

    const mediaInput = getByLabelText(translations.Rmedia);
    fireEvent.change(mediaInput, {
      target: {
        files: [mediaFile],
      },
    });

    const mediaPreview = await screen.findByTestId('mediaPreview');
    expect(mediaPreview).toBeInTheDocument();

    fireEvent.change(getByLabelText(translations.Rtype), {
      target: { value: 'banner' },
    });
    expect(getByLabelText(translations.Rtype)).toHaveValue('banner');

    fireEvent.change(getByLabelText(translations.RstartDate), {
      target: { value: dateConstants.create.startAtISO.split('T')[0] },
    });
    expect(getByLabelText(translations.RstartDate)).toHaveValue(
      dateConstants.create.startAtISO.split('T')[0],
    );

    fireEvent.change(getByLabelText(translations.RendDate), {
      target: { value: dateConstants.create.endBeforeStartISO.split('T')[0] },
    });
    expect(getByLabelText(translations.RendDate)).toHaveValue(
      dateConstants.create.endBeforeStartISO.split('T')[0],
    );

    await waitFor(() => {
      fireEvent.click(getByText(translations.register));
    });
    expect(toastErrorSpy).toHaveBeenCalledWith(
      'End Date should be greater than Start Date',
    );
    expect(setTimeoutSpy).toHaveBeenCalled();
    vi.useRealTimers();
  });

  test('AdvertismentRegister component loads correctly in edit mode', async () => {
    render(
      <ApolloProvider client={client}>
        <Provider store={store}>
          <router.BrowserRouter>
            <I18nextProvider i18n={i18nForTest}>
              <AdvertisementRegister
                endAtEdit={new Date()}
                startAtEdit={new Date()}
                typeEdit="banner"
                nameEdit="Advert1"
                idEdit="1"
                formStatus="edit"
                setAfterActive={vi.fn()}
                setAfterCompleted={vi.fn()}
              />
            </I18nextProvider>
          </router.BrowserRouter>
        </Provider>
      </ApolloProvider>,
    );
    await waitFor(() => {
      expect(screen.getByTestId('editBtn')).toBeInTheDocument();
    });
    vi.useRealTimers();
  });

  test('Opens and closes modals on button click', async () => {
    const { getByText, queryByText } = render(
      <ApolloProvider client={client}>
        <Provider store={store}>
          <router.BrowserRouter>
            <I18nextProvider i18n={i18nForTest}>
              <AdvertisementRegister
                endAtEdit={new Date()}
                startAtEdit={new Date()}
                typeEdit="banner"
                nameEdit="Advert1"
                idEdit="1"
                setAfterActive={vi.fn()}
                setAfterCompleted={vi.fn()}
              />
            </I18nextProvider>
          </router.BrowserRouter>
        </Provider>
      </ApolloProvider>,
    );
    fireEvent.click(getByText(translations.createAdvertisement));
    await waitFor(() => {
      expect(queryByText(translations.addNew)).toBeInTheDocument();
    });
    fireEvent.click(getByText(translations.close));
    await waitFor(() => {
      expect(queryByText(translations.close)).not.toBeInTheDocument();
    });
    vi.useRealTimers();
  });

  test('Throws error when the end date is less than the start date while editing the advertisement', async () => {
    const toastErrorSpy = vi.spyOn(toast, 'error');
    const { getByText, getByLabelText, queryByText } = render(
      <MockedProvider addTypename={false} mocks={[updateAdFailMock]}>
        <Provider store={store}>
          <router.BrowserRouter>
            <I18nextProvider i18n={i18nForTest}>
              {
                <AdvertisementRegister
                  formStatus="edit"
                  endAtEdit={new Date()}
                  startAtEdit={new Date()}
                  typeEdit="banner"
                  nameEdit="Advert1"
                  idEdit="1"
                  setAfterActive={vi.fn()}
                  setAfterCompleted={vi.fn()}
                />
              }
            </I18nextProvider>
          </router.BrowserRouter>
        </Provider>
      </MockedProvider>,
    );

    await waitFor(() => {
      fireEvent.click(screen.getByTestId('editBtn'));
    });
    expect(queryByText(translations.editAdvertisement)).toBeInTheDocument();
    fireEvent.change(getByLabelText(translations.Rname), {
      target: { value: 'Test Advertisement' },
    });
    expect(getByLabelText(translations.Rname)).toHaveValue(
      'Test Advertisement',
    );

    fireEvent.change(getByLabelText(translations.Rtype), {
      target: { value: 'banner' },
    });
    expect(getByLabelText(translations.Rtype)).toHaveValue('banner');

    expect(getByLabelText(translations.RstartDate)).toBeInTheDocument();

    fireEvent.change(screen.getByLabelText(translations.RstartDate), {
      target: { value: dateConstants.update.startAtISO.split('T')[0] },
    });

    expect(getByLabelText(translations.RstartDate)).toHaveValue(
      dateConstants.update.startAtISO.split('T')[0],
    );

    fireEvent.change(screen.getByLabelText(translations.RendDate), {
      target: { value: dateConstants.update.endBeforeStartISO.split('T')[0] },
    });

    expect(getByLabelText(translations.RendDate)).toHaveValue(
      dateConstants.update.endBeforeStartISO.split('T')[0],
    );

    fireEvent.click(getByText(translations.saveChanges));
    await waitFor(() => {
      expect(toastErrorSpy).toHaveBeenCalledWith(
        'End Date should be greater than Start Date',
      );
    });
    vi.useRealTimers();
  });

  test('Media preview renders correctly', async () => {
    render(
      <MockedProvider addTypename={false}>
        <Provider store={store}>
          <router.BrowserRouter>
            <I18nextProvider i18n={i18nForTest}>
              <AdvertisementRegister
                endAtEdit={new Date()}
                startAtEdit={new Date()}
                typeEdit="banner"
                nameEdit="Advert1"
                idEdit="1"
                setAfterActive={vi.fn()}
                setAfterCompleted={vi.fn()}
              />
            </I18nextProvider>
          </router.BrowserRouter>
        </Provider>
      </MockedProvider>,
    );

    fireEvent.click(screen.getByText(translations.createAdvertisement));
    await screen.findByText(translations.addNew);

    const mediaFile = new File(['video content'], 'test.mp4', {
      type: 'video/mp4',
    });
    const mediaInput = screen.getByTestId('advertisementMedia');
    await userEvent.upload(mediaInput, mediaFile);

    const mediaPreview = await screen.findByTestId('mediaPreview');
    expect(mediaPreview).toBeInTheDocument();

    const closeButton = await screen.findByTestId('closePreview');
    fireEvent.click(closeButton);
    expect(mediaPreview).not.toBeInTheDocument();
  });

  it('create advertisement', async () => {
    const createAdMock = vi.fn();
    mockUseMutation.mockReturnValue([createAdMock]);
    render(
      <ApolloProvider client={client}>
        <Provider store={store}>
          <router.BrowserRouter>
            <I18nextProvider i18n={i18nForTest}>
              <MockedProvider mocks={createAdvertisement} addTypename={false}>
                <AdvertisementRegister
                  setAfterActive={vi.fn()}
                  setAfterCompleted={vi.fn()}
                />
              </MockedProvider>
            </I18nextProvider>
          </router.BrowserRouter>
        </Provider>
      </ApolloProvider>,
    );

    await wait();
    expect(
      screen.getByText(translations.createAdvertisement),
    ).toBeInTheDocument();

    await act(async () => {
      fireEvent.click(screen.getByText(translations.createAdvertisement));
    });

    expect(screen.queryByText(translations.addNew)).toBeInTheDocument();

    await act(async () => {
      fireEvent.change(screen.getByLabelText(translations.Rname), {
        target: { value: 'Ad1' },
      });
    });

    await act(async () => {
      fireEvent.change(screen.getByLabelText(translations.Rtype), {
        target: { value: 'banner' },
      });

      fireEvent.change(screen.getByLabelText(translations.Rdesc), {
        target: { value: 'this is a banner' },
      });

      fireEvent.change(screen.getByLabelText(translations.RstartDate), {
        target: { value: dateConstants.create.startAtISO.split('T')[0] },
      });

      fireEvent.change(screen.getByLabelText(translations.RendDate), {
        target: { value: dateConstants.create.endAtISO.split('T')[0] },
      });
    });

    expect(screen.getByLabelText(translations.Rname)).toHaveValue('Ad1');
    expect(screen.getByLabelText(translations.Rtype)).toHaveValue('banner');
    expect(screen.getByLabelText(translations.RstartDate)).toHaveValue(
      dateConstants.create.startAtISO.split('T')[0],
    );
    expect(screen.getByLabelText(translations.RendDate)).toHaveValue(
      dateConstants.create.endAtISO.split('T')[0],
    );

    await act(async () => {
      fireEvent.click(screen.getByText(translations.register));
    });

    await waitFor(() => {
      const mockCall = createAdMock.mock.calls[0][0];
      expect(mockCall.variables).toMatchObject({
        organizationId: '1',
        name: 'Ad1',
        type: 'banner',
        description: 'this is a banner',
        attachments: undefined,
      });
      expect(new Date(mockCall.variables.startAt)).toBeInstanceOf(Date);
      expect(new Date(mockCall.variables.endAt)).toBeInstanceOf(Date);
      const creationFailedText = screen.queryByText((_, element) => {
        return (
          element?.textContent === 'Creation Failed' &&
          element.tagName.toLowerCase() === 'div'
        );
      });
      expect(creationFailedText).toBeNull();
    });
    vi.useRealTimers();
  });

  it('update advertisement', async () => {
    const updateMock = vi.fn();
    mockUseMutation.mockReturnValue([updateMock]);
    const updateAdMocks = [
      {
        request: {
          query: ORGANIZATION_ADVERTISEMENT_LIST,
          variables: {
            id: '1',
            first: 6,
            after: null,
            where: {
              isCompleted: false,
            },
          },
        },
        result: {
          data: {
            organization: {
              advertisements: {
                edges: [
                  {
                    node: {
                      id: '1',
                      createdAt: new Date().toISOString(),
                      description:
                        'This is a new advertisement created for testing.',
                      endAt: dateConstants.update.endAtISO,
                      organization: {
                        id: '1',
                      },
                      name: 'Ad1',
                      startAt: dateConstants.update.startAtISO,
                      type: 'banner',
                      attachments: [],
                    },
                  },
                ],
                pageInfo: {
                  startCursor: 'cursor-1',
                  endCursor: 'cursor-2',
                  hasNextPage: true,
                  hasPreviousPage: false,
                },
              },
            },
          },
        },
      },
      {
        request: {
          query: ORGANIZATION_ADVERTISEMENT_LIST,
          variables: {
            id: '1',
            first: 6,
            after: null,
            where: {
              isCompleted: true,
            },
          },
        },
        result: {
          data: {
            organization: {
              advertisements: {
                edges: [],
                pageInfo: {
                  startCursor: 'cursor-1',
                  endCursor: 'cursor-2',
                  hasNextPage: false,
                  hasPreviousPage: false,
                },
              },
            },
          },
        },
      },
      {
        request: {
          query: UPDATE_ADVERTISEMENT_MUTATION,
          variables: {
            id: '1',
            description: 'This is an updated advertisement',
            startAt: dateConstants.update.startISOReceived,
            endAt: dateConstants.update.endISOReceived,
          },
        },
        result: {
          data: {
            updateAdvertisement: {
              id: '1',
            },
          },
        },
      },
      {
        request: {
          query: ORGANIZATION_ADVERTISEMENT_LIST,
          variables: {
            id: '1',
            first: 6,
            after: null,
            where: {
              isCompleted: false,
            },
          },
        },
        result: {
          data: {
            organization: {
              advertisements: {
                edges: [
                  {
                    node: {
                      id: '1',
                      createdAt: new Date().toISOString(),
                      description: 'This is an updated advertisement',
                      endAt: dateConstants.update.endAtISO,
                      organization: {
                        id: '1',
                      },
                      name: 'Ad1',
                      startAt: dateConstants.update.startAtISO,
                      type: 'banner',
                      attachments: [],
                    },
                  },
                ],
                pageInfo: {
                  startCursor: 'cursor-1',
                  endCursor: 'cursor-2',
                  hasNextPage: true,
                  hasPreviousPage: false,
                },
              },
            },
          },
        },
      },
      {
        request: {
          query: ORGANIZATION_ADVERTISEMENT_LIST,
          variables: {
            id: '1',
            first: 6,
            after: null,
            where: {
              isCompleted: true,
            },
          },
        },
        result: {
          data: {
            organization: {
              advertisements: {
                edges: [],
                pageInfo: {
                  startCursor: 'cursor-1',
                  endCursor: 'cursor-2',
                  hasNextPage: false,
                  hasPreviousPage: false,
                },
              },
            },
          },
        },
      },
    ];
    render(
      <ApolloProvider client={client}>
        <Provider store={store}>
          <router.BrowserRouter>
            <I18nextProvider i18n={i18nForTest}>
              <MockedProvider mocks={updateAdMocks} addTypename={false}>
                <AdvertisementRegister
                  endAtEdit={new Date()}
                  startAtEdit={new Date()}
                  typeEdit="banner"
                  nameEdit="Ad1"
                  idEdit="1"
                  setAfterActive={vi.fn()}
                  setAfterCompleted={vi.fn()}
                  formStatus="edit"
                />
              </MockedProvider>
            </I18nextProvider>
          </router.BrowserRouter>
        </Provider>
      </ApolloProvider>,
    );

    await wait();

    expect(screen.getByTestId('editBtn')).toBeInTheDocument();
    fireEvent.click(screen.getByTestId('editBtn'));

    const descriptionField = screen.getByLabelText(
      'Enter description of Advertisement (optional)',
    );
    fireEvent.change(descriptionField, {
      target: { value: 'This is an updated advertisement' },
    });
    await act(async () => {
      fireEvent.change(screen.getByLabelText(translations.RstartDate), {
        target: { value: dateConstants.update.startAtISO.split('T')[0] },
      });

      fireEvent.change(screen.getByLabelText(translations.RendDate), {
        target: { value: dateConstants.update.endAtISO.split('T')[0] },
      });
    });

    await act(async () => {
      fireEvent.click(screen.getByTestId('addonupdate'));
    });
    await waitFor(() => {
      const mockCall = updateMock.mock.calls[0][0];
      expect(mockCall.variables).toMatchObject({
        id: '1',
        description: 'This is an updated advertisement',
      });
      expect(new Date(mockCall.variables.startAt)).toBeInstanceOf(Date);
      expect(new Date(mockCall.variables.endAt)).toBeInstanceOf(Date);
      const updateFailedText = screen.queryByText((_, element) => {
        return (
          element?.textContent === 'Update Failed' &&
          element.tagName.toLowerCase() === 'div'
        );
      });
      expect(updateFailedText).toBeNull();
    });
  });

  it('throw error while uploading attachment of more than 5 mb', async () => {
    const toastErrorSpy = vi.spyOn(toast, 'error');
    render(
      <ApolloProvider client={client}>
        <Provider store={store}>
          <router.BrowserRouter>
            <I18nextProvider i18n={i18nForTest}>
              <MockedProvider addTypename={false}>
                <AdvertisementRegister
                  setAfterActive={vi.fn()}
                  setAfterCompleted={vi.fn()}
                />
              </MockedProvider>
            </I18nextProvider>
          </router.BrowserRouter>
        </Provider>
      </ApolloProvider>,
    );

    await wait();
    expect(
      screen.getByText(translations.createAdvertisement),
    ).toBeInTheDocument();

    await act(async () => {
      fireEvent.click(screen.getByText(translations.createAdvertisement));
    });

    expect(screen.queryByText(translations.addNew)).toBeInTheDocument();

    await act(async () => {
      fireEvent.change(screen.getByLabelText(translations.Rname), {
        target: { value: 'Ad1' },
      });
    });

    expect(screen.getByLabelText(translations.Rname)).toHaveValue('Ad1');
    expect(screen.getByLabelText(translations.Rtype)).toHaveValue('banner');

    await act(async () => {
      fireEvent.click(screen.getByText(translations.register));
    });

    const mediaInput = screen.getByTestId('advertisementMedia');
    await userEvent.upload(mediaInput, mockBigFile);

    expect(toastErrorSpy).toHaveBeenCalledWith('File too large: test.jpg');
    expect(screen.queryByTestId('mediaPreview')).not.toBeInTheDocument();
    vi.useRealTimers();
  });

  it('upload valid files successfully', async () => {
    render(
      <ApolloProvider client={client}>
        <Provider store={store}>
          <router.BrowserRouter>
            <I18nextProvider i18n={i18nForTest}>
              <MockedProvider addTypename={false}>
                <AdvertisementRegister
                  setAfterActive={vi.fn()}
                  setAfterCompleted={vi.fn()}
                />
              </MockedProvider>
            </I18nextProvider>
          </router.BrowserRouter>
        </Provider>
      </ApolloProvider>,
    );

    await wait();
    expect(
      screen.getByText(translations.createAdvertisement),
    ).toBeInTheDocument();

    await act(async () => {
      fireEvent.click(screen.getByText(translations.createAdvertisement));
    });

    expect(screen.queryByText(translations.addNew)).toBeInTheDocument();

    await act(async () => {
      fireEvent.change(screen.getByLabelText(translations.Rname), {
        target: { value: 'Ad1' },
      });
    });

    expect(screen.getByLabelText(translations.Rname)).toHaveValue('Ad1');
    expect(screen.getByLabelText(translations.Rtype)).toHaveValue('banner');

    await act(async () => {
      fireEvent.click(screen.getByText(translations.register));
    });

    const mediaInput = screen.getByTestId('advertisementMedia');
    await userEvent.upload(mediaInput, mockFile);

    expect(screen.queryByTestId('mediaPreview')).toBeInTheDocument();
    vi.useRealTimers();
  });

  it('Validates file types during upload', async () => {
    const toastErrorSpy = vi.spyOn(toast, 'error');

    render(
      <ApolloProvider client={client}>
        <Provider store={store}>
          <router.BrowserRouter>
            <I18nextProvider i18n={i18nForTest}>
              <AdvertisementRegister
                formStatus="register"
                setAfterActive={vi.fn()}
                setAfterCompleted={vi.fn()}
              />
            </I18nextProvider>
          </router.BrowserRouter>
        </Provider>
      </ApolloProvider>,
    );

    fireEvent.click(screen.getByText(translations.createAdvertisement));

    const invalidFile = new File(['content'], 'test.pdf', {
      type: 'image/pdf',
    });

    const mediaInput = screen.getByTestId('advertisementMedia');
    expect(mediaInput).toBeInTheDocument();
    await userEvent.upload(mediaInput, invalidFile);

    await waitFor(() => {
      expect(toastErrorSpy).toHaveBeenCalledWith('Invalid file type: test.pdf');
    });
  });

  it('Validates that name is required', async () => {
    const toastErrorSpy = vi.spyOn(toast, 'error');

    render(
      <ApolloProvider client={client}>
        <Provider store={store}>
          <router.BrowserRouter>
            <I18nextProvider i18n={i18nForTest}>
              <AdvertisementRegister
                formStatus="register"
                setAfterActive={vi.fn()}
                setAfterCompleted={vi.fn()}
              />
            </I18nextProvider>
          </router.BrowserRouter>
        </Provider>
      </ApolloProvider>,
    );

    fireEvent.click(screen.getByText(translations.createAdvertisement));

    fireEvent.change(screen.getByLabelText(translations.Rname), {
      target: { value: '' },
    });

    await act(async () => {
      fireEvent.click(screen.getByText(translations.register));
    });

    await waitFor(() => {
      expect(toastErrorSpy).toHaveBeenCalledWith(
        'Invalid arguments for this action.',
      );
    });
  });

  it('does not shows updating attachment option in edit mode', async () => {
    render(
      <ApolloProvider client={client}>
        <Provider store={store}>
          <router.BrowserRouter>
            <I18nextProvider i18n={i18nForTest}>
              <AdvertisementRegister
                formStatus="edit"
                endAtEdit={new Date()}
                startAtEdit={new Date()}
                typeEdit="banner"
                nameEdit="Ad1"
                idEdit="1"
                setAfterActive={vi.fn()}
                setAfterCompleted={vi.fn()}
              />
            </I18nextProvider>
          </router.BrowserRouter>
        </Provider>
      </ApolloProvider>,
    );

    await wait();
    fireEvent.click(screen.getByTestId('editBtn'));

    const mediaPreview = await screen.queryByTestId('mediaPreview');
    expect(mediaPreview).not.toBeInTheDocument();
  });

  it('Updates only end date in edit mode', async () => {
    const updateMock = vi.fn().mockResolvedValue({
      data: {
        updateAdvertisement: {
          id: '1',
        },
      },
    });
    mockUseMutation.mockReturnValue([updateMock]);

    const originalStartDate = new Date(
      dateConstants.create.startAtISO.split('T')[0],
    );
    const originalEndDate = new Date(
      dateConstants.create.endAtISO.split('T')[0],
    );
    const newEndDate = dateConstants.update.endAtISO.split('T')[0];

    render(
      <ApolloProvider client={client}>
        <Provider store={store}>
          <router.BrowserRouter>
            <I18nextProvider i18n={i18nForTest}>
              <AdvertisementRegister
                formStatus="edit"
                startAtEdit={originalStartDate}
                endAtEdit={originalEndDate}
                typeEdit="banner"
                nameEdit="Ad1"
                idEdit="1"
                setAfterActive={vi.fn()}
                setAfterCompleted={vi.fn()}
              />
            </I18nextProvider>
          </router.BrowserRouter>
        </Provider>
      </ApolloProvider>,
    );

    await wait();
    fireEvent.click(screen.getByTestId('editBtn'));

    const endDateField = screen.getByLabelText(translations.RendDate);
    fireEvent.change(endDateField, { target: { value: newEndDate } });

    fireEvent.click(screen.getByText(translations.saveChanges));

    await waitFor(() => {
      const mockCall = updateMock.mock.calls[0][0];
      expect(mockCall.variables).toEqual({
        id: '1',
        endAt: expect.any(String),
        startAt: expect.any(String),
      });
      expect(new Date(mockCall.variables.endAt)).toBeInstanceOf(Date);
      expect(new Date(mockCall.variables.startAt)).toBeInstanceOf(Date);
    });
  });

  it('Selects menu ad type', async () => {
    const createMock = vi.fn().mockResolvedValue({
      data: {
        createAdvertisement: {
          id: '123',
        },
      },
    });
    mockUseMutation.mockReturnValue([createMock]);

    render(
      <ApolloProvider client={client}>
        <Provider store={store}>
          <router.BrowserRouter>
            <I18nextProvider i18n={i18nForTest}>
              <AdvertisementRegister
                formStatus="register"
                setAfterActive={vi.fn()}
                setAfterCompleted={vi.fn()}
              />
            </I18nextProvider>
          </router.BrowserRouter>
        </Provider>
      </ApolloProvider>,
    );

    await wait();
    fireEvent.click(screen.getByText(translations.createAdvertisement));

    fireEvent.change(screen.getByLabelText(translations.Rname), {
      target: { value: 'Menu Ad' },
    });

    fireEvent.change(screen.getByLabelText(translations.Rtype), {
      target: { value: 'menu' },
    });
    expect(screen.getByLabelText(translations.Rtype)).toHaveValue('menu');

    fireEvent.click(screen.getByText(translations.register));

    await waitFor(() => {
      expect(createMock).toHaveBeenCalledWith(
        expect.objectContaining({
          variables: expect.objectContaining({
            name: 'Menu Ad',
            type: 'menu',
          }),
        }),
      );
    });
  });

  it('Handles error from create mutation', async () => {
    const createError = new Error('Creation failed due to server error');
    const createMock = vi.fn().mockRejectedValue(createError);
    mockUseMutation.mockReturnValue([createMock]);
    const toastErrorSpy = vi.spyOn(toast, 'error');

    render(
      <ApolloProvider client={client}>
        <Provider store={store}>
          <router.BrowserRouter>
            <I18nextProvider i18n={i18nForTest}>
              <AdvertisementRegister
                formStatus="register"
                setAfterActive={vi.fn()}
                setAfterCompleted={vi.fn()}
              />
            </I18nextProvider>
          </router.BrowserRouter>
        </Provider>
      </ApolloProvider>,
    );

    await wait();
    fireEvent.click(screen.getByText(translations.createAdvertisement));

    fireEvent.change(screen.getByLabelText(translations.Rname), {
      target: { value: 'New Ad' },
    });

    fireEvent.click(screen.getByText(translations.register));

    await waitFor(() => {
      expect(createMock).toHaveBeenCalled();
      expect(toastErrorSpy).toHaveBeenCalledWith(
        "An error occurred. Couldn't create advertisement",
      );
    });
  });

  it('Handles error from update mutation', async () => {
    const updateError = new Error('Update failed due to server error');
    const updateMock = vi.fn().mockRejectedValue(updateError);
    mockUseMutation.mockReturnValue([updateMock]);
    const toastErrorSpy = vi.spyOn(toast, 'error');

    render(
      <ApolloProvider client={client}>
        <Provider store={store}>
          <router.BrowserRouter>
            <I18nextProvider i18n={i18nForTest}>
              <AdvertisementRegister
                formStatus="edit"
                endAtEdit={new Date()}
                startAtEdit={new Date()}
                typeEdit="banner"
                nameEdit="Ad1"
                idEdit="1"
                setAfterActive={vi.fn()}
                setAfterCompleted={vi.fn()}
              />
            </I18nextProvider>
          </router.BrowserRouter>
        </Provider>
      </ApolloProvider>,
    );

    await wait();
    fireEvent.click(screen.getByTestId('editBtn'));

    const nameField = screen.getByLabelText(translations.Rname);
    fireEvent.change(nameField, { target: { value: 'Updated Ad' } });

    fireEvent.click(screen.getByText(translations.saveChanges));

    await waitFor(() => {
      expect(updateMock).toHaveBeenCalled();
      expect(toastErrorSpy).toHaveBeenCalledWith(
        'Update failed due to server error',
      );
    });
  });

  it('Updates only start date in edit mode', async () => {
    const updateMock = vi.fn().mockResolvedValue({
      data: {
        updateAdvertisement: {
          id: '1',
        },
      },
    });
    mockUseMutation.mockReturnValue([updateMock]);

    const originalStartDate = new Date(
      dateConstants.create.startAtISO.split('T')[0],
    );
    const originalEndDate = new Date(
      dateConstants.create.endAtISO.split('T')[0],
    );
    const newStartDate = dateConstants.update.startAtISO.split('T')[0];

    render(
      <ApolloProvider client={client}>
        <Provider store={store}>
          <router.BrowserRouter>
            <I18nextProvider i18n={i18nForTest}>
              <AdvertisementRegister
                formStatus="edit"
                startAtEdit={originalStartDate}
                endAtEdit={originalEndDate}
                typeEdit="banner"
                nameEdit="Ad1"
                idEdit="1"
                setAfterActive={vi.fn()}
                setAfterCompleted={vi.fn()}
              />
            </I18nextProvider>
          </router.BrowserRouter>
        </Provider>
      </ApolloProvider>,
    );

    await wait();
    fireEvent.click(screen.getByTestId('editBtn'));

    const startDateField = screen.getByLabelText(translations.RstartDate);
    fireEvent.change(startDateField, { target: { value: newStartDate } });

    fireEvent.click(screen.getByText(translations.saveChanges));

    await waitFor(() => {
      const mockCall = updateMock.mock.calls[0][0];
      expect(mockCall.variables).toEqual({
        id: '1',
        startAt: expect.any(String),
        endAt: expect.any(String),
      });
      expect(new Date(mockCall.variables.startAt)).toBeInstanceOf(Date);
      expect(new Date(mockCall.variables.endAt)).toBeInstanceOf(Date);
    });
  });

  it('Updates advertisement name in edit mode', async () => {
    const updateMock = vi.fn().mockResolvedValue({
      data: {
        updateAdvertisement: {
          id: '1',
        },
      },
    });
    mockUseMutation.mockReturnValue([updateMock]);

    render(
      <ApolloProvider client={client}>
        <Provider store={store}>
          <router.BrowserRouter>
            <I18nextProvider i18n={i18nForTest}>
              <AdvertisementRegister
                formStatus="edit"
                endAtEdit={new Date()}
                startAtEdit={new Date()}
                typeEdit="banner"
                nameEdit="Original Name"
                idEdit="1"
                setAfterActive={vi.fn()}
                setAfterCompleted={vi.fn()}
              />
            </I18nextProvider>
          </router.BrowserRouter>
        </Provider>
      </ApolloProvider>,
    );

    await wait();
    fireEvent.click(screen.getByTestId('editBtn'));

    const nameField = screen.getByLabelText(translations.Rname);
    fireEvent.change(nameField, { target: { value: 'Updated Name' } });
    expect(nameField).toHaveValue('Updated Name');

    fireEvent.click(screen.getByText(translations.saveChanges));

    await waitFor(() => {
      expect(updateMock).toHaveBeenCalledWith(
        expect.objectContaining({
          variables: expect.objectContaining({
            id: '1',
            name: 'Updated Name',
          }),
        }),
      );
    });
  });

  it('Handles multiple file uploads with video files', async () => {
    const mockVideoFile = new File(['video content'], 'test.mp4', {
      type: 'video/mp4',
    });
    render(
      <ApolloProvider client={client}>
        <Provider store={store}>
          <router.BrowserRouter>
            <I18nextProvider i18n={i18nForTest}>
              <AdvertisementRegister
                formStatus="register"
                setAfterActive={vi.fn()}
                setAfterCompleted={vi.fn()}
              />
            </I18nextProvider>
          </router.BrowserRouter>
        </Provider>
      </ApolloProvider>,
    );

    await wait();
    fireEvent.click(screen.getByText(translations.createAdvertisement));

    const mediaInput = screen.getByTestId('advertisementMedia');

    await userEvent.upload(mediaInput, mockFile);
    expect(screen.getByTestId('mediaPreview')).toBeInTheDocument();

    await userEvent.upload(mediaInput, mockVideoFile);

    const previews = screen.getAllByTestId('mediaPreview');
    expect(previews.length).toBe(2);
  });

  it('advertisement with undefined orgId should show 404', async () => {
    const useParamsMock = vi.spyOn(router, 'useParams');
    useParamsMock.mockReturnValue({ orgId: undefined });

    render(
      <ApolloProvider client={client}>
        <Provider store={store}>
          <router.MemoryRouter>
            <I18nextProvider i18n={i18nForTest}>
              <MockedProvider addTypename={false}>
                <AdvertisementRegister
                  setAfterActive={vi.fn()}
                  setAfterCompleted={vi.fn()}
                />
              </MockedProvider>
            </I18nextProvider>
          </router.MemoryRouter>
        </Provider>
      </ApolloProvider>,
    );

    await wait();

    expect(screen.getByText('404')).toBeInTheDocument();
    expect(
      screen.getByText('Oops! The Page you requested was not found!'),
    ).toBeInTheDocument();

    useParamsMock.mockRestore();
  });
  vi.useRealTimers();
});<|MERGE_RESOLUTION|>--- conflicted
+++ resolved
@@ -6,18 +6,10 @@
 import { store } from 'state/store';
 import { I18nextProvider } from 'react-i18next';
 import { MockedProvider } from '@apollo/client/testing';
-<<<<<<< HEAD
 import { toast } from 'react-toastify';
 import userEvent from '@testing-library/user-event';
 import { vi, it } from 'vitest';
 import { client, wait } from 'components/Advertisements/AdvertisementsMocks';
-=======
-import { wait, client } from 'components/Advertisements/AdvertisementsMocks';
-import { toast } from 'react-toastify';
-import userEvent from '@testing-library/user-event';
-import { vi } from 'vitest';
-
->>>>>>> c6f1c371
 import { UPDATE_ADVERTISEMENT_MUTATION } from 'GraphQl/Mutations/mutations';
 import i18nForTest from 'utils/i18nForTest';
 import { ORGANIZATION_ADVERTISEMENT_LIST } from 'GraphQl/Queries/AdvertisementQueries';
@@ -69,6 +61,7 @@
   ...JSON.parse(
     JSON.stringify(
       i18nForTest.getDataByLanguage('en')?.translation.advertisement ?? {},
+      i18nForTest.getDataByLanguage('en')?.translation.advertisement ?? {},
     ),
   ),
   ...JSON.parse(
@@ -77,6 +70,12 @@
   ...JSON.parse(
     JSON.stringify(i18nForTest.getDataByLanguage('en')?.errors ?? {}),
   ),
+  ...JSON.parse(
+    JSON.stringify(i18nForTest.getDataByLanguage('en')?.common ?? {}),
+  ),
+  ...JSON.parse(
+    JSON.stringify(i18nForTest.getDataByLanguage('en')?.errors ?? {}),
+  ),
 };
 
 describe('Testing Advertisement Register Component', () => {
@@ -93,6 +92,7 @@
       <ApolloProvider client={client}>
         <Provider store={store}>
           <router.BrowserRouter>
+            <I18nextProvider i18n={i18nForTest}>
             <I18nextProvider i18n={i18nForTest}>
               <AdvertisementRegister
                 formStatus="register"
@@ -126,6 +126,7 @@
         <MockedProvider addTypename={false} mocks={[createAdFailMock]}>
           <Provider store={store}>
             <router.BrowserRouter>
+              <I18nextProvider i18n={i18nForTest}>
               <I18nextProvider i18n={i18nForTest}>
                 <AdvertisementRegister
                   endAtEdit={new Date()}
@@ -174,6 +175,7 @@
         <Provider store={store}>
           <router.BrowserRouter>
             <I18nextProvider i18n={i18nForTest}>
+            <I18nextProvider i18n={i18nForTest}>
               <AdvertisementRegister
                 setAfterActive={vi.fn()}
                 setAfterCompleted={vi.fn()}
@@ -242,6 +244,7 @@
       <ApolloProvider client={client}>
         <Provider store={store}>
           <router.BrowserRouter>
+            <I18nextProvider i18n={i18nForTest}>
             <I18nextProvider i18n={i18nForTest}>
               <AdvertisementRegister
                 endAtEdit={new Date()}
@@ -270,6 +273,7 @@
         <Provider store={store}>
           <router.BrowserRouter>
             <I18nextProvider i18n={i18nForTest}>
+            <I18nextProvider i18n={i18nForTest}>
               <AdvertisementRegister
                 endAtEdit={new Date()}
                 startAtEdit={new Date()}
@@ -301,6 +305,7 @@
       <MockedProvider addTypename={false} mocks={[updateAdFailMock]}>
         <Provider store={store}>
           <router.BrowserRouter>
+            <I18nextProvider i18n={i18nForTest}>
             <I18nextProvider i18n={i18nForTest}>
               {
                 <AdvertisementRegister
@@ -368,6 +373,7 @@
       <MockedProvider addTypename={false}>
         <Provider store={store}>
           <router.BrowserRouter>
+            <I18nextProvider i18n={i18nForTest}>
             <I18nextProvider i18n={i18nForTest}>
               <AdvertisementRegister
                 endAtEdit={new Date()}
@@ -832,6 +838,7 @@
         <Provider store={store}>
           <router.BrowserRouter>
             <I18nextProvider i18n={i18nForTest}>
+            <I18nextProvider i18n={i18nForTest}>
               <AdvertisementRegister
                 formStatus="register"
                 setAfterActive={vi.fn()}
@@ -865,6 +872,7 @@
       <ApolloProvider client={client}>
         <Provider store={store}>
           <router.BrowserRouter>
+            <I18nextProvider i18n={i18nForTest}>
             <I18nextProvider i18n={i18nForTest}>
               <AdvertisementRegister
                 formStatus="register"
