import React from 'react';
import { render, fireEvent, waitFor, screen } from '@testing-library/react';

import {
  ApolloClient,
  ApolloProvider,
  InMemoryCache,
  ApolloLink,
  HttpLink,
} from '@apollo/client';

import type { NormalizedCacheObject } from '@apollo/client';
import { BrowserRouter } from 'react-router-dom';
import AdvertisementEntry from './AdvertisementEntry';
import { Provider } from 'react-redux';
import { store } from 'state/store';
import { BACKEND_URL } from 'Constant/constant';
import i18nForTest from 'utils/i18nForTest';
import { I18nextProvider } from 'react-i18next';
<<<<<<< HEAD
import { act } from 'react-dom/test-utils';
import { ADVERTISEMENTS_GET } from 'GraphQl/Queries/Queries';

const advertisementProps = {
  id: '1',
  name: 'Sample Advertisement',
  type: 'Sample Type',
  orgId: 'org_id',
  link: 'test.png',
  endDate: new Date(),
  startDate: new Date(),
};
const mocks = [
  {
    request: {
      query: DELETE_ADVERTISEMENT_BY_ID,
      variables: { id: '1' },
    },
    result: {
      data: {
        deleteAdvertisementById: {
          success: true,
        },
      },
    },
  },
  {
    request: {
      query: ADVERTISEMENTS_GET,
    },
    result: {
      data: {
        getAdvertisements: [
          {
            _id: '6574cf9caa18987e28d248d9',
            name: 'Cookie',
            orgId: '6437904485008f171cf29924',
            link: '123',
            type: 'BANNER',
            startDate: '2023-12-10',
            endDate: '2023-12-10',
          },
          {
            _id: '6574e38aaa18987e28d24979',
            name: 'HEy',
            orgId: '6437904485008f171cf29924',
            link: '123',
            type: 'BANNER',
            startDate: '2023-12-10',
            endDate: '2023-12-10',
          },
        ],
      },
    },
  },
];
=======
>>>>>>> 0e9e341d

const httpLink = new HttpLink({
  uri: BACKEND_URL,
  headers: {
    authorization: 'Bearer ' + localStorage.getItem('token') || '',
  },
});

const client: ApolloClient<NormalizedCacheObject> = new ApolloClient({
  cache: new InMemoryCache(),
  link: ApolloLink.from([httpLink]),
});

const mockUseMutation = jest.fn();
jest.mock('@apollo/client', () => {
  const originalModule = jest.requireActual('@apollo/client');
  return {
    ...originalModule,
    useMutation: () => mockUseMutation(),
  };
});

describe('Testing Advertisement Entry Component', () => {
  test('Temporary test for Advertisement Entry', async () => {
    const deleteAdByIdMock = jest.fn();
    mockUseMutation.mockReturnValue([deleteAdByIdMock]);
    const { getByTestId, getAllByText } = render(
      <ApolloProvider client={client}>
        <Provider store={store}>
          <BrowserRouter>
            <I18nextProvider i18n={i18nForTest}>
              {
                <AdvertisementEntry
                  endDate={new Date()}
                  startDate={new Date()}
                  id="1"
                  key={1}
                  link="test.png"
                  name="Advert1"
                  orgId="1"
                  type="POPUP"
                />
              }
            </I18nextProvider>
          </BrowserRouter>
        </Provider>
      </ApolloProvider>
    );
    expect(getByTestId('AdEntry')).toBeInTheDocument();
    expect(getAllByText('POPUP')[0]).toBeInTheDocument();
    expect(getAllByText('Advert1')[0]).toBeInTheDocument();

    fireEvent.click(getByTestId('moreiconbtn'));
    fireEvent.click(getByTestId('deletebtn'));

    await waitFor(() => {
      expect(screen.getByTestId('delete_title')).toBeInTheDocument();
      expect(screen.getByTestId('delete_body')).toBeInTheDocument();
    });

    fireEvent.click(getByTestId('AddOnEntry_btn_install'));

    fireEvent.click(getByTestId('AddOnEntry_btn_install'));

    fireEvent.click(getByTestId('delete_yes'));

    await waitFor(() => {
      expect(deleteAdByIdMock).toHaveBeenCalledWith({
        variables: {
          id: '1',
        },
      });
      const deletedMessage = screen.queryByText('Advertisement Deleted');
      expect(deletedMessage).toBeNull();
    });

    deleteAdByIdMock.mockRejectedValueOnce(new Error('Deletion Failed'));

    fireEvent.click(getByTestId('AddOnEntry_btn_install'));

    fireEvent.click(getByTestId('delete_yes'));

    await waitFor(() => {
      expect(deleteAdByIdMock).toHaveBeenCalledWith({
        variables: {
          id: '1',
        },
      });
      const deletionFailedText = screen.queryByText((content, element) => {
        return (
          element?.textContent === 'Deletion Failed' &&
          element.tagName.toLowerCase() === 'div'
        );
      });
      expect(deletionFailedText).toBeNull();
    });
  });
<<<<<<< HEAD
  it('should open and close the dropdown when options button is clicked', () => {
    const { getByTestId, queryByText, getAllByText } = render(
      <ApolloProvider client={client}>
        <Provider store={store}>
          <BrowserRouter>
            <I18nextProvider i18n={i18nForTest}>
              <AdvertisementEntry
                endDate={new Date()}
                startDate={new Date()}
                id="1"
                key={1}
                link="test.png"
                name="Advert1"
                orgId="1"
                type="POPUP"
              />
            </I18nextProvider>
          </BrowserRouter>
        </Provider>
      </ApolloProvider>
    );

    // Test initial rendering
    expect(getByTestId('AdEntry')).toBeInTheDocument();
    expect(getAllByText('POPUP')[0]).toBeInTheDocument();
    expect(getAllByText('Advert1')[0]).toBeInTheDocument();

    // Test dropdown functionality
    const optionsButton = getByTestId('moreiconbtn');

    // Initially, the dropdown should not be visible
    expect(queryByText('Edit')).toBeNull();

    // Click to open the dropdown
    fireEvent.click(optionsButton);

    // After clicking the button, the dropdown should be visible
    expect(queryByText('Edit')).toBeInTheDocument();

    // Click again to close the dropdown
    fireEvent.click(optionsButton);

    // After the second click, the dropdown should be hidden again
    expect(queryByText('Edit')).toBeNull();
  });
  test('should delete an advertisement when delete button is clicked', async () => {
    const { getByTestId } = render(
      <ApolloProvider client={client}>
        <MockedProvider mocks={mocks} addTypename={false} link={link}>
          <Provider store={store}>
            <BrowserRouter>
              <I18nextProvider i18n={i18nForTest}>
                <AdvertisementEntry {...advertisementProps} />
              </I18nextProvider>
            </BrowserRouter>
          </Provider>
        </MockedProvider>
      </ApolloProvider>
    );
    await wait();
    await waitFor(() => {
      const optionsButton = getByTestId('moreiconbtn');
      fireEvent.click(optionsButton);
      const deleteButton = getByTestId('deletebtn');
      fireEvent.click(deleteButton);
    });
  });
=======
>>>>>>> 0e9e341d
});<|MERGE_RESOLUTION|>--- conflicted
+++ resolved
@@ -17,65 +17,6 @@
 import { BACKEND_URL } from 'Constant/constant';
 import i18nForTest from 'utils/i18nForTest';
 import { I18nextProvider } from 'react-i18next';
-<<<<<<< HEAD
-import { act } from 'react-dom/test-utils';
-import { ADVERTISEMENTS_GET } from 'GraphQl/Queries/Queries';
-
-const advertisementProps = {
-  id: '1',
-  name: 'Sample Advertisement',
-  type: 'Sample Type',
-  orgId: 'org_id',
-  link: 'test.png',
-  endDate: new Date(),
-  startDate: new Date(),
-};
-const mocks = [
-  {
-    request: {
-      query: DELETE_ADVERTISEMENT_BY_ID,
-      variables: { id: '1' },
-    },
-    result: {
-      data: {
-        deleteAdvertisementById: {
-          success: true,
-        },
-      },
-    },
-  },
-  {
-    request: {
-      query: ADVERTISEMENTS_GET,
-    },
-    result: {
-      data: {
-        getAdvertisements: [
-          {
-            _id: '6574cf9caa18987e28d248d9',
-            name: 'Cookie',
-            orgId: '6437904485008f171cf29924',
-            link: '123',
-            type: 'BANNER',
-            startDate: '2023-12-10',
-            endDate: '2023-12-10',
-          },
-          {
-            _id: '6574e38aaa18987e28d24979',
-            name: 'HEy',
-            orgId: '6437904485008f171cf29924',
-            link: '123',
-            type: 'BANNER',
-            startDate: '2023-12-10',
-            endDate: '2023-12-10',
-          },
-        ],
-      },
-    },
-  },
-];
-=======
->>>>>>> 0e9e341d
 
 const httpLink = new HttpLink({
   uri: BACKEND_URL,
@@ -173,74 +114,4 @@
       expect(deletionFailedText).toBeNull();
     });
   });
-<<<<<<< HEAD
-  it('should open and close the dropdown when options button is clicked', () => {
-    const { getByTestId, queryByText, getAllByText } = render(
-      <ApolloProvider client={client}>
-        <Provider store={store}>
-          <BrowserRouter>
-            <I18nextProvider i18n={i18nForTest}>
-              <AdvertisementEntry
-                endDate={new Date()}
-                startDate={new Date()}
-                id="1"
-                key={1}
-                link="test.png"
-                name="Advert1"
-                orgId="1"
-                type="POPUP"
-              />
-            </I18nextProvider>
-          </BrowserRouter>
-        </Provider>
-      </ApolloProvider>
-    );
-
-    // Test initial rendering
-    expect(getByTestId('AdEntry')).toBeInTheDocument();
-    expect(getAllByText('POPUP')[0]).toBeInTheDocument();
-    expect(getAllByText('Advert1')[0]).toBeInTheDocument();
-
-    // Test dropdown functionality
-    const optionsButton = getByTestId('moreiconbtn');
-
-    // Initially, the dropdown should not be visible
-    expect(queryByText('Edit')).toBeNull();
-
-    // Click to open the dropdown
-    fireEvent.click(optionsButton);
-
-    // After clicking the button, the dropdown should be visible
-    expect(queryByText('Edit')).toBeInTheDocument();
-
-    // Click again to close the dropdown
-    fireEvent.click(optionsButton);
-
-    // After the second click, the dropdown should be hidden again
-    expect(queryByText('Edit')).toBeNull();
-  });
-  test('should delete an advertisement when delete button is clicked', async () => {
-    const { getByTestId } = render(
-      <ApolloProvider client={client}>
-        <MockedProvider mocks={mocks} addTypename={false} link={link}>
-          <Provider store={store}>
-            <BrowserRouter>
-              <I18nextProvider i18n={i18nForTest}>
-                <AdvertisementEntry {...advertisementProps} />
-              </I18nextProvider>
-            </BrowserRouter>
-          </Provider>
-        </MockedProvider>
-      </ApolloProvider>
-    );
-    await wait();
-    await waitFor(() => {
-      const optionsButton = getByTestId('moreiconbtn');
-      fireEvent.click(optionsButton);
-      const deleteButton = getByTestId('deletebtn');
-      fireEvent.click(deleteButton);
-    });
-  });
-=======
->>>>>>> 0e9e341d
 });