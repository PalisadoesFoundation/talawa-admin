import React from 'react';
<<<<<<< HEAD
import { render, fireEvent } from '@testing-library/react';
import { DELETE_ADVERTISEMENT_BY_ID } from 'GraphQl/Mutations/mutations';
import { MockedProvider } from '@apollo/client/testing';
=======
import { render, fireEvent, waitFor, screen } from '@testing-library/react';

>>>>>>> a461d073
import {
  ApolloClient,
  ApolloProvider,
  InMemoryCache,
  ApolloLink,
  HttpLink,
} from '@apollo/client';
import { StaticMockLink } from 'utils/StaticMockLink';
import type { NormalizedCacheObject } from '@apollo/client';
import { BrowserRouter } from 'react-router-dom';
import AdvertisementEntry from './AdvertisementEntry';
import { Provider } from 'react-redux';
import { store } from 'state/store';
import { BACKEND_URL } from 'Constant/constant';
import i18nForTest from 'utils/i18nForTest';
import { I18nextProvider } from 'react-i18next';
import { act } from 'react-dom/test-utils';
import { ADVERTISEMENTS_GET } from 'GraphQl/Queries/Queries';

const advertisementProps = {
  id: '1',
  name: 'Sample Advertisement',
  type: 'Sample Type',
  orgId: 'org_id',
  link: 'samplelink.com',
  endDate: new Date(),
  startDate: new Date(),
};
const mocks = [
  {
    request: {
      query: DELETE_ADVERTISEMENT_BY_ID,
      variables: { id: '1' },
    },
    result: {
      data: {
        deleteAdvertisementById: {
          success: true,
        },
      },
    },
  },
  {
    request: {
      query: ADVERTISEMENTS_GET,
    },
    result: {
      data: {
        getAdvertisements: [
          {
            _id: '6574cf9caa18987e28d248d9',
            name: 'Cookie',
            orgId: '6437904485008f171cf29924',
            link: '123',
            type: 'BANNER',
            startDate: '2023-12-10',
            endDate: '2023-12-10',
          },
          {
            _id: '6574e38aaa18987e28d24979',
            name: 'HEy',
            orgId: '6437904485008f171cf29924',
            link: '123',
            type: 'BANNER',
            startDate: '2023-12-10',
            endDate: '2023-12-10',
          },
        ],
      },
    },
  },
];

const link = new StaticMockLink(mocks, true);
async function wait(ms = 100): Promise<void> {
  await act(() => {
    return new Promise((resolve) => {
      setTimeout(resolve, ms);
    });
  });
}
const httpLink = new HttpLink({
  uri: BACKEND_URL,
  headers: {
    authorization: 'Bearer ' + localStorage.getItem('token') || '',
  },
});

const client: ApolloClient<NormalizedCacheObject> = new ApolloClient({
  cache: new InMemoryCache(),
  link: ApolloLink.from([httpLink]),
});

const mockUseMutation = jest.fn();
jest.mock('@apollo/client', () => {
  const originalModule = jest.requireActual('@apollo/client');
  return {
    ...originalModule,
    useMutation: () => mockUseMutation(),
  };
});

describe('Testing Advertisement Entry Component', () => {
  test('Temporary test for Advertisement Entry', async () => {
    const deleteAdByIdMock = jest.fn();
    mockUseMutation.mockReturnValue([deleteAdByIdMock]);
    const { getByTestId, getAllByText } = render(
      <ApolloProvider client={client}>
        <Provider store={store}>
          <BrowserRouter>
            <I18nextProvider i18n={i18nForTest}>
              {
                <AdvertisementEntry
                  endDate={new Date()}
                  startDate={new Date()}
                  id="1"
                  key={1}
                  link="google.com"
                  name="Advert1"
                  orgId="1"
                  type="POPUP"
                />
              }
            </I18nextProvider>
          </BrowserRouter>
        </Provider>
      </ApolloProvider>
    );
    expect(getByTestId('AdEntry')).toBeInTheDocument();
    expect(getAllByText('POPUP')[0]).toBeInTheDocument();
    expect(getAllByText('Advert1')[0]).toBeInTheDocument();

    fireEvent.click(getByTestId('AddOnEntry_btn_install'));

    await waitFor(() => {
      expect(screen.getByTestId('delete_title')).toBeInTheDocument();
      expect(screen.getByTestId('delete_body')).toBeInTheDocument();
    });

    fireEvent.click(getByTestId('AddOnEntry_btn_install'));

    fireEvent.click(getByTestId('AddOnEntry_btn_install'));

    fireEvent.click(getByTestId('delete_yes'));

    await waitFor(() => {
      expect(deleteAdByIdMock).toHaveBeenCalledWith({
        variables: {
          id: '1',
        },
      });
      const deletedMessage = screen.queryByText('Advertisement Deleted');
      expect(deletedMessage).toBeNull();
    });

    deleteAdByIdMock.mockRejectedValueOnce(new Error('Deletion Failed'));

    fireEvent.click(getByTestId('AddOnEntry_btn_install'));

    fireEvent.click(getByTestId('delete_yes'));

    await waitFor(() => {
      expect(deleteAdByIdMock).toHaveBeenCalledWith({
        variables: {
          id: '1',
        },
      });
      const deletionFailedText = screen.queryByText((content, element) => {
        return (
          element?.textContent === 'Deletion Failed' &&
          element.tagName.toLowerCase() === 'div'
        );
      });
      expect(deletionFailedText).toBeNull();
    });
  });
  it('should open and close the dropdown when options button is clicked', () => {
    const { getByTestId, queryByText, getAllByText } = render(
      <ApolloProvider client={client}>
        <Provider store={store}>
          <BrowserRouter>
            <I18nextProvider i18n={i18nForTest}>
              <AdvertisementEntry
                endDate={new Date()}
                startDate={new Date()}
                id="1"
                key={1}
                link="google.com"
                name="Advert1"
                orgId="1"
                type="POPUP"
              />
            </I18nextProvider>
          </BrowserRouter>
        </Provider>
      </ApolloProvider>
    );

    // Test initial rendering
    expect(getByTestId('AdEntry')).toBeInTheDocument();
    expect(getAllByText('POPUP')[0]).toBeInTheDocument();
    expect(getAllByText('Advert1')[0]).toBeInTheDocument();

    // Test dropdown functionality
    const optionsButton = getByTestId('moreiconbtn');

    // Initially, the dropdown should not be visible
    expect(queryByText('Edit')).toBeNull();

    // Click to open the dropdown
    fireEvent.click(optionsButton);

    // After clicking the button, the dropdown should be visible
    expect(queryByText('Edit')).toBeInTheDocument();

    // Click again to close the dropdown
    fireEvent.click(optionsButton);

    // After the second click, the dropdown should be hidden again
    expect(queryByText('Edit')).toBeNull();
  });
  test('should delete an advertisement when delete button is clicked', async () => {
    const { getByTestId } = render(
      <ApolloProvider client={client}>
        <MockedProvider mocks={mocks} addTypename={false} link={link}>
          <Provider store={store}>
            <BrowserRouter>
              <I18nextProvider i18n={i18nForTest}>
                <AdvertisementEntry {...advertisementProps} />
              </I18nextProvider>
            </BrowserRouter>
          </Provider>
        </MockedProvider>
      </ApolloProvider>
    );
    await wait();
    const optionsButton = getByTestId('moreiconbtn');
    fireEvent.click(optionsButton);
    const deleteButton = getByTestId('deletebtn');
    fireEvent.click(deleteButton);
  });
});<|MERGE_RESOLUTION|>--- conflicted
+++ resolved
@@ -1,12 +1,7 @@
 import React from 'react';
-<<<<<<< HEAD
-import { render, fireEvent } from '@testing-library/react';
 import { DELETE_ADVERTISEMENT_BY_ID } from 'GraphQl/Mutations/mutations';
 import { MockedProvider } from '@apollo/client/testing';
-=======
 import { render, fireEvent, waitFor, screen } from '@testing-library/react';
-
->>>>>>> a461d073
 import {
   ApolloClient,
   ApolloProvider,
