--- conflicted
+++ resolved
@@ -18,11 +18,11 @@
   margin-right: 8px;
 }
 
-<<<<<<< HEAD
 .admedia {
   object-fit: cover;
   height: 20rem;
-=======
+}
+
 .buttons {
   display: flex;
   justify-content: flex-end;
@@ -72,5 +72,4 @@
 
 .dropdownContainer:hover .dropdownmenu {
   display: block;
->>>>>>> c627166f
 }