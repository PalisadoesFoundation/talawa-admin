--- conflicted
+++ resolved
@@ -18,11 +18,11 @@
   margin-right: 8px;
 }
 
-<<<<<<< HEAD
 .adimage {
   object-fit: cover;
   height: 20rem;
-=======
+}
+
 .buttons {
   display: flex;
   justify-content: flex-end;
@@ -72,5 +72,4 @@
 
 .dropdownContainer:hover .dropdownmenu {
   display: block;
->>>>>>> e52d39eb
 }