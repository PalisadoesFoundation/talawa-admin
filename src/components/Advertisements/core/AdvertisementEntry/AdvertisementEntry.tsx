--- conflicted
+++ resolved
@@ -12,15 +12,6 @@
 
 interface InterfaceAddOnEntryProps {
   id: string;
-<<<<<<< HEAD
-  name: string;
-  mediaUrl: string;
-  type: string;
-  organizationId: string;
-  startDate: Date;
-  endDate: Date;
-  setAfter: (after: string | null) => void;
-=======
   name?: string;
   mediaUrl?: string;
   type?: string;
@@ -28,7 +19,6 @@
   startDate?: Date;
   endDate?: Date;
   setAfter: React.Dispatch<React.SetStateAction<string | null | undefined>>;
->>>>>>> 8bfaf51c
 }
 
 /**
@@ -88,21 +78,12 @@
       });
       toast.success(t('advertisementDeleted') as string);
       setButtonLoading(false);
-<<<<<<< HEAD
-      setAfter(null);
-    } catch (error: unknown) {
-      if (error instanceof Error) {
-        toast.error(error.message);
-        setButtonLoading(false);
-      }
-=======
       setAfter?.(null);
     } catch (error: unknown) {
       if (error instanceof Error) {
         toast.error(error.message);
       }
       setButtonLoading(false);
->>>>>>> 8bfaf51c
     }
   };
 
