--- conflicted
+++ resolved
@@ -24,6 +24,8 @@
   type,
   mediaUrl,
   endDate,
+  organizationId,
+  startDate,
 }: InterfaceAddOnEntryProps): JSX.Element {
   const { t } = useTranslation('translation', { keyPrefix: 'advertisement' });
   const [buttonLoading, setButtonLoading] = useState(false);
@@ -59,7 +61,34 @@
         {Array.from({ length: 1 }).map((_, idx) => (
           <Col key={idx}>
             <Card>
-<<<<<<< HEAD
+              <div className={styles.dropdownContainer}>
+                <button
+                  className={styles.dropdownButton}
+                  onClick={handleOptionsClick}
+                  data-testid="moreiconbtn"
+                >
+                  <MoreVertIcon />
+                </button>
+                {dropdown && (
+                  <ul className={styles.dropdownmenu}>
+                    <li>
+                      <AdvertisementRegister
+                        formStatus="edit"
+                        idEdit={id}
+                        nameEdit={name}
+                        typeEdit={type}
+                        orgIdEdit={organizationId}
+                        linkEdit={mediaUrl}
+                        endDateEdit={endDate}
+                        startDateEdit={startDate}
+                      />
+                    </li>
+                    <li onClick={toggleShowDeleteModal} data-testid="deletebtn">
+                      {t('delete')}
+                    </li>
+                  </ul>
+                )}
+              </div>
               {mediaUrl?.includes('videos') ? (
                 <video
                   muted
@@ -79,65 +108,12 @@
                   data-testid="media"
                 />
               )}
-=======
-              <div className={styles.dropdownContainer}>
-                <button
-                  className={styles.dropdownButton}
-                  onClick={handleOptionsClick}
-                  data-testid="moreiconbtn"
-                >
-                  <MoreVertIcon />
-                </button>
-                {dropdown && (
-                  <ul className={styles.dropdownmenu}>
-                    <li>
-                      <AdvertisementRegister
-                        formStatus="edit"
-                        idEdit={id}
-                        nameEdit={name}
-                        typeEdit={type}
-                        orgIdEdit={orgId}
-                        linkEdit={link}
-                        endDateEdit={endDate}
-                        startDateEdit={startDate}
-                      />
-                    </li>
-                    <li onClick={toggleShowDeleteModal} data-testid="deletebtn">
-                      {t('delete')}
-                    </li>
-                  </ul>
-                )}
-              </div>
-              <Card.Img
-                variant="top"
-                src={
-                  'https://i.pinimg.com/736x/f0/68/da/f068daf5f23f74ada84537bcb70c7e4b.jpg'
-                }
-              />
->>>>>>> c627166f
               <Card.Body>
                 <Card.Title>{name}</Card.Title>
                 <Card.Text>Ends on {endDate?.toDateString()}</Card.Text>
                 <Card.Subtitle className="mb-2 text-muted author">
                   {type}
                 </Card.Subtitle>
-<<<<<<< HEAD
-                <Button
-                  className={styles.entryaction}
-                  variant="danger"
-                  disabled={buttonLoading}
-                  data-testid="delete_btn"
-                  onClick={toggleShowDeleteModal}
-                >
-                  {buttonLoading ? (
-                    <Spinner animation="grow" />
-                  ) : (
-                    <i className={'fa fa-trash'}></i>
-                  )}
-                  {t('delete')}
-                </Button>
-=======
-                <Card.Text>{link} </Card.Text>
                 <div className={styles.buttons}>
                   <Button
                     className={styles.entryaction}
@@ -153,7 +129,6 @@
                     {t('view')}
                   </Button>
                 </div>
->>>>>>> c627166f
                 <Modal show={showDeleteModal} onHide={toggleShowDeleteModal}>
                   <Modal.Header>
                     <h5 data-testid="delete_title">
