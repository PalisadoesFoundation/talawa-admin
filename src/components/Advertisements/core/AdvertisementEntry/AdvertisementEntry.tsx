import React, { useState } from 'react';
import PropTypes from 'prop-types';
import styles from './AdvertisementEntry.module.css';
import { Button, Card, Col, Row, Spinner, Modal } from 'react-bootstrap';
import { DELETE_ADVERTISEMENT_BY_ID } from 'GraphQl/Mutations/mutations';
import { useMutation } from '@apollo/client';
import { useTranslation } from 'react-i18next';
import { ADVERTISEMENTS_GET } from 'GraphQl/Queries/Queries';
import AdvertisementRegister from '../AdvertisementRegister/AdvertisementRegister';
import MoreVertIcon from '@mui/icons-material/MoreVert';
import { toast } from 'react-toastify';
interface InterfaceAddOnEntryProps {
  id: string;
  name: string;
  mediaUrl: string;
  type: string;
  organizationId: string;
  startDate: Date;
  endDate: Date;
}
function advertisementEntry({
  id,
  name,
  type,
<<<<<<< HEAD
  orgId,
  link,
  endDate,
=======
  mediaUrl,
  endDate,
  organizationId,
>>>>>>> 092b9f6f
  startDate,
}: InterfaceAddOnEntryProps): JSX.Element {
  const { t } = useTranslation('translation', { keyPrefix: 'advertisement' });
  const [buttonLoading, setButtonLoading] = useState(false);
  const [dropdown, setDropdown] = useState(false);
  const [showDeleteModal, setShowDeleteModal] = useState(false);

  const [deleteAdById] = useMutation(DELETE_ADVERTISEMENT_BY_ID, {
    refetchQueries: [ADVERTISEMENTS_GET],
  });

  const toggleShowDeleteModal = (): void => setShowDeleteModal((prev) => !prev);
  const onDelete = async (): Promise<void> => {
    setButtonLoading(true);
    try {
      await deleteAdById({
        variables: {
          id: id.toString(),
        },
      });
      toast.error('Advertisement Deleted');
      setButtonLoading(false);
    } catch (error: any) {
      toast.error(error.message);
      setButtonLoading(false);
    }
  };
  const handleOptionsClick = (): void => {
    setDropdown(!dropdown);
  };
  return (
    <>
      <Row data-testid="AdEntry" xs={1} md={2} className="g-4">
        {Array.from({ length: 1 }).map((_, idx) => (
          <Col key={idx}>
            <Card>
              <div className={styles.dropdownContainer}>
                <button
                  className={styles.dropdownButton}
                  onClick={handleOptionsClick}
                  data-testid="moreiconbtn"
                >
                  <MoreVertIcon />
                </button>
                {dropdown && (
                  <ul className={styles.dropdownmenu}>
                    <li>
                      <AdvertisementRegister
                        formStatus="edit"
                        idEdit={id}
                        nameEdit={name}
                        typeEdit={type}
                        orgIdEdit={organizationId}
                        advertisementMediaEdit={mediaUrl}
                        endDateEdit={endDate}
                        startDateEdit={startDate}
                      />
                    </li>
                    <li onClick={toggleShowDeleteModal} data-testid="deletebtn">
                      {t('delete')}
                    </li>
                  </ul>
                )}
              </div>
              {mediaUrl?.includes('videos') ? (
                <video
                  muted
                  className={styles.admedia}
                  autoPlay={true}
                  loop={true}
                  playsInline
                  data-testid="media"
                  crossOrigin="anonymous"
                >
                  <source src={mediaUrl} type="video/mp4" />
                </video>
              ) : (
                <Card.Img
                  className={styles.admedia}
                  variant="top"
                  src={mediaUrl}
                  data-testid="media"
                />
              )}
              <Card.Body>
                <Card.Title>{name}</Card.Title>
                <Card.Text data-testid="Ad_end_date">
                  Ends on {endDate?.toDateString()}
                </Card.Text>
                <Card.Subtitle className="mb-2 text-muted author">
                  {type}
                </Card.Subtitle>
                <div className={styles.buttons}>
                  <Button
                    className={styles.entryaction}
                    variant="primary"
                    disabled={buttonLoading}
                    data-testid="AddOnEntry_btn_install"
                  >
                    {buttonLoading ? (
                      <Spinner animation="grow" />
                    ) : (
                      <i className={'fa fa-eye'}></i>
                    )}
                    {t('view')}
                  </Button>
                </div>
                <Modal show={showDeleteModal} onHide={toggleShowDeleteModal}>
                  <Modal.Header>
                    <h5 data-testid="delete_title">
                      {t('deleteAdvertisement')}
                    </h5>
                    <Button variant="danger" onClick={toggleShowDeleteModal}>
                      <i className="fa fa-times"></i>
                    </Button>
                  </Modal.Header>
                  <Modal.Body data-testid="delete_body">
                    {t('deleteAdvertisementMsg')}
                  </Modal.Body>
                  <Modal.Footer>
                    <Button variant="danger" onClick={toggleShowDeleteModal}>
                      {t('no')}
                    </Button>
                    <Button
                      type="button"
                      className="btn btn-success"
                      onClick={(): void => {
                        onDelete();
                      }}
                      data-testid="delete_yes"
                    >
                      {t('yes')}
                    </Button>
                  </Modal.Footer>
                </Modal>
              </Card.Body>
            </Card>
          </Col>
        ))}
      </Row>
      <br />
    </>
  );
}

advertisementEntry.propTypes = {
  name: PropTypes.string,
  type: PropTypes.string,
  organizationId: PropTypes.string,
  mediaUrl: PropTypes.string,
  endDate: PropTypes.instanceOf(Date),
  startDate: PropTypes.instanceOf(Date),
};

advertisementEntry.defaultProps = {
  name: '',
  type: '',
  organizationId: '',
  mediaUrl: '',
  endDate: new Date(),
  startDate: new Date(),
};
export default advertisementEntry;<|MERGE_RESOLUTION|>--- conflicted
+++ resolved
@@ -22,15 +22,9 @@
   id,
   name,
   type,
-<<<<<<< HEAD
-  orgId,
-  link,
-  endDate,
-=======
   mediaUrl,
   endDate,
   organizationId,
->>>>>>> 092b9f6f
   startDate,
 }: InterfaceAddOnEntryProps): JSX.Element {
   const { t } = useTranslation('translation', { keyPrefix: 'advertisement' });
