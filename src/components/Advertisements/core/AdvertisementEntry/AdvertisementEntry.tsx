--- conflicted
+++ resolved
@@ -62,22 +62,6 @@
         {Array.from({ length: 1 }).map((_, idx) => (
           <Col key={idx}>
             <Card>
-<<<<<<< HEAD
-              {link.includes('data:video') ? (
-                <video
-                  muted
-                  className={styles.adimage}
-                  autoPlay={true}
-                  loop={true}
-                  playsInline
-                >
-                  <source src={link} type="video/mp4" />
-                </video>
-              ) : (
-                <Card.Img className={styles.adimage} variant="top" src={link} />
-              )}
-
-=======
               <div className={styles.dropdownContainer}>
                 <button
                   className={styles.dropdownButton}
@@ -106,36 +90,25 @@
                   </ul>
                 )}
               </div>
-              <Card.Img
-                variant="top"
-                src={
-                  'https://i.pinimg.com/736x/f0/68/da/f068daf5f23f74ada84537bcb70c7e4b.jpg'
-                }
-              />
->>>>>>> e52d39eb
+              {link.includes('data:video') ? (
+                <video
+                  muted
+                  className={styles.adimage}
+                  autoPlay={true}
+                  loop={true}
+                  playsInline
+                >
+                  <source src={link} type="video/mp4" />
+                </video>
+              ) : (
+                <Card.Img className={styles.adimage} variant="top" src={link} />
+              )}
               <Card.Body>
                 <Card.Title>{name}</Card.Title>
                 <Card.Text>Ends on {endDate?.toDateString()}</Card.Text>
                 <Card.Subtitle className="mb-2 text-muted author">
                   {type}
                 </Card.Subtitle>
-<<<<<<< HEAD
-                <Button
-                  className={styles.entryaction}
-                  variant="danger"
-                  disabled={buttonLoading}
-                  data-testid="AddOnEntry_btn_install"
-                  onClick={toggleShowDeleteModal}
-                >
-                  {buttonLoading ? (
-                    <Spinner animation="grow" />
-                  ) : (
-                    <i className={'fa fa-trash'}></i>
-                  )}
-                  {t('delete')}
-                </Button>
-=======
-                <Card.Text>{link} </Card.Text>
                 <div className={styles.buttons}>
                   <Button
                     className={styles.entryaction}
@@ -151,8 +124,6 @@
                     {t('view')}
                   </Button>
                 </div>
-                <Card.Text>{link}</Card.Text>
->>>>>>> e52d39eb
                 <Modal show={showDeleteModal} onHide={toggleShowDeleteModal}>
                   <Modal.Header>
                     <h5 data-testid="delete_title">
