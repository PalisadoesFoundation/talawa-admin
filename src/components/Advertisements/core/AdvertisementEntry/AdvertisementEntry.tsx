--- conflicted
+++ resolved
@@ -212,19 +212,12 @@
                               <img
                                 className={`d-block w-100 ${styles.cardImage}`}
                                 src={attachment.url}
-<<<<<<< HEAD
-                                alt={t('adImageAlt', {
-                                  index: index + 1,
-                                  name: advertisement.name ?? 'ad',
-                                })}
-=======
                                 alt={
                                   t('adImageAlt', {
                                     index: index + 1,
                                     name: advertisement.name ?? 'ad',
                                   }) as string
                                 }
->>>>>>> 5b372cf7
                                 data-testid="media"
                                 crossOrigin="anonymous"
                               />
@@ -237,11 +230,7 @@
                         <img
                           className={`d-block w-100 ${styles.cardImage}`}
                           src={advertisement.attachments[0].url}
-<<<<<<< HEAD
-                          alt={t('adMediaAlt')}
-=======
                           alt={t('adMediaAlt') as string}
->>>>>>> 5b372cf7
                           data-testid="media"
                           crossOrigin="anonymous"
                         />
