--- conflicted
+++ resolved
@@ -217,7 +217,6 @@
     userEvent.click(
       screen.getByLabelText('Provide a link for content to be displayed'),
     );
-<<<<<<< HEAD
     const mediaFile = new File(['media content'], 'test.png', {
       type: 'image/png',
     });
@@ -230,13 +229,6 @@
     });
     const mediaPreview = await screen.findByTestId('mediaPreview');
     expect(mediaPreview).toBeInTheDocument();
-=======
-    userEvent.type(
-      screen.getByLabelText('Provide a link for content to be displayed'),
-      'http://yourwebsite.com/photo',
-    );
-    userEvent.click(screen.getByLabelText('Select type of Advertisement'));
->>>>>>> 7055b34b
     userEvent.selectOptions(
       screen.getByLabelText('Select type of Advertisement'),
       'POPUP',
