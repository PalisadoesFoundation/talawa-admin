import React from 'react';
import 'jest-location-mock';
import { act, render, screen } from '@testing-library/react';
import { MockedProvider } from '@apollo/client/testing';
import {
  ApolloClient,
  ApolloProvider,
  InMemoryCache,
  ApolloLink,
  HttpLink,
} from '@apollo/client';

import type { NormalizedCacheObject } from '@apollo/client';
import { BrowserRouter } from 'react-router-dom';
import Advertisement from './Advertisements';
import { Provider } from 'react-redux';
import { store } from 'state/store';
import { BACKEND_URL } from 'Constant/constant';
import i18nForTest from 'utils/i18nForTest';
import { I18nextProvider } from 'react-i18next';
import {
  ADVERTISEMENTS_GET,
  ORGANIZATIONS_LIST,
  PLUGIN_GET,
} from 'GraphQl/Queries/Queries';
import userEvent from '@testing-library/user-event';
import { ADD_ADVERTISEMENT_MUTATION } from 'GraphQl/Mutations/mutations';
import { ToastContainer } from 'react-toastify';

const httpLink = new HttpLink({
  uri: BACKEND_URL,
  headers: {
    authorization: 'Bearer ' + localStorage.getItem('token') || '',
  },
});

async function wait(ms = 100): Promise<void> {
  await act(() => {
    return new Promise((resolve) => {
      setTimeout(resolve, ms);
    });
  });
}

const client: ApolloClient<NormalizedCacheObject> = new ApolloClient({
  cache: new InMemoryCache(),
  link: ApolloLink.from([httpLink]),
});

jest.mock('components/AddOn/support/services/Plugin.helper', () => ({
  __esModule: true,
  default: jest.fn().mockImplementation(() => ({
    fetchInstalled: jest.fn().mockResolvedValue([]),
    fetchStore: jest.fn().mockResolvedValue([]),
  })),
}));

const today = new Date();
const tomorrow = today;
tomorrow.setDate(today.getDate() + 1);

const PLUGIN_GET_MOCK = {
  request: {
    query: PLUGIN_GET,
  },
  result: {
    data: {
      getPlugins: [
        {
          _id: '6581be50e88e74003aab436c',
          pluginName: 'Chats',
          pluginCreatedBy: 'Talawa Team',
          pluginDesc:
            'User can share messages with other users in a chat user interface.',
          uninstalledOrgs: [
            '62ccfccd3eb7fd2a30f41601',
            '62ccfccd3eb7fd2a30f41601',
          ],
          __typename: 'Plugin',
        },
      ],
    },
    loading: false,
  },
};

const ADD_ADVERTISEMENT_MUTATION_MOCK = {
  request: {
    query: ADD_ADVERTISEMENT_MUTATION,
    variables: {
      orgId: 'undefined',
      name: 'Cookie Shop',
      link: 'http://yourwebsite.com/photo',
      type: 'POPUP',
      startDate: '2023-01-01',
      endDate: '2023-02-02',
    },
  },
  result: {
    data: {
      createAdvertisement: {
        _id: '65844efc814dd4003db811c4',
        __typename: 'Advertisement',
      },
    },
  },
};

const ORGANIZATIONS_LIST_MOCK = {
  request: {
    query: ORGANIZATIONS_LIST,
    variables: {
      id: 'undefined',
    },
  },
  result: {
    data: {
      organizations: [
        {
          _id: 'undefined',
          image: '',
          creator: {
            firstName: 'firstName',
            lastName: 'lastName',
            email: 'email',
          },
          name: 'name',
          description: 'description',
          isPublic: true,

          visibleInSearch: true,
          location: 'location',
          members: {
            _id: 'id',
            firstName: 'firstName',
            lastName: 'lastName',
            email: 'email',
          },
          admins: {
            _id: 'id',
            firstName: 'firstName',
            lastName: 'lastName',
            email: 'email',
          },
          membershipRequests: {
            _id: 'id',
            user: {
              firstName: 'firstName',
              lastName: 'lastName',
              email: 'email',
            },
          },
          blockedUsers: {
            _id: 'id',
            firstName: 'firstName',
            lastName: 'lastName',
            email: 'email',
          },
        },
      ],
    },
  },
};

describe('Testing Advertisement Component', () => {
  test('Testing if the deletion works', async () => {
    const mocks = [
      {
        request: {
          query: ADVERTISEMENTS_GET,
        },
        result: {
          data: {
            getAdvertisements: [
              {
                _id: '1',
                name: 'Advertisement1',
                type: 'POPUP',
                orgId: 'undefined',
                link: 'http://example1.com',
                endDate: '2023-01-01',
                startDate: '2022-01-01',
              },
            ],
          },
          loading: false,
        },
      },
      ORGANIZATIONS_LIST_MOCK,
      PLUGIN_GET_MOCK,
      ADD_ADVERTISEMENT_MUTATION_MOCK,
    ];

    render(
      <MockedProvider addTypename={false} mocks={mocks}>
        <BrowserRouter>
          <Provider store={store}>
            <I18nextProvider i18n={i18nForTest}>
              <ToastContainer />
              <Advertisement />
            </I18nextProvider>
          </Provider>
        </BrowserRouter>
      </MockedProvider>
    );

    await wait();

    await act(async () => {
      await userEvent.click(screen.getByText('Delete'));
    });
    await act(async () => {
      await userEvent.click(screen.getByText('Yes'));
    });
  });

  test('for creating new Advertisements', async () => {
    const mocks = [
      ORGANIZATIONS_LIST_MOCK,
      PLUGIN_GET_MOCK,
      ADD_ADVERTISEMENT_MUTATION_MOCK,
      {
        request: {
          query: ADVERTISEMENTS_GET,
        },
        result: {
          data: {
            getAdvertisements: [],
          },
          loading: false,
        },
      },
    ];

    render(
      <MockedProvider addTypename={false} mocks={mocks}>
        <BrowserRouter>
          <Provider store={store}>
            <I18nextProvider i18n={i18nForTest}>
              <ToastContainer />
              <Advertisement />
            </I18nextProvider>
          </Provider>
        </BrowserRouter>
      </MockedProvider>
    );

    await wait();

    await userEvent.click(screen.getByText('Create new advertisement'));
    userEvent.type(
      screen.getByLabelText('Enter name of Advertisement'),
      'Cookie Shop'
    );
    userEvent.type(
      screen.getByLabelText('Provide a link for content to be displayed'),
      'http://yourwebsite.com/photo'
    );
    userEvent.selectOptions(
      screen.getByLabelText('Select type of Advertisement'),
      'POPUP'
    );
    userEvent.type(screen.getByLabelText('Select Start Date'), '2023-01-01');
    userEvent.type(screen.getByLabelText('Select End Date'), '2023-02-02');

    await userEvent.click(screen.getByTestId('addonregister'));
    expect(
      await screen.findByText('Advertisement created successfully')
    ).toBeInTheDocument();
  });

  test('if the component renders correctly and ads are correctly categorized date wise', async () => {
    const mocks = [
      ORGANIZATIONS_LIST_MOCK,
      PLUGIN_GET_MOCK,
      ADD_ADVERTISEMENT_MUTATION_MOCK,
      {
        request: {
          query: ADVERTISEMENTS_GET,
        },
        result: {
          data: {
            getAdvertisements: [
              {
                _id: '1',
                name: 'Advertisement1',
                type: 'POPUP',
                orgId: 'undefined',
                link: 'http://example1.com',
                endDate: '2023-01-01',
                startDate: '2022-01-01',
              },
            ],
          },
          loading: false,
        },
      },
    ];

    render(
      <ApolloProvider client={client}>
        <Provider store={store}>
          <BrowserRouter>
            <I18nextProvider i18n={i18nForTest}>
              <MockedProvider mocks={mocks} addTypename={false}>
                <Advertisement />
              </MockedProvider>
            </I18nextProvider>
          </BrowserRouter>
        </Provider>
      </ApolloProvider>
    );

    await wait();

    const date = await screen.findAllByText(/Ends/i);
    const dateString = date[0].innerHTML;
    const dateMatch = dateString.match(
      /\b(?:Sun|Mon|Tue|Wed|Thu|Fri|Sat)\s+(Jan|Feb|Mar|Apr|May|Jun|Jul|Aug|Sep|Oct|Nov|Dec)\s+(\d{1,2})\s+(\d{4})\b/
    );
    let dateObject = new Date();

    if (dateMatch) {
      const monthName = dateMatch[1];
      const day = parseInt(dateMatch[2], 10);
      const year = parseInt(dateMatch[3], 10);

      const monthIndex =
        'JanFebMarAprMayJunJulAugSepOctNovDec'.indexOf(monthName) / 3;

      dateObject = new Date(year, monthIndex, day);
    }

    expect(dateObject.getTime()).toBeLessThan(new Date().getTime());
  });

  test('for the working of the tabs', async () => {
    const mocks = [
      ORGANIZATIONS_LIST_MOCK,
      PLUGIN_GET_MOCK,
      ADD_ADVERTISEMENT_MUTATION_MOCK,
      {
        request: {
          query: ADVERTISEMENTS_GET,
        },
        result: {
          data: {
            getAdvertisements: [
              {
                _id: '1',
                name: 'Advertisement1',
                type: 'POPUP',
<<<<<<< HEAD
                orgId: 'org1',
                link: 'test.png',
                endDate: new Date(),
                startDate: new Date(),
=======
                orgId: 'undefined',
                link: 'http://example1.com',
                endDate: '2023-01-01',
                startDate: '2022-01-01',
              },
              {
                _id: '2',
                name: 'Advertisement2',
                type: 'BANNER',
                orgId: 'undefined',
                link: 'http://example2.com',
                endDate: tomorrow,
                startDate: today,
>>>>>>> e52d39eb
              },
            ],
          },
          loading: false,
        },
      },
    ];

    render(
      <ApolloProvider client={client}>
        <Provider store={store}>
          <BrowserRouter>
            <I18nextProvider i18n={i18nForTest}>
              <MockedProvider mocks={mocks} addTypename={false}>
                <Advertisement />
              </MockedProvider>
            </I18nextProvider>
          </BrowserRouter>
        </Provider>
      </ApolloProvider>
    );

    await wait();
    userEvent.click(screen.getByText('Active Campaigns'));

    await wait();
    userEvent.click(screen.getByText('Completed Campaigns'));
  });
});<|MERGE_RESOLUTION|>--- conflicted
+++ resolved
@@ -350,12 +350,6 @@
                 _id: '1',
                 name: 'Advertisement1',
                 type: 'POPUP',
-<<<<<<< HEAD
-                orgId: 'org1',
-                link: 'test.png',
-                endDate: new Date(),
-                startDate: new Date(),
-=======
                 orgId: 'undefined',
                 link: 'http://example1.com',
                 endDate: '2023-01-01',
@@ -369,7 +363,6 @@
                 link: 'http://example2.com',
                 endDate: tomorrow,
                 startDate: today,
->>>>>>> e52d39eb
               },
             ],
           },
