/**
 * AdvertisementsMocks module is responsible for providing the necessary mock data,
 * Apollo Client configuration, and utilities for testing the Advertisements component.
 * It simulates various backend responses to facilitate isolated frontend testing.
 *
 * @remarks
 * - Configures a mock `ApolloClient` with `authLink` to simulate bearer token headers.
 * - Defines `dateConstants` to ensure consistent date assertions across timezones.
 * - Provides tailored mock scenarios: Active/Completed lists, Infinite Scrolling, and Error states.
 * - Includes mutation mocks for Creating, Updating, and Deleting advertisements.
 * - Uses `act` wrappers in utility functions to handle async React state updates.
 *
 * @example
 * ```tsx
 * import { getActiveAdvertisementMocks } from './AdvertisementsMocks';
 * import { MockedProvider } from '@apollo/client/testing';
 *
 * render(
 * <MockedProvider mocks={getActiveAdvertisementMocks} addTypename={false}>
 * <Advertisements />
 * </MockedProvider>
 * );
 * ```
 *
 * @file AdvertisementsMocks.ts
 * @category Mocks
 */
import { act } from 'react';
import type { NormalizedCacheObject, DocumentNode } from '@apollo/client';
import { BACKEND_URL } from 'Constant/constant';
import useLocalStorage from 'utils/useLocalstorage';
import {
  ApolloClient,
  InMemoryCache,
  ApolloLink,
  HttpLink,
} from '@apollo/client';
<<<<<<< HEAD

=======
import { setContext } from '@apollo/client/link/context';
>>>>>>> 334f3072
import { ORGANIZATION_ADVERTISEMENT_LIST } from 'GraphQl/Queries/Queries';
import {
  ADD_ADVERTISEMENT_MUTATION,
  DELETE_ADVERTISEMENT_MUTATION,
  UPDATE_ADVERTISEMENT_MUTATION,
} from 'GraphQl/Mutations/mutations';

type AdvertisementType = 'banner' | 'pop_up' | 'menu';

interface IAttachment {
  mimeType: string;
  url: string;
  __typename?: string;
}

interface IAdvertisementNode {
  id: string;
  createdAt: string;
  description: string;
  endAt: string;
  organization: {
    id: string;
    __typename?: string;
  };
  name: string;
  startAt: string;
  type: AdvertisementType;
  attachments: IAttachment[];
  __typename?: string;
}

interface IPageInfo {
  startCursor: string | null;
  endCursor: string | null;
  hasNextPage: boolean;
  hasPreviousPage: boolean;
  __typename?: string;
}

interface IEdge {
  node: IAdvertisementNode;
  __typename?: string;
}

interface IAdvertisementListMock {
  request: {
    query: DocumentNode;
    variables: {
      id: string;
      first: number;
      after: string | null;
      where: {
        isCompleted: boolean;
      };
    };
  };
  result: {
    data: {
      organization: {
        __typename?: string;
        advertisements: {
          __typename?: string;
          edges: IEdge[];
          pageInfo: IPageInfo;
        };
      };
    };
  };
}

interface IAdvertisementNodeParams {
  id: string;
  name: string;
  description: string;
  startAt?: string;
  endAt: string;
  type?: AdvertisementType;
  organizationId?: string;
  createdAt?: string;
  attachments?: IAttachment[];
}

interface IAdvertisementListParams {
  id?: string;
  first?: number;
  after?: string | null;
  isCompleted?: boolean;
  edges?: IEdge[];
  startCursor?: string | null;
  endCursor?: string | null;
  hasNextPage?: boolean;
  hasPreviousPage?: boolean;
}

interface IBaseMutationMock<T = unknown> {
  request: {
    query: DocumentNode;
    variables: T;
  };
  result?: {
    data: unknown;
  };
  error?: Error;
}

const { getItem } = useLocalStorage();

export const dateConstants = {
  create: {
    startAtISO: '2024-12-31T18:30:00.000Z',
    endAtISO: '2030-02-01T18:30:00.000Z',
    startAtCalledWith: '2024-12-31T00:00:00.000Z',
    endAtCalledWith: '2030-02-01T00:00:00.000Z',
    startISOReceived: '2024-12-30T18:30:00.000Z',
    endISOReceived: '2030-01-31T18:30:00.000Z',
    endBeforeStartISO: '2010-02-01T18:30:00.000Z',
    endBeforeStartCalledWith: '2010-02-01T00:00:00.000Z',
    endBeforeStartISOReceived: '2010-01-31T18:30:00.000Z',
  },
  update: {
    startAtISO: '2024-12-31T18:30:00.000Z',
    endAtISO: '2030-02-01T18:30:00.000Z',
    startAtCalledWith: '2024-12-31T00:00:00.000Z',
    endAtCalledWith: '2030-02-01T00:00:00.000Z',
    startISOReceived: '2024-12-30T18:30:00.000Z',
    endISOReceived: '2030-01-31T18:30:00.000Z',
    endBeforeStartISO: '2010-02-01T18:30:00.000Z',
    endBeforeStartCalledWith: '2010-02-01T00:00:00.000Z',
    endBeforeStartISOReceived: '2010-01-31T18:30:00.000Z',
  },
};

export const { create: createDates, update: updateDates } = dateConstants;

const httpLink = new HttpLink({
  uri: BACKEND_URL,
});

<<<<<<< HEAD
export const client: ApolloClient = new ApolloClient({
=======
const authLink = setContext((_, { headers }) => {
  const token = getItem('token');
  return {
    headers: {
      ...headers,
      ...(token ? { authorization: `Bearer ${token}` } : {}),
    },
  };
});

export const link = ApolloLink.from([authLink, httpLink]);

export const client: ApolloClient<NormalizedCacheObject> = new ApolloClient({
>>>>>>> 334f3072
  cache: new InMemoryCache(),
  link,
});

export async function wait(ms = 100): Promise<void> {
  await act(() => {
    return new Promise((resolve) => {
      setTimeout(resolve, ms);
    });
  });
}

const createAdvertisementNode = ({
  id,
  name,
  description,
  startAt = new Date('2025-02-02').toISOString(),
  endAt,
  type = 'banner',
  organizationId = '1',
  createdAt = new Date('2025-02-02').toISOString(),
  attachments = [
    {
      mimeType: 'image/jpeg',
      url: 'http://127.0.0.1:4000/objects/01IR2V4ROX1FCZ3EQN518NE37Z',
    },
  ],
}: IAdvertisementNodeParams): IEdge => ({
  node: {
    id,
    __typename: 'Advertisement',
    createdAt,
    description,
    endAt,
    organization: {
      id: organizationId,
      __typename: 'Organization',
    },
    name,
    startAt,
    type,
    attachments: (attachments || []).map((a) => ({
      ...a,
      __typename: 'AdvertisementAttachment',
    })),
  },
  __typename: 'AdvertisementEdge',
});

const createAdvertisementListMock = ({
  id = '1',
  first = 6,
  after = null,
  isCompleted = false,
  edges = [],
  startCursor = 'cursor-1',
  endCursor = 'cursor-2',
  hasNextPage = true,
  hasPreviousPage = false,
}: IAdvertisementListParams): IAdvertisementListMock => ({
  request: {
    query: ORGANIZATION_ADVERTISEMENT_LIST,
    variables: {
      id,
      first,
      after,
      where: {
        isCompleted,
      },
    },
  },
  result: {
    data: {
      organization: {
        __typename: 'Organization',
        advertisements: {
          __typename: 'AdvertisementConnection',
          edges,
          pageInfo: {
            startCursor,
            endCursor,
            hasNextPage,
            hasPreviousPage,
            __typename: 'PageInfo',
          } as IPageInfo,
        },
      },
    },
  },
});

const createBatchNodes = (
  count: number,
  baseName: string,
  description: string,
  endAt: string,
  numbered = false,
): IEdge[] => {
  return Array.from({ length: count }, (_, i) =>
    createAdvertisementNode({
      id: String(i + 1),
      name: `${baseName} ${i + 1}`,
      description: numbered ? `${description} ${i + 1}` : description,
      endAt,
    }),
  );
};

const createMutationMock = <T>(
  query: DocumentNode,
  variables: T,
  resultData?: unknown,
  error?: Error,
): IBaseMutationMock<T> => {
  const mock: IBaseMutationMock<T> = {
    request: {
      query,
      variables,
    },
  };

  if (error) {
    mock.error = error;
  } else {
    mock.result = {
      data: resultData || {},
    };
  }

  return mock;
};

export const emptyMocks: IAdvertisementListMock[] = [
  createAdvertisementListMock({
    isCompleted: false,
    edges: [],
    hasNextPage: false,
    endCursor: null,
  }),
  createAdvertisementListMock({
    isCompleted: true,
    edges: [],
    hasNextPage: false,
    endCursor: null,
  }),
];

const completedAdNode = createAdvertisementNode({
  id: '1',
  name: 'Cookie shop',
  description: 'this is a completed advertisement',
  endAt: new Date().toISOString(),
});

const activeAdNode = createAdvertisementNode({
  id: '2',
  name: 'Cookie shop',
  description: 'this is an active advertisement',
  endAt: new Date('2030-01-01').toISOString(),
});

export const getCompletedAdvertisementMocks: IAdvertisementListMock[] = [
  createAdvertisementListMock({ isCompleted: true, edges: [completedAdNode] }),
  createAdvertisementListMock({ isCompleted: true, edges: [completedAdNode] }),
  createAdvertisementListMock({ isCompleted: false, edges: [] }),
  createAdvertisementListMock({ isCompleted: false, edges: [] }),
];

export const getActiveAdvertisementMocks: IAdvertisementListMock[] = [
  createAdvertisementListMock({ isCompleted: false, edges: [activeAdNode] }),
  createAdvertisementListMock({ isCompleted: false, edges: [activeAdNode] }),
  createAdvertisementListMock({ isCompleted: true, edges: [] }),
  createAdvertisementListMock({ isCompleted: true, edges: [] }),
];

export const deleteAdvertisementMocks = [
  createAdvertisementListMock({ isCompleted: true, edges: [completedAdNode] }),
  createAdvertisementListMock({ isCompleted: true, edges: [completedAdNode] }),
  createAdvertisementListMock({
    isCompleted: false,
    edges: [],
    hasNextPage: false,
  }),
  createAdvertisementListMock({
    isCompleted: false,
    edges: [],
    hasNextPage: false,
  }),
  createMutationMock(
    DELETE_ADVERTISEMENT_MUTATION,
    { id: '1' },
    { deleteAdvertisement: { id: '1' } },
  ),
];

export const initialArchivedData: IAdvertisementListMock[] = [
  createAdvertisementListMock({
    isCompleted: false,
    edges: [],
    hasNextPage: false,
  }),
  createAdvertisementListMock({
    isCompleted: false,
    edges: [],
    hasNextPage: false,
  }),
  createAdvertisementListMock({
    isCompleted: true,
    edges: createBatchNodes(
      6,
      'Cookie shop',
      'this is an active advertisement',
      new Date('2025-02-03').toISOString(),
    ),
  }),
  createAdvertisementListMock({
    isCompleted: true,
    edges: createBatchNodes(
      6,
      'Cookie shop',
      'this is an active advertisement',
      new Date('2025-02-03').toISOString(),
    ),
  }),
  createAdvertisementListMock({
    isCompleted: true,
    after: 'cursor-2',
    edges: [
      createAdvertisementNode({
        id: '121',
        name: 'Cookie shop infinite 1',
        description: 'this is an infinitely scrolled archived advertisement',
        endAt: new Date('2025-02-03').toISOString(),
      }),
    ],
    startCursor: 'cursor-2',
    endCursor: 'cursor-3',
    hasNextPage: false,
    hasPreviousPage: true,
  }),
];

export const initialActiveData: IAdvertisementListMock[] = [
  createAdvertisementListMock({
    isCompleted: true,
    edges: [],
    hasNextPage: false,
  }),
  createAdvertisementListMock({
    isCompleted: true,
    edges: [],
    hasNextPage: false,
  }),
  createAdvertisementListMock({
    isCompleted: false,
    edges: createBatchNodes(
      6,
      'Cookie shop',
      'this is an active advertisement',
      new Date('2030-02-03').toISOString(),
    ),
  }),
  createAdvertisementListMock({
    isCompleted: false,
    edges: createBatchNodes(
      6,
      'Cookie shop',
      'this is an active advertisement',
      new Date('2030-02-03').toISOString(),
    ),
  }),
  createAdvertisementListMock({
    isCompleted: false,
    after: 'cursor-2',
    edges: [
      createAdvertisementNode({
        id: '121',
        name: 'Cookie shop infinite 1',
        description: 'this is an infinitely scrolled active advertisement',
        endAt: new Date('2030-02-03').toISOString(),
      }),
    ],
    startCursor: 'cursor-2',
    endCursor: 'cursor-3',
    hasNextPage: false,
    hasPreviousPage: true,
  }),
];

export const filterActiveAdvertisementData: IAdvertisementListMock[] = [
  createAdvertisementListMock({
    isCompleted: false,
    edges: createBatchNodes(
      6,
      'Cookie shop',
      'this is an active advertisement',
      new Date('2030-01-01').toISOString(),
      true,
    ),
  }),
  createAdvertisementListMock({
    isCompleted: false,
    edges: createBatchNodes(
      6,
      'Cookie shop',
      'this is an active advertisement',
      new Date('2030-01-01').toISOString(),
      true,
    ),
  }),
  createAdvertisementListMock({ isCompleted: true, edges: [] }),
  createAdvertisementListMock({ isCompleted: true, edges: [] }),
];

export const filterCompletedAdvertisementData: IAdvertisementListMock[] = [
  createAdvertisementListMock({
    isCompleted: true,
    edges: createBatchNodes(
      6,
      'Cookie shop',
      'this is a completed advertisement',
      new Date().toISOString(),
      true,
    ),
  }),
  createAdvertisementListMock({
    isCompleted: true,
    edges: createBatchNodes(
      6,
      'Cookie shop',
      'this is a completed advertisement',
      new Date().toISOString(),
      true,
    ),
  }),
  createAdvertisementListMock({ isCompleted: false, edges: [] }),
  createAdvertisementListMock({ isCompleted: false, edges: [] }),
];

export const createAdvertisement = [
  createMutationMock(
    ADD_ADVERTISEMENT_MUTATION,
    {
      organizationId: '1',
      name: 'Ad1',
      type: 'banner',
      startAt: createDates.startAtCalledWith,
      endAt: createDates.endAtCalledWith,
    },
    { createAdvertisement: { id: '123' } },
  ),
  createAdvertisementListMock({
    edges: [
      createAdvertisementNode({
        id: '1',
        name: 'Ad1',
        description: 'This is a new advertisement created for testing.',
        startAt: createDates.startAtISO,
        endAt: createDates.endAtISO,
      }),
    ],
  }),
  createAdvertisementListMock({
    edges: [
      createAdvertisementNode({
        id: '1',
        name: 'Ad1',
        description: 'This is a new advertisement created for testing.',
        startAt: createDates.startAtISO,
        endAt: createDates.endAtISO,
      }),
    ],
  }),
  createAdvertisementListMock({ isCompleted: true, edges: [] }),
  createAdvertisementListMock({ isCompleted: true, edges: [] }),
];

export const createAdvertisementWithoutName = [
  ...getActiveAdvertisementMocks,
  createMutationMock(
    ADD_ADVERTISEMENT_MUTATION,
    {
      organizationId: '1',
      type: 'banner',
      startAt: createDates.startAtCalledWith,
      endAt: createDates.endAtCalledWith,
    },
    { createAdvertisement: { id: '123' } },
  ),
];

export const createAdvertisementWithEndDateBeforeStart = [
  ...getActiveAdvertisementMocks,
  createMutationMock(
    ADD_ADVERTISEMENT_MUTATION,
    {
      organizationId: '1',
      type: 'banner',
      startAt: createDates.startAtCalledWith,
      endAt: createDates.endBeforeStartCalledWith,
    },
    { createAdvertisement: { id: '123' } },
  ),
];

export const createAdvertisementError = [
  ...getActiveAdvertisementMocks,
  createMutationMock(
    ADD_ADVERTISEMENT_MUTATION,
    {
      organizationId: '1',
      type: 'banner',
      startAt: createDates.startAtCalledWith,
      endAt: createDates.endAtCalledWith,
    },
    undefined,
    new Error('An unknown error occurred'),
  ),
];

export const updateAdMocks = [
  // First pair: completed query fires first in component
  createAdvertisementListMock({ isCompleted: true, edges: [] }),
  createAdvertisementListMock({ isCompleted: true, edges: [] }),
  createAdvertisementListMock({
    isCompleted: false,
    edges: [
      createAdvertisementNode({
        id: '1',
        name: 'Ad1',
        description: 'This is a new advertisement created for testing.',
        startAt: updateDates.startAtISO,
        endAt: updateDates.endAtISO,
      }),
    ],
  }),
  createAdvertisementListMock({
    isCompleted: false,
    edges: [
      createAdvertisementNode({
        id: '1',
        name: 'Ad1',
        description: 'This is a new advertisement created for testing.',
        startAt: updateDates.startAtISO,
        endAt: updateDates.endAtISO,
      }),
    ],
  }),
  // Second pair for refetch after update
  createAdvertisementListMock({ isCompleted: true, edges: [] }),
  createAdvertisementListMock({ isCompleted: true, edges: [] }),
  createAdvertisementListMock({
    isCompleted: false,
    edges: [
      createAdvertisementNode({
        id: '1',
        name: 'Ad1',
        description: 'This is a new advertisement created for testing.',
        startAt: updateDates.startAtISO,
        endAt: updateDates.endAtISO,
      }),
    ],
  }),
  createAdvertisementListMock({
    isCompleted: false,
    edges: [
      createAdvertisementNode({
        id: '1',
        name: 'Ad1',
        description: 'This is a new advertisement created for testing.',
        startAt: updateDates.startAtISO,
        endAt: updateDates.endAtISO,
      }),
    ],
  }),
  createMutationMock(
    UPDATE_ADVERTISEMENT_MUTATION,
    {
      id: '1',
      description: 'This is an updated advertisement',
      startAt: updateDates.startAtCalledWith,
      endAt: updateDates.endAtCalledWith,
    },
    { updateAdvertisement: { id: '1' } },
  ),
  // Third pair after mutation completes
  createAdvertisementListMock({ isCompleted: true, edges: [] }),
  createAdvertisementListMock({ isCompleted: true, edges: [] }),
  createAdvertisementListMock({
    isCompleted: false,
    edges: [
      createAdvertisementNode({
        id: '1',
        name: 'Ad1',
        description: 'This is an updated advertisement',
        startAt: updateDates.startAtISO,
        endAt: updateDates.endAtISO,
      }),
    ],
  }),
  createAdvertisementListMock({
    isCompleted: false,
    edges: [
      createAdvertisementNode({
        id: '1',
        name: 'Ad1',
        description: 'This is an updated advertisement',
        startAt: updateDates.startAtISO,
        endAt: updateDates.endAtISO,
      }),
    ],
  }),
];

export const fetchErrorMocks = [
  createMutationMock(
    ORGANIZATION_ADVERTISEMENT_LIST,
    { id: '1', first: 6, after: null, where: { isCompleted: false } },
    undefined,
    new Error('Failed to fetch advertisements'),
  ),
  createMutationMock(
    ORGANIZATION_ADVERTISEMENT_LIST,
    { id: '1', first: 6, after: null, where: { isCompleted: true } },
    undefined,
    new Error('Failed to fetch advertisements'),
  ),
];<|MERGE_RESOLUTION|>--- conflicted
+++ resolved
@@ -35,11 +35,7 @@
   ApolloLink,
   HttpLink,
 } from '@apollo/client';
-<<<<<<< HEAD
-
-=======
-import { setContext } from '@apollo/client/link/context';
->>>>>>> 334f3072
+
 import { ORGANIZATION_ADVERTISEMENT_LIST } from 'GraphQl/Queries/Queries';
 import {
   ADD_ADVERTISEMENT_MUTATION,
@@ -178,23 +174,7 @@
   uri: BACKEND_URL,
 });
 
-<<<<<<< HEAD
 export const client: ApolloClient = new ApolloClient({
-=======
-const authLink = setContext((_, { headers }) => {
-  const token = getItem('token');
-  return {
-    headers: {
-      ...headers,
-      ...(token ? { authorization: `Bearer ${token}` } : {}),
-    },
-  };
-});
-
-export const link = ApolloLink.from([authLink, httpLink]);
-
-export const client: ApolloClient<NormalizedCacheObject> = new ApolloClient({
->>>>>>> 334f3072
   cache: new InMemoryCache(),
   link,
 });
