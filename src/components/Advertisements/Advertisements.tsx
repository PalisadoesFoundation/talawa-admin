import React, { useState } from 'react';
// import PropTypes from 'react';
import styles from './Advertisements.module.css';
import { useQuery } from '@apollo/client';
<<<<<<< HEAD
import { ADVERTISEMENTS_GET, PLUGIN_GET } from 'GraphQl/Queries/Queries'; // PLUGIN_LIST
import { Col, Row, Tab, Tabs } from 'react-bootstrap';
import PluginHelper from 'components/AddOn/support/services/Plugin.helper';
import { store } from 'state/store';
=======
import { ADVERTISEMENTS_GET } from 'GraphQl/Queries/Queries';
import { Col, Row, Tab, Tabs } from 'react-bootstrap';
>>>>>>> 092b9f6f
import { useTranslation } from 'react-i18next';
import OrganizationScreen from 'components/OrganizationScreen/OrganizationScreen';
import AdvertisementEntry from './core/AdvertisementEntry/AdvertisementEntry';
import AdvertisementRegister from './core/AdvertisementRegister/AdvertisementRegister';
export default function advertisements(): JSX.Element {
<<<<<<< HEAD
  const { data: data2 } = useQuery(ADVERTISEMENTS_GET);
=======
  const {
    data: advertisementsData,
    loading: loadingAdvertisements,
    error: errorAdvertisement,
  } = useQuery(ADVERTISEMENTS_GET);
>>>>>>> 092b9f6f
  const currentOrgId = window.location.href.split('/id=')[1] + '';
  const { t } = useTranslation('translation', { keyPrefix: 'advertisement' });
  document.title = t('title');

<<<<<<< HEAD
  const [isStore, setIsStore] = useState(true);
  const [, setDataList] = useState([]);

  const { data, loading } = useQuery(PLUGIN_GET);
  /* istanbul ignore next */

  const getStorePlugins = async (): Promise<void> => {
    let plugins = await new PluginHelper().fetchStore();
    const installIds = (await new PluginHelper().fetchInstalled()).map(
      (plugin: any) => plugin.id,
    );
    plugins = plugins.map((plugin: any) => {
      plugin.installed = installIds.includes(plugin.id);
      return plugin;
    });
    store.dispatch({ type: 'UPDATE_STORE', payload: plugins });
  };

  /* istanbul ignore next */
  const getInstalledPlugins: () => any = () => {
    setDataList(data);
  };
  // const getAdvertisements: () => any = ()=> {
  //   return
  // }

  /* istanbul ignore next */
  /* istanbul ignore next */

  const updateSelectedTab = (tab: any): void => {
    setIsStore(tab === 'activeAds');
    isStore ? getStorePlugins() : getInstalledPlugins();
  };

  /* istanbul ignore next */

  /* istanbul ignore next */
  if (loading) {
=======
  if (loadingAdvertisements) {
>>>>>>> 092b9f6f
    return (
      <>
        <div data-testid="AdEntryStore" className={styles.loader}></div>
      </>
    );
  }

  return (
    <>
      <OrganizationScreen
        data-testid="AdEntryStore"
        screenName="Advertisement"
        title={t('title')}
      >
        <Row>
          <Col col={8}>
            <div className={styles.justifysp}>
              <p className={styles.logintitle}>{t('pHeading')}</p>
              <AdvertisementRegister />
              <Tabs
                defaultActiveKey="archievedAds"
                id="uncontrolled-tab-example"
                className="mb-3"
              >
                <Tab eventKey="activeAds" title={t('activeAds')}>
                  {advertisementsData?.advertisementsConnection
                    .filter((ad: any) => ad.organization._id == currentOrgId)
                    .filter((ad: any) => new Date(ad.endDate) > new Date())
                    .length == 0 ? (
                    <h4>{t('pMessage')} </h4>
                  ) : (
                    advertisementsData?.advertisementsConnection
                      .filter((ad: any) => ad.organization._id == currentOrgId)
                      .filter((ad: any) => new Date(ad.endDate) > new Date())
                      .map(
                        (
                          ad: {
                            _id: string;
                            name: string | undefined;
                            type: string | undefined;
                            organization: any;
                            mediaUrl: string;
                            endDate: Date;
                            startDate: Date;
                          },
                          i: React.Key | null | undefined,
                        ): JSX.Element => (
                          <AdvertisementEntry
                            id={ad._id}
                            key={i}
                            name={ad.name}
                            type={ad.type}
                            organizationId={ad.organization._id}
                            startDate={new Date(ad.startDate)}
                            endDate={new Date(ad.endDate)}
                            mediaUrl={ad.mediaUrl}
                          />
                        ),
                      )
                  )}
                </Tab>
                <Tab eventKey="archievedAds" title={t('archievedAds')}>
                  {advertisementsData?.advertisementsConnection
                    .filter((ad: any) => ad.organization._id == currentOrgId)
                    .filter((ad: any) => new Date(ad.endDate) < new Date())
                    .length == 0 ? (
                    <h4>{t('pMessage')} </h4>
                  ) : (
                    advertisementsData?.advertisementsConnection
                      .filter((ad: any) => ad.organization._id == currentOrgId)
                      .filter((ad: any) => new Date(ad.endDate) < new Date())
                      .map(
                        (
                          ad: {
                            _id: string;
                            name: string | undefined;
                            type: string | undefined;
                            organization: any;
                            mediaUrl: string;
                            endDate: Date;
                            startDate: Date;
                          },
                          i: React.Key | null | undefined,
                        ): JSX.Element => (
                          <AdvertisementEntry
                            id={ad._id}
                            key={i}
                            name={ad.name}
                            type={ad.type}
                            organizationId={ad.organization._id}
                            startDate={new Date(ad.startDate)}
                            endDate={new Date(ad.endDate)}
                            mediaUrl={ad.mediaUrl}
                          />
                        ),
                      )
                  )}
                </Tab>
              </Tabs>
            </div>
          </Col>
        </Row>
      </OrganizationScreen>
    </>
  );
}

advertisements.defaultProps = {};

advertisements.propTypes = {};<|MERGE_RESOLUTION|>--- conflicted
+++ resolved
@@ -2,75 +2,24 @@
 // import PropTypes from 'react';
 import styles from './Advertisements.module.css';
 import { useQuery } from '@apollo/client';
-<<<<<<< HEAD
-import { ADVERTISEMENTS_GET, PLUGIN_GET } from 'GraphQl/Queries/Queries'; // PLUGIN_LIST
-import { Col, Row, Tab, Tabs } from 'react-bootstrap';
-import PluginHelper from 'components/AddOn/support/services/Plugin.helper';
-import { store } from 'state/store';
-=======
 import { ADVERTISEMENTS_GET } from 'GraphQl/Queries/Queries';
 import { Col, Row, Tab, Tabs } from 'react-bootstrap';
->>>>>>> 092b9f6f
 import { useTranslation } from 'react-i18next';
 import OrganizationScreen from 'components/OrganizationScreen/OrganizationScreen';
 import AdvertisementEntry from './core/AdvertisementEntry/AdvertisementEntry';
 import AdvertisementRegister from './core/AdvertisementRegister/AdvertisementRegister';
 export default function advertisements(): JSX.Element {
-<<<<<<< HEAD
-  const { data: data2 } = useQuery(ADVERTISEMENTS_GET);
-=======
   const {
     data: advertisementsData,
     loading: loadingAdvertisements,
     error: errorAdvertisement,
   } = useQuery(ADVERTISEMENTS_GET);
->>>>>>> 092b9f6f
+
   const currentOrgId = window.location.href.split('/id=')[1] + '';
   const { t } = useTranslation('translation', { keyPrefix: 'advertisement' });
   document.title = t('title');
 
-<<<<<<< HEAD
-  const [isStore, setIsStore] = useState(true);
-  const [, setDataList] = useState([]);
-
-  const { data, loading } = useQuery(PLUGIN_GET);
-  /* istanbul ignore next */
-
-  const getStorePlugins = async (): Promise<void> => {
-    let plugins = await new PluginHelper().fetchStore();
-    const installIds = (await new PluginHelper().fetchInstalled()).map(
-      (plugin: any) => plugin.id,
-    );
-    plugins = plugins.map((plugin: any) => {
-      plugin.installed = installIds.includes(plugin.id);
-      return plugin;
-    });
-    store.dispatch({ type: 'UPDATE_STORE', payload: plugins });
-  };
-
-  /* istanbul ignore next */
-  const getInstalledPlugins: () => any = () => {
-    setDataList(data);
-  };
-  // const getAdvertisements: () => any = ()=> {
-  //   return
-  // }
-
-  /* istanbul ignore next */
-  /* istanbul ignore next */
-
-  const updateSelectedTab = (tab: any): void => {
-    setIsStore(tab === 'activeAds');
-    isStore ? getStorePlugins() : getInstalledPlugins();
-  };
-
-  /* istanbul ignore next */
-
-  /* istanbul ignore next */
-  if (loading) {
-=======
   if (loadingAdvertisements) {
->>>>>>> 092b9f6f
     return (
       <>
         <div data-testid="AdEntryStore" className={styles.loader}></div>
