import React from 'react';
import { describe, test, expect, vi } from 'vitest';
import { ApolloProvider } from '@apollo/client';
import { MockedProvider } from '@apollo/client/testing';
import {
  act,
  fireEvent,
  render,
  screen,
  waitFor,
} from '@testing-library/react';
import { I18nextProvider } from 'react-i18next';
import { Provider } from 'react-redux';
<<<<<<< HEAD
import { BrowserRouter } from 'react-router-dom';
import { toast } from 'react-toastify';
=======
import { BrowserRouter } from 'react-router';
import { ToastContainer } from 'react-toastify';
>>>>>>> 3dd98c18
import { store } from '../../state/store';
import i18nForTest from '../../utils/i18nForTest';
import Advertisement from './Advertisements';
import {
  wait,
  client,
  getCompletedAdvertisementMocks,
  getActiveAdvertisementMocks,
  deleteAdvertisementMocks,
  emptyMocks,
  initialArchivedData,
  initialActiveData,
  filterActiveAdvertisementData,
  filterCompletedAdvertisementData,
  dateConstants,
  createAdvertisement,
  createAdvertisementWithoutName,
  createAdvertisementWithEndDateBeforeStart,
  createAdvertisementError,
  updateAdMocks,
  fetchErrorMocks,
} from './AdvertisementsMocks';
import i18n from '../../utils/i18nForTest';

vi.mock('components/AddOn/support/services/Plugin.helper', () => ({
  __esModule: true,
  default: vi.fn().mockImplementation(() => ({
    fetchInstalled: vi.fn().mockResolvedValue([]),
    fetchStore: vi.fn().mockResolvedValue([]),
  })),
}));

const translations = {
  ...JSON.parse(
    JSON.stringify(
      i18n.getDataByLanguage('en')?.translation.advertisement ?? {},
    ),
  ),
  ...JSON.parse(JSON.stringify(i18n.getDataByLanguage('en')?.common ?? {})),
  ...JSON.parse(JSON.stringify(i18n.getDataByLanguage('en')?.errors ?? {})),
};

let mockID: string | undefined = '1';

vi.mock('react-router', async () => {
  const actual = await vi.importActual('react-router');
  return { ...actual, useParams: () => ({ orgId: mockID }) };
});

const today = new Date();
const tomorrow = today;
tomorrow.setDate(today.getDate() + 1);

const mockUseMutation = vi.fn();
vi.mock('@apollo/client', async () => {
  const actual = await vi.importActual('@apollo/client');
  return {
    ...actual,
    useMutation: () => mockUseMutation(),
  };
});

describe('Testing Advertisement Component', () => {
  beforeEach(() => {
    vi.clearAllMocks();
    mockUseMutation.mockReturnValue([vi.fn()]);
  });
  afterEach(() => {
    vi.clearAllMocks();
    vi.restoreAllMocks();
  });

  it('render spinner while loading', async () => {
    render(
      <ApolloProvider client={client}>
        <Provider store={store}>
          <BrowserRouter>
            <I18nextProvider i18n={i18nForTest}>
              <MockedProvider
                mocks={getCompletedAdvertisementMocks}
                addTypename={false}
              >
                <Advertisement />
              </MockedProvider>
            </I18nextProvider>
          </BrowserRouter>
        </Provider>
      </ApolloProvider>,
    );

    expect(screen.getByTestId('spinner')).toBeInTheDocument();
  });

  it('switches between tabs', async () => {
    render(
      <ApolloProvider client={client}>
        <Provider store={store}>
          <BrowserRouter>
            <I18nextProvider i18n={i18nForTest}>
              <MockedProvider
                mocks={getCompletedAdvertisementMocks}
                addTypename={false}
              >
                <Advertisement />
              </MockedProvider>
            </I18nextProvider>
          </BrowserRouter>
        </Provider>
      </ApolloProvider>,
    );

    await wait();

    expect(screen.getByRole('tab', { selected: true })).toHaveTextContent(
      /Completed Campaigns/i,
    );

    const activeTab = screen.getByRole('tab', { name: /Active Campaigns/i });
    fireEvent.click(activeTab);

    expect(screen.getByRole('tab', { selected: true })).toHaveTextContent(
      /Active Campaigns/i,
    );

    const archivedTab = screen.getByRole('tab', { name: /Active Campaigns/i });
    fireEvent.click(archivedTab);

    expect(screen.getByRole('tab', { selected: true })).toHaveTextContent(
      /Active Campaigns/i,
    );
  });

  it('render active advertisement after loading', async () => {
    render(
      <ApolloProvider client={client}>
        <Provider store={store}>
          <BrowserRouter>
            <I18nextProvider i18n={i18nForTest}>
              <MockedProvider
                mocks={getActiveAdvertisementMocks}
                addTypename={false}
              >
                <Advertisement />
              </MockedProvider>
            </I18nextProvider>
          </BrowserRouter>
        </Provider>
      </ApolloProvider>,
    );

    expect(screen.getByTestId('spinner')).toBeInTheDocument();
    await wait();

    expect(screen.queryByTestId('spinner')).not.toBeInTheDocument();
    expect(screen.getByTestId('AdEntry')).toBeInTheDocument();
    expect(screen.getByTestId('Ad_type')).toBeInTheDocument();
    expect(screen.getByTestId('Ad_type')).toHaveTextContent('banner');
    expect(screen.getByTestId('Ad_name')).toBeInTheDocument();
    expect(screen.getByTestId('Ad_name')).toHaveTextContent('Cookie shop');
    expect(screen.getByTestId('Ad_desc')).toBeInTheDocument();
    expect(screen.getByTestId('Ad_desc')).toHaveTextContent(
      'this is an active advertisement',
    );
    expect(screen.getByTestId('media')).toBeInTheDocument();
    expect(screen.getByTestId('moreiconbtn')).toBeInTheDocument();
    fireEvent.click(screen.getByTestId('moreiconbtn'));
    expect(screen.getByTestId('deletebtn')).toBeInTheDocument();
    expect(screen.getByTestId('editBtn')).toBeInTheDocument();
  });

  it('filter active advertisement by name', async () => {
    render(
      <ApolloProvider client={client}>
        <Provider store={store}>
          <BrowserRouter>
            <I18nextProvider i18n={i18nForTest}>
              <MockedProvider
                mocks={getActiveAdvertisementMocks}
                addTypename={false}
              >
                <Advertisement />
              </MockedProvider>
            </I18nextProvider>
          </BrowserRouter>
        </Provider>
      </ApolloProvider>,
    );

    expect(screen.getByTestId('spinner')).toBeInTheDocument();
    await wait();

    expect(screen.getByTestId('searchname')).toBeInTheDocument();
    expect(screen.getByTestId('searchButton')).toBeInTheDocument();

    fireEvent.change(screen.getByTestId('searchname'), {
      target: { value: 'Cookie' },
    });
    fireEvent.click(screen.getByTestId('searchButton'));

    expect(screen.getByText('Cookie shop')).toBeInTheDocument();
  });

  it('filter active advertisement by description', async () => {
    render(
      <ApolloProvider client={client}>
        <Provider store={store}>
          <BrowserRouter>
            <I18nextProvider i18n={i18nForTest}>
              <MockedProvider
                mocks={getActiveAdvertisementMocks}
                addTypename={false}
              >
                <Advertisement />
              </MockedProvider>
            </I18nextProvider>
          </BrowserRouter>
        </Provider>
      </ApolloProvider>,
    );

    expect(screen.getByTestId('spinner')).toBeInTheDocument();
    await wait();

    expect(screen.getByTestId('searchname')).toBeInTheDocument();
    expect(screen.getByTestId('searchButton')).toBeInTheDocument();

    fireEvent.change(screen.getByTestId('searchname'), {
      target: { value: 'this is an active advertisement' },
    });
    fireEvent.click(screen.getByTestId('searchButton'));

    expect(screen.getByText('Cookie shop')).toBeInTheDocument();
  });

  it('render completed advertisement after loading', async () => {
    render(
      <ApolloProvider client={client}>
        <Provider store={store}>
          <BrowserRouter>
            <I18nextProvider i18n={i18nForTest}>
              <MockedProvider
                mocks={getCompletedAdvertisementMocks}
                addTypename={false}
              >
                <Advertisement />
              </MockedProvider>
            </I18nextProvider>
          </BrowserRouter>
        </Provider>
      </ApolloProvider>,
    );

    expect(screen.getByTestId('spinner')).toBeInTheDocument();
    await wait();

    expect(screen.queryByTestId('spinner')).not.toBeInTheDocument();
    expect(screen.getByTestId('AdEntry')).toBeInTheDocument();
    expect(screen.getByTestId('Ad_type')).toBeInTheDocument();
    expect(screen.getByTestId('Ad_type')).toHaveTextContent('banner');
    expect(screen.getByTestId('Ad_name')).toBeInTheDocument();
    expect(screen.getByTestId('Ad_name')).toHaveTextContent('Cookie shop');
    expect(screen.getByTestId('Ad_desc')).toBeInTheDocument();
    expect(screen.getByTestId('Ad_desc')).toHaveTextContent(
      'this is a completed advertisement',
    );
    expect(screen.getByTestId('media')).toBeInTheDocument();
    expect(screen.getByTestId('moreiconbtn')).toBeInTheDocument();
    fireEvent.click(screen.getByTestId('moreiconbtn'));
    expect(screen.getByTestId('deletebtn')).toBeInTheDocument();
    expect(screen.getByTestId('editBtn')).toBeInTheDocument();
  });

  it('loads more archived advertisements on scroll', async () => {
    render(
      <ApolloProvider client={client}>
        <Provider store={store}>
          <BrowserRouter>
            <I18nextProvider i18n={i18nForTest}>
              <MockedProvider mocks={initialArchivedData} addTypename={false}>
                <Advertisement />
              </MockedProvider>
            </I18nextProvider>
          </BrowserRouter>
        </Provider>
      </ApolloProvider>,
    );

    expect(screen.getByTestId('spinner')).toBeInTheDocument();
    await wait();

    expect(screen.getByText('Cookie shop 1')).toBeInTheDocument();
    expect(screen.getByText('Cookie shop 2')).toBeInTheDocument();
    expect(screen.getByText('Cookie shop 3')).toBeInTheDocument();
    expect(screen.getByText('Cookie shop 4')).toBeInTheDocument();
    expect(screen.getByText('Cookie shop 5')).toBeInTheDocument();
    expect(screen.getByText('Cookie shop 6')).toBeInTheDocument();
    expect(
      screen.queryByText('Cookie shop infinite 1'),
    ).not.toBeInTheDocument();

    await act(() => {
      const tab = screen.getByText('Completed Campaigns');
      fireEvent.click(tab);
      expect(screen.getByRole('tab', { selected: true })).toHaveTextContent(
        'Completed Campaigns',
      );
    });

    await act(() => {
      fireEvent.scroll(window, { target: { scrollY: 500 } });
    });

    expect(screen.getByText('Cookie shop infinite 1')).toBeInTheDocument();
    expect(screen.getByText('Cookie shop 1')).toBeInTheDocument();
    expect(screen.getByText('Cookie shop 2')).toBeInTheDocument();
    expect(screen.getByText('Cookie shop 3')).toBeInTheDocument();
    expect(screen.getByText('Cookie shop 4')).toBeInTheDocument();
    expect(screen.getByText('Cookie shop 5')).toBeInTheDocument();
    expect(screen.getByText('Cookie shop 6')).toBeInTheDocument();
  });

  it('loads more active advertisements on scroll', async () => {
    render(
      <ApolloProvider client={client}>
        <Provider store={store}>
          <BrowserRouter>
            <I18nextProvider i18n={i18nForTest}>
              <MockedProvider mocks={initialActiveData} addTypename={false}>
                <Advertisement />
              </MockedProvider>
            </I18nextProvider>
          </BrowserRouter>
        </Provider>
      </ApolloProvider>,
    );

    expect(screen.getByTestId('spinner')).toBeInTheDocument();
    await wait();

    expect(screen.getByText('Cookie shop 1')).toBeInTheDocument();
    expect(screen.getByText('Cookie shop 2')).toBeInTheDocument();
    expect(screen.getByText('Cookie shop 3')).toBeInTheDocument();
    expect(screen.getByText('Cookie shop 4')).toBeInTheDocument();
    expect(screen.getByText('Cookie shop 5')).toBeInTheDocument();
    expect(screen.getByText('Cookie shop 6')).toBeInTheDocument();
    expect(
      screen.queryByText('Cookie shop infinite 1'),
    ).not.toBeInTheDocument();

    await act(() => {
      const tab = screen.getByText('Active Campaigns');
      fireEvent.click(tab);
    });

    await wait();
    expect(screen.getByRole('tab', { selected: true })).toHaveTextContent(
      'Active Campaigns',
    );

    await act(() => {
      fireEvent.scroll(window, { target: { scrollY: 500 } });
    });

    await wait();

    expect(screen.getByText('Cookie shop 1')).toBeInTheDocument();
    expect(screen.getByText('Cookie shop 2')).toBeInTheDocument();
    expect(screen.getByText('Cookie shop 3')).toBeInTheDocument();
    expect(screen.getByText('Cookie shop 4')).toBeInTheDocument();
    expect(screen.getByText('Cookie shop 5')).toBeInTheDocument();
    expect(screen.getByText('Cookie shop 6')).toBeInTheDocument();
    expect(screen.getByText('Cookie shop infinite 1')).toBeInTheDocument();
  });

  it('search button renders correctly with placeholder', async () => {
    render(
      <ApolloProvider client={client}>
        <Provider store={store}>
          <BrowserRouter>
            <I18nextProvider i18n={i18nForTest}>
              <MockedProvider
                mocks={getCompletedAdvertisementMocks}
                addTypename={false}
              >
                <Advertisement />
              </MockedProvider>
            </I18nextProvider>
          </BrowserRouter>
        </Provider>
      </ApolloProvider>,
    );

    await wait();
    expect(screen.getByTestId('searchname')).toBeInTheDocument();
    expect(screen.getByTestId('searchButton')).toBeInTheDocument();

    expect(screen.getByTestId('searchname')).toHaveAttribute(
      'placeholder',
      'Search..',
    );
  });

  it('filter active advertisement by name', async () => {
    render(
      <ApolloProvider client={client}>
        <Provider store={store}>
          <BrowserRouter>
            <I18nextProvider i18n={i18nForTest}>
              <MockedProvider
                mocks={filterActiveAdvertisementData}
                addTypename={false}
              >
                <Advertisement />
              </MockedProvider>
            </I18nextProvider>
          </BrowserRouter>
        </Provider>
      </ApolloProvider>,
    );

    expect(screen.getByTestId('spinner')).toBeInTheDocument();
    await wait();

    expect(screen.getByTestId('searchname')).toBeInTheDocument();
    expect(screen.getByTestId('searchButton')).toBeInTheDocument();

    fireEvent.change(screen.getByTestId('searchname'), {
      target: { value: 'Cookie shop 6' },
    });
    fireEvent.click(screen.getByTestId('searchButton'));

    await wait();
    expect(screen.getByText('Cookie shop 6')).toBeInTheDocument();
    expect(screen.queryByText('Cookie shop 5')).not.toBeInTheDocument();
    expect(screen.queryByText('Cookie shop 4')).not.toBeInTheDocument();
    expect(screen.queryByText('Cookie shop 3')).not.toBeInTheDocument();
    expect(screen.queryByText('Cookie shop 2')).not.toBeInTheDocument();
    expect(screen.queryByText('Cookie shop 1')).not.toBeInTheDocument();
  });

  it('filter active advertisement by description', async () => {
    render(
      <ApolloProvider client={client}>
        <Provider store={store}>
          <BrowserRouter>
            <I18nextProvider i18n={i18nForTest}>
              <MockedProvider
                mocks={filterActiveAdvertisementData}
                addTypename={false}
              >
                <Advertisement />
              </MockedProvider>
            </I18nextProvider>
          </BrowserRouter>
        </Provider>
      </ApolloProvider>,
    );

    expect(screen.getByTestId('spinner')).toBeInTheDocument();
    await wait();

    expect(screen.getByTestId('searchname')).toBeInTheDocument();
    expect(screen.getByTestId('searchButton')).toBeInTheDocument();

    fireEvent.change(screen.getByTestId('searchname'), {
      target: { value: 'this is an active advertisement 6' },
    });
    fireEvent.click(screen.getByTestId('searchButton'));

    await wait();
    expect(screen.getByText('Cookie shop 6')).toBeInTheDocument();
    expect(screen.queryByText('Cookie shop 5')).not.toBeInTheDocument();
    expect(screen.queryByText('Cookie shop 4')).not.toBeInTheDocument();
    expect(screen.queryByText('Cookie shop 3')).not.toBeInTheDocument();
    expect(screen.queryByText('Cookie shop 2')).not.toBeInTheDocument();
    expect(screen.queryByText('Cookie shop 1')).not.toBeInTheDocument();
  });

  it('filter completed advertisement by name', async () => {
    render(
      <ApolloProvider client={client}>
        <Provider store={store}>
          <BrowserRouter>
            <I18nextProvider i18n={i18nForTest}>
              <MockedProvider
                mocks={filterCompletedAdvertisementData}
                addTypename={false}
              >
                <Advertisement />
              </MockedProvider>
            </I18nextProvider>
          </BrowserRouter>
        </Provider>
      </ApolloProvider>,
    );

    expect(screen.getByTestId('spinner')).toBeInTheDocument();
    await wait();

    expect(screen.getByTestId('searchname')).toBeInTheDocument();
    expect(screen.getByTestId('searchButton')).toBeInTheDocument();

    fireEvent.change(screen.getByTestId('searchname'), {
      target: { value: 'Cookie shop 6' },
    });
    fireEvent.click(screen.getByTestId('searchButton'));

    await wait();
    expect(screen.getByText('Cookie shop 6')).toBeInTheDocument();
    expect(screen.queryByText('Cookie shop 5')).not.toBeInTheDocument();
    expect(screen.queryByText('Cookie shop 4')).not.toBeInTheDocument();
    expect(screen.queryByText('Cookie shop 3')).not.toBeInTheDocument();
    expect(screen.queryByText('Cookie shop 2')).not.toBeInTheDocument();
    expect(screen.queryByText('Cookie shop 1')).not.toBeInTheDocument();
  });

  it('filter completed advertisement by description', async () => {
    render(
      <ApolloProvider client={client}>
        <Provider store={store}>
          <BrowserRouter>
            <I18nextProvider i18n={i18nForTest}>
              <MockedProvider
                mocks={filterCompletedAdvertisementData}
                addTypename={false}
              >
                <Advertisement />
              </MockedProvider>
            </I18nextProvider>
          </BrowserRouter>
        </Provider>
      </ApolloProvider>,
    );

    expect(screen.getByTestId('spinner')).toBeInTheDocument();
    await wait();

    expect(screen.getByTestId('searchname')).toBeInTheDocument();
    expect(screen.getByTestId('searchButton')).toBeInTheDocument();

    fireEvent.change(screen.getByTestId('searchname'), {
      target: { value: 'this is a completed advertisement 6' },
    });
    fireEvent.click(screen.getByTestId('searchButton'));

    await wait();
    expect(screen.getByText('Cookie shop 6')).toBeInTheDocument();
    expect(screen.queryByText('Cookie shop 5')).not.toBeInTheDocument();
    expect(screen.queryByText('Cookie shop 4')).not.toBeInTheDocument();
    expect(screen.queryByText('Cookie shop 3')).not.toBeInTheDocument();
    expect(screen.queryByText('Cookie shop 2')).not.toBeInTheDocument();
    expect(screen.queryByText('Cookie shop 1')).not.toBeInTheDocument();
  });

  it('search for not existing advertisement', async () => {
    render(
      <ApolloProvider client={client}>
        <Provider store={store}>
          <BrowserRouter>
            <I18nextProvider i18n={i18nForTest}>
              <MockedProvider
                mocks={getCompletedAdvertisementMocks}
                addTypename={false}
              >
                <Advertisement />
              </MockedProvider>
            </I18nextProvider>
          </BrowserRouter>
        </Provider>
      </ApolloProvider>,
    );

    expect(screen.getByTestId('spinner')).toBeInTheDocument();
    await wait();

    expect(screen.getByTestId('searchname')).toBeInTheDocument();
    expect(screen.getByTestId('searchButton')).toBeInTheDocument();

    fireEvent.change(screen.getByTestId('searchname'), {
      target: { value: 'BandhanSearchedIt' },
    });
    fireEvent.click(screen.getByTestId('searchButton'));
    expect(
      screen.getAllByText('Ads not present for this campaign.'),
    ).toHaveLength(2); // both completed and active tab
  });

  it('create advertisement', async () => {
    const createAdMock = vi.fn();
    mockUseMutation.mockReturnValue([createAdMock]);
    render(
      <ApolloProvider client={client}>
        <Provider store={store}>
          <BrowserRouter>
            <I18nextProvider i18n={i18nForTest}>
              <MockedProvider mocks={createAdvertisement} addTypename={false}>
                <Advertisement />
              </MockedProvider>
            </I18nextProvider>
          </BrowserRouter>
        </Provider>
      </ApolloProvider>,
    );

    expect(
      screen.getByText(translations.createAdvertisement),
    ).toBeInTheDocument();

    await act(async () => {
      fireEvent.click(screen.getByText(translations.createAdvertisement));
    });

    expect(screen.queryByText(translations.addNew)).toBeInTheDocument();

    await act(async () => {
      fireEvent.change(screen.getByLabelText(translations.Rname), {
        target: { value: 'Ad1' },
      });
    });

    await act(async () => {
      fireEvent.change(screen.getByLabelText(translations.Rtype), {
        target: { value: 'banner' },
      });

      fireEvent.change(screen.getByLabelText(translations.RstartDate), {
        target: { value: dateConstants.create.startAtISO.split('T')[0] },
      });

      fireEvent.change(screen.getByLabelText(translations.RendDate), {
        target: { value: dateConstants.create.endAtISO.split('T')[0] },
      });
    });

    expect(screen.getByLabelText(translations.Rname)).toHaveValue('Ad1');
    expect(screen.getByLabelText(translations.Rtype)).toHaveValue('banner');
    expect(screen.getByLabelText(translations.RstartDate)).toHaveValue(
      dateConstants.create.startAtISO.split('T')[0],
    );
    expect(screen.getByLabelText(translations.RendDate)).toHaveValue(
      dateConstants.create.endAtISO.split('T')[0],
    );

    await act(async () => {
      fireEvent.click(screen.getByText(translations.register));
    });

    await waitFor(() => {
      expect(createAdMock).toHaveBeenCalledWith({
        variables: {
          organizationId: '1',
          name: 'Ad1',
          type: 'banner',
          attachments: undefined,
          startAt: dateConstants.create.startAtCalledWith,
          endAt: dateConstants.create.endAtCalledWith,
        },
      });
      const creationFailedText = screen.queryByText((_, element) => {
        return (
          element?.textContent === 'Creation Failed' &&
          element.tagName.toLowerCase() === 'div'
        );
      });
      expect(creationFailedText).toBeNull();
    });
    vi.useRealTimers();
  });

  it('creating advertisement without name should throw an error', async () => {
    const toastErrorSpy = vi.spyOn(toast, 'error');
    render(
      <ApolloProvider client={client}>
        <Provider store={store}>
          <BrowserRouter>
            <I18nextProvider i18n={i18nForTest}>
              <MockedProvider
                mocks={createAdvertisementWithoutName}
                addTypename={false}
              >
                <Advertisement />
              </MockedProvider>
            </I18nextProvider>
          </BrowserRouter>
        </Provider>
      </ApolloProvider>,
    );

    expect(
      screen.getByText(translations.createAdvertisement),
    ).toBeInTheDocument();

    await act(async () => {
      fireEvent.click(screen.getByText(translations.createAdvertisement));
    });

    expect(screen.queryByText(translations.addNew)).toBeInTheDocument();

    await act(async () => {
      fireEvent.change(screen.getByLabelText(translations.Rtype), {
        target: { value: 'banner' },
      });

      fireEvent.change(screen.getByLabelText(translations.RstartDate), {
        target: { value: dateConstants.create.startAtISO.split('T')[0] },
      });

      fireEvent.change(screen.getByLabelText(translations.RendDate), {
        target: { value: dateConstants.create.endAtISO.split('T')[0] },
      });
    });

    expect(screen.getByLabelText(translations.Rname)).not.toHaveValue();
    expect(screen.getByLabelText(translations.Rtype)).toHaveValue('banner');
    expect(screen.getByLabelText(translations.RstartDate)).toHaveValue(
      dateConstants.create.startAtISO.split('T')[0],
    );
    expect(screen.getByLabelText(translations.RendDate)).toHaveValue(
      dateConstants.create.endAtISO.split('T')[0],
    );

    await act(async () => {
      fireEvent.click(screen.getByText(translations.register));
    });

    expect(toastErrorSpy).toHaveBeenCalledWith(
      'Invalid arguments for this action.',
    );
  });

  it('creating advertisement with end date before than start date should throw an error', async () => {
    const toastErrorSpy = vi.spyOn(toast, 'error');
    render(
      <ApolloProvider client={client}>
        <Provider store={store}>
          <BrowserRouter>
            <I18nextProvider i18n={i18nForTest}>
              <MockedProvider
                mocks={createAdvertisementWithEndDateBeforeStart}
                addTypename={false}
              >
                <Advertisement />
              </MockedProvider>
            </I18nextProvider>
          </BrowserRouter>
        </Provider>
      </ApolloProvider>,
    );

    expect(
      screen.getByText(translations.createAdvertisement),
    ).toBeInTheDocument();

    await act(async () => {
      fireEvent.click(screen.getByText(translations.createAdvertisement));
    });

    expect(screen.queryByText(translations.addNew)).toBeInTheDocument();

    await act(async () => {
      fireEvent.change(screen.getByLabelText(translations.Rname), {
        target: { value: 'Ad1' },
      });
    });

    await act(async () => {
      fireEvent.change(screen.getByLabelText(translations.Rtype), {
        target: { value: 'banner' },
      });

      fireEvent.change(screen.getByLabelText(translations.RstartDate), {
        target: { value: dateConstants.create.startAtISO.split('T')[0] },
      });

      fireEvent.change(screen.getByLabelText(translations.RendDate), {
        target: { value: dateConstants.create.endBeforeStartISO.split('T')[0] },
      });
    });

    expect(screen.getByLabelText(translations.Rname)).toHaveValue('Ad1');
    expect(screen.getByLabelText(translations.Rtype)).toHaveValue('banner');
    expect(screen.getByLabelText(translations.RstartDate)).toHaveValue(
      dateConstants.create.startAtISO.split('T')[0],
    );
    expect(screen.getByLabelText(translations.RendDate)).toHaveValue(
      dateConstants.create.endBeforeStartISO.split('T')[0],
    );

    await act(async () => {
      fireEvent.click(screen.getByText(translations.register));
    });

    expect(toastErrorSpy).toHaveBeenCalledWith(
      'End Date should be greater than Start Date',
    );
  });

  it('should handle unknown errors', async () => {
    const toastErrorSpy = vi.spyOn(toast, 'error');
    render(
      <ApolloProvider client={client}>
        <Provider store={store}>
          <BrowserRouter>
            <I18nextProvider i18n={i18nForTest}>
              <MockedProvider
                mocks={createAdvertisementError}
                addTypename={false}
              >
                <Advertisement />
              </MockedProvider>
            </I18nextProvider>
          </BrowserRouter>
        </Provider>
      </ApolloProvider>,
    );

    expect(
      screen.getByText(translations.createAdvertisement),
    ).toBeInTheDocument();

    await act(async () => {
      fireEvent.click(screen.getByText(translations.createAdvertisement));
    });

    expect(screen.queryByText(translations.addNew)).toBeInTheDocument();

    await act(async () => {
      fireEvent.change(screen.getByLabelText(translations.Rname), {
        target: { value: 'Ad1' },
      });
    });

    await act(async () => {
      fireEvent.change(screen.getByLabelText(translations.Rtype), {
        target: { value: 'banner' },
      });

      fireEvent.change(screen.getByLabelText(translations.RstartDate), {
        target: { value: dateConstants.create.startAtISO.split('T')[0] },
      });

      fireEvent.change(screen.getByLabelText(translations.RendDate), {
        target: { value: dateConstants.create.endAtISO.split('T')[0] },
      });
    });

    expect(screen.getByLabelText(translations.Rname)).toHaveValue('Ad1');
    expect(screen.getByLabelText(translations.Rtype)).toHaveValue('banner');
    expect(screen.getByLabelText(translations.RstartDate)).toHaveValue(
      dateConstants.create.startAtISO.split('T')[0],
    );
    expect(screen.getByLabelText(translations.RendDate)).toHaveValue(
      dateConstants.create.endAtISO.split('T')[0],
    );

    await act(async () => {
      fireEvent.click(screen.getByText(translations.register));
    });

    expect(toastErrorSpy).toHaveBeenCalledWith(
      "An error occurred. Couldn't create advertisement",
    );
  });

  it('update advertisement', async () => {
    const updateMock = vi.fn();
    mockUseMutation.mockReturnValue([updateMock]);
    render(
      <ApolloProvider client={client}>
        <Provider store={store}>
          <BrowserRouter>
            <I18nextProvider i18n={i18nForTest}>
              <MockedProvider mocks={updateAdMocks} addTypename={false}>
                <Advertisement />
              </MockedProvider>
            </I18nextProvider>
          </BrowserRouter>
        </Provider>
      </ApolloProvider>,
    );

    expect(screen.getByTestId('spinner')).toBeInTheDocument();
    await wait();

    expect(screen.queryByTestId('spinner')).not.toBeInTheDocument();
    expect(screen.getByTestId('AdEntry')).toBeInTheDocument();
    expect(screen.getByTestId('Ad_type')).toBeInTheDocument();
    expect(screen.getByTestId('Ad_type')).toHaveTextContent('banner');
    expect(screen.getByTestId('Ad_name')).toBeInTheDocument();
    expect(screen.getByTestId('Ad_name')).toHaveTextContent('Ad1');
    expect(screen.getByTestId('Ad_desc')).toBeInTheDocument();
    expect(screen.getByTestId('Ad_desc')).toHaveTextContent(
      'This is a new advertisement created for testing.',
    );
    expect(screen.getByTestId('media')).toBeInTheDocument();
    expect(screen.getByTestId('moreiconbtn')).toBeInTheDocument();
    fireEvent.click(screen.getByTestId('moreiconbtn'));
    expect(screen.getByTestId('editBtn')).toBeInTheDocument();
    fireEvent.click(screen.getByTestId('editBtn'));

    const descriptionField = screen.getByLabelText(
      'Enter description of Advertisement (optional)',
    );
    fireEvent.change(descriptionField, {
      target: { value: 'This is an updated advertisement' },
    });
    await act(async () => {
      fireEvent.change(screen.getByLabelText(translations.RstartDate), {
        target: { value: dateConstants.update.startAtISO.split('T')[0] },
      });

      fireEvent.change(screen.getByLabelText(translations.RendDate), {
        target: { value: dateConstants.update.endAtISO.split('T')[0] },
      });
    });

    await act(async () => {
      fireEvent.click(screen.getByTestId('addonupdate'));
    });

    await waitFor(() => {
      expect(updateMock).toHaveBeenCalledWith({
        variables: {
          id: '1',
          description: 'This is an updated advertisement',
          startAt: dateConstants.update.startAtCalledWith,
          endAt: dateConstants.update.endAtCalledWith,
        },
      });
      const updateFailedText = screen.queryByText((_, element) => {
        return (
          element?.textContent === 'Update Failed' &&
          element.tagName.toLowerCase() === 'div'
        );
      });
      expect(updateFailedText).toBeNull();
    });
  });

  it('cancels advertisement update when close button is clicked', async () => {
    render(
      <ApolloProvider client={client}>
        <Provider store={store}>
          <BrowserRouter>
            <I18nextProvider i18n={i18nForTest}>
              <MockedProvider
                mocks={getActiveAdvertisementMocks}
                addTypename={false}
              >
                <Advertisement />
              </MockedProvider>
            </I18nextProvider>
          </BrowserRouter>
        </Provider>
      </ApolloProvider>,
    );

    await wait();

    fireEvent.click(screen.getByTestId('moreiconbtn'));
    fireEvent.click(screen.getByTestId('editBtn'));

    expect(screen.getByTestId('addonupdate')).toBeInTheDocument();
    expect(screen.getByTestId('addonclose')).toBeInTheDocument();

    fireEvent.click(screen.getByTestId('addonclose'));

    await waitFor(() => {
      expect(screen.queryByTestId('addonupdate')).not.toBeInTheDocument();
    });
  });

  it('validates advertisement update form properly', async () => {
    const toastErrorSpy = vi.spyOn(toast, 'error');
    const updateMock = vi.fn();
    mockUseMutation.mockReturnValue([updateMock]);

    render(
      <ApolloProvider client={client}>
        <Provider store={store}>
          <BrowserRouter>
            <I18nextProvider i18n={i18nForTest}>
              <MockedProvider
                mocks={getActiveAdvertisementMocks}
                addTypename={false}
              >
                <Advertisement />
              </MockedProvider>
            </I18nextProvider>
          </BrowserRouter>
        </Provider>
      </ApolloProvider>,
    );

    await wait();

    fireEvent.click(screen.getByTestId('moreiconbtn'));

    fireEvent.click(screen.getByTestId('editBtn'));

    await act(async () => {
      fireEvent.change(screen.getByLabelText(translations.RstartDate), {
        target: { value: dateConstants.update.startAtISO.split('T')[0] },
      });
    });
    await act(async () => {
      fireEvent.change(screen.getByLabelText(translations.RendDate), {
        target: { value: dateConstants.update.endBeforeStartISO.split('T')[0] },
      });
    });

    await act(async () => {
      fireEvent.click(screen.getByTestId('addonupdate'));
    });

    expect(toastErrorSpy).toHaveBeenCalledWith(
      'End Date should be greater than Start Date',
    );

    expect(updateMock).not.toHaveBeenCalled();
  });

  it('cancelling delete advertisement should close the modal', async () => {
    const { getByTestId } = render(
      <ApolloProvider client={client}>
        <Provider store={store}>
          <BrowserRouter>
            <I18nextProvider i18n={i18nForTest}>
              <MockedProvider
                mocks={deleteAdvertisementMocks}
                addTypename={false}
              >
                <Advertisement />
              </MockedProvider>
            </I18nextProvider>
          </BrowserRouter>
        </Provider>
      </ApolloProvider>,
    );

    expect(screen.getByTestId('spinner')).toBeInTheDocument();

    await wait();
    expect(getByTestId('moreiconbtn')).toBeInTheDocument();
    fireEvent.click(getByTestId('moreiconbtn'));
    expect(getByTestId('deletebtn')).toBeInTheDocument();
    fireEvent.click(getByTestId('deletebtn'));
    await waitFor(() => {
      expect(getByTestId('delete_title')).toBeInTheDocument();
      expect(getByTestId('delete_body')).toBeInTheDocument();
    });
    await act(() => {
      fireEvent.click(getByTestId('delete_no'));
    });

    await wait();
    expect(screen.queryByTestId('delete_title')).not.toBeInTheDocument();
    expect(screen.queryByTestId('delete_body')).not.toBeInTheDocument();

    expect(getByTestId('moreiconbtn')).toBeInTheDocument();
  });

  it('delete advertisement', async () => {
    const toastSuccessSpy = vi.spyOn(toast, 'success');
    const { getByTestId } = render(
      <ApolloProvider client={client}>
        <Provider store={store}>
          <BrowserRouter>
            <I18nextProvider i18n={i18nForTest}>
              <MockedProvider
                mocks={deleteAdvertisementMocks}
                addTypename={false}
              >
                <Advertisement />
              </MockedProvider>
            </I18nextProvider>
          </BrowserRouter>
        </Provider>
      </ApolloProvider>,
    );

    expect(screen.getByTestId('spinner')).toBeInTheDocument();

    await wait();
    expect(getByTestId('moreiconbtn')).toBeInTheDocument();
    fireEvent.click(getByTestId('moreiconbtn'));
    expect(getByTestId('deletebtn')).toBeInTheDocument();
    fireEvent.click(getByTestId('deletebtn'));
    await waitFor(() => {
      expect(getByTestId('delete_title')).toBeInTheDocument();
      expect(getByTestId('delete_body')).toBeInTheDocument();
    });
    await act(() => {
      fireEvent.click(getByTestId('delete_yes'));
    });
    await waitFor(() => {
      expect(toastSuccessSpy).toHaveBeenCalledWith(
        'Advertisement deleted successfully.',
      );
    });
  });

  it('handles GraphQL errors when fetching advertisements', async () => {
    const toastErrorSpy = vi.spyOn(toast, 'error');

    render(
      <ApolloProvider client={client}>
        <Provider store={store}>
          <BrowserRouter>
            <I18nextProvider i18n={i18nForTest}>
              <MockedProvider mocks={fetchErrorMocks} addTypename={false}>
                <Advertisement />
              </MockedProvider>
            </I18nextProvider>
          </BrowserRouter>
        </Provider>
      </ApolloProvider>,
    );

    await wait();

    // Should show error messages
    expect(toastErrorSpy).toHaveBeenCalledWith(
      'Failed to fetch advertisements',
    );
  });

  test('skips queries when organization ID is missing', async () => {
    mockID = undefined;

    render(
      <ApolloProvider client={client}>
        <Provider store={store}>
          <BrowserRouter>
            <I18nextProvider i18n={i18nForTest}>
              <MockedProvider mocks={[]} addTypename={false}>
                <Advertisement />
              </MockedProvider>
            </I18nextProvider>
          </BrowserRouter>
        </Provider>
      </ApolloProvider>,
    );

    await wait();

    expect(screen.getByTestId('advertisements')).toBeInTheDocument();
    expect(screen.queryByTestId('Ad_name')).not.toBeInTheDocument();

    mockID = '1'; // restore the mock id
  });

  test('title is set correctly', async () => {
    render(
      <ApolloProvider client={client}>
        <Provider store={store}>
          <BrowserRouter>
            <I18nextProvider i18n={i18nForTest}>
              <MockedProvider
                mocks={getCompletedAdvertisementMocks}
                addTypename={false}
              >
                <Advertisement />
              </MockedProvider>
            </I18nextProvider>
          </BrowserRouter>
        </Provider>
      </ApolloProvider>,
    );

    await wait();

    const translations = JSON.parse(
      JSON.stringify(
        i18n.getDataByLanguage('en')?.translation.advertisement ?? {},
      ),
    );

    expect(document.title).toBe(translations.title);
  });

  test('both empty advertisement array should render ad not availabe text correctly', async () => {
    render(
      <ApolloProvider client={client}>
        <Provider store={store}>
          <BrowserRouter>
            <I18nextProvider i18n={i18nForTest}>
              <MockedProvider mocks={emptyMocks} addTypename={false}>
                <Advertisement />
              </MockedProvider>
            </I18nextProvider>
          </BrowserRouter>
        </Provider>
      </ApolloProvider>,
    );

    await wait();

    const emptyTextElements = screen.queryAllByText(
      'Ads not present for this campaign.',
    );
    expect(emptyTextElements).toHaveLength(2);
    emptyTextElements.forEach((element) => {
      expect(element).toBeInTheDocument();
    });
  });

  it('cancels advertisement creation when cancel button is clicked', async () => {
    render(
      <ApolloProvider client={client}>
        <Provider store={store}>
          <BrowserRouter>
            <I18nextProvider i18n={i18nForTest}>
              <MockedProvider
                mocks={getCompletedAdvertisementMocks}
                addTypename={false}
              >
                <Advertisement />
              </MockedProvider>
            </I18nextProvider>
          </BrowserRouter>
        </Provider>
      </ApolloProvider>,
    );

    await wait();

    fireEvent.click(screen.getByText(translations.createAdvertisement));
    expect(screen.queryByText(translations.addNew)).toBeInTheDocument();

    fireEvent.change(screen.getByLabelText(translations.Rname), {
      target: { value: 'Test Ad' },
    });

    fireEvent.click(screen.getByTestId('addonclose'));

    await waitFor(() => {
      expect(screen.queryByText(translations.addNew)).not.toBeInTheDocument();
    });
  });
});<|MERGE_RESOLUTION|>--- conflicted
+++ resolved
@@ -11,13 +11,8 @@
 } from '@testing-library/react';
 import { I18nextProvider } from 'react-i18next';
 import { Provider } from 'react-redux';
-<<<<<<< HEAD
 import { BrowserRouter } from 'react-router-dom';
 import { toast } from 'react-toastify';
-=======
-import { BrowserRouter } from 'react-router';
-import { ToastContainer } from 'react-toastify';
->>>>>>> 3dd98c18
 import { store } from '../../state/store';
 import i18nForTest from '../../utils/i18nForTest';
 import Advertisement from './Advertisements';
