--- conflicted
+++ resolved
@@ -18,11 +18,7 @@
   );
 };
 
-<<<<<<< HEAD
 describe('WeeklyEventCalendar Component', () => {
-=======
-describe('Calendar Component (Weekly View)', () => {
->>>>>>> 8d92cc0c
   const mockRefetchEvents = vi.fn();
   const today = new Date();
 
@@ -211,104 +207,22 @@
     ];
 
     rerender(
-<<<<<<< HEAD
       <Calendar eventData={newMockEvents} refetchEvents={mockRefetchEvents} />,
-=======
-      <BrowserRouter>
-        <Suspense fallback={<div>Loading...</div>}>
-          <Calendar
-            eventData={newMockEvents}
-            refetchEvents={mockRefetchEvents}
-          />
-        </Suspense>
-      </BrowserRouter>,
-    );
-
-    const expandButtons = container.querySelectorAll('._btn__more_d00707');
-
-    for (const button of Array.from(expandButtons)) {
-      fireEvent.click(button);
-
-      const eventList = container.querySelector('._event_list_d00707');
-      if (eventList) {
-        expect(eventList).toBeInTheDocument();
-        break;
-      }
-    }
-  });
-
-  it('filters events correctly for ADMIN role with private events', async () => {
-    const today = new Date();
-    const mockEvent = {
-      ...mockEventData[1],
+    );
+
+    await waitFor(() => {
+      expect(screen.getByText('New Test Event')).toBeInTheDocument();
+    });
+  });
+
+  it('collapses expanded event list when clicked again', async () => {
+    const mockEvent = {
+      ...mockEventData[0],
       startDate: today.toISOString(),
       endDate: today.toISOString(),
     };
 
     renderWithRouter(
-      <Calendar
-        eventData={[mockEvent]}
-        refetchEvents={mockRefetchEvents}
-        userRole={Role.ADMIN}
-        userId="admin1"
-        orgData={mockOrgData}
-      />,
-    );
-
-    const todayCell = await screen.findAllByTestId('day');
-    expect(todayCell.length).toBe(7);
-  });
-
-  it('handles event expansion with various event scenarios', async () => {
-    const multiWeekEvents = [
-      {
-        ...mockEventData[0],
-        startDate: new Date(
-          today.getFullYear(),
-          today.getMonth(),
-          today.getDate() - 7,
-        ).toISOString(),
-        endDate: new Date(
-          today.getFullYear(),
-          today.getMonth(),
-          today.getDate() + 7,
-        ).toISOString(),
-      },
-    ];
-
-    const { container } = renderWithRouter(
-      <Calendar
-        eventData={multiWeekEvents}
-        refetchEvents={mockRefetchEvents}
-      />,
-    );
-
-    const expandButtons = container.querySelectorAll('._btn__more_d00707');
-
-    for (const button of Array.from(expandButtons)) {
-      await act(async () => {
-        fireEvent.click(button);
-      });
-    }
-
-    const expandedLists = container.querySelectorAll(
-      '._expand_event_list_d00707',
->>>>>>> 8d92cc0c
-    );
-
-    await waitFor(() => {
-      expect(screen.getByText('New Test Event')).toBeInTheDocument();
-    });
-  });
-
-  it('collapses expanded event list when clicked again', async () => {
-    const mockEvent = {
-      ...mockEventData[0],
-      startDate: today.toISOString(),
-      endDate: today.toISOString(),
-    };
-
-    renderWithRouter(
       <Calendar eventData={[mockEvent]} refetchEvents={mockRefetchEvents} />,
     );
 
