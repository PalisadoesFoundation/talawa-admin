--- conflicted
+++ resolved
@@ -28,14 +28,10 @@
   hideDrawer,
   setHideDrawer,
 }: InterfaceLeftDrawerProps): JSX.Element => {
-<<<<<<< HEAD
-  const { t } = useTranslation('translation', { keyPrefix: 'leftDrawerOrg' });
+  const { t: tCommon } = useTranslation('common');
   const { getItem } = useLocalStorage();
   const isSuperAdmin = getItem('SuperAdmin');
 
-=======
-  const { t: tCommon } = useTranslation('common');
->>>>>>> 37b4e1ad
   const [showDropdown, setShowDropdown] = React.useState(false);
 
   const [organization, setOrganization] =
