/**
 * Component representing the left drawer for organization-related navigation and actions.
 *
 * @param props - The props for the component.
 * @param targets - List of navigation targets with names and URLs.
 * @param orgId - The ID of the organization to fetch data for.
 * @param hideDrawer - State indicating whether the drawer is hidden.
 * @param setHideDrawer - Function to toggle the drawer visibility.
 * @returns  The rendered LeftDrawerOrg component.
 *
 * @remarks
 * - Uses `useTranslation` for internationalization of text.
 * - Fetches organization data using the `GET_ORGANIZATION_DATA_PG` GraphQL query.
 * - Determines if the current page is the admin profile page based on the URL path.
 * - Adjusts drawer visibility for smaller screens when navigation links are clicked.
 * - **REFACTORED**: Now uses shared SidebarBase, SidebarNavItem, SidebarOrgSection, and SidebarPluginSection components
 *
 * @example
 * ```tsx
 * <LeftDrawerOrg
 *   targets={[{ name: 'Dashboard', url: '/dashboard' }]}
 *   orgId="12345"
 *   hideDrawer={false}
 *   setHideDrawer={setHideDrawerFunction}
 * />
 * ```
 *
 * @internal
 * This component is part of the Talawa Admin Portal and is styled using `styles` imported from a CSS module.
 */

<<<<<<< HEAD
import { useQuery } from '@apollo/client/react';
import { WarningAmberOutlined } from '@mui/icons-material';
import { GET_ORGANIZATION_DATA_PG } from 'GraphQl/Queries/Queries';
=======
>>>>>>> 334f3072
import CollapsibleDropdown from 'components/CollapsibleDropdown/CollapsibleDropdown';
import IconComponent from 'components/IconComponent/IconComponent';
import React, { useCallback, useEffect, useMemo, useState } from 'react';
import { useTranslation } from 'react-i18next';
import { useLocation } from 'react-router-dom';
import type { TargetsType } from 'state/reducers/routesReducer';
import styles from './../../style/app-fixed.module.css';
import useLocalStorage from 'utils/useLocalstorage';
import { usePluginDrawerItems } from 'plugin';
import ProfileCard from 'components/ProfileCard/ProfileCard';
import SignOut from 'components/SignOut/SignOut';
import SidebarBase from 'shared-components/SidebarBase/SidebarBase';
import SidebarNavItem from 'shared-components/SidebarNavItem/SidebarNavItem';
import SidebarOrgSection from 'shared-components/SidebarOrgSection/SidebarOrgSection';
import SidebarPluginSection from 'shared-components/SidebarPluginSection/SidebarPluginSection';

export interface ILeftDrawerProps {
  orgId: string;
  targets: TargetsType[];
  hideDrawer: boolean;
  setHideDrawer: React.Dispatch<React.SetStateAction<boolean>>;
}

/**
 * LeftDrawerOrg component for displaying organization details and options.
 *
 * @param orgId - ID of the current organization.
 * @param targets - List of navigation targets.
 * @param hideDrawer - Determines if the drawer should be hidden or shown.
 * @param setHideDrawer - Function to update the visibility state of the drawer.
 * @returns JSX element for the left navigation drawer with organization details.
 */
const LeftDrawerOrg = ({
  targets,
  orgId,
  hideDrawer,
  setHideDrawer,
}: ILeftDrawerProps): React.ReactElement => {
  const { t: tCommon } = useTranslation('common');
  const location = useLocation();
  const { getItem } = useLocalStorage();
  const userId = getItem('id') as string | null;

  const [isProfilePage, setIsProfilePage] = useState(false);
  const [showDropdown, setShowDropdown] = useState(false);

  // Memoize the user permissions and admin status
  const userPermissions = useMemo(() => [], []);
  const isAdmin = useMemo(() => true, []); // Organization admins are always admin

  // Get plugin drawer items for org admin (org-specific only)
  const pluginDrawerItems = usePluginDrawerItems(
    userPermissions,
    isAdmin,
    true,
  );

  const getIdFromPath = (pathname: string): string => {
    const segments = pathname.split('/');
    return segments.length > 2 ? segments[2] : '';
  };

  const pathId = useMemo(
    () => getIdFromPath(location.pathname),
    [location.pathname],
  );

  // Check if the current page is admin profile page
  useEffect(() => {
    // if param id is equal to userId, then it is a profile page
    setIsProfilePage(pathId === userId);
  }, [pathId, userId]);

  const handleLinkClick = useCallback((): void => {
    if (window.innerWidth <= 820) {
      setHideDrawer(true);
    }
  }, [setHideDrawer]);

  // Memoize the main content to prevent unnecessary re-renders
  const drawerContent = useMemo(
    () => (
      <div className={styles.optionList} data-cy="leftDrawerOptionList">
        {targets.map(({ name, url }, index) =>
          url ? (
            <SidebarNavItem
              key={name}
              to={url}
              icon={
                <IconComponent
                  name={name === 'Membership Requests' ? 'Requests' : name}
                  fill="var(--bs-black)"
                />
              }
              label={tCommon(name)}
              testId={name}
              dataCy={`leftDrawerButton-${name}`}
              hideDrawer={hideDrawer}
              onClick={handleLinkClick}
              useSimpleButton={true}
            />
          ) : (
            <CollapsibleDropdown
              key={name}
              target={targets[index]}
              showDropdown={showDropdown}
              setShowDropdown={setShowDropdown}
            />
          ),
        )}

        {/* Plugin Routes Section */}
        <SidebarPluginSection
          pluginItems={pluginDrawerItems}
          hideDrawer={hideDrawer}
          orgId={orgId}
          onItemClick={handleLinkClick}
          useSimpleButton={true}
        />
      </div>
    ),
    [
      targets,
      pluginDrawerItems,
      showDropdown,
      tCommon,
      hideDrawer,
      handleLinkClick,
      orgId,
    ],
  );

  return (
    <SidebarBase
      hideDrawer={hideDrawer}
      setHideDrawer={setHideDrawer}
      portalType="admin"
      persistToggleState={true}
      headerContent={
        <SidebarOrgSection
          orgId={orgId}
          hideDrawer={hideDrawer}
          isProfilePage={isProfilePage}
        />
      }
      footerContent={
        <>
          <div style={{ display: hideDrawer ? 'none' : 'flex' }}>
            <ProfileCard />
          </div>
          <SignOut hideDrawer={hideDrawer} />
        </>
      }
    >
      {drawerContent}
    </SidebarBase>
  );
};

export default LeftDrawerOrg;<|MERGE_RESOLUTION|>--- conflicted
+++ resolved
@@ -29,12 +29,9 @@
  * This component is part of the Talawa Admin Portal and is styled using `styles` imported from a CSS module.
  */
 
-<<<<<<< HEAD
-import { useQuery } from '@apollo/client/react';
+
 import { WarningAmberOutlined } from '@mui/icons-material';
-import { GET_ORGANIZATION_DATA_PG } from 'GraphQl/Queries/Queries';
-=======
->>>>>>> 334f3072
+
 import CollapsibleDropdown from 'components/CollapsibleDropdown/CollapsibleDropdown';
 import IconComponent from 'components/IconComponent/IconComponent';
 import React, { useCallback, useEffect, useMemo, useState } from 'react';
