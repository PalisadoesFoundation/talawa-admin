--- conflicted
+++ resolved
@@ -9,7 +9,7 @@
 import { NavLink } from 'react-router-dom';
 import type { TargetsType } from 'state/reducers/routesReducer';
 import type { InterfaceQueryOrganizationsListObject } from 'utils/interfaces';
-
+import { ReactComponent as AngleRightIcon } from 'assets/svgs/angleRight.svg';
 import { ReactComponent as TalawaLogo } from 'assets/svgs/talawa.svg';
 import styles from './LeftDrawerOrg.module.css';
 import Avatar from 'components/Avatar/Avatar';
@@ -56,7 +56,7 @@
   return (
     <>
       <div
-        className={`${styles.leftDrawer} ${styles.scroll} ${
+        className={`${styles.leftDrawer} ${
           hideDrawer === null
             ? styles.hideElemByDefault
             : hideDrawer
@@ -115,17 +115,18 @@
           )}
         </div>
 
-<<<<<<< HEAD
         {/* Options List */}
         <div className={styles.optionList}>
-          <h5 className={styles.titleHeader}>{t('menu')}</h5>
+          <h5 className={`${styles.titleHeader} text-secondary`}>
+            {t('menu')}
+          </h5>
           {targets.map(({ name, url }, index) => {
             return url ? (
               <NavLink to={url} key={name}>
                 {({ isActive }) => (
                   <Button
                     key={name}
-                    variant={isActive === true ? 'success' : 'light'}
+                    variant={isActive === true ? 'success' : ''}
                     className={`${
                       isActive === true ? 'text-white' : 'text-secondary'
                     }`}
@@ -153,89 +154,6 @@
               />
             );
           })}
-=======
-        <div className={styles.sidebarContent}>
-          {/* Options List */}
-          <div className={styles.optionList}>
-            <h5 className={`${styles.titleHeader} text-secondary`}>
-              {t('menu')}
-            </h5>
-            {targets.map(({ name, url }, index) => {
-              return url ? (
-                <NavLink to={url} key={name}>
-                  {({ isActive }) => (
-                    <Button
-                      key={name}
-                      variant={isActive === true ? 'success' : ''}
-                      className={`${
-                        isActive === true ? 'text-white' : 'text-secondary'
-                      }`}
-                    >
-                      <div className={styles.iconWrapper}>
-                        <IconComponent
-                          name={name}
-                          fill={
-                            isActive === true
-                              ? 'var(--bs-white)'
-                              : 'var(--bs-secondary)'
-                          }
-                        />
-                      </div>
-                      {name}
-                    </Button>
-                  )}
-                </NavLink>
-              ) : (
-                <CollapsibleDropdown
-                  key={name}
-                  target={targets[index]}
-                  showDropdown={showDropdown}
-                  setShowDropdown={setShowDropdown}
-                />
-              );
-            })}
-          </div>
-
-          {/* Profile Section & Logout Btn */}
-          <button
-            className={styles.profileContainer}
-            data-testid="profileBtn"
-            onClick={(): void => {
-              navigate(`/member/${orgId}`);
-            }}
-          >
-            <div className={styles.imageContainer}>
-              {userImage && userImage !== 'null' ? (
-                <img src={userImage} alt={`profile picture`} />
-              ) : (
-                <Avatar
-                  name={`${firstName} ${lastName}`}
-                  alt={`dummy picture`}
-                />
-              )}
-            </div>
-            <div className={styles.profileText}>
-              <span className={styles.primaryText}>
-                {firstName} {lastName}
-              </span>
-              <span className={styles.secondaryText}>
-                {`${role}`.toLowerCase()}
-              </span>
-            </div>
-            <AngleRightIcon fill={'var(--bs-secondary)'} />
-          </button>
-          <Button
-            variant="light"
-            className={`d-flex justify-content-start px-0 w-100 ${styles.logout}`}
-            onClick={(): void => logout()}
-            data-testid="logoutBtn"
-          >
-            <div className={styles.imageContainer}>
-              <LogoutIcon fill={'var(--bs-secondary)'} />
-            </div>
-            {t('logout')}
-          </Button>
->>>>>>> 22f4d32e
         </div>
       </div>
     </>
