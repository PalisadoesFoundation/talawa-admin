--- conflicted
+++ resolved
@@ -69,13 +69,8 @@
         hideDrawer === null
           ? styles.hideElemByDefault
           : hideDrawer
-<<<<<<< HEAD
-          ? styles.inactiveDrawer
-          : styles.activeDrawer
-=======
             ? styles.inactiveDrawer
             : styles.activeDrawer
->>>>>>> af70ef33
       }`}
       data-testid="leftDrawerContainer"
     >
