import { useMutation, useQuery } from '@apollo/client';
import { WarningAmberOutlined } from '@mui/icons-material';
import { ORGANIZATIONS_LIST } from 'GraphQl/Queries/Queries';
import CollapsibleDropdown from 'components/CollapsibleDropdown/CollapsibleDropdown';
import IconComponent from 'components/IconComponent/IconComponent';
import React from 'react';
import Button from 'react-bootstrap/Button';
import { useTranslation } from 'react-i18next';
import { useHistory, Link } from 'react-router-dom';
import type { TargetsType } from 'state/reducers/routesReducer';
import type { InterfaceQueryOrganizationsListObject } from 'utils/interfaces';
import { ReactComponent as AngleRightIcon } from 'assets/svgs/angleRight.svg';
import { ReactComponent as LogoutIcon } from 'assets/svgs/logout.svg';
import { ReactComponent as TalawaLogo } from 'assets/svgs/talawa.svg';
import styles from './LeftDrawerOrg.module.css';
import { REVOKE_REFRESH_TOKEN } from 'GraphQl/Mutations/mutations';
import useLocalStorage from 'utils/useLocalstorage';
import Avatar from 'components/Avatar/Avatar';

export interface InterfaceLeftDrawerProps {
  orgId: string;
  screenName: string;
  targets: TargetsType[];
  hideDrawer: boolean | null;
  setHideDrawer: React.Dispatch<React.SetStateAction<boolean | null>>;
}

const leftDrawerOrg = ({
  screenName,
  targets,
  orgId,
  hideDrawer,
}: InterfaceLeftDrawerProps): JSX.Element => {
  const { t } = useTranslation('translation', { keyPrefix: 'leftDrawerOrg' });

  const {
    data,
    loading,
  }: {
    data:
      | { organizations: InterfaceQueryOrganizationsListObject[] }
      | undefined;
    loading: boolean;
  } = useQuery(ORGANIZATIONS_LIST, {
    variables: { id: orgId },
  });

  const organization = data?.organizations[0];
  const [revokeRefreshToken] = useMutation(REVOKE_REFRESH_TOKEN);

  const { getItem } = useLocalStorage();

  const userType = getItem('UserType');
  const firstName = getItem('FirstName');
  const lastName = getItem('LastName');
  const userImage = getItem('UserImage');
  const userId = getItem('id');
  const history = useHistory();
  const userDicebearUrl = `https://api.dicebear.com/5.x/initials/svg?seed=${firstName}%20${lastName}`;
  const orgDicebearUrl = `https://api.dicebear.com/5.x/initials/svg?seed=${organization?.name}`;

  const logout = (): void => {
    revokeRefreshToken();
    localStorage.clear();
    history.push('/');
  };

  return (
    <>
      <div
        className={`${styles.leftDrawer} customScroll ${
          hideDrawer === null
            ? styles.hideElemByDefault
            : hideDrawer
              ? styles.inactiveDrawer
              : styles.activeDrawer
        }`}
        data-testid="leftDrawerContainer"
      >
        {/* Branding Section */}
        <div className={styles.brandingContainer}>
          <TalawaLogo className={styles.talawaLogo} />
          <span className={styles.talawaText}>{t('talawaAdminPortal')}</span>
        </div>

        {/* Organization Section */}
        <div className={styles.organizationContainer}>
          {loading ? (
            <>
              <button
                className={`${styles.profileContainer} shimmer`}
                data-testid="orgBtn"
              />
            </>
          ) : organization == undefined ? (
            <>
              <button
                className={`${styles.profileContainer} bg-danger text-start text-white`}
                disabled
              >
                <div className="px-3">
                  <WarningAmberOutlined />
                </div>
                Error Occured while loading the Organization
              </button>
            </>
          ) : (
            <button className={styles.profileContainer} data-testid="OrgBtn">
              <div className={styles.imageContainer}>
                {organization.image ? (
                  <img src={organization.image} alt={`profile picture`} />
                ) : (
<<<<<<< HEAD
                  <img
                    src={orgDicebearUrl}
                    alt={`Dummy Organization Picture`}
=======
                  <Avatar
                    name={organization.name}
                    alt={'Dummy Organization Picture'}
>>>>>>> 7828c400
                  />
                )}
              </div>
              <div className={styles.profileText}>
                <span className={styles.primaryText}>{organization.name}</span>
                <span className={styles.secondaryText}>
                  {organization.address.city}, {organization.address.state}
                  <br />
                  {organization.address.postalCode},{' '}
                  {organization.address.countryCode}
                </span>
              </div>
            </button>
          )}
        </div>

        {/* Options List */}
        <div className={styles.optionList}>
          <h5 className={styles.titleHeader}>{t('menu')}</h5>
          {targets.map(({ name, url }, index) => {
            return url ? (
              <Button
                key={name}
                variant={screenName === name ? 'success' : 'light'}
                className={`${
                  screenName === name ? 'text-white' : 'text-secondary'
                }`}
                onClick={(): void => {
                  history.push(url);
                }}
              >
                <div className={styles.iconWrapper}>
                  <IconComponent
                    name={name}
                    fill={
                      screenName === name
                        ? 'var(--bs-white)'
                        : 'var(--bs-secondary)'
                    }
                  />
                </div>
                {name}
              </Button>
            ) : (
              <CollapsibleDropdown
                key={name}
                screenName={screenName}
                target={targets[index]}
              />
            );
          })}
        </div>

        {/* Profile Section & Logout Btn */}
        <div style={{ marginTop: 'auto' }}>
          <Link
            to={{
              pathname: `/member/id=${userId}`,
              state: { from: 'orgdash' },
            }}
          >
<<<<<<< HEAD
            <Button
              key={'profileBtn'}
              variant={screenName === 'Profile' ? 'success' : 'light'}
              className={styles.profileContainer}
              data-testid="profileBtn"
            >
              <div className={styles.imageContainer}>
                {userImage && userImage !== 'null' ? (
                  <img src={userImage} alt={`profile picture`} />
                ) : (
                  <img src={userDicebearUrl} alt={`dummy picture`} />
                )}
              </div>
              <div className={styles.profileText}>
                <span className={styles.primaryText}>
                  {firstName} {lastName}
                </span>
                <span
                  className={`${styles.secondaryText} ${
                    screenName === 'Profile' && 'text-white'
                  }`}
                >
                  {`${userType}`.toLowerCase()}
                </span>
              </div>
              <AngleRightIcon fill={'var(--bs-secondary)'} />
            </Button>
          </Link>
=======
            <div className={styles.imageContainer}>
              {userImage && userImage !== 'null' ? (
                <img src={userImage} alt={`profile picture`} />
              ) : (
                <Avatar
                  name={`${firstName} ${lastName}`}
                  alt={`dummy picture`}
                />
              )}
            </div>
            <div className={styles.profileText}>
              <span className={styles.primaryText}>
                {firstName} {lastName}
              </span>
              <span className={styles.secondaryText}>
                {`${userType}`.toLowerCase()}
              </span>
            </div>
            <AngleRightIcon fill={'var(--bs-secondary)'} />
          </button>
>>>>>>> 7828c400
          <Button
            variant="light"
            className={`mt-4 d-flex justify-content-start px-0 w-100 ${styles.logout}`}
            onClick={(): void => logout()}
            data-testid="logoutBtn"
          >
            <div className={styles.imageContainer}>
              <LogoutIcon fill={'var(--bs-secondary)'} />
            </div>
            {t('logout')}
          </Button>
        </div>
      </div>
    </>
  );
};

export default leftDrawerOrg;<|MERGE_RESOLUTION|>--- conflicted
+++ resolved
@@ -56,8 +56,6 @@
   const userImage = getItem('UserImage');
   const userId = getItem('id');
   const history = useHistory();
-  const userDicebearUrl = `https://api.dicebear.com/5.x/initials/svg?seed=${firstName}%20${lastName}`;
-  const orgDicebearUrl = `https://api.dicebear.com/5.x/initials/svg?seed=${organization?.name}`;
 
   const logout = (): void => {
     revokeRefreshToken();
@@ -110,15 +108,9 @@
                 {organization.image ? (
                   <img src={organization.image} alt={`profile picture`} />
                 ) : (
-<<<<<<< HEAD
-                  <img
-                    src={orgDicebearUrl}
-                    alt={`Dummy Organization Picture`}
-=======
                   <Avatar
                     name={organization.name}
                     alt={'Dummy Organization Picture'}
->>>>>>> 7828c400
                   />
                 )}
               </div>
@@ -180,7 +172,6 @@
               state: { from: 'orgdash' },
             }}
           >
-<<<<<<< HEAD
             <Button
               key={'profileBtn'}
               variant={screenName === 'Profile' ? 'success' : 'light'}
@@ -191,7 +182,10 @@
                 {userImage && userImage !== 'null' ? (
                   <img src={userImage} alt={`profile picture`} />
                 ) : (
-                  <img src={userDicebearUrl} alt={`dummy picture`} />
+                  <Avatar
+                    name={`${firstName} ${lastName}`}
+                    alt={`dummy picture`}
+                  />
                 )}
               </div>
               <div className={styles.profileText}>
@@ -209,28 +203,6 @@
               <AngleRightIcon fill={'var(--bs-secondary)'} />
             </Button>
           </Link>
-=======
-            <div className={styles.imageContainer}>
-              {userImage && userImage !== 'null' ? (
-                <img src={userImage} alt={`profile picture`} />
-              ) : (
-                <Avatar
-                  name={`${firstName} ${lastName}`}
-                  alt={`dummy picture`}
-                />
-              )}
-            </div>
-            <div className={styles.profileText}>
-              <span className={styles.primaryText}>
-                {firstName} {lastName}
-              </span>
-              <span className={styles.secondaryText}>
-                {`${userType}`.toLowerCase()}
-              </span>
-            </div>
-            <AngleRightIcon fill={'var(--bs-secondary)'} />
-          </button>
->>>>>>> 7828c400
           <Button
             variant="light"
             className={`mt-4 d-flex justify-content-start px-0 w-100 ${styles.logout}`}
