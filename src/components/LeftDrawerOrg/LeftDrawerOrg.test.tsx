--- conflicted
+++ resolved
@@ -377,13 +377,9 @@
     );
     await wait();
     resizeWindow(800);
-<<<<<<< HEAD
-    expect(screen.getByText(/Dashboard/i)).toBeInTheDocument();
-    expect(screen.getByText(/Users/i)).toBeInTheDocument();
-=======
+
     expect(screen.getAllByText(/Dashboard/i)[0]).toBeInTheDocument();
     expect(screen.getAllByText(/People/i)[0]).toBeInTheDocument();
->>>>>>> 959399d3
 
     const peopelBtn = screen.getByTestId(/People/i);
     userEvent.click(peopelBtn);
