import React from 'react';
import { render, screen } from '@testing-library/react';
import userEvent from '@testing-library/user-event';
import 'jest-localstorage-mock';
import { I18nextProvider } from 'react-i18next';
import { BrowserRouter } from 'react-router-dom';

import i18nForTest from 'utils/i18nForTest';
import type { InterfaceLeftDrawerProps } from './LeftDrawerOrg';
import LeftDrawerOrg from './LeftDrawerOrg';
import { Provider } from 'react-redux';
import { MockedProvider } from '@apollo/react-testing';
import { store } from 'state/store';
import { ORGANIZATIONS_LIST } from 'GraphQl/Queries/Queries';
import { act } from 'react-dom/test-utils';
import { StaticMockLink } from 'utils/StaticMockLink';
import { REVOKE_REFRESH_TOKEN } from 'GraphQl/Mutations/mutations';
import useLocalStorage from 'utils/useLocalstorage';

const { setItem } = useLocalStorage();

const props: InterfaceLeftDrawerProps = {
  orgId: '123',
  targets: [
    {
      name: 'Dashboard',
      url: '/orgdash/id=123',
    },
    {
      name: 'People',
      url: '/orgpeople/id=123',
    },
    {
      name: 'Events',
      url: '/orgevents/id=123',
    },
    {
      name: 'Posts',
      url: '/orgpost/id=123',
    },
    {
      name: 'Block/Unblock',
      url: '/blockuser/id=123',
    },
    {
      name: 'Plugins',
      subTargets: [
        {
          name: 'Plugin Store',
          url: '/orgstore/id=123',
          icon: 'fa-store',
        },
      ],
    },
    {
      name: 'Settings',
      url: '/orgsetting/id=123',
    },
    {
      name: 'All Organizations',
      url: '/orglist/id=123',
    },
  ],
  hideDrawer: false,
  setHideDrawer: jest.fn(),
};

const MOCKS = [
  {
    request: {
      query: REVOKE_REFRESH_TOKEN,
    },
    result: {
      data: {
        revokeRefreshTokenForUser: true,
      },
    },
  },
  {
    request: {
      query: ORGANIZATIONS_LIST,
      variables: { id: '123' },
    },
    result: {
      data: {
        organizations: [
          {
            _id: '123',
            image: null,
            creator: {
              firstName: 'John',
              lastName: 'Doe',
              email: 'JohnDoe@example.com',
            },
            name: 'Test Organization',
            description: 'Testing this organization',
            address: {
              city: 'Delhi',
              countryCode: 'IN',
              dependentLocality: 'Some Dependent Locality',
              line1: '123 Random Street',
              line2: 'Apartment 456',
              postalCode: '110001',
              sortingCode: 'ABC-123',
              state: 'Delhi',
            },
            userRegistrationRequired: true,
            visibleInSearch: true,
            members: [
              {
                _id: 'john123',
                firstName: 'John',
                lastName: 'Doe',
                email: 'JohnDoe@example.com',
              },
              {
                _id: 'jane123',
                firstName: 'Jane',
                lastName: 'Doe',
                email: 'JaneDoe@example.com',
              },
            ],
            admins: [
              {
                _id: 'john123',
                firstName: 'John',
                lastName: 'Doe',
                email: 'JohnDoe@example.com',
              },
            ],
            membershipRequests: [],
            blockedUsers: [],
          },
        ],
      },
    },
  },
];

const MOCKS_WITH_IMAGE = [
  {
    request: {
      query: ORGANIZATIONS_LIST,
      variables: { id: '123' },
    },
    result: {
      data: {
        organizations: [
          {
            _id: '123',
            image:
              'https://api.dicebear.com/5.x/initials/svg?seed=Test%20Organization',
            creator: {
              firstName: 'John',
              lastName: 'Doe',
              email: 'JohnDoe@example.com',
            },
            name: 'Test Organization',
            description: 'Testing this organization',
            address: {
              city: 'Delhi',
              countryCode: 'IN',
              dependentLocality: 'Some Dependent Locality',
              line1: '123 Random Street',
              line2: 'Apartment 456',
              postalCode: '110001',
              sortingCode: 'ABC-123',
              state: 'Delhi',
            },
            userRegistrationRequired: true,
            visibleInSearch: true,
            members: [
              {
                _id: 'john123',
                firstName: 'John',
                lastName: 'Doe',
                email: 'JohnDoe@example.com',
              },
              {
                _id: 'jane123',
                firstName: 'Jane',
                lastName: 'Doe',
                email: 'JaneDoe@example.com',
              },
            ],
            admins: [
              {
                _id: 'john123',
                firstName: 'John',
                lastName: 'Doe',
                email: 'JohnDoe@example.com',
              },
            ],
            membershipRequests: [],
            blockedUsers: [],
          },
        ],
      },
    },
  },
];

const MOCKS_EMPTY = [
  {
    request: {
      query: ORGANIZATIONS_LIST,
      variables: { id: '123' },
    },
    result: {
      data: {
        organizations: [],
      },
    },
  },
];

const defaultScreens = [
  'Dashboard',
  'People',
  'Events',
  'Posts',
  'Block/Unblock',
  'Plugins',
  'Settings',
  'All Organizations',
];

jest.mock('react-toastify', () => ({
  toast: {
    success: jest.fn(),
    warn: jest.fn(),
    error: jest.fn(),
  },
}));

async function wait(ms = 100): Promise<void> {
  await act(() => {
    return new Promise((resolve) => {
      setTimeout(resolve, ms);
    });
  });
}
beforeEach(() => {
  setItem('FirstName', 'John');
  setItem('LastName', 'Doe');
  setItem(
    'UserImage',
    'https://api.dicebear.com/5.x/initials/svg?seed=John%20Doe',
  );
});

afterEach(() => {
  jest.clearAllMocks();
  localStorage.clear();
});

const link = new StaticMockLink(MOCKS, true);
const linkImage = new StaticMockLink(MOCKS_WITH_IMAGE, true);
const linkEmpty = new StaticMockLink(MOCKS_EMPTY, true);

describe('Testing LeftDrawerOrg component for SUPERADMIN', () => {
  beforeEach(() => {
    setItem('UserType', 'SUPERADMIN');
  });

  test('Component should be rendered properly', async () => {
    setItem('UserImage', '');
    setItem('SuperAdmin', true);
    setItem('FirstName', 'John');
    setItem('LastName', 'Doe');
    render(
      <MockedProvider addTypename={false} link={link}>
        <BrowserRouter>
          <Provider store={store}>
            <I18nextProvider i18n={i18nForTest}>
              <LeftDrawerOrg {...props} />
            </I18nextProvider>
          </Provider>
        </BrowserRouter>
      </MockedProvider>,
    );
    await wait();
    defaultScreens.map((screenName) => {
      expect(screen.getByText(screenName)).toBeInTheDocument();
    });
  });

  test('Testing Profile Page & Organization Detail Modal', async () => {
    setItem('UserImage', '');
    setItem('SuperAdmin', true);
    setItem('FirstName', 'John');
    setItem('LastName', 'Doe');
    render(
      <MockedProvider addTypename={false} link={link}>
        <BrowserRouter>
          <Provider store={store}>
            <I18nextProvider i18n={i18nForTest}>
              <LeftDrawerOrg {...props} hideDrawer={null} />
            </I18nextProvider>
          </Provider>
        </BrowserRouter>
      </MockedProvider>,
    );
    await wait();
    expect(screen.getByTestId(/orgBtn/i)).toBeInTheDocument();
  });

  test('Testing Menu Buttons', async () => {
    setItem('UserImage', '');
    setItem('SuperAdmin', true);
    setItem('FirstName', 'John');
    setItem('LastName', 'Doe');
    render(
      <MockedProvider addTypename={false} link={link}>
        <BrowserRouter>
          <Provider store={store}>
            <I18nextProvider i18n={i18nForTest}>
              <LeftDrawerOrg {...props} hideDrawer={null} />
            </I18nextProvider>
          </Provider>
        </BrowserRouter>
      </MockedProvider>,
    );
    await wait();
    userEvent.click(screen.getByText('Dashboard'));
    expect(global.window.location.pathname).toContain('/orgdash/id=123');
  });

  test('Testing when image is present for Organization', async () => {
    setItem('UserImage', '');
    setItem('SuperAdmin', true);
    setItem('FirstName', 'John');
    setItem('LastName', 'Doe');
    render(
      <MockedProvider addTypename={false} link={linkImage}>
        <BrowserRouter>
          <Provider store={store}>
            <I18nextProvider i18n={i18nForTest}>
              <LeftDrawerOrg {...props} hideDrawer={null} />
            </I18nextProvider>
          </Provider>
        </BrowserRouter>
      </MockedProvider>,
    );
    await wait();
  });

  test('Testing when Organization does not exists', async () => {
    setItem('UserImage', '');
    setItem('SuperAdmin', true);
    setItem('FirstName', 'John');
    setItem('LastName', 'Doe');
    render(
      <MockedProvider addTypename={false} link={linkEmpty}>
        <BrowserRouter>
          <Provider store={store}>
            <I18nextProvider i18n={i18nForTest}>
              <LeftDrawerOrg {...props} hideDrawer={null} />
            </I18nextProvider>
          </Provider>
        </BrowserRouter>
      </MockedProvider>,
    );
    await wait();
    expect(
      screen.getByText(/Error Occured while loading the Organization/i),
    ).toBeInTheDocument();
  });

  test('Testing Drawer when hideDrawer is null', () => {
    setItem('UserImage', '');
    setItem('SuperAdmin', true);
    setItem('FirstName', 'John');
    setItem('LastName', 'Doe');
    render(
      <MockedProvider addTypename={false} link={link}>
        <BrowserRouter>
          <Provider store={store}>
            <I18nextProvider i18n={i18nForTest}>
              <LeftDrawerOrg {...props} hideDrawer={null} />
            </I18nextProvider>
          </Provider>
        </BrowserRouter>
      </MockedProvider>,
    );
  });

  test('Testing Drawer when hideDrawer is true', () => {
    setItem('UserImage', '');
    setItem('SuperAdmin', true);
    setItem('FirstName', 'John');
    setItem('LastName', 'Doe');
    render(
      <MockedProvider addTypename={false} link={link}>
        <BrowserRouter>
          <Provider store={store}>
            <I18nextProvider i18n={i18nForTest}>
              <LeftDrawerOrg {...props} hideDrawer={true} />
            </I18nextProvider>
          </Provider>
        </BrowserRouter>
      </MockedProvider>,
    );
  });
<<<<<<< HEAD
=======

  test('Testing logout functionality', async () => {
    setItem('UserImage', '');
    setItem('SuperAdmin', true);
    setItem('FirstName', 'John');
    setItem('LastName', 'Doe');
    render(
      <MockedProvider addTypename={false} link={link}>
        <BrowserRouter>
          <Provider store={store}>
            <I18nextProvider i18n={i18nForTest}>
              <LeftDrawerOrg {...props} />
            </I18nextProvider>
          </Provider>
        </BrowserRouter>
      </MockedProvider>,
    );
    userEvent.click(screen.getByTestId('logoutBtn'));
    await waitFor(() => {
      expect(localStorage.clear).toHaveBeenCalled();
      expect(global.window.location.pathname).toBe('/');
    });
  });
>>>>>>> 77974c22
});<|MERGE_RESOLUTION|>--- conflicted
+++ resolved
@@ -402,30 +402,4 @@
       </MockedProvider>,
     );
   });
-<<<<<<< HEAD
-=======
-
-  test('Testing logout functionality', async () => {
-    setItem('UserImage', '');
-    setItem('SuperAdmin', true);
-    setItem('FirstName', 'John');
-    setItem('LastName', 'Doe');
-    render(
-      <MockedProvider addTypename={false} link={link}>
-        <BrowserRouter>
-          <Provider store={store}>
-            <I18nextProvider i18n={i18nForTest}>
-              <LeftDrawerOrg {...props} />
-            </I18nextProvider>
-          </Provider>
-        </BrowserRouter>
-      </MockedProvider>,
-    );
-    userEvent.click(screen.getByTestId('logoutBtn'));
-    await waitFor(() => {
-      expect(localStorage.clear).toHaveBeenCalled();
-      expect(global.window.location.pathname).toBe('/');
-    });
-  });
->>>>>>> 77974c22
 });