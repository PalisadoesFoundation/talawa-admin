--- conflicted
+++ resolved
@@ -2,14 +2,10 @@
 import { Dropdown } from 'react-bootstrap';
 import styles from './DynamicDropDown.module.css';
 
-<<<<<<< HEAD
-interface InterfaceChangeDropDownProps<T> {
-=======
 /**
  * Props for the DynamicDropDown component.
  */
-interface InterfaceChangeDropDownProps {
->>>>>>> af2f5093
+interface InterfaceChangeDropDownProps<T> {
   parentContainerStyle?: string;
   btnStyle?: string;
   btnTextStyle?: string;
@@ -20,7 +16,6 @@
   handleChange?: (e: React.ChangeEvent<HTMLSelectElement>) => void;
 }
 
-<<<<<<< HEAD
 const DynamicDropDown = <T extends Record<string, any>>(
   props: InterfaceChangeDropDownProps<T>,
 ): JSX.Element => {
@@ -36,7 +31,6 @@
     } else {
       props?.setFormState({ ...props?.formState, [props?.fieldName]: value });
     }
-=======
 /**
  * A dynamic dropdown component that allows users to select an option.
  *
@@ -66,7 +60,6 @@
    */
   const handleFieldChange = (value: string): void => {
     setFormState({ ...formState, [fieldName]: value });
->>>>>>> af2f5093
   };
 
   /**
@@ -76,11 +69,7 @@
    * @returns The label corresponding to the value, or 'None' if not found.
    */
   const getLabel = (value: string): string => {
-<<<<<<< HEAD
     const selectedOption = props?.fieldOptions.find(
-=======
-    const selectedOption = fieldOptions.find(
->>>>>>> af2f5093
       (option) => option.value === value,
     );
     return selectedOption ? selectedOption.label : `None`;
@@ -88,7 +77,6 @@
 
   return (
     <Dropdown
-<<<<<<< HEAD
       title={`Select ${props?.fieldName}`}
       className={`${props?.parentContainerStyle ?? ''} m-2`}
       data-testid={`${props?.fieldName.toLowerCase()}-dropdown-container`}
@@ -108,25 +96,6 @@
             className={`dropdown-item`}
             onClick={() => handleFieldChange(option.value)}
             data-testid={`change-${props?.fieldName.toLowerCase()}-btn-${option.value}`}
-=======
-      title={`Select ${fieldName}`}
-      className={`${parentContainerStyle} m-2`}
-      data-testid={`${fieldName.toLowerCase()}-dropdown-container`}
-    >
-      <Dropdown.Toggle
-        className={`${btnStyle} ${styles.dropwdownToggle}`}
-        data-testid={`${fieldName.toLowerCase()}-dropdown-btn`}
-      >
-        {getLabel(formState[fieldName])}
-      </Dropdown.Toggle>
-      <Dropdown.Menu>
-        {fieldOptions.map((option, index: number) => (
-          <Dropdown.Item
-            key={`${fieldName.toLowerCase()}-dropdown-item-${index}`}
-            className={`dropdown-item`}
-            onClick={() => handleFieldChange(option.value)}
-            data-testid={`change-${fieldName.toLowerCase()}-btn-${option.value}`}
->>>>>>> af2f5093
           >
             {option.label}
           </Dropdown.Item>
