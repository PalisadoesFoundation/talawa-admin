--- conflicted
+++ resolved
@@ -1,49 +1,39 @@
 import React from 'react';
 import { render, screen, act, fireEvent } from '@testing-library/react';
 import DynamicDropDown from './DynamicDropDown';
-import { BrowserRouter } from 'react-router';
+import { BrowserRouter } from 'react-router-dom';
 import { I18nextProvider } from 'react-i18next';
 import i18nForTest from 'utils/i18nForTest';
 import userEvent from '@testing-library/user-event';
-import { vi, expect, it, describe, beforeEach } from 'vitest';
+import { vi, expect, it, describe } from 'vitest';
+
+const renderComponent = (props: Record<string, unknown> = {}) => {
+  const defaultProps = {
+    formState: { fieldName: 'value1' },
+    setFormState: vi.fn(),
+    fieldOptions: [
+      { value: 'value1', label: 'Label 1' },
+      { value: 'value2', label: 'Label 2' },
+      { value: 'value3', label: 'Label 3' },
+      { value: 'TEST', label: 'Label 1' },
+    ],
+    fieldName: 'fieldName',
+    ...props,
+  };
+
+  return render(
+    <BrowserRouter>
+      <I18nextProvider i18n={i18nForTest}>
+        <DynamicDropDown {...defaultProps} />
+      </I18nextProvider>
+    </BrowserRouter>,
+  );
+};
 
 describe('DynamicDropDown component', () => {
-<<<<<<< HEAD
   afterEach(() => {
     vi.restoreAllMocks();
   });
-
-=======
->>>>>>> c2afb95f
-  const defaultProps = {
-    formState: { fieldName: 'value2' as string | undefined },
-    setFormState: vi.fn(),
-    fieldOptions: [
-      { value: 'TEST', label: 'Label 1' },
-      { value: 'value2', label: 'Label 2' },
-      { value: 'value3', label: 'Label 3' },
-    ],
-    fieldName: 'fieldName' as string,
-  };
-
-  const renderComponent = (props = {}) => {
-    const mergedProps = { ...defaultProps, ...props };
-    return render(
-      <BrowserRouter>
-        <I18nextProvider i18n={i18nForTest}>
-          <DynamicDropDown {...mergedProps} />
-        </I18nextProvider>
-      </BrowserRouter>,
-    );
-  };
-
-  beforeEach(() => {
-    vi.clearAllMocks();
-  });
-<<<<<<< HEAD
-=======
-
->>>>>>> c2afb95f
   it('renders and handles selection correctly', async () => {
     const formData = { fieldName: 'value2' };
     const setFormData = vi.fn();
@@ -240,7 +230,8 @@
       screen.getByTestId('change-fieldname-btn-value3'),
     ).toBeInTheDocument();
 
-    expect(screen.getByText('Label 1')).toBeInTheDocument();
+    const label1Elements = screen.getAllByText('Label 1');
+    expect(label1Elements.length).toBeGreaterThan(0);
     const label2Elements = screen.getAllByText('Label 2');
     expect(label2Elements.length).toBeGreaterThan(0);
     expect(screen.getByText('Label 3')).toBeInTheDocument();
