<<<<<<< HEAD
import { MockLink } from '@apollo/client/testing';
import { MockedProvider } from '@apollo/client/testing/react';
=======
import React from 'react';
import { MockedProvider, MockedResponse } from '@apollo/client/testing';
>>>>>>> 334f3072
import { LocalizationProvider } from '@mui/x-date-pickers';
import { AdapterDayjs } from '@mui/x-date-pickers/AdapterDayjs';
import { fireEvent, render, screen, waitFor } from '@testing-library/react';
import { I18nextProvider } from 'react-i18next';
import { Provider } from 'react-redux';
import { BrowserRouter } from 'react-router';
import { store } from 'state/store';
import i18nForTest from '../../../utils/i18nForTest';
import { vi } from 'vitest';
import EventActionItems from './EventActionItems';
import { GET_EVENT_ACTION_ITEMS } from 'GraphQl/Queries/ActionItemQueries';
import type { IActionItemInfo } from 'types/ActionItems/interface';

// Mock dependencies
vi.mock('react-router', async () => {
  const actual = await vi.importActual('react-router');
  return {
    ...actual,
    useParams: vi.fn(() => ({ orgId: 'orgId1' })),
    Navigate: ({ to }: { to: string }) => (
      <div data-testid="navigate">{to}</div>
    ),
  };
});

vi.mock('react-i18next', async () => {
  const actual = await vi.importActual('react-i18next');
  return {
    ...actual,
    useTranslation: vi.fn(() => ({
      t: (key: string) => key,
    })),
  };
});

// Mock the toast functions
vi.mock('react-toastify', () => ({
  toast: {
    success: vi.fn(),
    error: vi.fn(),
  },
}));

// Mock sub-components
vi.mock('components/Loader/Loader', () => ({
  default: () => <div data-testid="loader">Loading...</div>,
}));

vi.mock('components/Avatar/Avatar', () => ({
  default: ({ name }: { name: string }) => (
    <div data-testid="avatar">{name}</div>
  ),
}));

vi.mock('subComponents/SortingButton', () => ({
  default: ({
    onSortChange,
    dataTestIdPrefix,
    buttonLabel,
  }: {
    onSortChange: (value: string) => void;
    dataTestIdPrefix: string;
    buttonLabel: string;
  }) => {
    const [filterClickCount, setFilterClickCount] = React.useState(0);

    return (
      <button
        data-testid={`${dataTestIdPrefix}Btn`}
        onClick={() => {
          if (dataTestIdPrefix === 'searchByToggle') {
            // Switch to category for testing
            onSortChange('category');
          } else if (dataTestIdPrefix === 'filter') {
            // Cycle through filter states: all -> pending -> completed -> all
            const nextCount = filterClickCount + 1;
            setFilterClickCount(nextCount);
            const filterStates = ['pending', 'completed', 'all'];
            const currentState = filterStates[(nextCount - 1) % 3];
            onSortChange(currentState);
          } else {
            onSortChange('test-value');
          }
        }}
      >
        {buttonLabel}
      </button>
    );
  },
}));

vi.mock('shared-components/SearchBar/SearchBar', () => ({
  default: ({
    onSearch,
    inputTestId,
    buttonTestId,
  }: {
    onSearch: (value: string) => void;
    inputTestId: string;
    buttonTestId: string;
  }) => (
    <div>
      <input
        data-testid={inputTestId}
        onChange={(e) => {
          // Call onSearch immediately without debounce for testing
          onSearch(e.target.value);
        }}
      />
      <button data-testid={buttonTestId}>Search</button>
    </div>
  ),
}));

// Mock modal components
vi.mock(
  'screens/OrganizationActionItems/ActionItemViewModal/ActionItemViewModal',
  () => ({
    default: ({ isOpen }: { isOpen: boolean }) =>
      isOpen ? <div data-testid="view-modal">View Modal</div> : null,
  }),
);

vi.mock(
  'screens/OrganizationActionItems/ActionItemModal/ActionItemModal',
  () => ({
    default: ({ isOpen }: { isOpen: boolean }) =>
      isOpen ? (
        <div data-testid="action-item-modal">Action Item Modal</div>
      ) : null,
  }),
);

vi.mock(
  'screens/OrganizationActionItems/ActionItemDeleteModal/ActionItemDeleteModal',
  () => ({
    default: ({ isOpen }: { isOpen: boolean }) =>
      isOpen ? <div data-testid="delete-modal">Delete Modal</div> : null,
  }),
);

vi.mock(
  'screens/OrganizationActionItems/ActionItemUpdateModal/ActionItemUpdateStatusModal',
  () => ({
    default: ({ isOpen }: { isOpen: boolean }) =>
      isOpen ? <div data-testid="status-modal">Status Modal</div> : null,
  }),
);

const mockActionItem: IActionItemInfo = {
  id: 'actionItemId1',
  volunteerId: 'userId1',
  volunteerGroupId: null,
  categoryId: 'categoryId1',
  eventId: 'eventId1',
  recurringEventInstanceId: null,
  organizationId: 'orgId1',
  creatorId: 'userId2',
  updaterId: null,
  assignedAt: new Date('2024-08-27'),
  completionAt: new Date('2044-09-03'),
  createdAt: new Date('2024-01-01T00:00:00.000Z'),
  updatedAt: null,
  isCompleted: false,
  preCompletionNotes: 'Notes 1',
  postCompletionNotes: 'Post Notes 1',
  isInstanceException: false,

  volunteer: {
    id: 'volunteerId1',
    hasAccepted: true,
    isPublic: true,
    hoursVolunteered: 5,
    user: {
      id: 'userId1',
      name: 'John Doe',
      avatarURL: '',
    },
  },
  volunteerGroup: null,
  creator: {
    id: 'userId2',
    name: 'Jane Smith',
    emailAddress: 'jane@example.com',
    avatarURL: '',
  },
  event: {
    id: 'eventId1',
    name: 'Test Event',
    description: 'Test event description',
    location: 'Test Location',
    startAt: '2024-08-27T09:00:00Z',
    endAt: '2024-08-27T17:00:00Z',
    startTime: '09:00:00',
    endTime: '17:00:00',
    allDay: false,
    isPublic: true,
    isRegisterable: true,
    attendees: [],
    creator: {
      id: 'userId2',
      name: 'Jane Smith',
      emailAddress: 'jane@example.com',
      createdAt: new Date('2024-01-01T00:00:00.000Z'),
    },
  },
  recurringEventInstance: null,
  category: {
    id: 'categoryId1',
    name: 'Category 1',
    description: 'Test category',
    isDisabled: false,
    createdAt: '2024-01-01T00:00:00.000Z',
    organizationId: 'orgId1',
  },
};

const mockEventData = {
  event: {
    id: 'eventId1',
    recurrenceRule: null,
    baseEvent: null,
    actionItems: {
      edges: [
        {
          node: mockActionItem,
        },
        {
          node: {
            ...mockActionItem,
            id: 'actionItemId2',
            volunteerId: 'userId3',
            isCompleted: true,
            volunteer: {
              id: 'volunteerId2',
              hasAccepted: true,
              isPublic: true,
              hoursVolunteered: 3,
              user: {
                id: 'userId3',
                name: 'Bob Wilson',
                avatarURL: '',
              },
            },
            category: {
              ...mockActionItem.category,
              id: 'categoryId2',
              name: 'Category 2',
            },
          },
        },
      ],
      pageInfo: {
        hasNextPage: false,
        endCursor: null,
      },
    },
  },
};

const mockRecurringEventData = {
  event: {
    ...mockEventData.event,
    recurrenceRule: { id: 'recurrenceRuleId1' },
    baseEvent: { id: 'baseEventId1' },
  },
};

const MOCKS = [
  {
    request: {
      query: GET_EVENT_ACTION_ITEMS,
      variables: {
        input: {
          id: 'eventId1',
        },
      },
    },
    result: {
      data: mockEventData,
    },
  },
];

const MOCKS_RECURRING = [
  {
    request: {
      query: GET_EVENT_ACTION_ITEMS,
      variables: {
        input: {
          id: 'eventId1',
        },
      },
    },
    result: {
      data: mockRecurringEventData,
    },
  },
];

const MOCKS_LOADING = [
  {
    request: {
      query: GET_EVENT_ACTION_ITEMS,
      variables: {
        input: {
          id: 'eventId1',
        },
      },
    },
    result: {
      data: null,
    },
    delay: 100,
  },
];

const MOCKS_ERROR = [
  {
    request: {
      query: GET_EVENT_ACTION_ITEMS,
      variables: {
        input: {
          id: 'eventId1',
        },
      },
    },
    error: new Error('Failed to fetch event action items'),
  },
];

const renderEventActionItems = (
  eventId: string = 'eventId1',
<<<<<<< HEAD
  mocks: MockLink.MockedResponse[] = MOCKS,
) => {
=======
  mocks: MockedResponse[] = MOCKS,
): ReturnType<typeof render> => {
>>>>>>> 334f3072
  return render(
    <MockedProvider mocks={mocks}>
      <Provider store={store}>
        <BrowserRouter>
          <LocalizationProvider dateAdapter={AdapterDayjs}>
            <I18nextProvider i18n={i18nForTest}>
              <EventActionItems eventId={eventId} />
            </I18nextProvider>
          </LocalizationProvider>
        </BrowserRouter>
      </Provider>
    </MockedProvider>,
  );
};

describe('EventActionItems', () => {
  afterEach(() => {
    vi.restoreAllMocks();
  });
  beforeEach(() => {
    vi.clearAllMocks();
  });

  describe('Component Rendering', () => {
    it('should render loading state initially', () => {
      renderEventActionItems('eventId1', MOCKS_LOADING);
      expect(screen.getByTestId('loader')).toBeInTheDocument();
    });

    it('should render error message when query fails', async () => {
      renderEventActionItems('eventId1', MOCKS_ERROR);

      await waitFor(() => {
        expect(screen.getByTestId('errorMsg')).toBeInTheDocument();
        expect(screen.getByText('errorLoading')).toBeInTheDocument();
      });
    });

    it('should render action items table when data is loaded', async () => {
      renderEventActionItems();

      await waitFor(() => {
        expect(screen.getByText('Assigned To')).toBeInTheDocument();
        expect(screen.getByText('Item Category')).toBeInTheDocument();
        expect(screen.getByText('Status')).toBeInTheDocument();
        expect(screen.getByText('Assigned Date')).toBeInTheDocument();
        expect(screen.getByText('Options')).toBeInTheDocument();
      });
    });
  });

  describe('Data Display', () => {
    it('should display category names correctly', async () => {
      renderEventActionItems();

      await waitFor(() => {
        expect(screen.getByText('Category 1')).toBeInTheDocument();
        expect(screen.getByText('Category 2')).toBeInTheDocument();
      });
    });

    it('should display assigned dates in correct format', async () => {
      renderEventActionItems();

      await waitFor(() => {
        expect(screen.getAllByText('27/08/2024')).toHaveLength(2);
      });
    });

    it('should display "No category" for items without category', async () => {
      const mockDataWithoutCategory = {
        ...mockEventData,
        event: {
          ...mockEventData.event,
          actionItems: {
            edges: [
              {
                node: {
                  ...mockActionItem,
                  category: null,
                },
              },
            ],
            pageInfo: {
              hasNextPage: false,
              endCursor: null,
            },
          },
        },
      };

      const mocksWithoutCategory = [
        {
          request: {
            query: GET_EVENT_ACTION_ITEMS,
            variables: { input: { id: 'eventId1' } },
          },
          result: { data: mockDataWithoutCategory },
        },
      ];

      renderEventActionItems('eventId1', mocksWithoutCategory);

      await waitFor(() => {
        expect(screen.getByText('No category')).toBeInTheDocument();
      });
    });

    it('should display "No assignment" when neither volunteer nor group assigned', async () => {
      const mockNoAssignment = {
        event: {
          ...mockEventData.event,
          actionItems: {
            edges: [
              {
                node: {
                  ...mockActionItem,
                  id: 'noAssignment1',
                  volunteer: null,
                  volunteerGroup: null,
                  volunteerId: null,
                  volunteerGroupId: null,
                },
              },
            ],
            pageInfo: { hasNextPage: false, endCursor: null },
          },
        },
      };

      const mocks = [
        {
          request: {
            query: GET_EVENT_ACTION_ITEMS,
            variables: { input: { id: 'eventId1' } },
          },
          result: { data: mockNoAssignment },
        },
      ];

      renderEventActionItems('eventId1', mocks);

      await waitFor(() => {
        expect(screen.getAllByText('No assignment')).toHaveLength(2);
      });
    });
  });

  describe('Search Functionality', () => {
    it('should filter by category name', async () => {
      renderEventActionItems();

      await waitFor(() => {
        expect(screen.getByText('Category 1')).toBeInTheDocument();
        expect(screen.getByText('Category 2')).toBeInTheDocument();
      });

      const searchToggleBtn = screen.getByTestId('searchByToggleBtn');
      fireEvent.click(searchToggleBtn);

      const searchInput = screen.getByTestId('searchBy');
      fireEvent.change(searchInput, { target: { value: 'Category' } });

      await waitFor(() => {
        expect(screen.getByText('Category 1')).toBeInTheDocument();
        expect(screen.getByText('Category 2')).toBeInTheDocument();
      });
    });

    it('should filter items by assignee name when searching', async () => {
      renderEventActionItems();

      await waitFor(() => {
        expect(screen.getAllByText('John Doe')).toHaveLength(2);
        expect(screen.getAllByText('Bob Wilson')).toHaveLength(2);
      });

      const searchInput = screen.getByTestId('searchBy');
      fireEvent.change(searchInput, { target: { value: 'John' } });

      await waitFor(() => {
        expect(screen.getAllByText('John Doe')).toHaveLength(2);
        expect(screen.queryByText('Bob Wilson')).not.toBeInTheDocument();
      });
    });

    it('should filter items by category name when searching', async () => {
      renderEventActionItems();

      await waitFor(() => {
        expect(screen.getByText('Category 1')).toBeInTheDocument();
        expect(screen.getByText('Category 2')).toBeInTheDocument();
      });

      const searchToggleBtn = screen.getByTestId('searchByToggleBtn');
      fireEvent.click(searchToggleBtn);

      const searchInput = screen.getByTestId('searchBy');
      fireEvent.change(searchInput, { target: { value: 'Category 2' } });

      await waitFor(() => {
        expect(screen.getByText('Category 2')).toBeInTheDocument();
        expect(screen.queryByText('Category 1')).not.toBeInTheDocument();
      });
    });

    it('should handle case insensitive search', async () => {
      renderEventActionItems();

      await waitFor(() => {
        expect(screen.getAllByText('John Doe')).toHaveLength(2);
      });

      const searchInput = screen.getByTestId('searchBy');
      fireEvent.change(searchInput, { target: { value: 'JOHN' } });

      await waitFor(() => {
        expect(screen.getAllByText('John Doe')).toHaveLength(2);
        expect(screen.queryByText('Bob Wilson')).not.toBeInTheDocument();
      });
    });

    it('should show all items when search is cleared', async () => {
      renderEventActionItems();

      await waitFor(() => {
        expect(screen.getAllByText('John Doe')).toHaveLength(2);
        expect(screen.getAllByText('Bob Wilson')).toHaveLength(2);
      });

      const searchInput = screen.getByTestId('searchBy');
      fireEvent.change(searchInput, { target: { value: 'John' } });

      await waitFor(() => {
        expect(screen.getAllByText('John Doe')).toHaveLength(2);
        expect(screen.queryByText('Bob Wilson')).not.toBeInTheDocument();
      });

      fireEvent.change(searchInput, { target: { value: '' } });

      await waitFor(() => {
        expect(screen.getAllByText('John Doe')).toHaveLength(2);
        expect(screen.getAllByText('Bob Wilson')).toHaveLength(2);
      });
    });

    it('should handle search with no matches', async () => {
      renderEventActionItems();

      await waitFor(() => {
        expect(screen.getAllByText('John Doe')).toHaveLength(2);
      });

      const searchInput = screen.getByTestId('searchBy');
      fireEvent.change(searchInput, { target: { value: 'nonexistent' } });

      await waitFor(() => {
        expect(screen.queryByText('John Doe')).not.toBeInTheDocument();
        expect(screen.queryByText('Bob Wilson')).not.toBeInTheDocument();
      });
    });

    it('should search by volunteer group name', async () => {
      const mockWithGroupSearch = {
        event: {
          ...mockEventData.event,
          actionItems: {
            edges: [
              {
                node: {
                  ...mockActionItem,
                  id: 'groupItem1',
                  volunteer: null,
                  volunteerId: null,
                  volunteerGroup: {
                    id: 'g1',
                    name: 'Group Search',
                    description: 'desc',
                    leaderUser: {
                      id: 'leader1',
                      name: 'Leader One',
                      avatarURL: '',
                    },
                  },
                },
              },
              {
                node: {
                  ...mockActionItem,
                  id: 'volItem1',
                  volunteer: {
                    id: 'vol1',
                    hasAccepted: true,
                    isPublic: true,
                    hoursVolunteered: 1,
                    user: { id: 'u1', name: 'Alice Volunteer', avatarURL: '' },
                  },
                },
              },
            ],
            pageInfo: { hasNextPage: false, endCursor: null },
          },
        },
      };

      const mocks = [
        {
          request: {
            query: GET_EVENT_ACTION_ITEMS,
            variables: { input: { id: 'eventId1' } },
          },
          result: { data: mockWithGroupSearch },
        },
      ];

      renderEventActionItems('eventId1', mocks);

      await waitFor(() => {
        expect(screen.getAllByText('Group Search')).toHaveLength(2);
        expect(screen.getAllByText('Alice Volunteer')).toHaveLength(2);
      });

      const searchInput = screen.getByTestId('searchBy');
      fireEvent.change(searchInput, { target: { value: 'Group Search' } });

      await waitFor(() => {
        expect(screen.getAllByText('Group Search')).toHaveLength(2);
        expect(screen.queryByText('Alice Volunteer')).not.toBeInTheDocument();
      });
    });
  });

  describe('Sorting Functionality', () => {
    it('should sort items by assigned date in descending order', async () => {
      const mockDataWithDates = {
        event: {
          ...mockEventData.event,
          actionItems: {
            edges: [
              {
                node: {
                  ...mockActionItem,
                  id: 'item1',
                  assignedAt: new Date('2024-08-25'),
                },
              },
              {
                node: {
                  ...mockActionItem,
                  id: 'item2',
                  assignedAt: new Date('2024-08-27'),
                },
              },
            ],
            pageInfo: {
              hasNextPage: false,
              endCursor: null,
            },
          },
        },
      };

      const mocksWithDates = [
        {
          request: {
            query: GET_EVENT_ACTION_ITEMS,
            variables: { input: { id: 'eventId1' } },
          },
          result: { data: mockDataWithDates },
        },
      ];

      renderEventActionItems('eventId1', mocksWithDates);

      await waitFor(() => {
        expect(screen.getByText('25/08/2024')).toBeInTheDocument();
        expect(screen.getByText('27/08/2024')).toBeInTheDocument();
      });

      const sortBtn = screen.getByTestId('sortBtn');
      fireEvent.click(sortBtn);

      await waitFor(() => {
        expect(screen.getByText('25/08/2024')).toBeInTheDocument();
        expect(screen.getByText('27/08/2024')).toBeInTheDocument();
      });
    });

    it('should sort items by assigned date in ascending order', async () => {
      const mockDataWithDates = {
        event: {
          ...mockEventData.event,
          actionItems: {
            edges: [
              {
                node: {
                  ...mockActionItem,
                  id: 'item1',
                  assignedAt: new Date('2024-08-27'),
                },
              },
              {
                node: {
                  ...mockActionItem,
                  id: 'item2',
                  assignedAt: new Date('2024-08-25'),
                },
              },
            ],
            pageInfo: {
              hasNextPage: false,
              endCursor: null,
            },
          },
        },
      };

      const mocksWithDates = [
        {
          request: {
            query: GET_EVENT_ACTION_ITEMS,
            variables: { input: { id: 'eventId1' } },
          },
          result: { data: mockDataWithDates },
        },
      ];

      renderEventActionItems('eventId1', mocksWithDates);

      await waitFor(() => {
        expect(screen.getByText('27/08/2024')).toBeInTheDocument();
        expect(screen.getByText('25/08/2024')).toBeInTheDocument();
      });

      const sortBtn = screen.getByTestId('sortBtn');
      fireEvent.click(sortBtn);
      fireEvent.click(sortBtn);

      await waitFor(() => {
        expect(screen.getByText('27/08/2024')).toBeInTheDocument();
        expect(screen.getByText('25/08/2024')).toBeInTheDocument();
      });
    });

    it('should handle sorting with same dates', async () => {
      const mockDataWithSameDates = {
        event: {
          ...mockEventData.event,
          actionItems: {
            edges: [
              {
                node: {
                  ...mockActionItem,
                  id: 'item1',
                  assignedAt: new Date('2024-08-27'),
                },
              },
              {
                node: {
                  ...mockActionItem,
                  id: 'item2',
                  assignedAt: new Date('2024-08-27'),
                },
              },
            ],
            pageInfo: {
              hasNextPage: false,
              endCursor: null,
            },
          },
        },
      };

      const mocksWithSameDates = [
        {
          request: {
            query: GET_EVENT_ACTION_ITEMS,
            variables: { input: { id: 'eventId1' } },
          },
          result: { data: mockDataWithSameDates },
        },
      ];

      renderEventActionItems('eventId1', mocksWithSameDates);

      await waitFor(() => {
        expect(screen.getAllByText('27/08/2024')).toHaveLength(2);
      });

      const sortBtn = screen.getByTestId('sortBtn');
      fireEvent.click(sortBtn);

      await waitFor(() => {
        expect(screen.getAllByText('27/08/2024')).toHaveLength(2);
      });
    });

    it('should handle sorting with invalid dates gracefully', () => {
      const mockItems: IActionItemInfo[] = [
        {
          ...mockActionItem,
          id: 'item1',
          assignedAt: new Date('invalid-date'),
        },
        {
          ...mockActionItem,
          id: 'item2',
          assignedAt: new Date('2024-08-27'),
        },
      ];

      const sortBy = 'assignedAt_DESC';

      let filteredItems = mockItems;
      if (sortBy) {
        filteredItems = [...filteredItems].sort(
          (a: IActionItemInfo, b: IActionItemInfo) => {
            const dateA = new Date(a.assignedAt);
            const dateB = new Date(b.assignedAt);

            if (sortBy === 'assignedAt_DESC') {
              return dateB.getTime() - dateA.getTime();
            } else {
              return dateA.getTime() - dateB.getTime();
            }
          },
        );
      }

      expect(filteredItems).toHaveLength(2);
      const itemIds = filteredItems.map((item) => item.id);
      expect(itemIds).toContain('item1');
      expect(itemIds).toContain('item2');
    });

    it('should sort items correctly with mixed valid and invalid dates', () => {
      const mockItems: IActionItemInfo[] = [
        {
          ...mockActionItem,
          id: 'item1',
          assignedAt: new Date('2024-08-25'),
        },
        {
          ...mockActionItem,
          id: 'item2',
          assignedAt: new Date('invalid-date'),
        },
        {
          ...mockActionItem,
          id: 'item3',
          assignedAt: new Date('2024-08-27'),
        },
      ];

      const sortBy = 'assignedAt_DESC';

      let filteredItems = mockItems;
      if (sortBy) {
        filteredItems = [...filteredItems].sort(
          (a: IActionItemInfo, b: IActionItemInfo) => {
            const dateA = new Date(a.assignedAt);
            const dateB = new Date(b.assignedAt);

            if (sortBy === 'assignedAt_DESC') {
              return dateB.getTime() - dateA.getTime();
            } else {
              return dateA.getTime() - dateB.getTime();
            }
          },
        );
      }

      expect(filteredItems).toHaveLength(3);
      const itemIds = filteredItems.map((item) => item.id);
      expect(itemIds).toContain('item1');
      expect(itemIds).toContain('item2');
      expect(itemIds).toContain('item3');
    });

    it('should not sort when sortBy is null', () => {
      const mockItems: IActionItemInfo[] = [
        {
          ...mockActionItem,
          id: 'item1',
          assignedAt: new Date('2024-08-25'),
        },
        {
          ...mockActionItem,
          id: 'item2',
          assignedAt: new Date('2024-08-27'),
        },
      ];

      const sortBy = null;

      let filteredItems = mockItems;
      if (sortBy) {
        filteredItems = [...filteredItems].sort(
          (a: IActionItemInfo, b: IActionItemInfo) => {
            const dateA = new Date(a.assignedAt);
            const dateB = new Date(b.assignedAt);

            if (sortBy === 'assignedAt_DESC') {
              return dateB.getTime() - dateA.getTime();
            } else {
              return dateA.getTime() - dateB.getTime();
            }
          },
        );
      }

      expect(filteredItems).toHaveLength(2);
      expect(filteredItems[0].id).toBe('item1');
      expect(filteredItems[1].id).toBe('item2');
    });
  });

  describe('Filtering Functionality', () => {
    it('should filter to show only pending items', async () => {
      renderEventActionItems();

      // Initially both items visible
      await waitFor(() => {
        expect(screen.getAllByText('John Doe')).toHaveLength(2);
        expect(screen.getAllByText('Bob Wilson')).toHaveLength(2);
      });

      // Click filter button once to filter by Pending
      const filterBtn = screen.getByTestId('filterBtn');
      fireEvent.click(filterBtn);

      // Verify only pending item (John Doe) is visible
      await waitFor(() => {
        expect(screen.getAllByText('John Doe')).toHaveLength(2);
      });

      expect(screen.queryByText('Bob Wilson')).not.toBeInTheDocument();
    });

    it('should filter to show only completed items', async () => {
      renderEventActionItems();

      // Initially both items visible
      await waitFor(() => {
        expect(screen.getAllByText('John Doe')).toHaveLength(2);
        expect(screen.getAllByText('Bob Wilson')).toHaveLength(2);
      });

      const filterBtn = screen.getByTestId('filterBtn');

      // Click twice to get to Completed filter
      fireEvent.click(filterBtn);

      // Small delay between clicks to ensure state updates
      await new Promise((resolve) => setTimeout(resolve, 100));

      fireEvent.click(filterBtn);

      // Verify only completed item (Bob Wilson) is visible
      await waitFor(
        () => {
          const bobElements = screen.queryAllByText('Bob Wilson');
          expect(bobElements).toHaveLength(2);
        },
        { timeout: 3000 },
      );

      expect(screen.queryByText('John Doe')).not.toBeInTheDocument();
    });

    it('should show all items when filter is cleared', async () => {
      renderEventActionItems();

      // Initially both items visible
      await waitFor(() => {
        expect(screen.getAllByText('John Doe')).toHaveLength(2);
        expect(screen.getAllByText('Bob Wilson')).toHaveLength(2);
      });

      const filterBtn = screen.getByTestId('filterBtn');

      // Click three times to cycle through all states
      fireEvent.click(filterBtn);
      await new Promise((resolve) => setTimeout(resolve, 100));

      fireEvent.click(filterBtn);
      await new Promise((resolve) => setTimeout(resolve, 100));

      fireEvent.click(filterBtn);

      // Both items should be visible again
      await waitFor(
        () => {
          expect(screen.getAllByText('John Doe')).toHaveLength(2);
          expect(screen.getAllByText('Bob Wilson')).toHaveLength(2);
        },
        { timeout: 3000 },
      );
    });
  });

  describe('Modal Interactions', () => {
    it('should open create modal when create button is clicked', async () => {
      renderEventActionItems();

      await waitFor(() => {
        expect(screen.getByTestId('createActionItemBtn')).toBeInTheDocument();
      });

      const createBtn = screen.getByTestId('createActionItemBtn');
      fireEvent.click(createBtn);

      await waitFor(() => {
        expect(screen.getByTestId('action-item-modal')).toBeInTheDocument();
      });
    });

    it('should open view modal when view button is clicked', async () => {
      renderEventActionItems();

      await waitFor(() => {
        expect(
          screen.getByTestId('viewItemBtnactionItemId1'),
        ).toBeInTheDocument();
      });

      const viewBtn = screen.getByTestId('viewItemBtnactionItemId1');
      fireEvent.click(viewBtn);

      await waitFor(() => {
        expect(screen.getByTestId('view-modal')).toBeInTheDocument();
      });
    });

    it('should open edit modal when edit button is clicked', async () => {
      renderEventActionItems();

      await waitFor(() => {
        expect(
          screen.getByTestId('editItemBtnactionItemId1'),
        ).toBeInTheDocument();
      });

      const editBtn = screen.getByTestId('editItemBtnactionItemId1');
      fireEvent.click(editBtn);

      await waitFor(() => {
        expect(screen.getByTestId('action-item-modal')).toBeInTheDocument();
      });
    });

    it('should open delete modal when delete button is clicked', async () => {
      renderEventActionItems();

      await waitFor(() => {
        expect(
          screen.getByTestId('deleteItemBtnactionItemId1'),
        ).toBeInTheDocument();
      });

      const deleteBtn = screen.getByTestId('deleteItemBtnactionItemId1');
      fireEvent.click(deleteBtn);

      await waitFor(() => {
        expect(screen.getByTestId('delete-modal')).toBeInTheDocument();
      });
    });

    it('should open status modal when checkbox is clicked', async () => {
      renderEventActionItems();

      await waitFor(() => {
        expect(
          screen.getByTestId('statusCheckboxactionItemId1'),
        ).toBeInTheDocument();
      });

      const statusCheckbox = screen.getByTestId('statusCheckboxactionItemId1');
      fireEvent.click(statusCheckbox);

      await waitFor(() => {
        expect(screen.getByTestId('status-modal')).toBeInTheDocument();
      });
    });
  });

  describe('Recurring Event Handling', () => {
    it('should set isRecurring to true for recurring events', async () => {
      renderEventActionItems('eventId1', MOCKS_RECURRING);

      await waitFor(() => {
        expect(screen.getByTestId('createActionItemBtn')).toBeInTheDocument();
      });
    });

    it('should set isRecurring to false for non-recurring events', async () => {
      renderEventActionItems();

      await waitFor(() => {
        expect(screen.getByTestId('createActionItemBtn')).toBeInTheDocument();
      });
    });

    it('should pass baseEvent for recurring events', async () => {
      renderEventActionItems('eventId1', MOCKS_RECURRING);

      await waitFor(() => {
        expect(screen.getByTestId('createActionItemBtn')).toBeInTheDocument();
      });
    });
  });

  describe('Empty State', () => {
    it('should display no action items message when list is empty', async () => {
      const emptyMockData = {
        event: {
          ...mockEventData.event,
          actionItems: {
            edges: [],
            pageInfo: {
              hasNextPage: false,
              endCursor: null,
            },
          },
        },
      };

      const emptyMocks = [
        {
          request: {
            query: GET_EVENT_ACTION_ITEMS,
            variables: { input: { id: 'eventId1' } },
          },
          result: { data: emptyMockData },
        },
      ];

      renderEventActionItems('eventId1', emptyMocks);

      await waitFor(() => {
        expect(screen.getByText('noActionItems')).toBeInTheDocument();
      });
    });
  });

  describe('Data Grid Configuration', () => {
    it('should have correct column configuration', async () => {
      renderEventActionItems();

      await waitFor(() => {
        expect(screen.getByText('Assigned To')).toBeInTheDocument();
        expect(screen.getByText('Item Category')).toBeInTheDocument();
        expect(screen.getByText('Status')).toBeInTheDocument();
        expect(screen.getByText('Assigned Date')).toBeInTheDocument();
        expect(screen.getByText('Options')).toBeInTheDocument();
      });
    });

    it('should disable column menu and resize', async () => {
      renderEventActionItems();

      await waitFor(() => {
        const dataGrid = document.querySelector('.MuiDataGrid-root');
        expect(dataGrid).toBeInTheDocument();
      });
    });

    it('should have correct row styling', async () => {
      renderEventActionItems();

      await waitFor(() => {
        const rows = document.querySelectorAll('.MuiDataGrid-row');
        expect(rows.length).toBeGreaterThan(0);
      });
    });
  });

  describe('Search Bar Integration', () => {
    it('should render search bar with correct props', async () => {
      renderEventActionItems();

      await waitFor(() => {
        expect(screen.getByTestId('searchBy')).toBeInTheDocument();
        expect(screen.getByTestId('searchBtn')).toBeInTheDocument();
      });
    });

    it('should call debounced search when input changes', async () => {
      renderEventActionItems();

      await waitFor(() => {
        const searchInput = screen.getByTestId('searchBy');
        fireEvent.change(searchInput, { target: { value: 'test search' } });
        expect(searchInput).toHaveValue('test search');
      });
    });
  });

  describe('Sorting Button Integration', () => {
    it('should render sorting buttons with correct props', async () => {
      renderEventActionItems();

      await waitFor(() => {
        expect(screen.getByTestId('searchByToggleBtn')).toBeInTheDocument();
        expect(screen.getByTestId('sortBtn')).toBeInTheDocument();
        expect(screen.getByTestId('filterBtn')).toBeInTheDocument();
      });
    });
  });

  describe('Additional Coverage Tests', () => {
    it('should handle volunteer group assignments correctly', async () => {
      const mockDataWithVolunteerGroup = {
        event: {
          ...mockEventData.event,
          actionItems: {
            edges: [
              {
                node: {
                  ...mockActionItem,
                  volunteerId: null,
                  volunteerGroupId: 'groupId1',
                  volunteer: null,
                  volunteerGroup: {
                    id: 'groupId1',
                    name: 'Volunteer Group A',
                    description: 'Test group',
                    leaderUser: {
                      id: 'leaderId1',
                      name: 'Group Leader',
                      avatarURL: '',
                    },
                  },
                },
              },
            ],
            pageInfo: {
              hasNextPage: false,
              endCursor: null,
            },
          },
        },
      };

      const mocksWithGroup = [
        {
          request: {
            query: GET_EVENT_ACTION_ITEMS,
            variables: { input: { id: 'eventId1' } },
          },
          result: { data: mockDataWithVolunteerGroup },
        },
      ];

      renderEventActionItems('eventId1', mocksWithGroup);

      await waitFor(() => {
        const groupNameElements = screen.getAllByText('Volunteer Group A');
        expect(groupNameElements.length).toBeGreaterThan(0);
      });
    });

    it('should display group icon when action item is assigned to volunteer group', async () => {
      const mockDataWithGroup = {
        event: {
          ...mockEventData.event,
          actionItems: {
            edges: [
              {
                node: {
                  ...mockActionItem,
                  volunteerId: null,
                  volunteerGroupId: 'groupId1',
                  volunteer: null,
                  volunteerGroup: {
                    id: 'groupId1',
                    name: 'Test Group',
                    description: 'Test',
                    leaderUser: {
                      id: 'leaderId',
                      name: 'Leader',
                      avatarURL: '',
                    },
                  },
                },
              },
            ],
            pageInfo: { hasNextPage: false, endCursor: null },
          },
        },
      };

      const mocks = [
        {
          request: {
            query: GET_EVENT_ACTION_ITEMS,
            variables: { input: { id: 'eventId1' } },
          },
          result: { data: mockDataWithGroup },
        },
      ];

      renderEventActionItems('eventId1', mocks);

      await waitFor(() => {
        expect(screen.getByTestId('groupIcon')).toBeInTheDocument();
      });
    });
  });
});<|MERGE_RESOLUTION|>--- conflicted
+++ resolved
@@ -1,10 +1,5 @@
-<<<<<<< HEAD
 import { MockLink } from '@apollo/client/testing';
 import { MockedProvider } from '@apollo/client/testing/react';
-=======
-import React from 'react';
-import { MockedProvider, MockedResponse } from '@apollo/client/testing';
->>>>>>> 334f3072
 import { LocalizationProvider } from '@mui/x-date-pickers';
 import { AdapterDayjs } from '@mui/x-date-pickers/AdapterDayjs';
 import { fireEvent, render, screen, waitFor } from '@testing-library/react';
@@ -338,13 +333,8 @@
 
 const renderEventActionItems = (
   eventId: string = 'eventId1',
-<<<<<<< HEAD
   mocks: MockLink.MockedResponse[] = MOCKS,
 ) => {
-=======
-  mocks: MockedResponse[] = MOCKS,
-): ReturnType<typeof render> => {
->>>>>>> 334f3072
   return render(
     <MockedProvider mocks={mocks}>
       <Provider store={store}>
