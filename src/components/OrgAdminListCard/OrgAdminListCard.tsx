import React from 'react';
import Row from 'react-bootstrap/Row';
import Col from 'react-bootstrap/Col';
import Button from 'react-bootstrap/Button';
import Modal from 'react-bootstrap/Modal';
import { useMutation } from '@apollo/client';
import { toast } from 'react-toastify';

import styles from './OrgAdminListCard.module.css';
import { REMOVE_ADMIN_MUTATION } from 'GraphQl/Mutations/mutations';
import { useTranslation } from 'react-i18next';
import { Link } from 'react-router-dom';
<<<<<<< HEAD
import defaultImg from 'assets//images/blank.png';
=======
import defaultImg from 'assets/images/blank.png';
>>>>>>> 0182ff8c
import { errorHandler } from 'utils/errorHandler';

interface InterfaceOrgPeopleListCardProps {
  key: string;
  id: string;
  memberName: string;
  joinDate: string;
  memberImage: string;
  memberEmail: string;
}
const currentUrl = window.location.href.split('=')[1];

function orgAdminListCard(props: InterfaceOrgPeopleListCardProps): JSX.Element {
  const [remove] = useMutation(REMOVE_ADMIN_MUTATION);
  const [showRemoveAdminModal, setShowRemoveAdminModal] = React.useState(false);

  const { t } = useTranslation('translation', {
    keyPrefix: 'orgAdminListCard',
  });

  const toggleRemoveAdminModal = (): void =>
    setShowRemoveAdminModal(!showRemoveAdminModal);

  const removeAdmin = async (): Promise<void> => {
    try {
      const { data } = await remove({
        variables: {
          userid: props.id,
          orgid: currentUrl,
        },
      });

      /* istanbul ignore next */
      if (data) {
        toast.success(t('adminRemoved'));
        setTimeout(() => {
          window.location.reload();
        }, 2000);
      }
    } catch (error: any) {
      /* istanbul ignore next */
      errorHandler(t, error);
    }
  };
  return (
    <div>
      <div className={styles.peoplelistdiv} data-testid="peoplelistitem">
        <Row className={styles.memberlist}>
          {props.memberImage ? (
            <img src={props.memberImage} className={styles.memberimg} />
          ) : (
            <img src={defaultImg} className={styles.memberimg} />
          )}
          <Col className={styles.singledetails}>
            <div className={styles.singledetails_data_left}>
              <Link
                className={styles.membername}
                to={{
                  pathname: `/member/id=${currentUrl}`,
                  state: { id: props.id },
                }}
              >
                {props.memberName ? <>{props.memberName}</> : <>Dogs Care</>}
              </Link>
              <p className={styles.memberfontcreated}>{props.memberEmail}</p>
            </div>
            <div className={styles.singledetails_data_right}>
              <p className={styles.memberfont}>
                {t('joined')}: <span>{props.joinDate}</span>
              </p>
              <Button
                className={styles.memberfontcreatedbtn}
                onClick={toggleRemoveAdminModal}
                data-testid="removeAdminModalBtn"
              >
                {t('remove')}
              </Button>
            </div>
          </Col>
        </Row>
      </div>
      <hr></hr>
      <Modal show={showRemoveAdminModal} onHide={toggleRemoveAdminModal}>
        <Modal.Header>
          <h5 id={`removeAdminModalLabel${props.id}`}>{t('removeAdmin')}</h5>
          <Button variant="danger" onClick={toggleRemoveAdminModal}>
            <i className="fas fa-times"></i>
          </Button>
        </Modal.Header>
        <Modal.Body>{t('removeAdminMsg')}</Modal.Body>
        <Modal.Footer>
          <Button variant="danger" onClick={toggleRemoveAdminModal}>
            {t('no')}
          </Button>
          <Button
            variant="success"
            onClick={removeAdmin}
            data-testid="removeAdminBtn"
          >
            {t('yes')}
          </Button>
        </Modal.Footer>
      </Modal>
    </div>
  );
}
export default orgAdminListCard;<|MERGE_RESOLUTION|>--- conflicted
+++ resolved
@@ -10,11 +10,7 @@
 import { REMOVE_ADMIN_MUTATION } from 'GraphQl/Mutations/mutations';
 import { useTranslation } from 'react-i18next';
 import { Link } from 'react-router-dom';
-<<<<<<< HEAD
-import defaultImg from 'assets//images/blank.png';
-=======
 import defaultImg from 'assets/images/blank.png';
->>>>>>> 0182ff8c
 import { errorHandler } from 'utils/errorHandler';
 
 interface InterfaceOrgPeopleListCardProps {
