import React from 'react';
import { MockedProvider } from '@apollo/react-testing';
import { fireEvent, render, screen, waitFor } from '@testing-library/react';
import { I18nextProvider } from 'react-i18next';
import { Provider } from 'react-redux';
import { BrowserRouter } from 'react-router';
import { store } from 'state/store';
import i18nForTest from 'utils/i18nForTest';
import OrganizationScreen from './OrganizationScreen';
import { GET_ORGANIZATION_EVENTS_PG } from 'GraphQl/Queries/Queries';
import { StaticMockLink } from 'utils/StaticMockLink';
import styles from '../../style/app-fixed.module.css';
import { vi } from 'vitest';
import { setItem } from 'utils/useLocalstorage';

// Create mocks for the router hooks
let mockUseParams: ReturnType<typeof vi.fn>;
let mockUseMatch: ReturnType<typeof vi.fn>;
let mockNavigate: ReturnType<typeof vi.fn>;

// Mock the router hooks
vi.mock('react-router', async () => {
  const actual = await vi.importActual('react-router');
  return {
    ...actual,
    useParams: () => mockUseParams(),
    useMatch: () => mockUseMatch(),
    Navigate: (props: import('react-router').NavigateProps) => {
      mockNavigate(props);
      return null;
    },
  };
});

const MOCKS = [
  {
    request: { query: GET_ORGANIZATION_EVENTS_PG, variables: { id: '123' } },
    result: {
      data: {
        eventsByOrganization: [
          {
            id: 'event123',
            title: 'Test Event Title',
            description: 'Test Description',
            startDate: '2024-01-01',
            endDate: '2024-01-02',
            location: 'Test Location',
            startTime: '09:00',
            endTime: '17:00',
            allDay: false,
            isPublic: true,
            isRegisterable: true,
          },
        ],
      },
    },
  },
];

const link = new StaticMockLink(MOCKS, true);

describe('Testing OrganizationScreen', () => {
  beforeAll(() => {
    setItem('name', 'John Doe', 3600);
  });

  afterAll(() => {
    localStorage.clear();
  });

  beforeEach(() => {
<<<<<<< HEAD
    // Create fresh mock functions before each test
    mockUseParams = vi.fn();
    mockUseMatch = vi.fn();
    mockNavigate = vi.fn();
  });
  afterEach(() => {
    vi.restoreAllMocks();
=======
    // Reset all mocks before each test
    mockUseParams = vi.fn();
    mockUseMatch = vi.fn();
    mockNavigate = vi.fn();
    mockUseParams.mockReset();
    mockUseMatch.mockReset();
    mockNavigate.mockReset();
>>>>>>> 43ecae3c
  });
  afterEach(() => {
    vi.restoreAllMocks();
  });

  const renderComponent = (): void => {
    render(
      <MockedProvider addTypename={false} link={link} mocks={MOCKS}>
        <BrowserRouter>
          <Provider store={store}>
            <I18nextProvider i18n={i18nForTest}>
              <OrganizationScreen />
            </I18nextProvider>
          </Provider>
        </BrowserRouter>
      </MockedProvider>,
    );
  };

  test('renders correctly with event title', async () => {
    // Set up mocks for valid orgId case
    mockUseParams.mockReturnValue({ orgId: '123' });
    mockUseMatch.mockReturnValue({
      params: { eventId: 'event123', orgId: '123' },
    });

    renderComponent();

    await waitFor(() => {
      const mainPage = screen.getByTestId('mainpageright');
      expect(mainPage).toBeInTheDocument();
    });
  });

  test('navigates to home page when orgId is not provided', () => {
    // Set up mocks for undefined orgId case
    mockUseParams.mockReturnValue({ orgId: undefined });
    mockUseMatch.mockReturnValue(null);

    renderComponent();

    // Verify Navigate was called with correct props
    expect(mockNavigate).toHaveBeenCalledWith(
      expect.objectContaining({ to: '/', replace: true }),
    );
  });

  test('handles window resize', () => {
    // Set up mocks for valid orgId case
    mockUseParams.mockReturnValue({ orgId: '123' });
    mockUseMatch.mockReturnValue({
      params: { eventId: 'event123', orgId: '123' },
    });

    renderComponent();

    window.innerWidth = 800;
    fireEvent(window, new window.Event('resize'));
    expect(screen.getByTestId('mainpageright')).toHaveClass(styles.expand);
  });

  test('handles event not found scenario', async () => {
    // Set up mocks for valid orgId but with an eventId that doesn't match any events in data
    mockUseParams.mockReturnValue({ orgId: '123' });
    // Return a match with an eventId that doesn't exist in our mock data
    mockUseMatch.mockReturnValue({
      params: { eventId: 'nonexistent-event', orgId: '123' },
    });

    // Spy on console.warn to verify it's called
    const warnSpy = vi.spyOn(console, 'warn').mockImplementation(() => {});

    renderComponent();

    // Wait for data to be processed
    await waitFor(() => {
      // Verify console.warn was called with the expected message
      expect(warnSpy).toHaveBeenCalledWith(
        'Event with id nonexistent-event not found',
      );
    });

    // Verify that no event name is displayed
    const eventNameElement = screen.queryByText(/Test Event Title/i);
    expect(eventNameElement).not.toBeInTheDocument();

    // Clean up the spy
    warnSpy.mockRestore();
  });

  test('displays event name when on event path with valid event', async () => {
    mockUseParams.mockReturnValue({ orgId: '123' });
    mockUseMatch.mockReturnValue({
      params: { eventId: 'event123', orgId: '123' },
    });
    renderComponent();
    await waitFor(() => {
      const eventNameElement = screen.getByText('Test Event Title');
      expect(eventNameElement).toBeInTheDocument();
      expect(eventNameElement.tagName).toBe('H4');
    });
  });
});<|MERGE_RESOLUTION|>--- conflicted
+++ resolved
@@ -69,15 +69,6 @@
   });
 
   beforeEach(() => {
-<<<<<<< HEAD
-    // Create fresh mock functions before each test
-    mockUseParams = vi.fn();
-    mockUseMatch = vi.fn();
-    mockNavigate = vi.fn();
-  });
-  afterEach(() => {
-    vi.restoreAllMocks();
-=======
     // Reset all mocks before each test
     mockUseParams = vi.fn();
     mockUseMatch = vi.fn();
@@ -85,7 +76,6 @@
     mockUseParams.mockReset();
     mockUseMatch.mockReset();
     mockNavigate.mockReset();
->>>>>>> 43ecae3c
   });
   afterEach(() => {
     vi.restoreAllMocks();
