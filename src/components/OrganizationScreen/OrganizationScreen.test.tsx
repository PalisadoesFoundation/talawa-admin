import React from 'react';
import { MockedProvider } from '@apollo/react-testing';
import { fireEvent, render, screen, waitFor } from '@testing-library/react';
import { I18nextProvider } from 'react-i18next';
import 'jest-location-mock';
import { Provider } from 'react-redux';
import { BrowserRouter } from 'react-router-dom';
import { store } from 'state/store';
import i18nForTest from 'utils/i18nForTest';
import OrganizationScreen from './OrganizationScreen';
import { ORGANIZATION_EVENT_LIST } from 'GraphQl/Queries/Queries';
import { StaticMockLink } from 'utils/StaticMockLink';
import styles from './OrganizationScreen.module.css';

const mockID: string | undefined = '123';
jest.mock('react-router-dom', () => ({
  ...jest.requireActual('react-router-dom'),
  useParams: () => ({ orgId: mockID }),
  useMatch: () => ({ params: { eventId: 'event123', orgId: '123' } }),
}));

const MOCKS = [
  {
    request: {
      query: ORGANIZATION_EVENT_LIST,
      variables: { id: '123' },
    },
    result: {
      data: {
        eventsByOrganization: [
          {
            _id: 'event123',
            title: 'Test Event Title',
            description: 'Test Description',
            startDate: '2024-01-01',
            endDate: '2024-01-02',
            location: 'Test Location',
            startTime: '09:00',
            endTime: '17:00',
            allDay: false,
            recurring: false,
            isPublic: true,
            isRegisterable: true,
          },
        ],
      },
    },
  },
];

const link = new StaticMockLink(MOCKS, true);

describe('Testing OrganizationScreen', () => {
  const renderComponent = (): void => {
    render(
      <MockedProvider addTypename={false} link={link} mocks={MOCKS}>
        <BrowserRouter>
          <Provider store={store}>
            <I18nextProvider i18n={i18nForTest}>
              <OrganizationScreen />
            </I18nextProvider>
          </Provider>
        </BrowserRouter>
      </MockedProvider>,
    );
  };

  test('renders correctly with event title', async () => {
    renderComponent();

    await waitFor(() => {
      const mainPage = screen.getByTestId('mainpageright');
      expect(mainPage).toBeInTheDocument();
    });
  });

  test('handles drawer toggle correctly', () => {
    renderComponent();

    const closeButton = screen.getByTestId('closeMenu');
    fireEvent.click(closeButton);

    expect(screen.getByTestId('mainpageright')).toHaveClass(styles.expand);

    const openButton = screen.getByTestId('openMenu');
    fireEvent.click(openButton);

<<<<<<< HEAD
    // Check for expand class after opening
=======
>>>>>>> 4831b841
    expect(screen.getByTestId('mainpageright')).toHaveClass(styles.contract);
  });

  test('handles window resize', () => {
    renderComponent();

    window.innerWidth = 800;
    fireEvent(window, new Event('resize'));

    expect(screen.getByTestId('mainpageright')).toHaveClass(styles.expand);
  });
});<|MERGE_RESOLUTION|>--- conflicted
+++ resolved
@@ -84,11 +84,8 @@
 
     const openButton = screen.getByTestId('openMenu');
     fireEvent.click(openButton);
-
-<<<<<<< HEAD
+    
     // Check for expand class after opening
-=======
->>>>>>> 4831b841
     expect(screen.getByTestId('mainpageright')).toHaveClass(styles.contract);
   });
 
