/**
 * OrganizationScreen Component
 *
 * This component serves as the main screen for managing an organization.
 * It includes a side drawer for navigation, a header with a title and profile dropdown,
 * and dynamically renders child routes using React Router's `Outlet`.
 *
 * @remarks
 * - The component uses Redux for state management and Apollo Client for GraphQL queries.
 * - It dynamically updates the page title and event name based on the current route.
 * - The side drawer visibility is responsive to screen resizing.
 *
 * @returns  The rendered OrganizationScreen component.
 *
 * @example
 * ```tsx
 * <OrganizationScreen />
 * ```
 *
 */
import LeftDrawerOrg from 'components/LeftDrawerOrg/LeftDrawerOrg';
import React, { useEffect, useState } from 'react';
import type { JSX } from 'react';
import { useTranslation } from 'react-i18next';
import { useSelector } from 'react-redux';
import {
  Navigate,
  Outlet,
  useLocation,
  useParams,
  useMatch,
} from 'react-router';
import { updateTargets } from 'state/action-creators';
import { useAppDispatch } from 'state/hooks';
import type { RootState } from 'state/reducers';
import type { TargetsType } from 'state/reducers/routesReducer';
import styles from 'style/app-fixed.module.css';
import type { InterfaceMapType } from 'utils/interfaces';
import { useQuery } from '@apollo/client/react';
import { GET_ORGANIZATION_EVENTS_PG } from 'GraphQl/Queries/Queries';
import useLocalStorage from 'utils/useLocalstorage';

const OrganizationScreen = (): JSX.Element => {
  const { getItem, setItem } = useLocalStorage();
  // State to manage visibility of the side drawer
  const [hideDrawer, setHideDrawer] = useState<boolean>(() => {
    const stored = getItem('sidebar');
    return stored === 'true';
  });
  // Get the current location to determine the translation key
  const location = useLocation();
  const titleKey: string | undefined = map[location.pathname.split('/')[1]];
  const { t } = useTranslation('translation', { keyPrefix: titleKey });

  // Get the organization ID from the URL parameters
  const { orgId } = useParams();
  const [eventName, setEventName] = useState<string | null>(null);

  const isEventPath = useMatch('/event/:orgId/:eventId');
  const eventId = isEventPath?.params.eventId;
  const shouldFetchEventName = Boolean(orgId && eventId);
  const EVENTS_PAGE_SIZE = 150;

  // Get the application routes from the Redux store
  const appRoutes: { targets: TargetsType[] } = useSelector(
    (state: RootState) => state.appRoutes,
  );
  const { targets } = appRoutes;

  const dispatch = useAppDispatch();

<<<<<<< HEAD
  const { data: eventsData } = useQuery<{
    eventsByOrganization: InterfaceEvent[];
  }>(GET_ORGANIZATION_EVENTS_PG, {
    variables: { id: orgId },
=======
  const { data: eventsData } = useQuery(GET_ORGANIZATION_EVENTS_PG, {
    variables: {
      id: orgId ?? '',
      first: EVENTS_PAGE_SIZE,
      after: null,
    },
    skip: !shouldFetchEventName,
>>>>>>> b2a5aef0
  });

  // Update targets whenever the organization ID changes
  useEffect(() => {
    if (orgId) {
      dispatch(updateTargets(orgId));
    }
  }, [orgId, dispatch]);

  useEffect(() => {
    setItem('sidebar', hideDrawer.toString());
  }, [hideDrawer, setItem]);

  // If no organization ID is found, navigate back to the home page
  if (!orgId) {
    return <Navigate to={'/'} replace />;
  }

  useEffect(() => {
<<<<<<< HEAD
    if (isEventPath?.params.eventId && eventsData?.eventsByOrganization) {
      const eventId = isEventPath.params.eventId;
      const event = eventsData.eventsByOrganization.find(
        (e: InterfaceEvent) => e.id === eventId,
      );

      if (!event) {
        console.warn(`Event with id ${eventId} not found`);
        setEventName(null);
        return;
      }
      setEventName(event.name);
    } else {
=======
    if (!eventId) {
      setEventName(null);
      return;
    }
    // Wait until event data has been fetched before attempting lookup
    if (!eventsData?.organization?.events) {
      return;
    }
    const edges = eventsData.organization.events.edges ?? [];
    const matched = edges.find((edge: { node?: { id?: string } }) => {
      return edge?.node?.id === eventId;
    });
    if (!matched?.node?.id) {
      console.warn(`Event with id ${eventId} not found`);
>>>>>>> b2a5aef0
      setEventName(null);
      return;
    }
    setEventName(matched.node.name ?? null);
  }, [eventId, eventsData]);

  // Handle screen resizing to show/hide the side drawer
  const handleResize = (): void => {
    if (window.innerWidth <= 820) {
      setHideDrawer(!hideDrawer);
    }
  };

  // Set up event listener for window resize
  useEffect(() => {
    handleResize();
    window.addEventListener('resize', handleResize);
    return () => {
      window.removeEventListener('resize', handleResize);
    };
  }, []);

  return (
    <>
      <div className={styles.opendrawerdrawer}>
        <LeftDrawerOrg
          orgId={orgId}
          targets={targets}
          hideDrawer={hideDrawer}
          setHideDrawer={setHideDrawer}
        />
      </div>
      <div
        className={`${hideDrawer ? styles.expand : styles.contract}`}
        data-testid="mainpageright"
      >
        <div className="d-flex justify-content-between align-items-center">
          <div style={{ flex: 1 }}>
            <h1>{t('title')}</h1>
            {eventName && <h4 className="">{eventName}</h4>}
          </div>
        </div>
        <Outlet />
      </div>
    </>
  );
};

export default OrganizationScreen;

/**
 * Mapping object to get translation keys based on route
 */
const map: InterfaceMapType = {
  orgdash: 'dashboard',
  orgpeople: 'organizationPeople',
  orgtags: 'organizationTags',
  requests: 'requests',
  orgads: 'advertisement',
  member: 'memberDetail',
  orgevents: 'organizationEvents',
  orgagendacategory: 'organizationAgendaCategory',
  orgcontribution: 'orgContribution',
  orgpost: 'orgPost',
  orgfunds: 'funds',
  orgtransactions: 'transactions',
  orgfundcampaign: 'fundCampaign',
  fundCampaignPledge: 'pledges',
  orgsetting: 'orgSettings',
  orgstore: 'addOnStore',
  blockuser: 'blockUnblockUser',
  orgvenues: 'organizationVenues',
  event: 'eventManagement',
  leaderboard: 'leaderboard',
};<|MERGE_RESOLUTION|>--- conflicted
+++ resolved
@@ -69,20 +69,10 @@
 
   const dispatch = useAppDispatch();
 
-<<<<<<< HEAD
   const { data: eventsData } = useQuery<{
     eventsByOrganization: InterfaceEvent[];
   }>(GET_ORGANIZATION_EVENTS_PG, {
     variables: { id: orgId },
-=======
-  const { data: eventsData } = useQuery(GET_ORGANIZATION_EVENTS_PG, {
-    variables: {
-      id: orgId ?? '',
-      first: EVENTS_PAGE_SIZE,
-      after: null,
-    },
-    skip: !shouldFetchEventName,
->>>>>>> b2a5aef0
   });
 
   // Update targets whenever the organization ID changes
@@ -102,7 +92,6 @@
   }
 
   useEffect(() => {
-<<<<<<< HEAD
     if (isEventPath?.params.eventId && eventsData?.eventsByOrganization) {
       const eventId = isEventPath.params.eventId;
       const event = eventsData.eventsByOrganization.find(
@@ -116,8 +105,6 @@
       }
       setEventName(event.name);
     } else {
-=======
-    if (!eventId) {
       setEventName(null);
       return;
     }
@@ -131,7 +118,6 @@
     });
     if (!matched?.node?.id) {
       console.warn(`Event with id ${eventId} not found`);
->>>>>>> b2a5aef0
       setEventName(null);
       return;
     }
