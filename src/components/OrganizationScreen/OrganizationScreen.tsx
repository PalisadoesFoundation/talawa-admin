/**
 * OrganizationScreen Component
 *
 * This component serves as the main screen for managing an organization.
 * It includes a side drawer for navigation, a header with a title and profile dropdown,
 * and dynamically renders child routes using React Router's `Outlet`.
 *
 * @remarks
 * - The component uses Redux for state management and Apollo Client for GraphQL queries.
 * - It dynamically updates the page title and event name based on the current route.
 * - The side drawer visibility is responsive to screen resizing.
 *
 * @returns  The rendered OrganizationScreen component.
 *
 * @example
 * ```tsx
 * <OrganizationScreen />
 * ```
 *
 */
import LeftDrawerOrg from 'components/LeftDrawerOrg/LeftDrawerOrg';
import React, { useEffect, useState } from 'react';
import type { JSX } from 'react';
import { useTranslation } from 'react-i18next';
import { useSelector } from 'react-redux';
import {
  Navigate,
  Outlet,
  useLocation,
  useParams,
  useMatch,
} from 'react-router';
import { updateTargets } from 'state/action-creators';
import { useAppDispatch } from 'state/hooks';
import type { RootState } from 'state/reducers';
import type { TargetsType } from 'state/reducers/routesReducer';
import styles from 'style/app-fixed.module.css';
import type { InterfaceMapType } from 'utils/interfaces';
import { useQuery } from '@apollo/client/react';
import { GET_ORGANIZATION_EVENTS_PG } from 'GraphQl/Queries/Queries';
import useLocalStorage from 'utils/useLocalstorage';
import type { IOrganizationEventsResult } from 'types/GraphQL/queryResults';

const OrganizationScreen = (): JSX.Element => {
  const { getItem, setItem } = useLocalStorage();
  // State to manage visibility of the side drawer
  const [hideDrawer, setHideDrawer] = useState<boolean>(() => {
    const stored = getItem('sidebar');
    return stored === 'true';
  });
  // Get the current location to determine the translation key
  const location = useLocation();
  const titleKey: string | undefined = map[location.pathname.split('/')[1]];
  const { t } = useTranslation('translation', { keyPrefix: titleKey });

  // Get the organization ID from the URL parameters
  const { orgId } = useParams();
  const [eventName, setEventName] = useState<string | null>(null);

  const isEventPath = useMatch('/event/:orgId/:eventId');
  const eventId = isEventPath?.params.eventId;
<<<<<<< HEAD
=======
  const shouldFetchEventName = Boolean(orgId && eventId);
  const EVENTS_PAGE_SIZE = 100;
>>>>>>> 735c893b

  // Get the application routes from the Redux store
  const appRoutes: { targets: TargetsType[] } = useSelector(
    (state: RootState) => state.appRoutes,
  );
  const { targets } = appRoutes;

  const dispatch = useAppDispatch();

  const { data: eventsData } = useQuery<IOrganizationEventsResult>(
    GET_ORGANIZATION_EVENTS_PG,
    {
      variables: { id: orgId },
    },
  );

  // Update targets whenever the organization ID changes
  useEffect(() => {
    if (orgId) {
      dispatch(updateTargets(orgId));
    }
  }, [orgId, dispatch]);

  useEffect(() => {
    setItem('sidebar', hideDrawer.toString());
  }, [hideDrawer, setItem]);

  // If no organization ID is found, navigate back to the home page
  if (!orgId) {
    return <Navigate to={'/'} replace />;
  }

  useEffect(() => {
    // Wait until event data has been fetched before attempting lookup
    if (!eventsData?.organization?.events) {
      setEventName(null);
      return;
    }

    if (!isEventPath?.params.eventId) {
      setEventName(null);
      return;
    }

    const eventId = isEventPath.params.eventId;
    const edges = eventsData.organization.events.edges ?? [];
    const matched = edges.find((edge) => {
      return edge?.node?.id === eventId;
    });

    if (!matched?.node?.id) {
      console.warn(`Event with id ${eventId} not found`);
      setEventName(null);
      return;
    }
    setEventName(matched.node.name ?? null);
  }, [eventId, eventsData, isEventPath]);

  // Handle screen resizing to show/hide the side drawer
  const handleResize = (): void => {
    if (window.innerWidth <= 820) {
      setHideDrawer(!hideDrawer);
    }
  };

  // Set up event listener for window resize
  useEffect(() => {
    handleResize();
    window.addEventListener('resize', handleResize);
    return () => {
      window.removeEventListener('resize', handleResize);
    };
  }, []);

  return (
    <>
      <div className={styles.opendrawerdrawer}>
        <LeftDrawerOrg
          orgId={orgId}
          targets={targets}
          hideDrawer={hideDrawer}
          setHideDrawer={setHideDrawer}
        />
      </div>
      <div
        className={`${hideDrawer ? styles.expand : styles.contract}`}
        data-testid="mainpageright"
      >
        <div className="d-flex justify-content-between align-items-center">
          <div className={styles.flexContainerColumn}>
            <h1 className={styles.titleMargin}>{t('title')}</h1>
            {eventName && <h4 className="">{eventName}</h4>}
          </div>
        </div>
        <Outlet />
      </div>
    </>
  );
};

export default OrganizationScreen;

/**
 * Mapping object to get translation keys based on route
 */
const map: InterfaceMapType = {
  orgdash: 'dashboard',
  orgpeople: 'organizationPeople',
  orgtags: 'organizationTags',
  requests: 'requests',
  orgads: 'advertisement',
  member: 'memberDetail',
  orgevents: 'organizationEvents',
  orgagendacategory: 'organizationAgendaCategory',
  orgcontribution: 'orgContribution',
  orgpost: 'orgPost',
  orgfunds: 'funds',
  orgtransactions: 'transactions',
  orgfundcampaign: 'fundCampaign',
  fundCampaignPledge: 'pledges',
  orgsetting: 'orgSettings',
  orgstore: 'addOnStore',
  blockuser: 'blockUnblockUser',
  orgvenues: 'organizationVenues',
  event: 'eventManagement',
  leaderboard: 'leaderboard',
};<|MERGE_RESOLUTION|>--- conflicted
+++ resolved
@@ -59,11 +59,6 @@
 
   const isEventPath = useMatch('/event/:orgId/:eventId');
   const eventId = isEventPath?.params.eventId;
-<<<<<<< HEAD
-=======
-  const shouldFetchEventName = Boolean(orgId && eventId);
-  const EVENTS_PAGE_SIZE = 100;
->>>>>>> 735c893b
 
   // Get the application routes from the Redux store
   const appRoutes: { targets: TargetsType[] } = useSelector(
