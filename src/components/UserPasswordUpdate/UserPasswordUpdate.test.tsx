--- conflicted
+++ resolved
@@ -31,11 +31,8 @@
   },
 ];
 
-<<<<<<< HEAD
-const mocklink = new MockLink(MOCKS, false);
-=======
+
 const link = new StaticMockLink(MOCKS, true);
->>>>>>> 16f3f860
 
 async function wait(ms = 5) {
   await act(() => {
