import React from 'react';
import Row from 'react-bootstrap/Row';
import Col from 'react-bootstrap/Col';
import { useTranslation } from 'react-i18next';
import styles from './SuperDashListCard.module.css';
import { useHistory } from 'react-router-dom';

interface SuperDashListCardProps {
  key: string;
  id: string;
  orgName: string;
  orgLocation: string | null;
  createdDate: string;
  image: string;
  admins: any;
  members: string;
}

function SuperDashListCard(props: SuperDashListCardProps): JSX.Element {
  const userId = localStorage.getItem('id');
  const userType = localStorage.getItem('UserType');
  const history = useHistory();

  function handleClick() {
    const url = '/orgdash/id=' + props.id;
<<<<<<< HEAD
=======
    /*
    WARNING!
     Please endeavor to NOT remove both the window.location.replace(url) and the history.push(url) as both are very important for routing correctly.
     Removal of the window.location.replace will result to a crash on other depending routes. History.push(url) is being used to alongside window.location.replace to keep track of the browser history stack and ensure consistency with the react component life cycle.
     */
>>>>>>> a389d169
    window.location.replace(url);
    history.push(url);
    // Do not change the lines above.
  }

  const { t } = useTranslation('translation', {
    keyPrefix: 'superDashListCard',
  });

  return (
    <>
      <Row className={styles.orglist}>
        {props.image ? (
          <img src={props.image} className={styles.orgimg} />
        ) : (
          <img
            src="https://via.placeholder.com/200x100"
            className={styles.orgimg}
          />
        )}
        <Col className={styles.singledetails}>
          <div className={styles.singledetails_data_left}>
            <p className={styles.orgname}>
              {props.orgName ? <>{props.orgName}</> : <>Dogs Care</>}
            </p>
            <p className={styles.orgfont}>{props?.orgLocation}</p>
            <p className={styles.orgfontcreated}>
              {t('created')}: <span>{props.createdDate}</span>
            </p>
          </div>
          <div className={styles.singledetails_data_right}>
            <p className={styles.orgfont}>
              {t('admins')}: <span>{props?.admins.length}</span>
            </p>
            <p className={styles.orgfont}>
              {t('members')}: <span>{props?.members}</span>
            </p>
            <div className={styles.orgCreateBtnDiv}>
              <button
                className={styles.orgfontcreatedbtn}
                onClick={handleClick}
                disabled={
                  userType !== 'SUPERADMIN' &&
                  !props.admins.some((admin: any) => admin._id === userId)
                }
              >
                {t('manage')}
              </button>
            </div>
          </div>
        </Col>
      </Row>
      <hr></hr>
    </>
  );
}
export {};
export default SuperDashListCard;<|MERGE_RESOLUTION|>--- conflicted
+++ resolved
@@ -23,14 +23,13 @@
 
   function handleClick() {
     const url = '/orgdash/id=' + props.id;
-<<<<<<< HEAD
-=======
+
     /*
     WARNING!
      Please endeavor to NOT remove both the window.location.replace(url) and the history.push(url) as both are very important for routing correctly.
      Removal of the window.location.replace will result to a crash on other depending routes. History.push(url) is being used to alongside window.location.replace to keep track of the browser history stack and ensure consistency with the react component life cycle.
      */
->>>>>>> a389d169
+
     window.location.replace(url);
     history.push(url);
     // Do not change the lines above.
