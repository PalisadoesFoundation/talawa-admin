--- conflicted
+++ resolved
@@ -77,16 +77,17 @@
             <div className={styles.imgContianer}>
               <ProfileAvatarDisplay
                 imageUrl={image && image !== 'null' ? image : undefined}
-                fallbackName={`${firstName} ${lastName}`}
-                size="medium"
+                fallbackName={(() => {
+                  const safeFirst = firstName ?? '';
+                  const safeLast = lastName ?? '';
+                  const name = `${safeFirst} ${safeLast}`.trim();
+                  return name.length > 0 ? name : 'User';
+                })()}
+                size="custom"
+                customSize={60}
                 shape="circle"
-                customSize={60}
                 border={false}
                 className="rounded-circle"
-<<<<<<< HEAD
-=======
-                style={{ width: 60, height: 60, objectFit: 'cover' }}
->>>>>>> 3a4039e6
                 dataTestId="profile-avatar"
                 objectFit="cover"
                 enableEnlarge={true}
