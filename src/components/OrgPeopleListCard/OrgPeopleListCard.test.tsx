import React from 'react';
import { render, screen } from '@testing-library/react';
import OrgPeopleListCard from './OrgPeopleListCard';
import {
  ApolloClient,
  NormalizedCacheObject,
  ApolloProvider,
  InMemoryCache,
} from '@apollo/client';

const client: ApolloClient<NormalizedCacheObject> = new ApolloClient({
  cache: new InMemoryCache(),
  uri: 'https://talawa-graphql-api.herokuapp.com/graphql',
});

describe('Testing Organization People List Card', () => {
  test('should render props and text elements test for the page component', () => {
    render(
      <ApolloProvider client={client}>
        <OrgPeopleListCard
          key="123"
          id=""
          memberName="John Doe"
          memberLocation="USA"
          joinDate="04/07/2005"
          memberImage=""
        />
      </ApolloProvider>
    );
    expect(screen.getByText('Joined:')).toBeInTheDocument();
    expect(screen.getByText('John Doe')).toBeInTheDocument();
    expect(screen.getByText('USA')).toBeInTheDocument();
    expect(screen.getByText('04/07/2005')).toBeInTheDocument();
  });
<<<<<<< HEAD

  test('should show modal when the button is clicked', () => {
    render(
      <ApolloProvider client={client}>
        <OrgPeopleListCard
          key="123"
          id=""
          memberName="John Doe"
          memberLocation="USA"
          joinDate="04/07/2005"
          memberImage=""
        />
      </ApolloProvider>
    );
    userEvent.click(screen.getByText('Remove', { selector: 'button' }));
    expect(
      screen.getByText('Are you sure you want to Remove Member')
    ).toBeInTheDocument();
  });

  test('should return a message from server', async () => {
    render(
      <ApolloProvider client={client}>
        <OrgPeopleListCard
          key="123"
          id=""
          memberName="John Doe"
          memberLocation="USA"
          joinDate="04/07/2005"
          memberImage=""
        />
        <ModalResponse show={true} message="" />
      </ApolloProvider>
    );
    userEvent.click(screen.getByText('Okay', { selector: 'button' }));
    expect(
      await screen.queryByText('Are you sure you want to Remove Member')
    ).toBeNull();
  });
=======
>>>>>>> 096e8c14
});<|MERGE_RESOLUTION|>--- conflicted
+++ resolved
@@ -32,46 +32,4 @@
     expect(screen.getByText('USA')).toBeInTheDocument();
     expect(screen.getByText('04/07/2005')).toBeInTheDocument();
   });
-<<<<<<< HEAD
-
-  test('should show modal when the button is clicked', () => {
-    render(
-      <ApolloProvider client={client}>
-        <OrgPeopleListCard
-          key="123"
-          id=""
-          memberName="John Doe"
-          memberLocation="USA"
-          joinDate="04/07/2005"
-          memberImage=""
-        />
-      </ApolloProvider>
-    );
-    userEvent.click(screen.getByText('Remove', { selector: 'button' }));
-    expect(
-      screen.getByText('Are you sure you want to Remove Member')
-    ).toBeInTheDocument();
-  });
-
-  test('should return a message from server', async () => {
-    render(
-      <ApolloProvider client={client}>
-        <OrgPeopleListCard
-          key="123"
-          id=""
-          memberName="John Doe"
-          memberLocation="USA"
-          joinDate="04/07/2005"
-          memberImage=""
-        />
-        <ModalResponse show={true} message="" />
-      </ApolloProvider>
-    );
-    userEvent.click(screen.getByText('Okay', { selector: 'button' }));
-    expect(
-      await screen.queryByText('Are you sure you want to Remove Member')
-    ).toBeNull();
-  });
-=======
->>>>>>> 096e8c14
 });