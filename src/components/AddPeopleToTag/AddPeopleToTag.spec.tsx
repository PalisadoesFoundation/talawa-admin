--- conflicted
+++ resolved
@@ -205,14 +205,8 @@
 
 describe('AddPeopleToTag Component', () => {
   beforeEach(() => {
-<<<<<<< HEAD
     vi.mock('react-router-dom', async () => {
       const actual = await vi.importActual('react-router-dom');
-=======
-    // Mocking `react-router-dom` to return the actual module and override `useParams`
-    vi.mock('react-router', async () => {
-      const actual = await vi.importActual('react-router'); // Import the actual module
->>>>>>> c6102f5e
       return {
         ...actual,
         useParams: () => ({ tagId: '1' }),
