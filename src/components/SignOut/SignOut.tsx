/**
 * SignOut Component
 *
 * This component provides a user interface for signing out of the application.
 * It calls the logout mutation which handles cookie-based token revocation on the server.
 *
 * @remarks
 * - Uses the `useSession` hook to manage the user's session.
 * - Calls the `LOGOUT_MUTATION` via Apollo Client's `useMutation`.
 * - The API reads the refresh token from HTTP-Only cookies and clears them.
 * - Redirects to the homepage using `useNavigate` from React Router.
 *
 * ### Dependencies
 * - `@mui/icons-material/Logout`: Logout icon.
 * - `utils/useSession`: Custom session hook.
 * - `GraphQl/Mutations/mutations`: Contains the mutation.
 * - `@apollo/client`: Handles GraphQL.
 * - `react-router-dom`: Navigation.
 *
 * ### CSS Modules
 * - `style/app-fixed.module.css`: Styles for the component.
 * ### Props
 * - `hideDrawer`: State to determine the visibility of the sidebar. `true` hides it, and `false` shows it.
 *
 * @returns A React component that renders a sign-out button with an icon.
 *
 * @example
 * ```tsx
 * import SignOut from './SignOut';
 *
 * function App() {
 *   return <SignOut />;
 * }
 * ```
 */
import React, { useState } from 'react';
import { useTranslation } from 'react-i18next';
import styles from 'style/app-fixed.module.css';
import LogoutIcon from '@mui/icons-material/Logout';
import useSession from 'utils/useSession';
import { LOGOUT_MUTATION } from 'GraphQl/Mutations/mutations';
import { useMutation } from '@apollo/client';
import { useNavigate } from 'react-router';
import useLocalStorage from 'utils/useLocalstorage';
import { NotificationToast } from 'components/NotificationToast/NotificationToast';

interface ISignOutProps {
  hideDrawer?: boolean; // Optional prop to conditionally render the button
}

const SignOut = ({ hideDrawer = false }: ISignOutProps): React.JSX.Element => {
  const { t } = useTranslation('translation', { keyPrefix: 'common' });
  const { endSession } = useSession();
  const [logout] = useMutation(LOGOUT_MUTATION);
  const navigate = useNavigate();
  const { clearAllItems } = useLocalStorage();
  const [isLoggingOut, setIsLoggingOut] = useState(false);

  const handleLogout = async (): Promise<void> => {
    if (isLoggingOut) return; // Prevent multiple clicks
    setIsLoggingOut(true);

    const handleSignOut = (): void => {
      clearAllItems();
      endSession();
      NotificationToast.success(t('signOutSuccess'));
      navigate('/');
    };

    try {
      // The logout mutation reads refresh token from HTTP-Only cookies
      // and clears them on the server side
      await logout();
      handleSignOut();
    } catch (error) {
      console.error('Error during logout:', error);
      const retryLogout = window.confirm(t('retryPrompt'));
      if (retryLogout) {
        try {
          await logout();
          handleSignOut();
        } catch {
          // Proceed with local logout if retry fails
          console.error('Logout retry failed');
          handleSignOut();
        }
      } else {
        handleSignOut();
      }
    }
  };
  return (
    <div
<<<<<<< HEAD
      className={`${styles.signOutContainer} ${isLoggingOut ? styles.signOutDisabled : ''}`}
      onClick={handleLogout}
=======
      className={`${styles.signOutContainer} ${
        isLoggingOut ? styles.signOutDisabled : ''
      }`}
      onClick={logout}
>>>>>>> 5b372cf7
      onKeyDown={(e) => {
        if (e.key === 'Enter' || e.key === ' ') {
          e.preventDefault();
          handleLogout();
        }
      }}
      role="button"
      tabIndex={0}
      aria-label={t('signOut')}
      aria-disabled={isLoggingOut}
      data-testid="signOutBtn"
    >
      <div data-testid="LogoutIconid">
        <LogoutIcon />
      </div>
      <div className={`${styles.signOutButton} ${styles.sidebarText}`}>
        {hideDrawer ? '' : isLoggingOut ? t('signingOut') : t('signOut')}
      </div>
    </div>
  );
};

export default SignOut;<|MERGE_RESOLUTION|>--- conflicted
+++ resolved
@@ -91,15 +91,10 @@
   };
   return (
     <div
-<<<<<<< HEAD
-      className={`${styles.signOutContainer} ${isLoggingOut ? styles.signOutDisabled : ''}`}
-      onClick={handleLogout}
-=======
       className={`${styles.signOutContainer} ${
         isLoggingOut ? styles.signOutDisabled : ''
       }`}
-      onClick={logout}
->>>>>>> 5b372cf7
+      onClick={handleLogout}
       onKeyDown={(e) => {
         if (e.key === 'Enter' || e.key === ' ') {
           e.preventDefault();
