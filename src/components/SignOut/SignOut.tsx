/**
 * SignOut Component
 *
 * This component provides a user interface for signing out of the application.
 * It handles the revocation of the user's refresh token and clears the session data.
 * If the token revocation fails, it provides an option to retry or proceed with a local logout.
 *
 * @remarks
 * - Uses the `useSession` hook to manage the user's session.
 * - Calls the `REVOKE_REFRESH_TOKEN` mutation via Apollo Client's `useMutation`.
 * - Redirects to the homepage using `useNavigate` from React Router.
 * - Handles token revocation errors with a retry mechanism.
 *
 * ### Dependencies
 * - `@mui/icons-material/Logout`: Logout icon.
 * - `utils/useSession`: Custom session hook.
 * - `GraphQl/Mutations/mutations`: Contains the mutation.
 * - `@apollo/client`: Handles GraphQL.
 * - `react-router-dom`: Navigation.
 *
 * ### CSS Modules
 * - `style/app-fixed.module.css`: Styles for the component.
 * ### Props
 * - `hideDrawer`: State to determine the visibility of the sidebar. `true` hides it, and `false` shows it.
 *
 * @returns A React component that renders a sign-out button with an icon.
 *
 * @example
 * ```tsx
 * import SignOut from './SignOut';
 *
 * function App() {
 *   return <SignOut />;
 * }
 * ```
 */
import React, { useState } from 'react';
import styles from 'style/app-fixed.module.css';
import LogoutIcon from '@mui/icons-material/Logout';
import useSession from 'utils/useSession';
import { REVOKE_REFRESH_TOKEN } from 'GraphQl/Mutations/mutations';
import { useMutation } from '@apollo/client';
import { useNavigate } from 'react-router';
import useLocalStorage from 'utils/useLocalstorage';

interface ISignOutProps {
  hideDrawer?: boolean; // Optional prop to conditionally render the button
}

const SignOut = ({ hideDrawer = false }: ISignOutProps): React.JSX.Element => {
  const { endSession } = useSession();
  const [revokeRefreshToken] = useMutation(REVOKE_REFRESH_TOKEN);
  const navigate = useNavigate();
<<<<<<< HEAD
  const { clearAllItems } = useLocalStorage();
=======
  const [isLoggingOut, setIsLoggingOut] = useState(false);
>>>>>>> 9b36e2fd

  const logout = async (): Promise<void> => {
    if (isLoggingOut) return; // Prevent multiple clicks
    setIsLoggingOut(true);
    const handleSignOut = (): void => {
      clearAllItems();
      endSession();
      navigate('/');
    };

    try {
      await revokeRefreshToken();
      handleSignOut();
    } catch (error) {
      console.error('Error revoking refresh token:', error);
      const retryRevocation = window.confirm(
        'Failed to revoke session. Retry?',
      );
      if (retryRevocation) {
        try {
          await revokeRefreshToken();
          handleSignOut();
        } catch {
          // Proceed with local logout if retry fails
          console.error('Token revocation retry failed');
          handleSignOut();
        }
      } else {
        handleSignOut();
      }
    }
  };
  return (
    <div
      className={styles.signOutContainer}
      onClick={logout}
      onKeyDown={(e) => {
        if (e.key === 'Enter' || e.key === ' ') {
          e.preventDefault();
          logout();
        }
      }}
      role="button"
      tabIndex={0}
      aria-label="Sign out"
      aria-disabled={isLoggingOut}
      data-testid="signOutBtn"
      style={{
        opacity: isLoggingOut ? 0.5 : 1,
        pointerEvents: isLoggingOut ? 'none' : 'auto',
        cursor: isLoggingOut ? 'not-allowed' : 'pointer',
      }}
    >
      <div data-testid="LogoutIconid">
        <LogoutIcon />
      </div>
      <div className={`${styles.signOutButton} ${styles.sidebarText}`}>
        {hideDrawer ? '' : isLoggingOut ? 'Signing out...' : 'Sign Out'}
      </div>
    </div>
  );
};

export default SignOut;<|MERGE_RESOLUTION|>--- conflicted
+++ resolved
@@ -51,11 +51,8 @@
   const { endSession } = useSession();
   const [revokeRefreshToken] = useMutation(REVOKE_REFRESH_TOKEN);
   const navigate = useNavigate();
-<<<<<<< HEAD
   const { clearAllItems } = useLocalStorage();
-=======
   const [isLoggingOut, setIsLoggingOut] = useState(false);
->>>>>>> 9b36e2fd
 
   const logout = async (): Promise<void> => {
     if (isLoggingOut) return; // Prevent multiple clicks
