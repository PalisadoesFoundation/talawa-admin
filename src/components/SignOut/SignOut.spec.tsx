--- conflicted
+++ resolved
@@ -60,17 +60,12 @@
 }));
 
 const mockNavigate = vi.fn();
-<<<<<<< HEAD
 
 vi.mock('react-router-dom', async () => {
   const actual =
     await vi.importActual<typeof import('react-router-dom')>(
       'react-router-dom',
     );
-=======
-vi.mock('react-router', async () => {
-  const actual = await vi.importActual('react-router');
->>>>>>> c6102f5e
   return {
     ...actual,
     useNavigate: () => mockNavigate,
