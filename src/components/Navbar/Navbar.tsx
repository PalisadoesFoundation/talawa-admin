import React from 'react';
import styles from './Navbar.module.css';
import Navbar from 'react-bootstrap/Navbar';
import Logo from 'assets/talawa-logo-lite-200x200.png';
function NavBar(): JSX.Element {
  return (
<<<<<<< HEAD
    <>
      <nav className={styles.nav}>
        <div className={styles.main}>
          <a className={styles.logo} href="/">
            <img src={web} />
            <strong>Talawa</strong>
            <strong>Admin</strong>
          </a>
        </div>
      </nav>
    </>
=======
    <div>
      <Navbar bg="">
        <Navbar.Brand>
          <a className={styles.logo} href="/">
            <img src={Logo} />
            <strong>Talawa</strong>
            <strong>Admin</strong>
          </a>
        </Navbar.Brand>
      </Navbar>
    </div>
>>>>>>> 4da5277c
  );
}

export default NavBar;<|MERGE_RESOLUTION|>--- conflicted
+++ resolved
@@ -4,7 +4,6 @@
 import Logo from 'assets/talawa-logo-lite-200x200.png';
 function NavBar(): JSX.Element {
   return (
-<<<<<<< HEAD
     <>
       <nav className={styles.nav}>
         <div className={styles.main}>
@@ -16,19 +15,6 @@
         </div>
       </nav>
     </>
-=======
-    <div>
-      <Navbar bg="">
-        <Navbar.Brand>
-          <a className={styles.logo} href="/">
-            <img src={Logo} />
-            <strong>Talawa</strong>
-            <strong>Admin</strong>
-          </a>
-        </Navbar.Brand>
-      </Navbar>
-    </div>
->>>>>>> 4da5277c
   );
 }
 
