--- conflicted
+++ resolved
@@ -19,9 +19,6 @@
 import { ERROR_MOCKS, MOCKS } from './Modal/EventListCardMocks';
 import { vi, beforeAll, afterAll, afterEach, expect, it } from 'vitest';
 
-<<<<<<< HEAD
-const { setItem } = useLocalStorage();
-=======
 let setItem: ReturnType<typeof useLocalStorage>['setItem'];
 let clearAllItems: ReturnType<typeof useLocalStorage>['clearAllItems'];
 
@@ -30,7 +27,6 @@
   setItem = storage.setItem;
   clearAllItems = storage.clearAllItems;
 });
->>>>>>> ca6785b8
 
 const link = new StaticMockLink(MOCKS, true);
 const link2 = new StaticMockLink(ERROR_MOCKS, true);
@@ -99,10 +95,7 @@
 
 describe('Testing Event List Card', () => {
   afterEach(() => {
-<<<<<<< HEAD
-=======
     clearAllItems();
->>>>>>> ca6785b8
     vi.clearAllMocks();
   });
   beforeAll(() => {
@@ -112,11 +105,7 @@
   });
 
   afterAll(() => {
-<<<<<<< HEAD
-    vi.clearAllMocks();
-=======
     clearAllItems();
->>>>>>> ca6785b8
   });
 
   it('Should navigate to "/" if orgId is not defined', async () => {
