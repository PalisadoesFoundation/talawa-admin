--- conflicted
+++ resolved
@@ -95,13 +95,8 @@
 
 describe('Testing Event List Card', () => {
   afterEach(() => {
-<<<<<<< HEAD
     vi.clearAllMocks();
     clearAllItems();
-=======
-    clearAllItems();
-    vi.clearAllMocks();
->>>>>>> 5c09e56d
   });
   beforeAll(() => {
     vi.mock('react-router', async () => ({
