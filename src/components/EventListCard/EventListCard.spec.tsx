--- conflicted
+++ resolved
@@ -98,10 +98,6 @@
   });
 
   afterAll(() => {
-<<<<<<< HEAD
-=======
-    clearAllItems();
->>>>>>> e2f4fa9d
     vi.clearAllMocks();
   });
 
@@ -308,19 +304,12 @@
 
     await userEvent.click(screen.getByTestId('card'));
 
-<<<<<<< HEAD
     await waitFor(() =>
       expect(screen.getByTestId('eventModalCloseBtn')).toBeInTheDocument(),
     );
 
     await waitFor(() => {
       screen.getByText((text) => text.includes(translations.alreadyRegistered));
-=======
-    await waitFor(() => {
-      expect(
-        screen.getByText(translations.alreadyRegistered),
-      ).toBeInTheDocument();
->>>>>>> e2f4fa9d
     });
   });
 });