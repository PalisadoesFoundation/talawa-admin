import React from 'react';
import { render, screen } from '@testing-library/react';
import EventListCard from './EventListCard';
import {
  ApolloClient,
  NormalizedCacheObject,
  ApolloProvider,
  InMemoryCache,
} from '@apollo/client';

const client: ApolloClient<NormalizedCacheObject> = new ApolloClient({
  cache: new InMemoryCache(),
  uri: 'https://talawa-graphql-api.herokuapp.com/graphql',
});

describe('Testing Event List Card', () => {
  test('should render props and text elements test for the page component', () => {
    render(
      <ApolloProvider client={client}>
        <EventListCard
          key="123"
          id=""
          eventLocation="Gujarat"
          eventName="Shelter for Dogs"
          totalAdmin="5"
          totalMember="107"
          eventImage=""
          regDate="07/04/2020"
          regDays="3"
        />
      </ApolloProvider>
    );
    expect(screen.getByText('Admin:')).toBeInTheDocument();
    expect(screen.getByText('Member:')).toBeInTheDocument();
    expect(screen.getByText('Days:')).toBeInTheDocument();
    expect(screen.getByText('Gujarat')).toBeInTheDocument();
    expect(screen.getByText('Shelter for Dogs')).toBeInTheDocument();
    expect(screen.getByText('5')).toBeInTheDocument();
    expect(screen.getByText('107')).toBeInTheDocument();
    expect(screen.getByText('07/04/2020')).toBeInTheDocument();
    expect(screen.getByText('3')).toBeInTheDocument();
  });
<<<<<<< HEAD

  test('should show modal when the button is clicked', () => {
    render(
      <ApolloProvider client={client}>
        <EventListCard
          key="123"
          id=""
          eventLocation="Gujarat"
          eventName="Shelter for Dogs"
          totalAdmin="5"
          totalMember="107"
          eventImage=""
          regDate="07/04/2020"
          regDays="3"
        />
      </ApolloProvider>
    );
    userEvent.click(screen.getByText('Delete', { selector: 'button' }));
    expect(
      screen.getByText('Are you sure you want to delete this event')
    ).toBeInTheDocument();
  });

  test('should delete event when okay is clicked', async () => {
    render(
      <ApolloProvider client={client}>
        <EventListCard
          key="123"
          id=""
          eventLocation="Gujarat"
          eventName="Shelter for Dogs"
          totalAdmin="5"
          totalMember="107"
          eventImage=""
          regDate="07/04/2020"
          regDays="3"
        />
        <ModalResponse show={true} message="" />
      </ApolloProvider>
    );
    userEvent.click(screen.getByText('Okay', { selector: 'button' }));
    expect(
      await screen.queryByText('Are you sure you want to delete this event')
    ).toBeNull();
  });
=======
>>>>>>> 096e8c14
});<|MERGE_RESOLUTION|>--- conflicted
+++ resolved
@@ -40,52 +40,4 @@
     expect(screen.getByText('07/04/2020')).toBeInTheDocument();
     expect(screen.getByText('3')).toBeInTheDocument();
   });
-<<<<<<< HEAD
-
-  test('should show modal when the button is clicked', () => {
-    render(
-      <ApolloProvider client={client}>
-        <EventListCard
-          key="123"
-          id=""
-          eventLocation="Gujarat"
-          eventName="Shelter for Dogs"
-          totalAdmin="5"
-          totalMember="107"
-          eventImage=""
-          regDate="07/04/2020"
-          regDays="3"
-        />
-      </ApolloProvider>
-    );
-    userEvent.click(screen.getByText('Delete', { selector: 'button' }));
-    expect(
-      screen.getByText('Are you sure you want to delete this event')
-    ).toBeInTheDocument();
-  });
-
-  test('should delete event when okay is clicked', async () => {
-    render(
-      <ApolloProvider client={client}>
-        <EventListCard
-          key="123"
-          id=""
-          eventLocation="Gujarat"
-          eventName="Shelter for Dogs"
-          totalAdmin="5"
-          totalMember="107"
-          eventImage=""
-          regDate="07/04/2020"
-          regDays="3"
-        />
-        <ModalResponse show={true} message="" />
-      </ApolloProvider>
-    );
-    userEvent.click(screen.getByText('Okay', { selector: 'button' }));
-    expect(
-      await screen.queryByText('Are you sure you want to delete this event')
-    ).toBeNull();
-  });
-=======
->>>>>>> 096e8c14
 });