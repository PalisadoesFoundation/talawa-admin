--- conflicted
+++ resolved
@@ -23,15 +23,12 @@
 import { Provider } from 'react-redux';
 import { store } from 'state/store';
 import { toast } from 'react-toastify';
-<<<<<<< HEAD
 import { LocalizationProvider } from '@mui/x-date-pickers';
 import { AdapterDayjs } from '@mui/x-date-pickers/AdapterDayjs';
 import { Frequency, WeekDays } from 'utils/recurrenceUtils';
-=======
 import useLocalStorage from 'utils/useLocalstorage';
 
 const { setItem } = useLocalStorage();
->>>>>>> 57c18b72
 
 const MOCKS = [
   {
@@ -98,15 +95,8 @@
         startDate: '2022-03-19',
         endDate: '2022-03-26',
         location: 'New Delhi',
-<<<<<<< HEAD
         startTime: '09:00:00Z',
         endTime: '17:00:00Z',
-=======
-        startDate: '2024-04-01',
-        endDate: '2024-04-01',
-        startTime: '02:00',
-        endTime: '07:00',
->>>>>>> 57c18b72
       },
     },
     result: {
@@ -239,12 +229,14 @@
     eventLocation: 'India',
     eventName: 'Shelter for Dogs',
     eventDescription: 'This is shelter for dogs event',
-    regDate: '19/03/2022',
-    regEndDate: '26/03/2022',
+    startDate: '19/03/2022',
+    endDate: '26/03/2022',
     startTime: '02:00',
     endTime: '06:00',
     allDay: true,
     recurring: false,
+    recurrenceRule: null,
+    isRecurringEventException: false,
     isPublic: true,
     isRegisterable: false,
     creator: {
@@ -265,12 +257,14 @@
     eventLocation: 'India',
     eventName: 'Shelter for Dogs',
     eventDescription: 'This is shelter for dogs event',
-    regDate: '19/03/2022',
-    regEndDate: '26/03/2022',
+    startDate: '19/03/2022',
+    endDate: '26/03/2022',
     startTime: '02:00',
     endTime: '06:00',
     allDay: true,
     recurring: false,
+    recurrenceRule: null,
+    isRecurringEventException: false,
     isPublic: true,
     isRegisterable: false,
     creator: {
@@ -386,7 +380,6 @@
     expect(screen.queryByText(props[1].eventName)).not.toBeInTheDocument();
   });
 
-<<<<<<< HEAD
   test('Testing event preview modal', async () => {
     renderEventListCard(props[1]);
     expect(screen.getByText(props[1].eventName)).toBeInTheDocument();
@@ -412,13 +405,10 @@
     userEvent.click(screen.getByTestId('createEventModalCloseBtn'));
   });
 
-=======
->>>>>>> 57c18b72
   test('Testing event update functionality', async () => {
     renderEventListCard(props[1]);
 
     userEvent.click(screen.getByTestId('card'));
-<<<<<<< HEAD
     userEvent.click(screen.getByTestId('editEventModalBtn'));
 
     const eventTitle = screen.getByTestId('updateTitle');
@@ -441,32 +431,6 @@
     await waitFor(() => {
       expect(toast.success).toBeCalledWith(translations.eventUpdated);
     });
-=======
-    userEvent.type(screen.getByTestId('updateTitle'), props[1].eventName);
-    userEvent.type(
-      screen.getByTestId('updateDescription'),
-      props[1].eventDescription,
-    );
-    userEvent.type(
-      screen.getByTestId('updateLocation'),
-      props[1].eventLocation,
-    );
-    userEvent.click(screen.getByTestId('updateAllDay'));
-    userEvent.click(screen.getByTestId('updateRecurring'));
-    userEvent.click(screen.getByTestId('updateIsPublic'));
-    userEvent.click(screen.getByTestId('updateRegistrable'));
-
-    userEvent.click(screen.getByTestId('updatePostBtn'));
-  });
-
-  test('should show an error toast when endDate is earlier than startDate', async () => {
-    renderEventListCard(props[1]);
-
-    userEvent.click(screen.getByTestId('card'));
-    userEvent.type(screen.getByTestId('updateregDate'), '2024-04-04');
-    userEvent.type(screen.getByTestId('updateregEndDate'), '2024-04-01');
-
-    userEvent.click(screen.getByTestId('updatePostBtn'));
   });
 
   test('should render props and text  elements test for the screen', async () => {
@@ -482,14 +446,12 @@
     expect(screen.getByTestId('updateLocation')).toHaveValue(
       props[1].eventLocation,
     );
->>>>>>> 57c18b72
   });
 
   test('Testing if the event is not for all day', async () => {
     renderEventListCard(props[1]);
 
     userEvent.click(screen.getByTestId('card'));
-<<<<<<< HEAD
     userEvent.click(screen.getByTestId('editEventModalBtn'));
 
     const eventTitle = screen.getByTestId('updateTitle');
@@ -504,17 +466,6 @@
     fireEvent.change(eventLocation, { target: { value: '' } });
     userEvent.type(eventLocation, updateData.location);
 
-=======
-    userEvent.type(screen.getByTestId('updateTitle'), props[1].eventName);
-    userEvent.type(
-      screen.getByTestId('updateDescription'),
-      props[1].eventDescription,
-    );
-    userEvent.type(
-      screen.getByTestId('updateLocation'),
-      props[1].eventLocation,
-    );
->>>>>>> 57c18b72
     userEvent.click(screen.getByTestId('updateAllDay'));
 
     const startTimePicker = screen.getByLabelText(translations.startTime);
