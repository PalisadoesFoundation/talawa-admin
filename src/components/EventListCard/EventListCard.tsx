import React, { ChangeEvent, useEffect, useState } from 'react';
import { useMutation } from '@apollo/client';
import { toast } from 'react-toastify';
<<<<<<< HEAD
import { useTranslation } from 'react-i18next';
=======
>>>>>>> 1f5205a9

import styles from './EventListCard.module.css';
import {
  DELETE_EVENT_MUTATION,
  UPDATE_EVENT_MUTATION,
} from 'GraphQl/Mutations/mutations';

interface EventListCardProps {
  key: string;
  id: string;
  eventLocation: string;
  eventName: string;
  eventDescription: string;
  regDate: string;
  regEndDate: string;
  startTime: string;
  endTime: string;
  allDay: boolean;
  recurring: boolean;
  isPublic: boolean;
  isRegisterable: boolean;
}
function EventListCard(props: EventListCardProps): JSX.Element {
<<<<<<< HEAD
  const { t } = useTranslation('translation', {
    keyPrefix: 'eventListCard',
  });

=======
>>>>>>> 1f5205a9
  const [alldaychecked, setAllDayChecked] = useState(true);
  const [recurringchecked, setRecurringChecked] = useState(false);
  const [publicchecked, setPublicChecked] = useState(true);
  const [registrablechecked, setRegistrableChecked] = React.useState(false);
  const [formState, setFormState] = useState({
    title: '',
    eventdescrip: '',
    location: '',
    startTime: '',
    endTime: '',
  });

  useEffect(() => {
    setFormState({
      title: props.eventName,
      eventdescrip: props.eventDescription,
      location: props.eventLocation,
      startTime: props.startTime,
      endTime: props.endTime,
    });

    setAllDayChecked(props.allDay);
    setRecurringChecked(props.recurring);
    setPublicChecked(props.isPublic);
    setRegistrableChecked(props.isRegisterable);
  }, []);

  const [create] = useMutation(DELETE_EVENT_MUTATION);
  const [updateEvent] = useMutation(UPDATE_EVENT_MUTATION);

  const DeleteEvent = async () => {
    try {
      const { data } = await create({
        variables: {
          id: props.id,
        },
      });
<<<<<<< HEAD

      /* istanbul ignore next */
      if (data) {
        window.alert('Event deleted successfully.');
        window.location.reload();
      }
    } catch (error: any) {
      /* istanbul ignore next */
      toast.error(error.message);
    }
  };

  const updateEventHandler = async (e: ChangeEvent<HTMLFormElement>) => {
    e.preventDefault();

    try {
      const { data } = await updateEvent({
        variables: {
          id: props.id,
          title: formState.title,
          description: formState.eventdescrip,
          isPublic: publicchecked,
          recurring: recurringchecked,
          isRegisterable: registrablechecked,
          allDay: alldaychecked,
          location: formState.location,
          startTime: formState.startTime,
          endTime: formState.endTime,
        },
      });

      /* istanbul ignore next */
      if (data) {
        window.alert('Event updated successfully.');
=======

      /* istanbul ignore next */
      if (data) {
        toast.success('Event deleted successfully.');
>>>>>>> 1f5205a9
        window.location.reload();
      }
    } catch (error: any) {
      /* istanbul ignore next */
      toast.error(error.message);
<<<<<<< HEAD
=======
    }
  };

  const updateEventHandler = async (e: ChangeEvent<HTMLFormElement>) => {
    e.preventDefault();

    try {
      const { data } = await updateEvent({
        variables: {
          id: props.id,
          title: formState.title,
          description: formState.eventdescrip,
          isPublic: publicchecked,
          recurring: recurringchecked,
          isRegisterable: registrablechecked,
          allDay: alldaychecked,
          location: formState.location,
          startTime: formState.startTime,
          endTime: formState.endTime,
        },
      });

      /* istanbul ignore next */
      if (data) {
        toast.success('Event updated successfully.');
        window.location.reload();
      }
    } catch (error: any) {
      /* istanbul ignore next */
      toast.error(error.message);
>>>>>>> 1f5205a9
    }
  };

  return (
    <>
      <div className="col-sm-6">
        <div className={styles.cards}>
          <div className={styles.dispflex}>
            <h2>{props.eventName ? <>{props.eventName}</> : <>Dogs Care</>}</h2>
            <div className={styles.iconContainer}>
              <a
                data-testid="deleteEventModalBtn"
                className={`${styles.icon} mr-1`}
                data-toggle="modal"
                data-target={`#deleteEventModal${props.id}`}
              >
                <i className="fa fa-trash"></i>
              </a>
              <a
                data-testid="editEventModalBtn"
                className={styles.icon}
                data-toggle="modal"
                data-target={`#editEventModal${props.id}`}
              >
                <i className="fas fa-edit"></i>
              </a>
            </div>
          </div>
          <p>
<<<<<<< HEAD
            {t('location')}:{' '}
=======
            Location:{' '}
>>>>>>> 1f5205a9
            <span>
              {props.eventLocation ? <>{props.eventLocation}</> : <>India</>}
            </span>
          </p>
          <p>{props.eventDescription}</p>
          <p>
<<<<<<< HEAD
            {t('on')}: <span>{props.regDate}</span>
          </p>
          <p>
            {t('end')}: <span>{props.regEndDate}</span>
=======
            On: <span>{props.regDate}</span>
          </p>
          <p>
            End: <span>{props.regEndDate}</span>
>>>>>>> 1f5205a9
          </p>
        </div>
      </div>

      {/* delete modal */}
      <div
        className="modal fade"
        id={`deleteEventModal${props.id}`}
        tabIndex={-1}
        role="dialog"
        aria-labelledby={`deleteEventModalLabel${props.id}`}
        aria-hidden="true"
      >
        <div className="modal-dialog" role="document">
          <div className="modal-content">
            <div className="modal-header">
              <h5
                className="modal-title"
                id={`deleteEventModalLabel${props.id}`}
              >
<<<<<<< HEAD
                {t('deleteEvent')}
=======
                Delete Event
>>>>>>> 1f5205a9
              </h5>
              <button
                type="button"
                className="close"
                data-dismiss="modal"
                aria-label="Close"
              >
                <span aria-hidden="true">&times;</span>
              </button>
            </div>
<<<<<<< HEAD
            <div className="modal-body">{t('deleteEventMsg')}</div>
=======
            <div className="modal-body">Do you want to remove this event?</div>
>>>>>>> 1f5205a9
            <div className="modal-footer">
              <button
                type="button"
                className="btn btn-danger"
                data-dismiss="modal"
              >
<<<<<<< HEAD
                {t('no')}
=======
                No
>>>>>>> 1f5205a9
              </button>
              <button
                type="button"
                className="btn btn-success"
                onClick={DeleteEvent}
                data-testid="deleteEventBtn"
              >
<<<<<<< HEAD
                {t('yes')}
=======
                Yes
>>>>>>> 1f5205a9
              </button>
            </div>
          </div>
        </div>
      </div>

      {/* Edit Modal */}
      <div
        className="modal fade"
        id={`editEventModal${props.id}`}
        tabIndex={-1}
        aria-labelledby={`editEventModal${props.id}Label`}
        aria-hidden="true"
      >
        <div className="modal-dialog">
          <div className="modal-content">
            <div className="modal-header">
              <h5 className="modal-title" id={`editEventModal${props.id}Label`}>
<<<<<<< HEAD
                {t('editEvent')}
=======
                Edit Event
>>>>>>> 1f5205a9
              </h5>
              <button
                type="button"
                className="close"
                data-dismiss="modal"
                aria-label="Close"
              >
                <span aria-hidden="true">&times;</span>
              </button>
            </div>
            <form onSubmit={updateEventHandler}>
              <div className="modal-body">
<<<<<<< HEAD
                <label htmlFor="eventtitle">{t('eventTitle')}</label>
=======
                <label htmlFor="eventtitle">Title</label>
>>>>>>> 1f5205a9
                <input
                  type="title"
                  id="eventitle"
                  autoComplete="off"
                  data-testid="updateTitle"
                  required
                  value={formState.title}
                  onChange={(e) => {
                    setFormState({
                      ...formState,
                      title: e.target.value,
                    });
                  }}
                />
<<<<<<< HEAD
                <label htmlFor="eventdescrip">{t('description')}</label>
=======
                <label htmlFor="eventdescrip">Description</label>
>>>>>>> 1f5205a9
                <input
                  type="eventdescrip"
                  id="eventdescrip"
                  autoComplete="off"
                  data-testid="updateDescription"
                  required
                  value={formState.eventdescrip}
                  onChange={(e) => {
                    setFormState({
                      ...formState,
                      eventdescrip: e.target.value,
                    });
                  }}
                />
<<<<<<< HEAD
                <label htmlFor="eventLocation">{t('location')}</label>
=======
                <label htmlFor="eventLocation">Location</label>
>>>>>>> 1f5205a9
                <input
                  type="text"
                  id="eventLocation"
                  autoComplete="off"
                  data-testid="updateLocation"
                  required
                  value={formState.location}
                  onChange={(e) => {
                    setFormState({
                      ...formState,
                      location: e.target.value,
                    });
                  }}
                />
                {!alldaychecked && (
                  <div className={styles.datediv}>
                    <div className="mr-3">
<<<<<<< HEAD
                      <label htmlFor="startTime">{t('startTime')}</label>
=======
                      <label htmlFor="startTime">Start Time</label>
>>>>>>> 1f5205a9
                      <input
                        id="startTime"
                        value={formState.startTime}
                        data-testid="updateStartTime"
                        onChange={(e) =>
                          setFormState({
                            ...formState,
                            startTime: e.target.value,
                          })
                        }
                      />
                    </div>
                    <div>
<<<<<<< HEAD
                      <label htmlFor="endTime">{t('endTime')}</label>
=======
                      <label htmlFor="endTime">End Time</label>
>>>>>>> 1f5205a9
                      <input
                        id="endTime"
                        value={formState.endTime}
                        data-testid="updateEndTime"
                        onChange={(e) =>
                          setFormState({
                            ...formState,
                            endTime: e.target.value,
                          })
                        }
                      />
                    </div>
                  </div>
                )}
                <div className={styles.checkboxdiv}>
                  <div className={styles.dispflex}>
<<<<<<< HEAD
                    <label htmlFor="allday">{t('allDay')}?</label>
=======
                    <label htmlFor="allday">All Day?</label>
>>>>>>> 1f5205a9
                    <input
                      id="allday"
                      type="checkbox"
                      data-testid="updateAllDay"
                      defaultChecked={alldaychecked}
                      onChange={() => setAllDayChecked(!alldaychecked)}
                    />
                  </div>
                  <div className={styles.dispflex}>
<<<<<<< HEAD
                    <label htmlFor="recurring">{t('recurringEvent')}:</label>
=======
                    <label htmlFor="recurring">Recurring Event:</label>
>>>>>>> 1f5205a9
                    <input
                      id="recurring"
                      type="checkbox"
                      data-testid="updateRecurring"
                      defaultChecked={recurringchecked}
                      onChange={() => setRecurringChecked(!recurringchecked)}
                    />
                  </div>
                </div>
                <div className={styles.checkboxdiv}>
                  <div className={styles.dispflex}>
<<<<<<< HEAD
                    <label htmlFor="ispublic">{t('isPublic')}?</label>
=======
                    <label htmlFor="ispublic">Is Public?</label>
>>>>>>> 1f5205a9
                    <input
                      id="ispublic"
                      type="checkbox"
                      data-testid="updateIsPublic"
                      defaultChecked={publicchecked}
                      onChange={() => setPublicChecked(!publicchecked)}
                    />
                  </div>
                  <div className={styles.dispflex}>
<<<<<<< HEAD
                    <label htmlFor="registrable">{t('isRegistrable')}?</label>
=======
                    <label htmlFor="registrable">Is Registrable?</label>
>>>>>>> 1f5205a9
                    <input
                      id="registrable"
                      type="checkbox"
                      data-testid="updateRegistrable"
                      defaultChecked={registrablechecked}
                      onChange={() =>
                        setRegistrableChecked(!registrablechecked)
                      }
                    />
                  </div>
                </div>
              </div>
              <div className="modal-footer">
                <button
                  type="button"
                  className="btn btn-danger"
                  data-dismiss="modal"
                >
<<<<<<< HEAD
                  {t('close')}
=======
                  Close
>>>>>>> 1f5205a9
                </button>
                <button
                  type="submit"
                  className="btn btn-success"
                  data-testid="updatePostBtn"
                >
<<<<<<< HEAD
                  {t('updatePost')}
=======
                  Update Event
>>>>>>> 1f5205a9
                </button>
              </div>
            </form>
          </div>
        </div>
      </div>
    </>
  );
}
export {};
export default EventListCard;<|MERGE_RESOLUTION|>--- conflicted
+++ resolved
@@ -1,10 +1,7 @@
 import React, { ChangeEvent, useEffect, useState } from 'react';
 import { useMutation } from '@apollo/client';
 import { toast } from 'react-toastify';
-<<<<<<< HEAD
 import { useTranslation } from 'react-i18next';
-=======
->>>>>>> 1f5205a9
 
 import styles from './EventListCard.module.css';
 import {
@@ -28,13 +25,10 @@
   isRegisterable: boolean;
 }
 function EventListCard(props: EventListCardProps): JSX.Element {
-<<<<<<< HEAD
   const { t } = useTranslation('translation', {
     keyPrefix: 'eventListCard',
   });
 
-=======
->>>>>>> 1f5205a9
   const [alldaychecked, setAllDayChecked] = useState(true);
   const [recurringchecked, setRecurringChecked] = useState(false);
   const [publicchecked, setPublicChecked] = useState(true);
@@ -64,6 +58,7 @@
 
   const [create] = useMutation(DELETE_EVENT_MUTATION);
   const [updateEvent] = useMutation(UPDATE_EVENT_MUTATION);
+  const [updateEvent] = useMutation(UPDATE_EVENT_MUTATION);
 
   const DeleteEvent = async () => {
     try {
@@ -72,7 +67,6 @@
           id: props.id,
         },
       });
-<<<<<<< HEAD
 
       /* istanbul ignore next */
       if (data) {
@@ -107,50 +101,11 @@
       /* istanbul ignore next */
       if (data) {
         window.alert('Event updated successfully.');
-=======
-
-      /* istanbul ignore next */
-      if (data) {
-        toast.success('Event deleted successfully.');
->>>>>>> 1f5205a9
         window.location.reload();
       }
     } catch (error: any) {
       /* istanbul ignore next */
       toast.error(error.message);
-<<<<<<< HEAD
-=======
-    }
-  };
-
-  const updateEventHandler = async (e: ChangeEvent<HTMLFormElement>) => {
-    e.preventDefault();
-
-    try {
-      const { data } = await updateEvent({
-        variables: {
-          id: props.id,
-          title: formState.title,
-          description: formState.eventdescrip,
-          isPublic: publicchecked,
-          recurring: recurringchecked,
-          isRegisterable: registrablechecked,
-          allDay: alldaychecked,
-          location: formState.location,
-          startTime: formState.startTime,
-          endTime: formState.endTime,
-        },
-      });
-
-      /* istanbul ignore next */
-      if (data) {
-        toast.success('Event updated successfully.');
-        window.location.reload();
-      }
-    } catch (error: any) {
-      /* istanbul ignore next */
-      toast.error(error.message);
->>>>>>> 1f5205a9
     }
   };
 
@@ -180,28 +135,17 @@
             </div>
           </div>
           <p>
-<<<<<<< HEAD
             {t('location')}:{' '}
-=======
-            Location:{' '}
->>>>>>> 1f5205a9
             <span>
               {props.eventLocation ? <>{props.eventLocation}</> : <>India</>}
             </span>
           </p>
           <p>{props.eventDescription}</p>
           <p>
-<<<<<<< HEAD
             {t('on')}: <span>{props.regDate}</span>
           </p>
           <p>
             {t('end')}: <span>{props.regEndDate}</span>
-=======
-            On: <span>{props.regDate}</span>
-          </p>
-          <p>
-            End: <span>{props.regEndDate}</span>
->>>>>>> 1f5205a9
           </p>
         </div>
       </div>
@@ -222,11 +166,7 @@
                 className="modal-title"
                 id={`deleteEventModalLabel${props.id}`}
               >
-<<<<<<< HEAD
                 {t('deleteEvent')}
-=======
-                Delete Event
->>>>>>> 1f5205a9
               </h5>
               <button
                 type="button"
@@ -237,22 +177,14 @@
                 <span aria-hidden="true">&times;</span>
               </button>
             </div>
-<<<<<<< HEAD
             <div className="modal-body">{t('deleteEventMsg')}</div>
-=======
-            <div className="modal-body">Do you want to remove this event?</div>
->>>>>>> 1f5205a9
             <div className="modal-footer">
               <button
                 type="button"
                 className="btn btn-danger"
                 data-dismiss="modal"
               >
-<<<<<<< HEAD
                 {t('no')}
-=======
-                No
->>>>>>> 1f5205a9
               </button>
               <button
                 type="button"
@@ -260,11 +192,7 @@
                 onClick={DeleteEvent}
                 data-testid="deleteEventBtn"
               >
-<<<<<<< HEAD
                 {t('yes')}
-=======
-                Yes
->>>>>>> 1f5205a9
               </button>
             </div>
           </div>
@@ -283,11 +211,7 @@
           <div className="modal-content">
             <div className="modal-header">
               <h5 className="modal-title" id={`editEventModal${props.id}Label`}>
-<<<<<<< HEAD
                 {t('editEvent')}
-=======
-                Edit Event
->>>>>>> 1f5205a9
               </h5>
               <button
                 type="button"
@@ -300,11 +224,7 @@
             </div>
             <form onSubmit={updateEventHandler}>
               <div className="modal-body">
-<<<<<<< HEAD
                 <label htmlFor="eventtitle">{t('eventTitle')}</label>
-=======
-                <label htmlFor="eventtitle">Title</label>
->>>>>>> 1f5205a9
                 <input
                   type="title"
                   id="eventitle"
@@ -319,11 +239,7 @@
                     });
                   }}
                 />
-<<<<<<< HEAD
                 <label htmlFor="eventdescrip">{t('description')}</label>
-=======
-                <label htmlFor="eventdescrip">Description</label>
->>>>>>> 1f5205a9
                 <input
                   type="eventdescrip"
                   id="eventdescrip"
@@ -338,11 +254,7 @@
                     });
                   }}
                 />
-<<<<<<< HEAD
                 <label htmlFor="eventLocation">{t('location')}</label>
-=======
-                <label htmlFor="eventLocation">Location</label>
->>>>>>> 1f5205a9
                 <input
                   type="text"
                   id="eventLocation"
@@ -360,11 +272,7 @@
                 {!alldaychecked && (
                   <div className={styles.datediv}>
                     <div className="mr-3">
-<<<<<<< HEAD
                       <label htmlFor="startTime">{t('startTime')}</label>
-=======
-                      <label htmlFor="startTime">Start Time</label>
->>>>>>> 1f5205a9
                       <input
                         id="startTime"
                         value={formState.startTime}
@@ -378,11 +286,7 @@
                       />
                     </div>
                     <div>
-<<<<<<< HEAD
                       <label htmlFor="endTime">{t('endTime')}</label>
-=======
-                      <label htmlFor="endTime">End Time</label>
->>>>>>> 1f5205a9
                       <input
                         id="endTime"
                         value={formState.endTime}
@@ -399,11 +303,7 @@
                 )}
                 <div className={styles.checkboxdiv}>
                   <div className={styles.dispflex}>
-<<<<<<< HEAD
                     <label htmlFor="allday">{t('allDay')}?</label>
-=======
-                    <label htmlFor="allday">All Day?</label>
->>>>>>> 1f5205a9
                     <input
                       id="allday"
                       type="checkbox"
@@ -413,11 +313,7 @@
                     />
                   </div>
                   <div className={styles.dispflex}>
-<<<<<<< HEAD
                     <label htmlFor="recurring">{t('recurringEvent')}:</label>
-=======
-                    <label htmlFor="recurring">Recurring Event:</label>
->>>>>>> 1f5205a9
                     <input
                       id="recurring"
                       type="checkbox"
@@ -429,11 +325,7 @@
                 </div>
                 <div className={styles.checkboxdiv}>
                   <div className={styles.dispflex}>
-<<<<<<< HEAD
                     <label htmlFor="ispublic">{t('isPublic')}?</label>
-=======
-                    <label htmlFor="ispublic">Is Public?</label>
->>>>>>> 1f5205a9
                     <input
                       id="ispublic"
                       type="checkbox"
@@ -443,11 +335,7 @@
                     />
                   </div>
                   <div className={styles.dispflex}>
-<<<<<<< HEAD
                     <label htmlFor="registrable">{t('isRegistrable')}?</label>
-=======
-                    <label htmlFor="registrable">Is Registrable?</label>
->>>>>>> 1f5205a9
                     <input
                       id="registrable"
                       type="checkbox"
@@ -466,22 +354,14 @@
                   className="btn btn-danger"
                   data-dismiss="modal"
                 >
-<<<<<<< HEAD
                   {t('close')}
-=======
-                  Close
->>>>>>> 1f5205a9
                 </button>
                 <button
                   type="submit"
                   className="btn btn-success"
                   data-testid="updatePostBtn"
                 >
-<<<<<<< HEAD
                   {t('updatePost')}
-=======
-                  Update Event
->>>>>>> 1f5205a9
                 </button>
               </div>
             </form>
