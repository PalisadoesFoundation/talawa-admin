--- conflicted
+++ resolved
@@ -1,16 +1,10 @@
 import type { ChangeEvent } from 'react';
 import React, { useEffect, useState } from 'react';
 import { useMutation } from '@apollo/client';
-import Button from 'react-bootstrap/Button';
 import { toast } from 'react-toastify';
 import { useTranslation } from 'react-i18next';
-<<<<<<< HEAD
-import Modal from 'react-modal';
+import Modal from 'react-bootstrap/Modal';
 import Button from 'react-bootstrap/Button';
-=======
-import Modal from 'react-bootstrap/Modal';
-
->>>>>>> 042db8d6
 import styles from './EventListCard.module.css';
 import {
   DELETE_EVENT_MUTATION,
@@ -133,6 +127,7 @@
   const openEventDashboard = () => {
     window.location.assign(`/event/${props.id}`);
   };
+
   return (
     <>
       <div className="">
@@ -189,6 +184,14 @@
                 {t('end')}:{' '}
                 <span className={styles.view}>{props.regEndDate}</span>
               </p>
+              <Button
+                className={styles.customButton}
+                variant="success"
+                onClick={openEventDashboard}
+              >
+                {' '}
+                Show Event Dashboard{' '}
+              </Button>
             </div>
             <div className={styles.iconContainer}>
               <a
@@ -208,71 +211,8 @@
                 <i className="fa fa-trash"></i>
               </a>
             </div>
-<<<<<<< HEAD
-            <Form>
-              <div>
-                <p className={styles.preview}>
-                  {t('eventTitle')}:{' '}
-                  <span className={styles.view}>
-                    {props.eventName ? <>{props.eventName}</> : <>Dogs Care</>}{' '}
-                  </span>
-                </p>
-                <p className={styles.preview}>
-                  {t('location')}:
-                  <span className={styles.view}>
-                    {props.eventLocation ? (
-                      <>{props.eventLocation}</>
-                    ) : (
-                      <>India</>
-                    )}
-                  </span>
-                </p>
-                <p className={styles.preview}>
-                  {t('description')}:{' '}
-                  <span className={styles.view}>{props.eventDescription}</span>
-                </p>
-                <p className={styles.preview}>
-                  {t('on')}:{' '}
-                  <span className={styles.view}>{props.regDate}</span>
-                </p>
-                <p className={styles.preview}>
-                  {t('end')}:{' '}
-                  <span className={styles.view}>{props.regEndDate}</span>
-                </p>
-                <Button
-                  className={styles.customButton}
-                  variant="success"
-                  onClick={openEventDashboard}
-                >
-                  {' '}
-                  Show Event Dashboard{' '}
-                </Button>
-              </div>
-              <div className={styles.iconContainer}>
-                <a
-                  data-testid="editEventModalBtn"
-                  className={`${styles.icon} mr-2`}
-                  data-toggle="modal"
-                  data-target={`#editEventModal${props.id}`}
-                >
-                  <i className="fas fa-edit"></i>
-                </a>
-                <a
-                  data-testid="deleteEventModalBtn"
-                  className={styles.icon}
-                  data-toggle="modal"
-                  data-target={`#deleteEventModal${props.id}`}
-                >
-                  <i className="fa fa-trash"></i>
-                </a>
-              </div>
-            </Form>
-          </div>
-        </section>
-=======
           </Form>
         </Modal.Body>
->>>>>>> 042db8d6
       </Modal>
 
       {/* delete modal */}
