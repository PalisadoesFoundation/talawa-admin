/**
 * EventListCard component.
 *
 * This component represents a card that displays event details and allows users
 * to interact with it by opening a modal for more information. It uses translations
 * for localization and handles navigation based on the presence of an organization ID.
 *
 * @param props - The properties passed to the component.
 * @param props.title - The title of the event. Defaults to "Dogs Care" if not provided.
 * @param props.description - The description of the event.
 * @param props.date - The date of the event.
 * @param props.location - The location of the event.
 * @param props.refetchEvents - Optional callback function to refetch events.
 *
 * @returns A JSX element representing the event card and its associated modal.
 *
 * @remarks
 * - If the `orgId` parameter is missing from the URL, the user is redirected to the home page.
 * - Clicking on the card opens a modal with more details about the event.
 *
 * @example
 * ```tsx
 * <EventListCard
 *   title="Community Meetup"
 *   description="A meetup for the local community."
 *   date="2023-10-15"
 *   location="Community Hall"
 *   refetchEvents={fetchEvents}
 * />
 * ```
 *
 */
import React, { useState } from 'react';
import { useTranslation } from 'react-i18next';
<<<<<<< HEAD
import styles from '../../style/app-fixed.module.css';
import { Navigate, useParams } from 'react-router-dom';
=======
import styles from 'style/app-fixed.module.css';
import { Navigate, useParams } from 'react-router';
>>>>>>> c6102f5e
import EventListCardModals from './Modal/EventListCardModals';
import type { InterfaceEvent } from 'types/Event/interface';
/**
 * Props for the EventListCard component.
 */
interface InterfaceEventListCard extends InterfaceEvent {
  refetchEvents?: () => void;
}

function eventListCard(props: InterfaceEventListCard): JSX.Element {
  const { t } = useTranslation('translation', {
    keyPrefix: 'eventListCard',
  });
  const { t: tCommon } = useTranslation('common');

  const [eventModalIsOpen, setEventModalIsOpen] = useState(false);

  const { orgId } = useParams();

  // Redirect to home if orgId is not present
  if (!orgId) {
    return <Navigate to={'/'} replace />;
  }

  /**
   * Opens the event modal.
   */
  const showViewModal = (): void => {
    setEventModalIsOpen(true);
  };

  /**
   * Closes the event modal.
   */
  const hideViewModal = (): void => {
    setEventModalIsOpen(false);
  };

  return (
    <>
      <div
        className={styles.cardsEventListCard}
        onClick={showViewModal}
        data-testid="card"
      >
        <div className={styles.dispflexEventListCard}>
          <h2 className={styles.eventtitle}>
            {props.title ? <>{props.title}</> : <>Dogs Care</>}
          </h2>
        </div>
      </div>

      <EventListCardModals
        eventListCardProps={props}
        eventModalIsOpen={eventModalIsOpen}
        hideViewModal={hideViewModal}
        t={t}
        tCommon={tCommon}
      />
    </>
  );
}

export default eventListCard;<|MERGE_RESOLUTION|>--- conflicted
+++ resolved
@@ -32,13 +32,8 @@
  */
 import React, { useState } from 'react';
 import { useTranslation } from 'react-i18next';
-<<<<<<< HEAD
-import styles from '../../style/app-fixed.module.css';
-import { Navigate, useParams } from 'react-router-dom';
-=======
 import styles from 'style/app-fixed.module.css';
 import { Navigate, useParams } from 'react-router';
->>>>>>> c6102f5e
 import EventListCardModals from './Modal/EventListCardModals';
 import type { InterfaceEvent } from 'types/Event/interface';
 /**
