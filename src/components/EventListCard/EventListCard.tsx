import React, { ChangeEvent, useEffect, useState } from 'react';
import { useMutation } from '@apollo/client';
import { toast } from 'react-toastify';
import { useTranslation } from 'react-i18next';
import Modal from 'react-modal';

import styles from './EventListCard.module.css';
import {
  DELETE_EVENT_MUTATION,
  UPDATE_EVENT_MUTATION,
} from 'GraphQl/Mutations/mutations';
<<<<<<< HEAD
import { toastAutoCloseTimeout } from 'Constant/constant';
=======
import { Form } from 'antd';
>>>>>>> 7816633c

interface EventListCardProps {
  key: string;
  id: string;
  eventLocation: string;
  eventName: string;
  eventDescription: string;
  regDate: string;
  regEndDate: string;
  startTime: string;
  endTime: string;
  allDay: boolean;
  recurring: boolean;
  isPublic: boolean;
  isRegisterable: boolean;
}
function EventListCard(props: EventListCardProps): JSX.Element {
  const { t } = useTranslation('translation', {
    keyPrefix: 'eventListCard',
  });
  const [eventmodalisOpen, setEventModalIsOpen] = useState(false);
  const [alldaychecked, setAllDayChecked] = useState(true);
  const [recurringchecked, setRecurringChecked] = useState(false);
  const [publicchecked, setPublicChecked] = useState(true);
  const [registrablechecked, setRegistrableChecked] = React.useState(false);
  const [formState, setFormState] = useState({
    title: '',
    eventdescrip: '',
    location: '',
    startTime: '08:00:00',
    endTime: '18:00:00',
  });
  const showViewModal = () => {
    setEventModalIsOpen(true);
  };
  const hideViewModal = () => {
    setEventModalIsOpen(false);
  };

  useEffect(() => {
    setFormState({
      title: props.eventName,
      eventdescrip: props.eventDescription,
      location: props.eventLocation,
      startTime: props.startTime?.split('.')[0] || '08:00:00',
      endTime: props.endTime?.split('.')[0] || '18:00:00',
    });

    setAllDayChecked(props.allDay);
    setRecurringChecked(props.recurring);
    setPublicChecked(props.isPublic);
    setRegistrableChecked(props.isRegisterable);
  }, []);

  const [create] = useMutation(DELETE_EVENT_MUTATION);
  const [updateEvent] = useMutation(UPDATE_EVENT_MUTATION);

  const DeleteEvent = async () => {
    try {
      const { data } = await create({
        variables: {
          id: props.id,
        },
      });

      /* istanbul ignore next */
      if (data) {
        toast.success('Event deleted successfully.', {
          autoClose: toastAutoCloseTimeout,
        });
        setTimeout(() => {
          window.location.reload();
        }, 2000);
      }
    } catch (error: any) {
      /* istanbul ignore next */
      if (error.message === 'Failed to fetch') {
        toast.error(
          'Talawa-API service is unavailable. Is it running? Check your network connectivity too.',
          { autoClose: toastAutoCloseTimeout }
        );
      } else {
        toast.error(error.message, { autoClose: toastAutoCloseTimeout });
      }
    }
  };

  const updateEventHandler = async (e: ChangeEvent<HTMLFormElement>) => {
    e.preventDefault();

    try {
      const { data } = await updateEvent({
        variables: {
          id: props.id,
          title: formState.title,
          description: formState.eventdescrip,
          isPublic: publicchecked,
          recurring: recurringchecked,
          isRegisterable: registrablechecked,
          allDay: alldaychecked,
          location: formState.location,
          startTime: !alldaychecked ? formState.startTime + 'Z' : null,
          endTime: !alldaychecked ? formState.endTime + 'Z' : null,
        },
      });

      /* istanbul ignore next */
      if (data) {
        toast.success('Event updated successfully.', {
          autoClose: toastAutoCloseTimeout,
        });
        setTimeout(() => {
          window.location.reload();
        }, 2000);
      }
    } catch (error: any) {
      /* istanbul ignore next */
      if (error.message === 'Failed to fetch') {
        toast.error(
          'Talawa-API service is unavailable. Is it running? Check your network connectivity too.',
          { autoClose: toastAutoCloseTimeout }
        );
      } else {
        toast.error(error.message, { autoClose: toastAutoCloseTimeout });
      }
    }
  };

  return (
    <>
      <div className="">
        <div
          className={styles.cards}
          onClick={showViewModal}
          data-testid="card"
        >
          <div className={styles.dispflex}>
            <h2>
              {props.eventName ? <>{props.eventName}</> : <>Dogs Care</>}{' '}
            </h2>
          </div>
        </div>
      </div>
      {/* preview modal */}
      <Modal
        isOpen={eventmodalisOpen}
        style={{
          overlay: { backgroundColor: 'grey' },
        }}
        className={styles.modalbody}
        ariaHideApp={false}
      >
        <section id={styles.grid_wrapper}>
          <div className={styles.form_wrapper}>
            <div className={styles.flexdir}>
              <p className={styles.titlemodal}>{t('eventDetails')}</p>
              <a
                onClick={hideViewModal}
                className={styles.cancel}
                data-testid="createEventModalCloseBtn"
              >
                <i className="fa fa-times"></i>
              </a>
            </div>
            <Form>
              <div>
                <p className={styles.preview}>
                  {t('eventTitle')}:{' '}
                  <span className={styles.view}>
                    {props.eventName ? <>{props.eventName}</> : <>Dogs Care</>}{' '}
                  </span>
                </p>
                <p className={styles.preview}>
                  {t('location')}:
                  <span className={styles.view}>
                    {props.eventLocation ? (
                      <>{props.eventLocation}</>
                    ) : (
                      <>India</>
                    )}
                  </span>
                </p>
                <p className={styles.preview}>
                  {t('description')}:{' '}
                  <span className={styles.view}>{props.eventDescription}</span>
                </p>
                <p className={styles.preview}>
                  {t('on')}:{' '}
                  <span className={styles.view}>{props.regDate}</span>
                </p>
                <p className={styles.preview}>
                  {t('end')}:{' '}
                  <span className={styles.view}>{props.regEndDate}</span>
                </p>
              </div>
              <div className={styles.iconContainer}>
                <a
                  data-testid="editEventModalBtn"
                  className={`${styles.icon} mr-2`}
                  data-toggle="modal"
                  data-target={`#editEventModal${props.id}`}
                >
                  <i className="fas fa-edit"></i>
                </a>
                <a
                  data-testid="deleteEventModalBtn"
                  className={styles.icon}
                  data-toggle="modal"
                  data-target={`#deleteEventModal${props.id}`}
                >
                  <i className="fa fa-trash"></i>
                </a>
              </div>
            </Form>
          </div>
        </section>
      </Modal>

      {/* delete modal */}
      <div
        className="modal fade"
        id={`deleteEventModal${props.id}`}
        tabIndex={-1}
        role="dialog"
        aria-labelledby={`deleteEventModalLabel${props.id}`}
        aria-hidden="true"
      >
        <div className="modal-dialog" role="document">
          <div className="modal-content">
            <div className="modal-header">
              <h5
                className="modal-title"
                id={`deleteEventModalLabel${props.id}`}
              >
                {t('deleteEvent')}
              </h5>
              <button
                type="button"
                className="close"
                data-dismiss="modal"
                aria-label="Close"
              >
                <span aria-hidden="true">&times;</span>
              </button>
            </div>
            <div className="modal-body">{t('deleteEventMsg')}</div>
            <div className="modal-footer">
              <button
                type="button"
                className="btn btn-danger"
                data-dismiss="modal"
              >
                {t('no')}
              </button>
              <button
                type="button"
                className="btn btn-success"
                onClick={DeleteEvent}
                data-testid="deleteEventBtn"
              >
                {t('yes')}
              </button>
            </div>
          </div>
        </div>
      </div>

      {/* Edit Modal */}
      <div
        className="modal fade"
        id={`editEventModal${props.id}`}
        tabIndex={-1}
        aria-labelledby={`editEventModal${props.id}Label`}
        aria-hidden="true"
      >
        <div className="modal-dialog">
          <div className="modal-content">
            <div className="modal-header">
              <h5 className="modal-title" id={`editEventModal${props.id}Label`}>
                {t('editEvent')}
              </h5>
              <button
                type="button"
                className="close"
                data-dismiss="modal"
                aria-label="Close"
              >
                <span aria-hidden="true">&times;</span>
              </button>
            </div>
            <form onSubmit={updateEventHandler}>
              <div className="modal-body">
                <label htmlFor="eventtitle">{t('eventTitle')}</label>
                <input
                  type="title"
                  id="eventitle"
                  autoComplete="off"
                  data-testid="updateTitle"
                  required
                  value={formState.title}
                  onChange={(e) => {
                    setFormState({
                      ...formState,
                      title: e.target.value,
                    });
                  }}
                />
                <label htmlFor="eventdescrip">{t('description')}</label>
                <input
                  type="eventdescrip"
                  id="eventdescrip"
                  autoComplete="off"
                  data-testid="updateDescription"
                  required
                  value={formState.eventdescrip}
                  onChange={(e) => {
                    setFormState({
                      ...formState,
                      eventdescrip: e.target.value,
                    });
                  }}
                />
                <label htmlFor="eventLocation">{t('location')}</label>
                <input
                  type="text"
                  id="eventLocation"
                  autoComplete="off"
                  data-testid="updateLocation"
                  required
                  value={formState.location}
                  onChange={(e) => {
                    setFormState({
                      ...formState,
                      location: e.target.value,
                    });
                  }}
                />
                {!alldaychecked && (
                  <div className={styles.datediv}>
                    <div className="mr-3">
                      <label htmlFor="startTime">{t('startTime')}</label>
                      <input
                        id="startTime"
                        value={formState.startTime}
                        data-testid="updateStartTime"
                        onChange={(e) =>
                          setFormState({
                            ...formState,
                            startTime: e.target.value,
                          })
                        }
                      />
                    </div>
                    <div>
                      <label htmlFor="endTime">{t('endTime')}</label>
                      <input
                        id="endTime"
                        value={formState.endTime}
                        data-testid="updateEndTime"
                        onChange={(e) =>
                          setFormState({
                            ...formState,
                            endTime: e.target.value,
                          })
                        }
                      />
                    </div>
                  </div>
                )}
                <div className={styles.checkboxdiv}>
                  <div className={styles.dispflex}>
                    <label htmlFor="allday">{t('allDay')}?</label>
                    <input
                      id="allday"
                      type="checkbox"
                      data-testid="updateAllDay"
                      checked={alldaychecked}
                      onChange={() => setAllDayChecked(!alldaychecked)}
                    />
                  </div>
                  <div className={styles.dispflex}>
                    <label htmlFor="recurring">{t('recurringEvent')}:</label>
                    <input
                      id="recurring"
                      type="checkbox"
                      data-testid="updateRecurring"
                      checked={recurringchecked}
                      onChange={() => setRecurringChecked(!recurringchecked)}
                    />
                  </div>
                </div>
                <div className={styles.checkboxdiv}>
                  <div className={styles.dispflex}>
                    <label htmlFor="ispublic">{t('isPublic')}?</label>
                    <input
                      id="ispublic"
                      type="checkbox"
                      data-testid="updateIsPublic"
                      checked={publicchecked}
                      onChange={() => setPublicChecked(!publicchecked)}
                    />
                  </div>
                  <div className={styles.dispflex}>
                    <label htmlFor="registrable">{t('isRegistrable')}?</label>
                    <input
                      id="registrable"
                      type="checkbox"
                      data-testid="updateRegistrable"
                      checked={registrablechecked}
                      onChange={() =>
                        setRegistrableChecked(!registrablechecked)
                      }
                    />
                  </div>
                </div>
              </div>
              <div className="modal-footer">
                <button
                  type="button"
                  className="btn btn-danger"
                  data-dismiss="modal"
                >
                  {t('close')}
                </button>
                <button
                  type="submit"
                  className="btn btn-success"
                  data-testid="updatePostBtn"
                >
                  {t('updatePost')}
                </button>
              </div>
            </form>
          </div>
        </div>
      </div>
    </>
  );
}
export {};
export default EventListCard;<|MERGE_RESOLUTION|>--- conflicted
+++ resolved
@@ -9,11 +9,8 @@
   DELETE_EVENT_MUTATION,
   UPDATE_EVENT_MUTATION,
 } from 'GraphQl/Mutations/mutations';
-<<<<<<< HEAD
 import { toastAutoCloseTimeout } from 'Constant/constant';
-=======
 import { Form } from 'antd';
->>>>>>> 7816633c
 
 interface EventListCardProps {
   key: string;
