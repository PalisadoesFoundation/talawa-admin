import type { ChangeEvent } from 'react';
import React, { useEffect, useState } from 'react';
import { useMutation } from '@apollo/client';
import { toast } from 'react-toastify';
import { useTranslation } from 'react-i18next';
import Modal from 'react-bootstrap/Modal';
import Button from 'react-bootstrap/Button';
import styles from './EventListCard.module.css';
import {
  DELETE_EVENT_MUTATION,
  REGISTER_EVENT,
  UPDATE_EVENT_MUTATION,
} from 'GraphQl/Mutations/mutations';
import { Form, Popover } from 'react-bootstrap';
import { errorHandler } from 'utils/errorHandler';
import { Navigate, useNavigate, useParams } from 'react-router-dom';
import useLocalStorage from 'utils/useLocalstorage';
import {
  type InterfaceRecurrenceRule,
  type InterfaceRecurrenceRuleState,
  RecurringEventMutationType,
  recurringEventMutationOptions,
  Frequency,
  Days,
  getRecurrenceRuleText,
  getWeekDayOccurenceInMonth,
} from 'utils/recurrenceUtils';
import { DatePicker, TimePicker } from '@mui/x-date-pickers';
import dayjs from 'dayjs';
import type { Dayjs } from 'dayjs';
import RecurrenceOptions from 'components/RecurrenceOptions/RecurrenceOptions';
import CustomRecurrenceModal from 'components/RecurrenceOptions/CustomRecurrenceModal';

export interface InterfaceEventListCardProps {
  userRole?: string;
  key: string;
  id: string;
  eventLocation: string;
  eventName: string;
  eventDescription: string;
  startDate: string;
  endDate: string;
  startTime: string | undefined;
  endTime: string | undefined;
  allDay: boolean;
  recurring: boolean;
  recurrenceRule: InterfaceRecurrenceRule | null;
  isRecurringEventException: boolean;
  isPublic: boolean;
  isRegisterable: boolean;
  registrants?: {
    _id: string;
  }[];
  creator?: {
    firstName: string;
    lastName: string;
    _id: string;
  };
}

enum Role {
  USER = 'USER',
  SUPERADMIN = 'SUPERADMIN',
  ADMIN = 'ADMIN',
}

<<<<<<< HEAD
const timeToDayJs = (time: string): Dayjs => {
  const dateTimeString = dayjs().format('YYYY-MM-DD') + ' ' + time;
  return dayjs(dateTimeString, { format: 'YYYY-MM-DD HH:mm:ss' });
};

=======
>>>>>>> 57c18b72
function eventListCard(props: InterfaceEventListCardProps): JSX.Element {
  const { t } = useTranslation('translation', {
    keyPrefix: 'eventListCard',
  });
  const [eventmodalisOpen, setEventModalIsOpen] = useState(false);
  const [customRecurrenceModalIsOpen, setCustomRecurrenceModalIsOpen] =
    useState<boolean>(false);

  const [alldaychecked, setAllDayChecked] = useState(true);
  const [recurringchecked, setRecurringChecked] = useState(false);
  const [publicchecked, setPublicChecked] = useState(true);
  const [registrablechecked, setRegistrableChecked] = useState(false);
  const [eventDeleteModalIsOpen, setEventDeleteModalIsOpen] = useState(false);
<<<<<<< HEAD
  const [eventUpdateModalIsOpen, setEventUpdateModalIsOpen] = useState(false);
  const [eventStartDate, setEventStartDate] = useState(new Date());
  const [eventEndDate, setEventEndDate] = useState(new Date());

  const [recurrenceRuleState, setRecurrenceRuleState] =
    useState<InterfaceRecurrenceRuleState>({
      recurrenceStartDate: eventStartDate,
      recurrenceEndDate: null,
      frequency: Frequency.WEEKLY,
      weekDays: [Days[eventStartDate.getDay()]],
      interval: 1,
      count: undefined,
      weekDayOccurenceInMonth: undefined,
    });

  const {
    recurrenceStartDate,
    recurrenceEndDate,
    frequency,
    weekDays,
    interval,
    count,
    weekDayOccurenceInMonth,
  } = recurrenceRuleState;

  const recurrenceRuleText = getRecurrenceRuleText(recurrenceRuleState);

=======
>>>>>>> 57c18b72
  const { orgId } = useParams();
  if (!orgId) {
    return <Navigate to={'/'} replace />;
  }
  const navigate = useNavigate();
  const { getItem } = useLocalStorage();
  const [formState, setFormState] = useState({
    title: '',
    eventdescrip: '',
    location: '',
    regDate: '',
    regEndDate: '',
    startTime: '08:00:00',
    endTime: '18:00:00',
  });
  const showViewModal = (): void => {
    setEventModalIsOpen(true);
  };
  const hideViewModal = (): void => {
    setEventModalIsOpen(false);
  };

  const toggleDeleteModal = (): void => {
    setEventDeleteModalIsOpen(!eventDeleteModalIsOpen);
  };

  useEffect(() => {
    setFormState({
      title: props.eventName,
      eventdescrip: props.eventDescription,
      location: props.eventLocation,
      regDate: props.regDate,
      regEndDate: props.regEndDate,
      startTime: props.startTime?.split('.')[0] || '08:00:00',
      endTime: props.endTime?.split('.')[0] || '18:00:00',
    });

    setAllDayChecked(props.allDay);
    setRecurringChecked(props.recurring);
    setPublicChecked(props.isPublic);
    setRegistrableChecked(props.isRegisterable);
    setEventStartDate(new Date(props.startDate));
    setEventEndDate(new Date(props.endDate));

    if (props.recurrenceRule) {
      const { recurrenceRule } = props;

      setRecurrenceRuleState({
        ...recurrenceRuleState,
        recurrenceStartDate: new Date(recurrenceRule.recurrenceStartDate),
        recurrenceEndDate: recurrenceRule.recurrenceEndDate
          ? new Date(recurrenceRule.recurrenceEndDate)
          : null,
        frequency: recurrenceRule.frequency,
        weekDays: recurrenceRule.weekDays,
        interval: recurrenceRule.interval,
        count: recurrenceRule.count ?? undefined,
        weekDayOccurenceInMonth:
          recurrenceRule.weekDayOccurenceInMonth ?? undefined,
      });
    }
  }, []);

  const [deleteEvent] = useMutation(DELETE_EVENT_MUTATION);
  const [updateEvent] = useMutation(UPDATE_EVENT_MUTATION);
  const userId = getItem('userId');

  const isInitiallyRegistered = props?.registrants?.some(
    (registrant) => registrant._id === userId,
  );

  const [registerEventMutation] = useMutation(REGISTER_EVENT);
  const [isRegistered, setIsRegistered] = React.useState(isInitiallyRegistered);

  const [recurringEventDeleteType, setRecurringEventDeleteType] =
    useState<RecurringEventMutationType>(
      RecurringEventMutationType.thisInstance,
    );

  const [recurringEventUpdateType, setRecurringEventUpdateType] =
    useState<RecurringEventMutationType>(
      RecurringEventMutationType.thisInstance,
    );

  const deleteEventHandler = async (): Promise<void> => {
    try {
      const { data } = await deleteEvent({
        variables: {
          id: props.id,
          recurringEventDeleteType: props.recurring
            ? recurringEventDeleteType
            : undefined,
        },
      });

      /* istanbul ignore next */
      if (data) {
        toast.success(t('eventDeleted'));
        setTimeout(() => {
          window.location.reload();
        }, 2000);
      }
    } catch (error: unknown) {
      /* istanbul ignore next */
      errorHandler(t, error);
    }
  };

  const updateEventHandler = async (
    e: ChangeEvent<HTMLFormElement>,
  ): Promise<void> => {
    e.preventDefault();
<<<<<<< HEAD
=======

    if (new Date(formState.regEndDate) < new Date(formState.regDate)) {
      toast.error('End date must be after start date');
      return;
    }

>>>>>>> 57c18b72
    try {
      const { data } = await updateEvent({
        variables: {
          id: props.id,
          title: formState.title,
          description: formState.eventdescrip,
          isPublic: publicchecked,
          recurring: recurringchecked,
          recurringEventUpdateType: recurringchecked
            ? recurringEventUpdateType
            : undefined,
          isRegisterable: registrablechecked,
          allDay: alldaychecked,
          startDate: dayjs(eventStartDate).format('YYYY-MM-DD'),
          endDate: dayjs(eventEndDate).format('YYYY-MM-DD'),
          location: formState.location,
<<<<<<< HEAD
          startTime: !alldaychecked ? formState.startTime + 'Z' : undefined,
          endTime: !alldaychecked ? formState.endTime + 'Z' : undefined,
          recurrenceStartDate: recurringchecked
            ? dayjs(recurrenceStartDate).format('YYYY-MM-DD')
            : undefined,
          recurrenceEndDate: recurringchecked
            ? recurrenceEndDate
              ? dayjs(recurrenceEndDate).format('YYYY-MM-DD')
              : null
            : undefined,
          frequency: recurringchecked ? frequency : undefined,
          weekDays:
            recurringchecked &&
            (frequency === Frequency.WEEKLY ||
              (frequency === Frequency.MONTHLY && weekDayOccurenceInMonth))
              ? weekDays
              : undefined,
          interval: recurringchecked ? interval : undefined,
          count: recurringchecked ? count : undefined,
          weekDayOccurenceInMonth: recurringchecked
            ? weekDayOccurenceInMonth
            : undefined,
=======
          startDate: formState.regDate,
          endDate: formState.regEndDate,
          startTime: !alldaychecked ? formState.startTime + 'Z' : null,
          endTime: !alldaychecked ? formState.endTime + 'Z' : null,
>>>>>>> 57c18b72
        },
      });

      /* istanbul ignore next */
      if (data) {
        toast.success(t('eventUpdated'));
        setTimeout(() => {
          window.location.reload();
        }, 2000);
      }
    } catch (error: unknown) {
      /* istanbul ignore next */
      errorHandler(t, error);
    }
  };

  const registerEventHandler = async (): Promise<void> => {
    if (!isRegistered) {
      try {
        const { data } = await registerEventMutation({
          variables: {
            eventId: props.id,
          },
        });
        /* istanbul ignore next */
        if (data) {
          setIsRegistered(true);
          toast.success(`Successfully registered for ${props.eventName}`);
        }
      } catch (error: unknown) {
        /* istanbul ignore next */
        toast.error(error);
      }
    }
  };

  const openEventDashboard = (): void => {
    navigate(`/event/${orgId}/${props.id}`);
  };

  const hideCustomRecurrenceModal = (): void => {
    setCustomRecurrenceModalIsOpen(false);
  };

  const popover = (
    <Popover
      id={`popover-recurrenceRuleText`}
      data-testid={`popover-recurrenceRuleText`}
    >
      <Popover.Body>{recurrenceRuleText}</Popover.Body>
    </Popover>
  );

  return (
    <>
      <div
        className={styles.cards}
        style={{
          backgroundColor: '#d9d9d9',
        }}
        onClick={showViewModal}
        data-testid="card"
      >
        <div className={styles.dispflex}>
          <h2 className={styles.eventtitle}>
            {props.eventName ? <>{props.eventName}</> : <>Dogs Care</>}
          </h2>
        </div>
      </div>
      {/* preview modal */}
      <Modal show={eventmodalisOpen} centered dialogClassName="" scrollable>
        <Modal.Header>
          <p className={styles.titlemodal}>{t('eventDetails')}</p>
          <Button
            variant="danger"
            onClick={hideViewModal}
            data-testid="createEventModalCloseBtn"
          >
            <i className="fa fa-times"></i>
          </Button>
        </Modal.Header>
        <Modal.Body>
          <Form>
<<<<<<< HEAD
            <div>
              <p className={styles.preview}>
                {t('eventTitle')}:{' '}
                <span className={styles.view}>
                  {props.eventName ? (
                    <>
                      {props.eventName.length > 100 ? (
                        <>{props.eventName.substring(0, 100)}...</>
                      ) : (
                        <>{props.eventName}</>
                      )}
                    </>
                  ) : (
                    <>Dogs Care</>
                  )}
                </span>
              </p>
              <p className={styles.preview}>
                {t('location')}:
                <span className={styles.view}>
                  {props.eventLocation ? (
                    <>{props.eventLocation}</>
                  ) : (
                    <>India</>
                  )}
                </span>
              </p>
              <p className={styles.preview}>
                {t('description')}:{' '}
                <span className={styles.view}>
                  {props.eventDescription && props.eventDescription.length > 256
                    ? props.eventDescription.substring(0, 256) + '...'
                    : props.eventDescription}
                </span>
              </p>
              <p className={styles.preview}>
                {t('on')}:{' '}
                <span className={styles.view}>{props.startDate}</span>
              </p>
              <p className={styles.preview}>
                {t('end')}: <span className={styles.view}>{props.endDate}</span>
              </p>
              <Button
                className={styles.customButton}
                variant="success"
                onClick={openEventDashboard}
                data-testid="showEventDashboardBtn"
              >
                {' '}
                Show Event Dashboard{' '}
              </Button>
            </div>
            <div className={styles.iconContainer}>
              <Button
                size="sm"
                data-testid="editEventModalBtn"
                className={styles.icon}
                onClick={toggleUpdateModel}
              >
                {' '}
                <i className="fas fa-edit"></i>
              </Button>
              <Button
                size="sm"
                data-testid="deleteEventModalBtn"
                className={styles.icon}
                onClick={toggleDeleteModal}
              >
                {' '}
                <i className="fa fa-trash"></i>
              </Button>
            </div>
          </Form>
        </Modal.Body>
      </Modal>

      {/* delete modal */}
      <Modal
        size="sm"
        id={`deleteEventModal${props.id}`}
        show={eventDeleteModalIsOpen}
        onHide={toggleDeleteModal}
        backdrop="static"
        keyboard={false}
        centered
      >
        <Modal.Header closeButton className="bg-primary">
          <Modal.Title
            className="text-white"
            id={`deleteEventModalLabel${props.id}`}
          >
            {t('deleteEvent')}
          </Modal.Title>
        </Modal.Header>
        <Modal.Body>
          {!props.recurring && t('deleteEventMsg')}
          {props.recurring && (
            <>
              <Form className="mt-3">
                {recurringEventMutationOptions.map((option, index) => (
                  <div key={index} className="my-0 d-flex align-items-center">
                    <Form.Check
                      type="radio"
                      id={`radio-${index}`}
                      label={t(option)}
                      name="recurringEventDeleteType"
                      value={option}
                      onChange={(e) =>
                        setRecurringEventDeleteType(
                          e.target.value as RecurringEventMutationType,
                        )
                      }
                      defaultChecked={option === recurringEventDeleteType}
                      data-testid={`${option}`}
                    />
                  </div>
                ))}
              </Form>
            </>
          )}
        </Modal.Body>
        <Modal.Footer>
          <Button
            type="button"
            className="btn btn-danger"
            data-dismiss="modal"
            onClick={toggleDeleteModal}
            data-testid="EventDeleteModalCloseBtn"
          >
            {t('no')}
          </Button>
          <Button
            type="button"
            className="btn btn-success"
            onClick={deleteEventHandler}
            data-testid="deleteEventBtn"
          >
            {t('yes')}
          </Button>
        </Modal.Footer>
      </Modal>

      {/* Edit Modal */}
      <Modal
        id={`editEventModal${props.id}`}
        show={eventUpdateModalIsOpen}
        onHide={toggleUpdateModel}
        backdrop="static"
        keyboard={false}
        centered
      >
        <Modal.Header closeButton className="bg-primary">
          <Modal.Title
            id={`editEventModal${props.id}Label`}
            className="text-white"
          >
            {' '}
            {t('editEvent')}
          </Modal.Title>
        </Modal.Header>
        <form onSubmit={updateEventHandler}>
          <Modal.Body>
            <label htmlFor="eventtitle">{t('eventTitle')}</label>
=======
            <p className={styles.preview}>{t('eventTitle')}</p>
>>>>>>> 57c18b72
            <Form.Control
              type="title"
              id="eventitle"
              className="mb-3"
              autoComplete="off"
              data-testid="updateTitle"
              required
              value={
                formState.title.length > 100
                  ? formState.title.substring(0, 100) + '...'
                  : formState.title
              }
              onChange={(e): void => {
                setFormState({
                  ...formState,
                  title: e.target.value,
                });
              }}
              disabled={
                !(props.creator?._id === userId) && props.userRole === Role.USER
              }
            />
            <p className={styles.preview}>{t('description')}</p>
            <Form.Control
              type="eventdescrip"
              id="eventdescrip"
              className="mb-3"
              autoComplete="off"
              data-testid="updateDescription"
              required
              value={
                formState.eventdescrip.length > 256
                  ? formState.eventdescrip.substring(0, 256) + '...'
                  : formState.eventdescrip
              }
              onChange={(e): void => {
                setFormState({
                  ...formState,
                  eventdescrip: e.target.value,
                });
              }}
              disabled={
                !(props.creator?._id === userId) && props.userRole === Role.USER
              }
            />
            <p className={styles.preview}>{t('location')}</p>
            <Form.Control
              type="text"
              id="eventLocation"
              className="mb-3"
              autoComplete="off"
              data-testid="updateLocation"
              required
              value={formState.location}
              onChange={(e): void => {
                setFormState({
                  ...formState,
                  location: e.target.value,
                });
              }}
              disabled={
                !(props.creator?._id === userId) && props.userRole === Role.USER
              }
            />
<<<<<<< HEAD

            <div className={styles.datediv}>
              <div>
                <DatePicker
                  label={t('startDate')}
                  className={styles.datebox}
                  value={dayjs(eventStartDate)}
                  onChange={(date: Dayjs | null): void => {
                    if (date) {
                      setEventStartDate(date?.toDate());
                      setEventEndDate(
                        eventEndDate < date?.toDate()
                          ? date?.toDate()
                          : eventEndDate,
                      );
                      if (!props.recurring) {
                        setRecurrenceRuleState({
                          ...recurrenceRuleState,
                          recurrenceStartDate: date?.toDate(),
                          weekDays: [Days[date?.toDate().getDay()]],
                          weekDayOccurenceInMonth: weekDayOccurenceInMonth
                            ? getWeekDayOccurenceInMonth(date?.toDate())
                            : undefined,
                        });
                      }
                    }
                  }}
                />
              </div>
              <div>
                <DatePicker
                  label={t('endDate')}
                  className={styles.datebox}
                  value={dayjs(eventEndDate)}
                  onChange={(date: Dayjs | null): void => {
                    if (date) {
                      setEventEndDate(date?.toDate());
                    }
                  }}
                  minDate={dayjs(eventStartDate)}
                />
              </div>
            </div>
            <div className={styles.datediv}>
              <div className="mr-3">
                <TimePicker
                  label={t('startTime')}
                  className={styles.datebox}
                  timeSteps={{ hours: 1, minutes: 1, seconds: 1 }}
                  value={timeToDayJs(formState.startTime)}
                  /*istanbul ignore next*/
                  onChange={(time): void => {
                    if (time) {
=======
            <div className={styles.datediv}>
              <div className={styles.startDate}>
                <p className={styles.preview}>{t('regDate')}</p>
                <Form.Control
                  type="date"
                  id="eventregDate"
                  autoComplete="off"
                  data-testid="updateregDate"
                  required
                  value={formState.regDate}
                  onChange={(e): void => {
                    setFormState({
                      ...formState,
                      regDate: e.target.value,
                    });
                  }}
                  disabled={
                    !(props.creator?._id === userId) &&
                    props.userRole === Role.USER
                  }
                />
              </div>
              <div className={styles.endDate}>
                <p className={styles.preview}>{t('regEndDate')}</p>
                <Form.Control
                  type="date"
                  id="eventregEndDate"
                  autoComplete="off"
                  data-testid="updateregEndDate"
                  required
                  value={formState.regEndDate}
                  onChange={(e): void => {
                    setFormState({
                      ...formState,
                      regEndDate: e.target.value,
                    });
                  }}
                  disabled={
                    !(props.creator?._id === userId) &&
                    props.userRole === Role.USER
                  }
                />
              </div>
            </div>
            {!alldaychecked && (
              <div className={styles.datediv}>
                <div className={styles.startTime}>
                  <p className={styles.preview}>{t('startTime')}</p>
                  <Form.Control
                    id="startTime"
                    value={formState.startTime}
                    data-testid="updateStartTime"
                    onChange={(e): void =>
>>>>>>> 57c18b72
                      setFormState({
                        ...formState,
                        startTime: time?.format('HH:mm:ss'),
                        endTime:
                          /*istanbul ignore next*/
                          timeToDayJs(formState.endTime) < time
                            ? /* istanbul ignore next */ time?.format(
                                'HH:mm:ss',
                              )
                            : formState.endTime,
                      });
                    }
<<<<<<< HEAD
                  }}
                  disabled={alldaychecked}
                />
              </div>
              <div>
                <TimePicker
                  label={t('endTime')}
                  className={styles.datebox}
                  timeSteps={{ hours: 1, minutes: 1, seconds: 1 }}
                  /*istanbul ignore next*/
                  value={timeToDayJs(formState.endTime)}
                  onChange={(time): void => {
                    if (time) {
=======
                    disabled={
                      !(props.creator?._id === userId) &&
                      props.userRole === Role.USER
                    }
                  />
                </div>
                <div className={styles.endTime}>
                  <p className={styles.preview}>{t('endTime')}</p>
                  <Form.Control
                    id="endTime"
                    value={formState.endTime}
                    data-testid="updateEndTime"
                    onChange={(e): void =>
>>>>>>> 57c18b72
                      setFormState({
                        ...formState,
                        endTime: time?.format('HH:mm:ss'),
                      });
                    }
<<<<<<< HEAD
                  }}
                  minTime={timeToDayJs(formState.startTime)}
                  disabled={alldaychecked}
                />
=======
                    disabled={
                      !(props.creator?._id === userId) &&
                      props.userRole === Role.USER
                    }
                  />
                </div>
>>>>>>> 57c18b72
              </div>
            </div>
            <div className={styles.checkboxContainer}>
              <div className={styles.checkboxdiv}>
                <div className={styles.dispflex}>
                  <label htmlFor="allday">{t('allDay')}?</label>
                  <Form.Switch
                    id="allday"
                    type="checkbox"
                    data-testid="updateAllDay"
                    checked={alldaychecked}
                    onChange={(): void => {
                      setAllDayChecked(!alldaychecked);
                    }}
                    disabled={
                      !(props.creator?._id === userId) &&
                      props.userRole === Role.USER
                    }
                  />
                </div>
                <div className={styles.dispflex}>
                  <label htmlFor="recurring">{t('recurringEvent')}:</label>
                  <Form.Switch
                    id="recurring"
                    type="checkbox"
                    data-testid="updateRecurring"
                    checked={recurringchecked}
                    onChange={(): void => {
                      setRecurringChecked(!recurringchecked);
                    }}
                    disabled={
                      !(props.creator?._id === userId) &&
                      props.userRole === Role.USER
                    }
                  />
                </div>
              </div>
              <div className={styles.checkboxdiv}>
                <div className={styles.dispflex}>
                  <label htmlFor="ispublic">{t('isPublic')}?</label>
                  <Form.Switch
                    id="ispublic"
                    type="checkbox"
                    data-testid="updateIsPublic"
                    checked={publicchecked}
                    onChange={(): void => {
                      setPublicChecked(!publicchecked);
                    }}
                    disabled={
                      !(props.creator?._id === userId) &&
                      props.userRole === Role.USER
                    }
                  />
                </div>
                <div className={styles.dispflex}>
                  <label htmlFor="registrable">{t('isRegistrable')}?</label>
                  <Form.Switch
                    id="registrable"
                    type="checkbox"
                    data-testid="updateRegistrable"
                    checked={registrablechecked}
                    onChange={(): void => {
                      setRegistrableChecked(!registrablechecked);
                    }}
                    disabled={
                      !(props.creator?._id === userId) &&
                      props.userRole === Role.USER
                    }
                  />
                </div>
              </div>
            </div>
<<<<<<< HEAD

            {/* Recurrence Options */}
            {recurringchecked && (
              <RecurrenceOptions
                recurrenceRuleState={recurrenceRuleState}
                recurrenceRuleText={recurrenceRuleText}
                setRecurrenceRuleState={setRecurrenceRuleState}
                setCustomRecurrenceModalIsOpen={setCustomRecurrenceModalIsOpen}
                popover={popover}
              />
            )}
          </Modal.Body>
          <Modal.Footer>
            <Button
              type="button"
              className="btn btn-secondary"
              data-dismiss="modal"
              data-testid="EventUpdateModalCloseBtn"
              onClick={toggleUpdateModel}
            >
              {t('close')}
            </Button>
            <Button
              type="submit"
              className="btn btn-success"
              data-testid="updateEventBtn"
            >
              {t('editEvent')}
            </Button>
=======
          </Form>
        </Modal.Body>
        <form onSubmit={updateEventHandler}>
          <Modal.Footer>
            {(props.userRole !== Role.USER ||
              props.creator?._id === userId) && (
              <Button
                variant="success"
                onClick={openEventDashboard}
                data-testid="showEventDashboardBtn"
                className={styles.icon}
              >
                {' '}
                Show Event Dashboard{' '}
              </Button>
            )}
            {(props.userRole !== Role.USER ||
              props.creator?._id === userId) && (
              <Button
                type="submit"
                variant="success"
                className={styles.icon}
                data-testid="updatePostBtn"
              >
                {t('editEvent')}
              </Button>
            )}
            {(props.userRole !== Role.USER ||
              props.creator?._id === userId) && (
              <Button
                variant="danger"
                data-testid="deleteEventModalBtn"
                className={styles.icon}
                onClick={toggleDeleteModal}
              >
                {t('deleteEvent')}
              </Button>
            )}
            {props.userRole === Role.USER &&
              !(props.creator?._id === userId) &&
              (isRegistered ? (
                <Button
                  className={styles.customButton}
                  variant="success"
                  disabled
                >
                  {t('alreadyRegistered')}
                </Button>
              ) : (
                <Button
                  className={styles.customButton}
                  variant="success"
                  onClick={registerEventHandler}
                  data-testid="registerEventBtn"
                >
                  {t('registerEvent')}
                </Button>
              ))}
>>>>>>> 57c18b72
          </Modal.Footer>
        </form>
      </Modal>

<<<<<<< HEAD
      {/* Custom Recurrence Modal */}
      <CustomRecurrenceModal
        recurrenceRuleState={recurrenceRuleState}
        recurrenceRuleText={recurrenceRuleText}
        setRecurrenceRuleState={setRecurrenceRuleState}
        customRecurrenceModalIsOpen={customRecurrenceModalIsOpen}
        hideCustomRecurrenceModal={hideCustomRecurrenceModal}
        setCustomRecurrenceModalIsOpen={setCustomRecurrenceModalIsOpen}
        t={t}
      />
=======
      {/* delete modal */}
      <Modal
        size="sm"
        id={`deleteEventModal${props.id}`}
        show={eventDeleteModalIsOpen}
        onHide={toggleDeleteModal}
        backdrop="static"
        keyboard={false}
        centered
      >
        <Modal.Header closeButton className="bg-primary">
          <Modal.Title
            className="text-white"
            id={`deleteEventModalLabel${props.id}`}
          >
            {t('deleteEvent')}
          </Modal.Title>
        </Modal.Header>
        <Modal.Body>
          {!props.recurring && t('deleteEventMsg')}
          {props.recurring && (
            <>
              <Form className="mt-3">
                {recurringEventMutationOptions.map((option, index) => (
                  <div key={index} className="my-0 d-flex align-items-center">
                    <Form.Check
                      type="radio"
                      id={`radio-${index}`}
                      label={t(
                        option.charAt(0).toLowerCase() + option.slice(1),
                      )}
                      name="recurringEventDeleteType"
                      value={option}
                      onChange={(e) =>
                        setRecurringEventDeleteType(
                          e.target.value as RecurringEventMutationType,
                        )
                      }
                      defaultChecked={option === recurringEventDeleteType}
                      data-testid={`${option}`}
                    />
                  </div>
                ))}
              </Form>
            </>
          )}
        </Modal.Body>
        <Modal.Footer>
          <Button
            type="button"
            className="btn btn-danger"
            data-dismiss="modal"
            onClick={toggleDeleteModal}
            data-testid="EventDeleteModalCloseBtn"
          >
            {t('no')}
          </Button>
          <Button
            type="button"
            className="btn btn-success"
            onClick={deleteEventHandler}
            data-testid="deleteEventBtn"
          >
            {t('yes')}
          </Button>
        </Modal.Footer>
      </Modal>
>>>>>>> 57c18b72
    </>
  );
}
export {};
export default eventListCard;<|MERGE_RESOLUTION|>--- conflicted
+++ resolved
@@ -58,20 +58,17 @@
   };
 }
 
+const timeToDayJs = (time: string): Dayjs => {
+  const dateTimeString = dayjs().format('YYYY-MM-DD') + ' ' + time;
+  return dayjs(dateTimeString, { format: 'YYYY-MM-DD HH:mm:ss' });
+};
+
 enum Role {
   USER = 'USER',
   SUPERADMIN = 'SUPERADMIN',
   ADMIN = 'ADMIN',
 }
 
-<<<<<<< HEAD
-const timeToDayJs = (time: string): Dayjs => {
-  const dateTimeString = dayjs().format('YYYY-MM-DD') + ' ' + time;
-  return dayjs(dateTimeString, { format: 'YYYY-MM-DD HH:mm:ss' });
-};
-
-=======
->>>>>>> 57c18b72
 function eventListCard(props: InterfaceEventListCardProps): JSX.Element {
   const { t } = useTranslation('translation', {
     keyPrefix: 'eventListCard',
@@ -85,7 +82,6 @@
   const [publicchecked, setPublicChecked] = useState(true);
   const [registrablechecked, setRegistrableChecked] = useState(false);
   const [eventDeleteModalIsOpen, setEventDeleteModalIsOpen] = useState(false);
-<<<<<<< HEAD
   const [eventUpdateModalIsOpen, setEventUpdateModalIsOpen] = useState(false);
   const [eventStartDate, setEventStartDate] = useState(new Date());
   const [eventEndDate, setEventEndDate] = useState(new Date());
@@ -113,8 +109,6 @@
 
   const recurrenceRuleText = getRecurrenceRuleText(recurrenceRuleState);
 
-=======
->>>>>>> 57c18b72
   const { orgId } = useParams();
   if (!orgId) {
     return <Navigate to={'/'} replace />;
@@ -137,6 +131,10 @@
     setEventModalIsOpen(false);
   };
 
+  const toggleUpdateModel = (): void => {
+    setEventUpdateModalIsOpen(!eventUpdateModalIsOpen);
+  };
+
   const toggleDeleteModal = (): void => {
     setEventDeleteModalIsOpen(!eventDeleteModalIsOpen);
   };
@@ -146,8 +144,8 @@
       title: props.eventName,
       eventdescrip: props.eventDescription,
       location: props.eventLocation,
-      regDate: props.regDate,
-      regEndDate: props.regEndDate,
+      regDate: props.startDate,
+      regEndDate: props.endDate,
       startTime: props.startTime?.split('.')[0] || '08:00:00',
       endTime: props.endTime?.split('.')[0] || '18:00:00',
     });
@@ -227,15 +225,6 @@
     e: ChangeEvent<HTMLFormElement>,
   ): Promise<void> => {
     e.preventDefault();
-<<<<<<< HEAD
-=======
-
-    if (new Date(formState.regEndDate) < new Date(formState.regDate)) {
-      toast.error('End date must be after start date');
-      return;
-    }
-
->>>>>>> 57c18b72
     try {
       const { data } = await updateEvent({
         variables: {
@@ -252,7 +241,6 @@
           startDate: dayjs(eventStartDate).format('YYYY-MM-DD'),
           endDate: dayjs(eventEndDate).format('YYYY-MM-DD'),
           location: formState.location,
-<<<<<<< HEAD
           startTime: !alldaychecked ? formState.startTime + 'Z' : undefined,
           endTime: !alldaychecked ? formState.endTime + 'Z' : undefined,
           recurrenceStartDate: recurringchecked
@@ -275,12 +263,6 @@
           weekDayOccurenceInMonth: recurringchecked
             ? weekDayOccurenceInMonth
             : undefined,
-=======
-          startDate: formState.regDate,
-          endDate: formState.regEndDate,
-          startTime: !alldaychecked ? formState.startTime + 'Z' : null,
-          endTime: !alldaychecked ? formState.endTime + 'Z' : null,
->>>>>>> 57c18b72
         },
       });
 
@@ -364,81 +346,285 @@
         </Modal.Header>
         <Modal.Body>
           <Form>
-<<<<<<< HEAD
-            <div>
-              <p className={styles.preview}>
-                {t('eventTitle')}:{' '}
-                <span className={styles.view}>
-                  {props.eventName ? (
-                    <>
-                      {props.eventName.length > 100 ? (
-                        <>{props.eventName.substring(0, 100)}...</>
-                      ) : (
-                        <>{props.eventName}</>
-                      )}
-                    </>
-                  ) : (
-                    <>Dogs Care</>
-                  )}
-                </span>
-              </p>
-              <p className={styles.preview}>
-                {t('location')}:
-                <span className={styles.view}>
-                  {props.eventLocation ? (
-                    <>{props.eventLocation}</>
-                  ) : (
-                    <>India</>
-                  )}
-                </span>
-              </p>
-              <p className={styles.preview}>
-                {t('description')}:{' '}
-                <span className={styles.view}>
-                  {props.eventDescription && props.eventDescription.length > 256
-                    ? props.eventDescription.substring(0, 256) + '...'
-                    : props.eventDescription}
-                </span>
-              </p>
-              <p className={styles.preview}>
-                {t('on')}:{' '}
-                <span className={styles.view}>{props.startDate}</span>
-              </p>
-              <p className={styles.preview}>
-                {t('end')}: <span className={styles.view}>{props.endDate}</span>
-              </p>
+            <p className={styles.preview}>{t('eventTitle')}</p>
+            <Form.Control
+              type="title"
+              id="eventitle"
+              className="mb-3"
+              autoComplete="off"
+              data-testid="updateTitle"
+              required
+              value={
+                formState.title.length > 100
+                  ? formState.title.substring(0, 100) + '...'
+                  : formState.title
+              }
+              onChange={(e): void => {
+                setFormState({
+                  ...formState,
+                  title: e.target.value,
+                });
+              }}
+              disabled={
+                !(props.creator?._id === userId) && props.userRole === Role.USER
+              }
+            />
+            <p className={styles.preview}>{t('description')}</p>
+            <Form.Control
+              type="eventdescrip"
+              id="eventdescrip"
+              className="mb-3"
+              autoComplete="off"
+              data-testid="updateDescription"
+              required
+              value={
+                formState.eventdescrip.length > 256
+                  ? formState.eventdescrip.substring(0, 256) + '...'
+                  : formState.eventdescrip
+              }
+              onChange={(e): void => {
+                setFormState({
+                  ...formState,
+                  eventdescrip: e.target.value,
+                });
+              }}
+              disabled={
+                !(props.creator?._id === userId) && props.userRole === Role.USER
+              }
+            />
+            <p className={styles.preview}>{t('location')}</p>
+            <Form.Control
+              type="text"
+              id="eventLocation"
+              className="mb-3"
+              autoComplete="off"
+              data-testid="updateLocation"
+              required
+              value={formState.location}
+              onChange={(e): void => {
+                setFormState({
+                  ...formState,
+                  location: e.target.value,
+                });
+              }}
+              disabled={
+                !(props.creator?._id === userId) && props.userRole === Role.USER
+              }
+            />
+            <div className={styles.datediv}>
+              <div className={styles.startDate}>
+                <p className={styles.preview}>{t('regDate')}</p>
+                <Form.Control
+                  type="date"
+                  id="eventregDate"
+                  autoComplete="off"
+                  data-testid="updateregDate"
+                  required
+                  value={formState.regDate}
+                  onChange={(e): void => {
+                    setFormState({
+                      ...formState,
+                      regDate: e.target.value,
+                    });
+                  }}
+                  disabled={
+                    !(props.creator?._id === userId) &&
+                    props.userRole === Role.USER
+                  }
+                />
+              </div>
+              <div className={styles.endDate}>
+                <p className={styles.preview}>{t('regEndDate')}</p>
+                <Form.Control
+                  type="date"
+                  id="eventregEndDate"
+                  autoComplete="off"
+                  data-testid="updateregEndDate"
+                  required
+                  value={formState.regEndDate}
+                  onChange={(e): void => {
+                    setFormState({
+                      ...formState,
+                      regEndDate: e.target.value,
+                    });
+                  }}
+                  disabled={
+                    !(props.creator?._id === userId) &&
+                    props.userRole === Role.USER
+                  }
+                />
+              </div>
+            </div>
+            {!alldaychecked && (
+              <div className={styles.datediv}>
+                <div className={styles.startTime}>
+                  <p className={styles.preview}>{t('startTime')}</p>
+                  <Form.Control
+                    id="startTime"
+                    value={formState.startTime}
+                    data-testid="updateStartTime"
+                    onChange={(e): void =>
+                      setFormState({
+                        ...formState,
+                        startTime: e.target.value,
+                      })
+                    }
+                    disabled={
+                      !(props.creator?._id === userId) &&
+                      props.userRole === Role.USER
+                    }
+                  />
+                </div>
+                <div className={styles.endTime}>
+                  <p className={styles.preview}>{t('endTime')}</p>
+                  <Form.Control
+                    id="endTime"
+                    value={formState.endTime}
+                    data-testid="updateEndTime"
+                    onChange={(e): void =>
+                      setFormState({
+                        ...formState,
+                        endTime: e.target.value,
+                      })
+                    }
+                    disabled={
+                      !(props.creator?._id === userId) &&
+                      props.userRole === Role.USER
+                    }
+                  />
+                </div>
+              </div>
+            )}
+            <div className={styles.checkboxContainer}>
+              <div className={styles.checkboxdiv}>
+                <div className={styles.dispflex}>
+                  <label htmlFor="allday">{t('allDay')}?</label>
+                  <Form.Switch
+                    id="allday"
+                    type="checkbox"
+                    data-testid="updateAllDay"
+                    checked={alldaychecked}
+                    onChange={(): void => {
+                      setAllDayChecked(!alldaychecked);
+                    }}
+                    disabled={
+                      !(props.creator?._id === userId) &&
+                      props.userRole === Role.USER
+                    }
+                  />
+                </div>
+                <div className={styles.dispflex}>
+                  <label htmlFor="recurring">{t('recurringEvent')}:</label>
+                  <Form.Switch
+                    id="recurring"
+                    type="checkbox"
+                    data-testid="updateRecurring"
+                    checked={recurringchecked}
+                    onChange={(): void => {
+                      setRecurringChecked(!recurringchecked);
+                    }}
+                    disabled={
+                      !(props.creator?._id === userId) &&
+                      props.userRole === Role.USER
+                    }
+                  />
+                </div>
+              </div>
+              <div className={styles.checkboxdiv}>
+                <div className={styles.dispflex}>
+                  <label htmlFor="ispublic">{t('isPublic')}?</label>
+                  <Form.Switch
+                    id="ispublic"
+                    type="checkbox"
+                    data-testid="updateIsPublic"
+                    checked={publicchecked}
+                    onChange={(): void => {
+                      setPublicChecked(!publicchecked);
+                    }}
+                    disabled={
+                      !(props.creator?._id === userId) &&
+                      props.userRole === Role.USER
+                    }
+                  />
+                </div>
+                <div className={styles.dispflex}>
+                  <label htmlFor="registrable">{t('isRegistrable')}?</label>
+                  <Form.Switch
+                    id="registrable"
+                    type="checkbox"
+                    data-testid="updateRegistrable"
+                    checked={registrablechecked}
+                    onChange={(): void => {
+                      setRegistrableChecked(!registrablechecked);
+                    }}
+                    disabled={
+                      !(props.creator?._id === userId) &&
+                      props.userRole === Role.USER
+                    }
+                  />
+                </div>
+              </div>
+            </div>
+          </Form>
+        </Modal.Body>
+        <form onSubmit={updateEventHandler}>
+          <Modal.Footer>
+            {(props.userRole !== Role.USER ||
+              props.creator?._id === userId) && (
               <Button
-                className={styles.customButton}
                 variant="success"
                 onClick={openEventDashboard}
                 data-testid="showEventDashboardBtn"
+                className={styles.icon}
               >
                 {' '}
                 Show Event Dashboard{' '}
               </Button>
-            </div>
-            <div className={styles.iconContainer}>
+            )}
+            {(props.userRole !== Role.USER ||
+              props.creator?._id === userId) && (
               <Button
-                size="sm"
-                data-testid="editEventModalBtn"
+                type="submit"
+                variant="success"
                 className={styles.icon}
-                onClick={toggleUpdateModel}
+                data-testid="updatePostBtn"
               >
-                {' '}
-                <i className="fas fa-edit"></i>
+                {t('editEvent')}
               </Button>
+            )}
+            {(props.userRole !== Role.USER ||
+              props.creator?._id === userId) && (
               <Button
-                size="sm"
+                variant="danger"
                 data-testid="deleteEventModalBtn"
                 className={styles.icon}
                 onClick={toggleDeleteModal}
               >
-                {' '}
-                <i className="fa fa-trash"></i>
+                {t('deleteEvent')}
               </Button>
-            </div>
-          </Form>
-        </Modal.Body>
+            )}
+            {props.userRole === Role.USER &&
+              !(props.creator?._id === userId) &&
+              (isRegistered ? (
+                <Button
+                  className={styles.customButton}
+                  variant="success"
+                  disabled
+                >
+                  {t('alreadyRegistered')}
+                </Button>
+              ) : (
+                <Button
+                  className={styles.customButton}
+                  variant="success"
+                  onClick={registerEventHandler}
+                  data-testid="registerEventBtn"
+                >
+                  {t('registerEvent')}
+                </Button>
+              ))}
+          </Modal.Footer>
+        </form>
       </Modal>
 
       {/* delete modal */}
@@ -528,9 +714,6 @@
         <form onSubmit={updateEventHandler}>
           <Modal.Body>
             <label htmlFor="eventtitle">{t('eventTitle')}</label>
-=======
-            <p className={styles.preview}>{t('eventTitle')}</p>
->>>>>>> 57c18b72
             <Form.Control
               type="title"
               id="eventitle"
@@ -538,22 +721,15 @@
               autoComplete="off"
               data-testid="updateTitle"
               required
-              value={
-                formState.title.length > 100
-                  ? formState.title.substring(0, 100) + '...'
-                  : formState.title
-              }
+              value={formState.title}
               onChange={(e): void => {
                 setFormState({
                   ...formState,
                   title: e.target.value,
                 });
               }}
-              disabled={
-                !(props.creator?._id === userId) && props.userRole === Role.USER
-              }
             />
-            <p className={styles.preview}>{t('description')}</p>
+            <label htmlFor="eventdescrip">{t('description')}</label>
             <Form.Control
               type="eventdescrip"
               id="eventdescrip"
@@ -561,22 +737,15 @@
               autoComplete="off"
               data-testid="updateDescription"
               required
-              value={
-                formState.eventdescrip.length > 256
-                  ? formState.eventdescrip.substring(0, 256) + '...'
-                  : formState.eventdescrip
-              }
+              value={formState.eventdescrip}
               onChange={(e): void => {
                 setFormState({
                   ...formState,
                   eventdescrip: e.target.value,
                 });
               }}
-              disabled={
-                !(props.creator?._id === userId) && props.userRole === Role.USER
-              }
             />
-            <p className={styles.preview}>{t('location')}</p>
+            <label htmlFor="eventLocation">{t('location')}</label>
             <Form.Control
               type="text"
               id="eventLocation"
@@ -591,11 +760,7 @@
                   location: e.target.value,
                 });
               }}
-              disabled={
-                !(props.creator?._id === userId) && props.userRole === Role.USER
-              }
             />
-<<<<<<< HEAD
 
             <div className={styles.datediv}>
               <div>
@@ -649,61 +814,6 @@
                   /*istanbul ignore next*/
                   onChange={(time): void => {
                     if (time) {
-=======
-            <div className={styles.datediv}>
-              <div className={styles.startDate}>
-                <p className={styles.preview}>{t('regDate')}</p>
-                <Form.Control
-                  type="date"
-                  id="eventregDate"
-                  autoComplete="off"
-                  data-testid="updateregDate"
-                  required
-                  value={formState.regDate}
-                  onChange={(e): void => {
-                    setFormState({
-                      ...formState,
-                      regDate: e.target.value,
-                    });
-                  }}
-                  disabled={
-                    !(props.creator?._id === userId) &&
-                    props.userRole === Role.USER
-                  }
-                />
-              </div>
-              <div className={styles.endDate}>
-                <p className={styles.preview}>{t('regEndDate')}</p>
-                <Form.Control
-                  type="date"
-                  id="eventregEndDate"
-                  autoComplete="off"
-                  data-testid="updateregEndDate"
-                  required
-                  value={formState.regEndDate}
-                  onChange={(e): void => {
-                    setFormState({
-                      ...formState,
-                      regEndDate: e.target.value,
-                    });
-                  }}
-                  disabled={
-                    !(props.creator?._id === userId) &&
-                    props.userRole === Role.USER
-                  }
-                />
-              </div>
-            </div>
-            {!alldaychecked && (
-              <div className={styles.datediv}>
-                <div className={styles.startTime}>
-                  <p className={styles.preview}>{t('startTime')}</p>
-                  <Form.Control
-                    id="startTime"
-                    value={formState.startTime}
-                    data-testid="updateStartTime"
-                    onChange={(e): void =>
->>>>>>> 57c18b72
                       setFormState({
                         ...formState,
                         startTime: time?.format('HH:mm:ss'),
@@ -716,7 +826,6 @@
                             : formState.endTime,
                       });
                     }
-<<<<<<< HEAD
                   }}
                   disabled={alldaychecked}
                 />
@@ -730,39 +839,15 @@
                   value={timeToDayJs(formState.endTime)}
                   onChange={(time): void => {
                     if (time) {
-=======
-                    disabled={
-                      !(props.creator?._id === userId) &&
-                      props.userRole === Role.USER
-                    }
-                  />
-                </div>
-                <div className={styles.endTime}>
-                  <p className={styles.preview}>{t('endTime')}</p>
-                  <Form.Control
-                    id="endTime"
-                    value={formState.endTime}
-                    data-testid="updateEndTime"
-                    onChange={(e): void =>
->>>>>>> 57c18b72
                       setFormState({
                         ...formState,
                         endTime: time?.format('HH:mm:ss'),
                       });
                     }
-<<<<<<< HEAD
                   }}
                   minTime={timeToDayJs(formState.startTime)}
                   disabled={alldaychecked}
                 />
-=======
-                    disabled={
-                      !(props.creator?._id === userId) &&
-                      props.userRole === Role.USER
-                    }
-                  />
-                </div>
->>>>>>> 57c18b72
               </div>
             </div>
             <div className={styles.checkboxContainer}>
@@ -774,13 +859,7 @@
                     type="checkbox"
                     data-testid="updateAllDay"
                     checked={alldaychecked}
-                    onChange={(): void => {
-                      setAllDayChecked(!alldaychecked);
-                    }}
-                    disabled={
-                      !(props.creator?._id === userId) &&
-                      props.userRole === Role.USER
-                    }
+                    onChange={(): void => setAllDayChecked(!alldaychecked)}
                   />
                 </div>
                 <div className={styles.dispflex}>
@@ -790,12 +869,8 @@
                     type="checkbox"
                     data-testid="updateRecurring"
                     checked={recurringchecked}
-                    onChange={(): void => {
-                      setRecurringChecked(!recurringchecked);
-                    }}
-                    disabled={
-                      !(props.creator?._id === userId) &&
-                      props.userRole === Role.USER
+                    onChange={(): void =>
+                      setRecurringChecked(!recurringchecked)
                     }
                   />
                 </div>
@@ -808,13 +883,7 @@
                     type="checkbox"
                     data-testid="updateIsPublic"
                     checked={publicchecked}
-                    onChange={(): void => {
-                      setPublicChecked(!publicchecked);
-                    }}
-                    disabled={
-                      !(props.creator?._id === userId) &&
-                      props.userRole === Role.USER
-                    }
+                    onChange={(): void => setPublicChecked(!publicchecked)}
                   />
                 </div>
                 <div className={styles.dispflex}>
@@ -824,18 +893,13 @@
                     type="checkbox"
                     data-testid="updateRegistrable"
                     checked={registrablechecked}
-                    onChange={(): void => {
-                      setRegistrableChecked(!registrablechecked);
-                    }}
-                    disabled={
-                      !(props.creator?._id === userId) &&
-                      props.userRole === Role.USER
+                    onChange={(): void =>
+                      setRegistrableChecked(!registrablechecked)
                     }
                   />
                 </div>
               </div>
             </div>
-<<<<<<< HEAD
 
             {/* Recurrence Options */}
             {recurringchecked && (
@@ -865,71 +929,10 @@
             >
               {t('editEvent')}
             </Button>
-=======
-          </Form>
-        </Modal.Body>
-        <form onSubmit={updateEventHandler}>
-          <Modal.Footer>
-            {(props.userRole !== Role.USER ||
-              props.creator?._id === userId) && (
-              <Button
-                variant="success"
-                onClick={openEventDashboard}
-                data-testid="showEventDashboardBtn"
-                className={styles.icon}
-              >
-                {' '}
-                Show Event Dashboard{' '}
-              </Button>
-            )}
-            {(props.userRole !== Role.USER ||
-              props.creator?._id === userId) && (
-              <Button
-                type="submit"
-                variant="success"
-                className={styles.icon}
-                data-testid="updatePostBtn"
-              >
-                {t('editEvent')}
-              </Button>
-            )}
-            {(props.userRole !== Role.USER ||
-              props.creator?._id === userId) && (
-              <Button
-                variant="danger"
-                data-testid="deleteEventModalBtn"
-                className={styles.icon}
-                onClick={toggleDeleteModal}
-              >
-                {t('deleteEvent')}
-              </Button>
-            )}
-            {props.userRole === Role.USER &&
-              !(props.creator?._id === userId) &&
-              (isRegistered ? (
-                <Button
-                  className={styles.customButton}
-                  variant="success"
-                  disabled
-                >
-                  {t('alreadyRegistered')}
-                </Button>
-              ) : (
-                <Button
-                  className={styles.customButton}
-                  variant="success"
-                  onClick={registerEventHandler}
-                  data-testid="registerEventBtn"
-                >
-                  {t('registerEvent')}
-                </Button>
-              ))}
->>>>>>> 57c18b72
           </Modal.Footer>
         </form>
       </Modal>
 
-<<<<<<< HEAD
       {/* Custom Recurrence Modal */}
       <CustomRecurrenceModal
         recurrenceRuleState={recurrenceRuleState}
@@ -940,75 +943,6 @@
         setCustomRecurrenceModalIsOpen={setCustomRecurrenceModalIsOpen}
         t={t}
       />
-=======
-      {/* delete modal */}
-      <Modal
-        size="sm"
-        id={`deleteEventModal${props.id}`}
-        show={eventDeleteModalIsOpen}
-        onHide={toggleDeleteModal}
-        backdrop="static"
-        keyboard={false}
-        centered
-      >
-        <Modal.Header closeButton className="bg-primary">
-          <Modal.Title
-            className="text-white"
-            id={`deleteEventModalLabel${props.id}`}
-          >
-            {t('deleteEvent')}
-          </Modal.Title>
-        </Modal.Header>
-        <Modal.Body>
-          {!props.recurring && t('deleteEventMsg')}
-          {props.recurring && (
-            <>
-              <Form className="mt-3">
-                {recurringEventMutationOptions.map((option, index) => (
-                  <div key={index} className="my-0 d-flex align-items-center">
-                    <Form.Check
-                      type="radio"
-                      id={`radio-${index}`}
-                      label={t(
-                        option.charAt(0).toLowerCase() + option.slice(1),
-                      )}
-                      name="recurringEventDeleteType"
-                      value={option}
-                      onChange={(e) =>
-                        setRecurringEventDeleteType(
-                          e.target.value as RecurringEventMutationType,
-                        )
-                      }
-                      defaultChecked={option === recurringEventDeleteType}
-                      data-testid={`${option}`}
-                    />
-                  </div>
-                ))}
-              </Form>
-            </>
-          )}
-        </Modal.Body>
-        <Modal.Footer>
-          <Button
-            type="button"
-            className="btn btn-danger"
-            data-dismiss="modal"
-            onClick={toggleDeleteModal}
-            data-testid="EventDeleteModalCloseBtn"
-          >
-            {t('no')}
-          </Button>
-          <Button
-            type="button"
-            className="btn btn-success"
-            onClick={deleteEventHandler}
-            data-testid="deleteEventBtn"
-          >
-            {t('yes')}
-          </Button>
-        </Modal.Footer>
-      </Modal>
->>>>>>> 57c18b72
     </>
   );
 }
