--- conflicted
+++ resolved
@@ -35,13 +35,8 @@
   DELETE_ENTIRE_RECURRING_EVENT_SERIES_MUTATION,
   REGISTER_EVENT,
 } from 'GraphQl/Mutations/EventMutations';
-<<<<<<< HEAD
 import { useMutation } from '@apollo/client/react';
-import { toast } from 'react-toastify';
-=======
-import { useMutation } from '@apollo/client';
 import { NotificationToast } from 'components/NotificationToast/NotificationToast';
->>>>>>> 708347e9
 import { useUpdateEventHandler } from './updateLogic';
 import { errorHandler } from 'utils/errorHandler';
 
