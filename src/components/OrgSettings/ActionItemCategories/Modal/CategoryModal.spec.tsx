--- conflicted
+++ resolved
@@ -1,16 +1,13 @@
 import React from 'react';
-<<<<<<< HEAD
 import { describe, it, expect, vi, beforeEach, afterEach } from 'vitest';
 import { render, screen, fireEvent, waitFor } from '@testing-library/react';
 import '@testing-library/jest-dom';
 import { MockedProvider, MockedResponse } from '@apollo/client/testing';
-
 import CategoryModal, { InterfaceActionItemCategory } from './CategoryModal';
 import {
   CREATE_ACTION_ITEM_CATEGORY_MUTATION,
   UPDATE_ACTION_ITEM_CATEGORY_MUTATION,
 } from 'GraphQl/Mutations/ActionItemCategoryMutations';
-=======
 import { MockedProvider } from '@apollo/react-testing';
 import type { RenderResult } from '@testing-library/react';
 import { fireEvent, render, screen, waitFor } from '@testing-library/react';
@@ -25,7 +22,7 @@
 import { MOCKS, MOCKS_ERROR } from '../OrgActionItemCategoryMocks';
 import type { InterfaceActionItemCategoryModal } from './CategoryModal';
 import CategoryModal from './CategoryModal';
->>>>>>> 9c4a368f
+
 import { toast } from 'react-toastify';
 
 vi.mock('react-i18next', () => ({
