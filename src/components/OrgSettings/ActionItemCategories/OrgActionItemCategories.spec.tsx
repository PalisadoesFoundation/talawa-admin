--- conflicted
+++ resolved
@@ -1,5 +1,4 @@
 import React from 'react';
-<<<<<<< HEAD
 import { afterEach, describe, expect, it, vi } from 'vitest';
 import { render, screen, waitFor, fireEvent } from '@testing-library/react';
 import '@testing-library/jest-dom';
@@ -11,9 +10,7 @@
 } from 'GraphQl/Queries/ActionItemCategoryQueries';
 // import {  } from './OrgActionItemCategories'; // from the same file
 // import type { InterfaceActionItemCategory } from 'utils/interfaces'
-
 import { CreatorNameCell } from './OrgActionItemCategories';
-=======
 import { MockedProvider } from '@apollo/react-testing';
 import type { RenderResult } from '@testing-library/react';
 import { fireEvent, render, screen, waitFor } from '@testing-library/react';
@@ -26,7 +23,6 @@
 import i18n from 'utils/i18nForTest';
 import type { ApolloLink } from '@apollo/client';
 import { MOCKS, MOCKS_EMPTY, MOCKS_ERROR } from './OrgActionItemCategoryMocks';
->>>>>>> 9c4a368f
 import OrgActionItemCategories from './OrgActionItemCategories';
 export interface InterfaceActionItemCategory {
   id: string;
