--- conflicted
+++ resolved
@@ -179,13 +179,8 @@
         },
       });
 
-<<<<<<< HEAD
-      if (data?.updateOrganization?.organization) {
-        await refetch({ input: { id: orgId } });
-=======
       if (data) {
         refetch({ id: orgId });
->>>>>>> 055f54a7
         toast.success(t('successfulUpdated') as string);
       } else {
         toast.error('Failed to update organization');
