--- conflicted
+++ resolved
@@ -87,14 +87,10 @@
         variables: { input },
       });
     } catch (error) {
-<<<<<<< HEAD
       console.error('Error in changing language', error);
-=======
-      console.log('Error in changing language', error);
     } finally {
       await i18next.changeLanguage(languageCode);
       cookies.set('i18next', languageCode);
->>>>>>> 3ab98ab3
     }
   };
 
