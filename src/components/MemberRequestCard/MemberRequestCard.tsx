--- conflicted
+++ resolved
@@ -38,19 +38,6 @@
   };
 
   const RejectMember = async () => {
-<<<<<<< HEAD
-    try {
-      const { data } = await rejectMutation({
-        variables: {
-          userid: props.id,
-        },
-      });
-      console.log(data);
-      window.alert('it is removed');
-      window.location.reload();
-    } catch (error) {
-      window.alert(error);
-=======
     const sure = window.confirm('Are you sure you want to Reject Request ?');
     if (sure) {
       try {
@@ -64,7 +51,6 @@
       } catch (error) {
         window.alert(error);
       }
->>>>>>> 4fe24f51
     }
   };
 
