import React from 'react';
import { render, screen } from '@testing-library/react';
import MemberRequestCard from './MemberRequestCard';
import {
  ApolloClient,
  NormalizedCacheObject,
  ApolloProvider,
  InMemoryCache,
} from '@apollo/client';

const client: ApolloClient<NormalizedCacheObject> = new ApolloClient({
  cache: new InMemoryCache(),
  uri: 'https://talawa-graphql-api.herokuapp.com/graphql',
});

describe('Testing Member Request Card', () => {
  test('should render props and text elements test for the page component', () => {
    render(
      <ApolloProvider client={client}>
        <MemberRequestCard
          key="123"
          id=""
          memberName="Saumya Singh"
          memberLocation="India"
          joinDate="07/04/2019"
          memberImage=""
          email="xyz@gmail.com"
        />
      </ApolloProvider>
    );
    expect(screen.getByText('Joined:')).toBeInTheDocument();
    expect(screen.getByText('Saumya Singh')).toBeInTheDocument();
    expect(screen.getByText('India')).toBeInTheDocument();
    expect(screen.getByText('07/04/2019')).toBeInTheDocument();
    expect(screen.getByText('xyz@gmail.com')).toBeInTheDocument();
  });
<<<<<<< HEAD

  test('should show modal when the button is clicked', () => {
    render(
      <ApolloProvider client={client}>
        <MemberRequestCard
          key="123"
          id=""
          memberName="Saumya Singh"
          memberLocation="India"
          joinDate="07/04/2019"
          memberImage=""
          email="xyz@gmail.com"
        />
      </ApolloProvider>
    );
    userEvent.click(screen.getByText('Reject', { selector: 'button' }));
    expect(
      screen.getByText('Are you sure you want to Reject Member')
    ).toBeInTheDocument();
  });

  test('should perform appropriate task ok clicking okay', async () => {
    render(
      <ApolloProvider client={client}>
        <MemberRequestCard
          key="123"
          id=""
          memberName="Saumya Singh"
          memberLocation="India"
          joinDate="07/04/2019"
          memberImage=""
          email="xyz@gmail.com"
        />
        <ModalResponse show={true} message="" />
      </ApolloProvider>
    );
    userEvent.click(screen.getByText('Okay', { selector: 'button' }));
    expect(
      await screen.queryByText('Are you sure you want to Reject Member')
    ).toBeNull();
  });
=======
>>>>>>> 096e8c14
});<|MERGE_RESOLUTION|>--- conflicted
+++ resolved
@@ -34,48 +34,4 @@
     expect(screen.getByText('07/04/2019')).toBeInTheDocument();
     expect(screen.getByText('xyz@gmail.com')).toBeInTheDocument();
   });
-<<<<<<< HEAD
-
-  test('should show modal when the button is clicked', () => {
-    render(
-      <ApolloProvider client={client}>
-        <MemberRequestCard
-          key="123"
-          id=""
-          memberName="Saumya Singh"
-          memberLocation="India"
-          joinDate="07/04/2019"
-          memberImage=""
-          email="xyz@gmail.com"
-        />
-      </ApolloProvider>
-    );
-    userEvent.click(screen.getByText('Reject', { selector: 'button' }));
-    expect(
-      screen.getByText('Are you sure you want to Reject Member')
-    ).toBeInTheDocument();
-  });
-
-  test('should perform appropriate task ok clicking okay', async () => {
-    render(
-      <ApolloProvider client={client}>
-        <MemberRequestCard
-          key="123"
-          id=""
-          memberName="Saumya Singh"
-          memberLocation="India"
-          joinDate="07/04/2019"
-          memberImage=""
-          email="xyz@gmail.com"
-        />
-        <ModalResponse show={true} message="" />
-      </ApolloProvider>
-    );
-    userEvent.click(screen.getByText('Okay', { selector: 'button' }));
-    expect(
-      await screen.queryByText('Are you sure you want to Reject Member')
-    ).toBeNull();
-  });
-=======
->>>>>>> 096e8c14
 });