--- conflicted
+++ resolved
@@ -197,7 +197,6 @@
 
     await waitForAsync();
 
-<<<<<<< HEAD
     await userEvent.type(
       screen.getByTestId('passwordInput'),
       formData.password,
@@ -206,11 +205,7 @@
     await userEvent.type(screen.getByTestId('emailInput'), formData.email);
 
     await userEvent.click(screen.getByTestId('registerBtn'));
-=======
-    userEvent.type(screen.getByTestId('passwordInput'), formData.password);
-    userEvent.type(screen.getByTestId('emailInput'), formData.email);
-    userEvent.click(screen.getByTestId('registerBtn'));
->>>>>>> 018155d6
+
 
     expect(toast.error).toHaveBeenCalledWith('Please enter valid details.');
   });
@@ -230,7 +225,6 @@
 
     await waitForAsync();
 
-<<<<<<< HEAD
     await userEvent.type(
       screen.getByTestId('passwordInput'),
       formData.password,
@@ -244,12 +238,6 @@
     );
 
     await userEvent.click(screen.getByTestId('registerBtn'));
-=======
-    userEvent.type(screen.getByTestId('passwordInput'), formData.password);
-    userEvent.type(screen.getByTestId('emailInput'), formData.email);
-    userEvent.type(screen.getByTestId('firstNameInput'), formData.firstName);
-    userEvent.click(screen.getByTestId('registerBtn'));
->>>>>>> 018155d6
 
     expect(toast.error).toHaveBeenCalledWith('Please enter valid details.');
   });
@@ -269,7 +257,6 @@
 
     await waitForAsync();
 
-<<<<<<< HEAD
     await userEvent.type(
       screen.getByTestId('passwordInput'),
       formData.password,
@@ -288,13 +275,7 @@
     );
 
     await userEvent.click(screen.getByTestId('registerBtn'));
-=======
-    userEvent.type(screen.getByTestId('passwordInput'), formData.password);
-    userEvent.type(screen.getByTestId('emailInput'), formData.email);
-    userEvent.type(screen.getByTestId('firstNameInput'), formData.firstName);
-    userEvent.type(screen.getByTestId('lastNameInput'), formData.lastName);
-    userEvent.click(screen.getByTestId('registerBtn'));
->>>>>>> 018155d6
+
 
     expect(toast.error).toHaveBeenCalledWith(
       "Password doesn't match. Confirm Password and try again.",
@@ -316,7 +297,6 @@
 
     await waitForAsync();
 
-<<<<<<< HEAD
     await userEvent.type(
       screen.getByTestId('passwordInput'),
       formData.password,
@@ -340,17 +320,7 @@
     );
 
     await userEvent.click(screen.getByTestId('registerBtn'));
-=======
-    userEvent.type(screen.getByTestId('passwordInput'), formData.password);
-    userEvent.type(
-      screen.getByTestId('confirmPasswordInput'),
-      formData.confirmPassword,
-    );
-    userEvent.type(screen.getByTestId('emailInput'), formData.email);
-    userEvent.type(screen.getByTestId('firstNameInput'), formData.firstName);
-    userEvent.type(screen.getByTestId('lastNameInput'), formData.lastName);
-    userEvent.click(screen.getByTestId('registerBtn'));
->>>>>>> 018155d6
+
 
     await waitForAsync();
 
