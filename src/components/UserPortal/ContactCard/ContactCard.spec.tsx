/**
 * ContactCard.spec.tsx
 *
 * Unit tests for ContactCard component.
 * - Ensures rendering with and without image
 * - Ensures clicking selects the contact (setSelectedContact called)
 * - Ensures unseen messages badge renders when count > 0
 * - Ensures data-selected toggles when selectedContact equals id
 */

import React, { act } from 'react';
<<<<<<< HEAD
import { render, screen } from '@testing-library/react';
import { MockedProvider } from '@apollo/client/testing/react';
=======
import { render, screen, fireEvent } from '@testing-library/react';
import userEvent from '@testing-library/user-event';
import { describe, it, expect, vi, afterEach } from 'vitest';

import { MockedProvider } from '@apollo/react-testing';
import { BrowserRouter } from 'react-router-dom';
import { Provider } from 'react-redux';
>>>>>>> 735c893b
import { I18nextProvider } from 'react-i18next';

import ContactCard from './ContactCard';
import type { InterfaceContactCardProps } from 'types/Chat/interface';
import { store } from 'state/store';
import i18nForTest from 'utils/i18nForTest';
import { StaticMockLink } from 'utils/StaticMockLink';

const link = new StaticMockLink([], true);

async function wait(ms = 50): Promise<void> {
  await act(async () => {
    await new Promise((resolve) => setTimeout(resolve, ms));
  });
}

const baseProps: InterfaceContactCardProps = {
  id: '1',
  title: 'Disha Talreja',
  image: '',
  lastMessage: 'Hey, are you free?',
  unseenMessages: 2,
  selectedContact: '',
  setSelectedContact: vi.fn(),
  isGroup: false,
};

const renderComponent = (props: InterfaceContactCardProps) =>
  render(
    <MockedProvider link={link}>
      <BrowserRouter>
        <Provider store={store}>
          <I18nextProvider i18n={i18nForTest}>
            <ContactCard {...props} />
          </I18nextProvider>
        </Provider>
      </BrowserRouter>
    </MockedProvider>,
  );

describe('ContactCard [User Portal]', () => {
  afterEach(() => {
    vi.clearAllMocks();
  });

  it('renders contact card container and text', async () => {
    renderComponent(baseProps);
    await wait();

    expect(
      screen.getByTestId(`contact-card-${baseProps.id}`),
    ).toBeInTheDocument();
    expect(
      screen.getByTestId(`contact-title-${baseProps.id}`),
    ).toHaveTextContent(baseProps.title);
    expect(
      screen.getByTestId(`contact-lastMessage-${baseProps.id}`),
    ).toHaveTextContent(baseProps.lastMessage);
  });

  it('renders fallback Avatar when image is not provided', async () => {
    renderComponent(baseProps);
    await wait();

    expect(
      screen.getByTestId(`contact-container-${baseProps.id}`),
    ).toBeInTheDocument();
    expect(screen.queryByTestId(`contact-${baseProps.id}-image`)).toBeNull();
    expect(
      screen.getByRole('img', { name: baseProps.title }),
    ).toBeInTheDocument();
  });

  it('renders provided image when image prop exists', async () => {
    const props = { ...baseProps, image: 'http://example.com/avatar.png' };
    renderComponent(props);
    await wait();

    const img = screen.getByTestId(`contact-${props.id}-image`);
    expect(img).toBeInTheDocument();
    expect((img as HTMLImageElement).getAttribute('src')).toBe(
      'http://example.com/avatar.png',
    );
  });

  it('renders unseen messages badge when unseenMessages > 0', async () => {
    renderComponent(baseProps);
    await wait();

    const badge = screen.getByTestId(`contact-unseen-${baseProps.id}`);
    expect(badge).toBeInTheDocument();
    expect(badge).toHaveTextContent(String(baseProps.unseenMessages));
  });

  it('calls setSelectedContact with id when clicked', async () => {
    const setSelectedContact = vi.fn();
    const props = { ...baseProps, setSelectedContact };
    renderComponent(props);
    await wait();

    await userEvent.click(screen.getByTestId(`contact-container-${props.id}`));
    await wait();

    expect(setSelectedContact).toHaveBeenCalledTimes(1);
    expect(setSelectedContact).toHaveBeenCalledWith(props.id);
  });

  it('marks data-selected true when selectedContact equals id', async () => {
    const props = { ...baseProps, selectedContact: baseProps.id };
    renderComponent(props);
    await wait();

    const container = screen.getByTestId(`contact-container-${props.id}`);
    expect(container).toHaveAttribute('data-selected', 'true');
  });

  it('does not render unseen badge when count is 0', async () => {
    const props = { ...baseProps, unseenMessages: 0 };
    renderComponent(props);
    await wait();

    expect(screen.queryByTestId(`contact-unseen-${props.id}`)).toBeNull();
  });

  it('calls setSelectedContact when clicked', () => {
    const setSelectedContact = vi.fn();

    render(
      <ContactCard {...baseProps} setSelectedContact={setSelectedContact} />,
    );

    fireEvent.click(screen.getByTestId(`contact-container-${baseProps.id}`));

    expect(setSelectedContact).toHaveBeenCalledWith(baseProps.id);
  });

  it('does not render lastMessage when lastMessage is not provided', async () => {
    const props = {
      ...baseProps,
      lastMessage: '', // falsy
    };

    renderComponent(props);
    await wait();

    expect(screen.queryByTestId(`contact-lastMessage-${props.id}`)).toBeNull();
  });

  it('marks data-selected false when selectedContact is different from id', async () => {
    const props = {
      ...baseProps,
      id: '1',
      selectedContact: '2',
    };

    renderComponent(props);
    await wait();

    const container = screen.getByTestId(`contact-container-${props.id}`);
    expect(container).toHaveAttribute('data-selected', 'false');
  });

  it('uses default unseenMessages value (0) when prop is undefined', async () => {
    renderComponent({
      ...baseProps,
      unseenMessages: undefined as unknown as number,
    });

    await wait();

    expect(screen.queryByTestId(`contact-unseen-${baseProps.id}`)).toBeNull();
  });
});<|MERGE_RESOLUTION|>--- conflicted
+++ resolved
@@ -9,18 +9,13 @@
  */
 
 import React, { act } from 'react';
-<<<<<<< HEAD
-import { render, screen } from '@testing-library/react';
-import { MockedProvider } from '@apollo/client/testing/react';
-=======
 import { render, screen, fireEvent } from '@testing-library/react';
 import userEvent from '@testing-library/user-event';
 import { describe, it, expect, vi, afterEach } from 'vitest';
 
-import { MockedProvider } from '@apollo/react-testing';
+import { MockedProvider } from '@apollo/client/testing/react';
 import { BrowserRouter } from 'react-router-dom';
 import { Provider } from 'react-redux';
->>>>>>> 735c893b
 import { I18nextProvider } from 'react-i18next';
 
 import ContactCard from './ContactCard';
