--- conflicted
+++ resolved
@@ -5,19 +5,10 @@
 interface InterfaceContactCardProps {
   id: string;
   title: string;
-<<<<<<< HEAD
   image: string;
   selectedContact: string;
   setSelectedContact: React.Dispatch<React.SetStateAction<string>>;
   isGroup: boolean;
-=======
-  subtitle: string;
-  image: string;
-  selectedContact: string;
-  setSelectedContact: React.Dispatch<React.SetStateAction<string>>;
-  type: string;
-  setSelectedChatType: React.Dispatch<React.SetStateAction<string>>;
->>>>>>> 01ef5c64
 }
 
 /**
@@ -40,24 +31,9 @@
  * @returns  The rendered contact card component.
  */
 function contactCard(props: InterfaceContactCardProps): JSX.Element {
-<<<<<<< HEAD
   const handleSelectedContactChange = (): void => {
     props.setSelectedContact(props.id);
   };
-=======
-  // Full name of the contact
-
-  /**
-   * Updates the selected contact and its name when the card is clicked.
-   */
-
-  const handleSelectedContactChange = (): void => {
-    props.setSelectedContact(props.id);
-    props.setSelectedChatType(props.type);
-  };
-
-  // State to track if the contact card is selected
->>>>>>> 01ef5c64
   const [isSelected, setIsSelected] = React.useState(
     props.selectedContact === props.id,
   );
@@ -91,10 +67,6 @@
         )}
         <div className={styles.contactNameContainer}>
           <b>{props.title}</b>
-<<<<<<< HEAD
-=======
-          <small className={styles.grey}>{props.subtitle}</small>
->>>>>>> 01ef5c64
         </div>
       </div>
     </>
