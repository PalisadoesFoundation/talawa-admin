import React from 'react';
import {
  render,
  screen,
  fireEvent,
  waitFor,
  within,
} from '@testing-library/react';
import { MockedProvider, MockedResponse } from '@apollo/client/testing';
import { I18nextProvider } from 'react-i18next';
import { BrowserRouter } from 'react-router-dom';
import { Provider } from 'react-redux';
import { store } from 'state/store';
import i18nForTest from 'utils/i18nForTest';
import { vi, describe, it, expect, beforeEach, afterEach } from 'vitest';
import { useLocalStorage } from '../../../utils/useLocalstorage';

vi.mock('react-bootstrap', async () => {
  const actual =
    await vi.importActual<typeof import('react-bootstrap')>('react-bootstrap');
  const mocks = await vi.importActual(
    '../../../test-utils/mocks/react-bootstrap',
  );
  return { ...actual, ...mocks };
});

vi.mock('utils/MinioUpload', () => {
  const useMinioUpload = vi.fn(() => ({
    uploadFileToMinio: async () => ({ objectName: 'uploaded_obj' }),
  }));
  return { useMinioUpload };
});

vi.mock('utils/MinioDownload', () => {
  const useMinioDownload = vi.fn(() => ({
    getFileFromMinio: async () => 'https://example.com/presigned.jpg',
  }));
  return { useMinioDownload };
});

// Note: no direct imports from Minio modules are necessary; they are mocked above

import ChatRoom, { MessageImage } from './ChatRoom';
import { CHAT_BY_ID, UNREAD_CHATS } from 'GraphQl/Queries/PlugInQueries';
import {
  MARK_CHAT_MESSAGES_AS_READ,
  MESSAGE_SENT_TO_CHAT,
  SEND_MESSAGE_TO_CHAT,
  EDIT_CHAT_MESSAGE,
  DELETE_CHAT_MESSAGE,
} from 'GraphQl/Mutations/OrganizationMutations';

// Mock data
export const mockChatData = {
  id: 'chat123',
  name: 'Test Chat',
  description: 'Test Description',
  avatarMimeType: 'image/jpeg',
  avatarURL: 'https://example.com/avatar.jpg',
  createdAt: '2023-01-01T00:00:00Z',
  updatedAt: '2023-01-01T00:00:00Z',
  isGroup: false,
  organization: {
    id: 'org123',
    name: 'Test Org',
    countryCode: 'US',
  },
  creator: {
    id: 'creator123',
    name: 'Creator Name',
    avatarMimeType: 'image/jpeg',
    avatarURL: 'https://example.com/creator.jpg',
  },
  updater: {
    id: 'updater123',
    name: 'Updater Name',
    avatarMimeType: 'image/jpeg',
    avatarURL: 'https://example.com/updater.jpg',
  },
  members: {
    edges: [
      {
        cursor: 'cursor1',
        node: {
          user: {
            id: 'user123',
            name: 'Current User',
            avatarMimeType: 'image/jpeg',
            avatarURL: 'https://example.com/user.jpg',
          },
          role: 'MEMBER',
        },
      },
      {
        cursor: 'cursor2',
        node: {
          user: {
            id: 'otherUser123',
            name: 'Other User',
            avatarMimeType: 'image/jpeg',
            avatarURL: 'https://example.com/other.jpg',
<<<<<<< HEAD
=======
          },
          role: 'MEMBER',
        },
      },
      {
        cursor: 'cursor3',
        node: {
          user: {
            id: 'user3',
            name: 'User 3',
            avatarMimeType: 'image/jpeg',
            avatarURL: 'https://example.com/user3.jpg',
>>>>>>> 00570128
          },
          role: 'MEMBER',
        },
      },
<<<<<<< HEAD
      {
        cursor: 'cursor3',
        node: {
          user: {
            id: 'user3',
            name: 'User 3',
            avatarMimeType: 'image/jpeg',
            avatarURL: 'https://example.com/user3.jpg',
          },
          role: 'MEMBER',
        },
      },
    ],
  },
  messages: {
    edges: [
      {
        cursor: 'msgCursor1',
        node: {
          id: 'msg1',
          body: 'Hello World',
          createdAt: '2023-01-01T00:00:00Z',
          updatedAt: '2023-01-01T00:00:00Z',
          creator: {
            id: 'user123',
            name: 'Current User',
            avatarMimeType: 'image/jpeg',
            avatarURL: 'https://example.com/user.jpg',
          },
          parentMessage: null,
        },
      },
    ],
    pageInfo: {
      hasNextPage: false,
      hasPreviousPage: true,
      startCursor: 'start',
      endCursor: 'end',
    },
  },
};

export const mockGroupChatData = {
  ...mockChatData,
  isGroup: true,
  members: {
    edges: [
      ...mockChatData.members.edges,
      {
        cursor: 'cursor3',
        node: {
          user: {
            id: 'user3',
            name: 'User 3',
            avatarMimeType: 'image/jpeg',
            avatarURL: 'https://example.com/user3.jpg',
          },
          role: 'MEMBER',
        },
      },
    ],
  },
};

// GraphQL Mocks
export const CHAT_BY_ID_MOCK = {
=======
    ],
  },
  messages: {
    edges: [
      {
        cursor: 'msgCursor1',
        node: {
          id: 'msg1',
          body: 'Hello World',
          createdAt: '2023-01-01T00:00:00Z',
          updatedAt: '2023-01-01T00:00:00Z',
          creator: {
            id: 'user123',
            name: 'Current User',
            avatarMimeType: 'image/jpeg',
            avatarURL: 'https://example.com/user.jpg',
          },
          parentMessage: null,
        },
      },
    ],
    pageInfo: {
      hasNextPage: false,
      hasPreviousPage: true,
      startCursor: 'start',
      endCursor: 'end',
    },
  },
};

export const mockGroupChatData = {
  ...mockChatData,
  isGroup: true,
  members: {
    edges: [
      ...mockChatData.members.edges,
      {
        cursor: 'cursor3',
        node: {
          user: {
            id: 'user3',
            name: 'User 3',
            avatarMimeType: 'image/jpeg',
            avatarURL: 'https://example.com/user3.jpg',
          },
          role: 'MEMBER',
        },
      },
    ],
  },
};

// GraphQL Mocks
export const CHAT_BY_ID_MOCK = {
  request: {
    query: CHAT_BY_ID,
    variables: {
      input: { id: 'chat123' },
      first: 10,
      after: null,
      lastMessages: 10,
      beforeMessages: null,
    },
  },
  result: {
    data: {
      chat: mockChatData,
    },
  },
};

export const CHAT_BY_ID_GROUP_MOCK = {
>>>>>>> 00570128
  request: {
    query: CHAT_BY_ID,
    variables: {
      input: { id: 'chat123' },
      first: 10,
      after: null,
      lastMessages: 10,
      beforeMessages: null,
    },
  },
  result: {
    data: {
<<<<<<< HEAD
      chat: mockChatData,
    },
  },
};

export const CHAT_BY_ID_GROUP_MOCK = {
  request: {
    query: CHAT_BY_ID,
    variables: {
      input: { id: 'chat123' },
      first: 10,
      after: null,
      lastMessages: 10,
      beforeMessages: null,
    },
  },
  result: {
    data: {
      chat: mockGroupChatData,
    },
  },
};

export const UNREAD_CHATS_MOCK = {
  request: {
    query: UNREAD_CHATS,
    variables: {},
  },
  result: {
    data: {
      unreadChats: [],
    },
  },
};

export const SEND_MESSAGE_MOCK = {
=======
      chat: mockGroupChatData,
    },
  },
};

export const UNREAD_CHATS_MOCK = {
  request: {
    query: UNREAD_CHATS,
    variables: {},
  },
  result: {
    data: {
      unreadChats: [],
    },
  },
};

export const SEND_MESSAGE_MOCK = {
  request: {
    query: SEND_MESSAGE_TO_CHAT,
    variables: {
      input: {
        chatId: 'chat123',
        parentMessageId: undefined,
        body: 'Test message',
      },
    },
  },
  result: {
    data: {
      createChatMessage: {
        id: 'newMsg123',
        body: 'Test message',
        createdAt: '2023-01-01T00:00:00Z',
        updatedAt: '2023-01-01T00:00:00Z',
        creator: {
          id: 'user123',
          name: 'Current User',
          avatarMimeType: 'image/jpeg',
          avatarURL: 'https://example.com/user.jpg',
        },
        parentMessage: null,
      },
    },
  },
};

export const SEND_MESSAGE_UPLOADED_MOCK = {
>>>>>>> 00570128
  request: {
    query: SEND_MESSAGE_TO_CHAT,
    variables: {
      input: {
        chatId: 'chat123',
        parentMessageId: undefined,
<<<<<<< HEAD
        body: 'Test message',
=======
        body: 'uploaded_obj',
>>>>>>> 00570128
      },
    },
  },
  result: {
    data: {
      createChatMessage: {
<<<<<<< HEAD
        id: 'newMsg123',
        body: 'Test message',
=======
        id: 'newMsgUploaded',
        body: 'uploaded_obj',
>>>>>>> 00570128
        createdAt: '2023-01-01T00:00:00Z',
        updatedAt: '2023-01-01T00:00:00Z',
        creator: {
          id: 'user123',
          name: 'Current User',
          avatarMimeType: 'image/jpeg',
          avatarURL: 'https://example.com/user.jpg',
        },
        parentMessage: null,
      },
    },
  },
};

<<<<<<< HEAD
export const SEND_MESSAGE_UPLOADED_MOCK = {
  request: {
    query: SEND_MESSAGE_TO_CHAT,
    variables: {
      input: {
        chatId: 'chat123',
        parentMessageId: undefined,
        body: 'uploaded_obj',
=======
export const EDIT_MESSAGE_MOCK = {
  request: {
    query: EDIT_CHAT_MESSAGE,
    variables: {
      input: {
        id: 'msg1',
        body: 'Edited message',
>>>>>>> 00570128
      },
    },
  },
  result: {
    data: {
<<<<<<< HEAD
      createChatMessage: {
        id: 'newMsgUploaded',
        body: 'uploaded_obj',
=======
      updateChatMessage: {
        id: 'msg1',
        body: 'Edited message',
>>>>>>> 00570128
        createdAt: '2023-01-01T00:00:00Z',
        updatedAt: '2023-01-01T00:00:00Z',
        creator: {
          id: 'user123',
          name: 'Current User',
          avatarMimeType: 'image/jpeg',
          avatarURL: 'https://example.com/user.jpg',
        },
        parentMessage: null,
      },
    },
  },
};

<<<<<<< HEAD
export const EDIT_MESSAGE_MOCK = {
  request: {
    query: EDIT_CHAT_MESSAGE,
    variables: {
      input: {
        id: 'msg1',
        body: 'Edited message',
      },
    },
  },
  result: {
    data: {
      updateChatMessage: {
        id: 'msg1',
        body: 'Edited message',
        createdAt: '2023-01-01T00:00:00Z',
        updatedAt: '2023-01-01T00:00:00Z',
        creator: {
          id: 'user123',
          name: 'Current User',
          avatarMimeType: 'image/jpeg',
          avatarURL: 'https://example.com/user.jpg',
        },
        parentMessage: null,
      },
    },
  },
};

export const DELETE_MESSAGE_MOCK = {
  request: {
    query: DELETE_CHAT_MESSAGE,
    variables: {
      input: {
        id: 'msg1',
      },
    },
  },
  result: {
    data: {
      deleteChatMessage: {
        id: 'msg1',
        body: 'Hello World',
        createdAt: '2023-01-01T00:00:00Z',
      },
    },
  },
};

export const MARK_READ_MOCK = {
=======
export const DELETE_MESSAGE_MOCK = {
  request: {
    query: DELETE_CHAT_MESSAGE,
    variables: {
      input: {
        id: 'msg1',
      },
    },
  },
  result: {
    data: {
      deleteChatMessage: {
        id: 'msg1',
        body: 'Hello World',
        createdAt: '2023-01-01T00:00:00Z',
      },
    },
  },
};

export const MARK_READ_MOCK = {
  request: {
    query: MARK_CHAT_MESSAGES_AS_READ,
    variables: {
      input: {
        chatId: 'chat123',
        messageId: 'msg1',
      },
    },
  },
  result: {
    data: {
      markChatAsRead: true,
    },
  },
};

export const MARK_READ_NEWMSG_MOCK = {
>>>>>>> 00570128
  request: {
    query: MARK_CHAT_MESSAGES_AS_READ,
    variables: {
      input: {
        chatId: 'chat123',
<<<<<<< HEAD
        messageId: 'msg1',
=======
        messageId: 'newMsg123',
>>>>>>> 00570128
      },
    },
  },
  result: {
    data: {
      markChatAsRead: true,
<<<<<<< HEAD
    },
  },
};

export const MARK_READ_NEWMSG_MOCK = {
  request: {
    query: MARK_CHAT_MESSAGES_AS_READ,
    variables: {
      input: {
        chatId: 'chat123',
        messageId: 'newMsg123',
=======
    },
  },
};

export const MARK_READ_SUBMSG_MOCK = {
  request: {
    query: MARK_CHAT_MESSAGES_AS_READ,
    variables: {
      input: {
        chatId: 'chat123',
        messageId: 'subMsg123',
      },
    },
  },
  result: {
    data: {
      markChatAsRead: true,
    },
  },
};

export const MESSAGE_SENT_SUBSCRIPTION_MOCK = {
  request: {
    query: MESSAGE_SENT_TO_CHAT,
    variables: {
      input: {
        id: 'chat123',
>>>>>>> 00570128
      },
    },
  },
  result: {
    data: {
<<<<<<< HEAD
      markChatAsRead: true,
    },
  },
};

export const MARK_READ_SUBMSG_MOCK = {
  request: {
    query: MARK_CHAT_MESSAGES_AS_READ,
    variables: {
      input: {
        chatId: 'chat123',
        messageId: 'subMsg123',
      },
=======
      chatMessageCreate: {
        id: 'subMsg123',
        body: 'New message from subscription',
        createdAt: '2023-01-01T00:00:00Z',
        updatedAt: '2023-01-01T00:00:00Z',
        chat: {
          id: 'chat123',
        },
        creator: {
          id: 'otherUser123',
          name: 'Other User',
          avatarMimeType: 'image/jpeg',
          avatarURL: 'https://example.com/other.jpg',
        },
        parentMessage: null,
      },
    },
  },
};

export const LOAD_MORE_MESSAGES_MOCK = {
  request: {
    query: CHAT_BY_ID,
    variables: {
      input: { id: 'chat123' },
      first: 10,
      after: null,
      lastMessages: 10,
      beforeMessages: 'msgCursor1',
>>>>>>> 00570128
    },
  },
  result: {
    data: {
<<<<<<< HEAD
      markChatAsRead: true,
    },
  },
};

export const MESSAGE_SENT_SUBSCRIPTION_MOCK = {
  request: {
    query: MESSAGE_SENT_TO_CHAT,
    variables: {
      input: {
        id: 'chat123',
      },
=======
      chat: {
        ...mockChatData,
        messages: {
          ...mockChatData.messages,
          edges: [
            {
              cursor: 'oldMsgCursor',
              node: {
                id: 'oldMsg',
                body: 'Older message',
                createdAt: '2023-01-01T00:00:00Z',
                updatedAt: '2023-01-01T00:00:00Z',
                creator: {
                  id: 'otherUser123',
                  name: 'Other User',
                  avatarMimeType: 'image/jpeg',
                  avatarURL: 'https://example.com/other.jpg',
                },
                parentMessage: null,
              },
            },
            ...mockChatData.messages.edges,
          ],
          pageInfo: {
            ...mockChatData.messages.pageInfo,
            hasPreviousPage: false,
          },
        },
      },
    },
  },
};

// Post-mutation chat states used by tests when chatRefetch is called after
// sending/editing/deleting a message.
export const CHAT_BY_ID_AFTER_SEND_MOCK = {
  request: {
    query: CHAT_BY_ID,
    variables: {
      input: { id: 'chat123' },
      first: 10,
      after: null,
      lastMessages: 10,
      beforeMessages: null,
>>>>>>> 00570128
    },
  },
  result: {
    data: {
<<<<<<< HEAD
      chatMessageCreate: {
        id: 'subMsg123',
        body: 'New message from subscription',
        createdAt: '2023-01-01T00:00:00Z',
        updatedAt: '2023-01-01T00:00:00Z',
        chat: {
          id: 'chat123',
        },
        creator: {
          id: 'otherUser123',
          name: 'Other User',
          avatarMimeType: 'image/jpeg',
          avatarURL: 'https://example.com/other.jpg',
        },
        parentMessage: null,
      },
    },
  },
};

export const LOAD_MORE_MESSAGES_MOCK = {
  request: {
    query: CHAT_BY_ID,
    variables: {
      input: { id: 'chat123' },
      first: 10,
      after: null,
      lastMessages: 10,
      beforeMessages: 'msgCursor1',
    },
  },
  result: {
    data: {
      chat: {
        ...mockChatData,
        messages: {
          ...mockChatData.messages,
          edges: [
            {
              cursor: 'oldMsgCursor',
              node: {
                id: 'oldMsg',
                body: 'Older message',
                createdAt: '2023-01-01T00:00:00Z',
                updatedAt: '2023-01-01T00:00:00Z',
                creator: {
                  id: 'otherUser123',
                  name: 'Other User',
                  avatarMimeType: 'image/jpeg',
                  avatarURL: 'https://example.com/other.jpg',
                },
                parentMessage: null,
              },
            },
            ...mockChatData.messages.edges,
          ],
          pageInfo: {
            ...mockChatData.messages.pageInfo,
            hasPreviousPage: false,
          },
        },
      },
    },
  },
};

// Post-mutation chat states used by tests when chatRefetch is called after
// sending/editing/deleting a message.
export const CHAT_BY_ID_AFTER_SEND_MOCK = {
  request: {
    query: CHAT_BY_ID,
    variables: {
      input: { id: 'chat123' },
      first: 10,
      after: null,
      lastMessages: 10,
      beforeMessages: null,
    },
  },
  result: {
    data: {
=======
>>>>>>> 00570128
      chat: {
        ...mockChatData,
        messages: {
          ...mockChatData.messages,
          edges: [
            ...mockChatData.messages.edges,
            {
              cursor: 'newMsgCursor',
              node: {
                id: 'newMsg123',
                body: 'Test message',
                createdAt: '2023-01-01T00:00:00Z',
                updatedAt: '2023-01-01T00:00:00Z',
                creator: {
                  id: 'user123',
                  name: 'Current User',
                  avatarMimeType: 'image/jpeg',
                  avatarURL: 'https://example.com/user.jpg',
                },
                parentMessage: null,
              },
            },
          ],
<<<<<<< HEAD
        },
      },
    },
  },
};

export const CHAT_BY_ID_AFTER_EDIT_MOCK = {
  request: {
    query: CHAT_BY_ID,
    variables: {
      input: { id: 'chat123' },
      first: 10,
      after: null,
      lastMessages: 10,
      beforeMessages: null,
    },
  },
  result: {
    data: {
      chat: {
        ...mockChatData,
        messages: {
          ...mockChatData.messages,
          edges: [
            {
              cursor: 'msgCursor1',
              node: {
                id: 'msg1',
                body: 'Edited message',
                createdAt: '2023-01-01T00:00:00Z',
                updatedAt: '2023-01-01T00:00:00Z',
                creator: {
                  id: 'user123',
                  name: 'Current User',
                  avatarMimeType: 'image/jpeg',
                  avatarURL: 'https://example.com/user.jpg',
                },
                parentMessage: null,
              },
            },
          ],
        },
      },
    },
  },
};

export const CHAT_BY_ID_AFTER_DELETE_MOCK = {
=======
        },
      },
    },
  },
};

export const CHAT_BY_ID_AFTER_EDIT_MOCK = {
>>>>>>> 00570128
  request: {
    query: CHAT_BY_ID,
    variables: {
      input: { id: 'chat123' },
      first: 10,
      after: null,
      lastMessages: 10,
      beforeMessages: null,
    },
  },
  result: {
    data: {
      chat: {
        ...mockChatData,
        messages: {
          ...mockChatData.messages,
          edges: [
<<<<<<< HEAD
            // remove the msg1 edge to simulate deletion
            // keep only subscription message if present
            {
              cursor: 'subMsgCursor',
              node: {
                id: 'subMsg123',
                body: 'New message from subscription',
                createdAt: '2023-01-01T00:00:00Z',
                updatedAt: '2023-01-01T00:00:00Z',
                creator: {
                  id: 'otherUser123',
                  name: 'Other User',
                  avatarMimeType: 'image/jpeg',
                  avatarURL: 'https://example.com/other.jpg',
=======
            {
              cursor: 'msgCursor1',
              node: {
                id: 'msg1',
                body: 'Edited message',
                createdAt: '2023-01-01T00:00:00Z',
                updatedAt: '2023-01-01T00:00:00Z',
                creator: {
                  id: 'user123',
                  name: 'Current User',
                  avatarMimeType: 'image/jpeg',
                  avatarURL: 'https://example.com/user.jpg',
>>>>>>> 00570128
                },
                parentMessage: null,
              },
            },
          ],
        },
      },
    },
  },
};

<<<<<<< HEAD
// Error mocks
export const CHAT_BY_ID_ERROR_MOCK = {
=======
export const CHAT_BY_ID_AFTER_DELETE_MOCK = {
>>>>>>> 00570128
  request: {
    query: CHAT_BY_ID,
    variables: {
      input: { id: 'chat123' },
      first: 10,
      after: null,
      lastMessages: 10,
      beforeMessages: null,
    },
  },
<<<<<<< HEAD
  error: new Error('Failed to fetch chat'),
};

export const SEND_MESSAGE_ERROR_MOCK = {
  request: {
    query: SEND_MESSAGE_TO_CHAT,
    variables: {
      input: {
        chatId: 'chat123',
        parentMessageId: undefined,
        body: 'Test message',
      },
    },
  },
  result: {
    errors: [
      {
        message: 'Failed to send message',
        extensions: { code: 'SEND_MESSAGE_FAILED' },
=======
  result: {
    data: {
      chat: {
        ...mockChatData,
        messages: {
          ...mockChatData.messages,
          edges: [
            // remove the msg1 edge to simulate deletion
            // keep only subscription message if present
            {
              cursor: 'subMsgCursor',
              node: {
                id: 'subMsg123',
                body: 'New message from subscription',
                createdAt: '2023-01-01T00:00:00Z',
                updatedAt: '2023-01-01T00:00:00Z',
                creator: {
                  id: 'otherUser123',
                  name: 'Other User',
                  avatarMimeType: 'image/jpeg',
                  avatarURL: 'https://example.com/other.jpg',
                },
                parentMessage: null,
              },
            },
          ],
        },
      },
    },
  },
};

// Error mocks
export const CHAT_BY_ID_ERROR_MOCK = {
  request: {
    query: CHAT_BY_ID,
    variables: {
      input: { id: 'chat123' },
      first: 10,
      after: null,
      lastMessages: 10,
      beforeMessages: null,
    },
  },
  error: new Error('Failed to fetch chat'),
};

export const SEND_MESSAGE_ERROR_MOCK = {
  request: {
    query: SEND_MESSAGE_TO_CHAT,
    variables: {
      input: {
        chatId: 'chat123',
        parentMessageId: undefined,
        body: 'Test message',
>>>>>>> 00570128
      },
    ],
  },
};

// Additional mocks for new tests
export const CHAT_WITH_PARENT_MESSAGE_MOCK = {
  request: {
    query: CHAT_BY_ID,
    variables: {
      input: { id: 'chat123' },
      first: 10,
      after: null,
      lastMessages: 10,
      beforeMessages: null,
    },
  },
  result: {
<<<<<<< HEAD
=======
    errors: [
      {
        message: 'Failed to send message',
        extensions: { code: 'SEND_MESSAGE_FAILED' },
      },
    ],
  },
};

// Additional mocks for new tests
export const CHAT_WITH_PARENT_MESSAGE_MOCK = {
  request: {
    query: CHAT_BY_ID,
    variables: {
      input: { id: 'chat123' },
      first: 10,
      after: null,
      lastMessages: 10,
      beforeMessages: null,
    },
  },
  result: {
>>>>>>> 00570128
    data: {
      chat: {
        ...mockChatData,
        messages: {
          ...mockChatData.messages,
          edges: [
            {
              cursor: 'msgCursor1',
              node: {
                id: 'msg1',
                body: 'Hello World',
                createdAt: '2023-01-01T00:00:00Z',
                updatedAt: '2023-01-01T00:00:00Z',
                creator: {
                  id: 'user123',
                  name: 'Current User',
                  avatarMimeType: 'image/jpeg',
                  avatarURL: 'https://example.com/user.jpg',
                },
                parentMessage: {
                  id: 'parent1',
                  body: 'Parent body',
                  createdAt: '2022-12-31T00:00:00Z',
                  creator: {
                    id: 'otherUser123',
                    name: 'Other User',
                  },
                },
              },
            },
          ],
        },
      },
    },
  },
};
<<<<<<< HEAD

vi.mock('react-router-dom', async () => {
  const actual = await vi.importActual('react-router-dom');
  return {
    ...actual,
    useParams: () => ({
      chatId: 'chat123',
    }),
  };
});

const renderChatRoom = (mocks: MockedResponse[] = []) => {
  const defaultMocks = [
    CHAT_BY_ID_MOCK,
    CHAT_BY_ID_MOCK,
    CHAT_BY_ID_MOCK,
    // UNREAD_CHATS can be requested multiple times during lifecycle; include several copies
    UNREAD_CHATS_MOCK,
    UNREAD_CHATS_MOCK,
    UNREAD_CHATS_MOCK,
    UNREAD_CHATS_MOCK,
    UNREAD_CHATS_MOCK,
    SEND_MESSAGE_MOCK,
    EDIT_MESSAGE_MOCK,
    DELETE_MESSAGE_MOCK,
    MARK_READ_MOCK,
    MARK_READ_NEWMSG_MOCK,
    MARK_READ_SUBMSG_MOCK,
    MESSAGE_SENT_SUBSCRIPTION_MOCK,
    LOAD_MORE_MESSAGES_MOCK,
    LOAD_MORE_MESSAGES_MOCK,
    LOAD_MORE_MESSAGES_MOCK,
  ];
  const chatListRefetch = vi.fn();
  const { setItem } = useLocalStorage();
  setItem('userId', 'user123');
  const allMocks = [...mocks, ...defaultMocks];
  const renderResult = render(
    <MockedProvider mocks={allMocks} addTypename={false}>
      <Provider store={store}>
        <BrowserRouter>
          <I18nextProvider i18n={i18nForTest}>
            <ChatRoom
              selectedContact="chat123"
              chatListRefetch={chatListRefetch}
            />
          </I18nextProvider>
        </BrowserRouter>
      </Provider>
    </MockedProvider>,
  );

  return { ...renderResult, chatListRefetch };
};

describe('ChatRoom Component', () => {
  beforeEach(() => {
    vi.clearAllMocks();
  });

  afterEach(() => {
    vi.restoreAllMocks();
  });

  it('renders loading state initially', () => {
    renderChatRoom();
    expect(screen.getByTestId('messageInput')).toBeInTheDocument();
  });

  it('renders chat room with direct chat data', async () => {
    renderChatRoom();
=======

vi.mock('react-router-dom', async () => {
  const actual = await vi.importActual('react-router-dom');
  return {
    ...actual,
    useParams: () => ({
      chatId: 'chat123',
    }),
  };
});

const renderChatRoom = (mocks: MockedResponse[] = []) => {
  const defaultMocks = [
    CHAT_BY_ID_MOCK,
    CHAT_BY_ID_MOCK,
    CHAT_BY_ID_MOCK,
    // UNREAD_CHATS can be requested multiple times during lifecycle; include several copies
    UNREAD_CHATS_MOCK,
    UNREAD_CHATS_MOCK,
    UNREAD_CHATS_MOCK,
    UNREAD_CHATS_MOCK,
    UNREAD_CHATS_MOCK,
    SEND_MESSAGE_MOCK,
    EDIT_MESSAGE_MOCK,
    DELETE_MESSAGE_MOCK,
    MARK_READ_MOCK,
    MARK_READ_NEWMSG_MOCK,
    MARK_READ_SUBMSG_MOCK,
    MESSAGE_SENT_SUBSCRIPTION_MOCK,
    LOAD_MORE_MESSAGES_MOCK,
    LOAD_MORE_MESSAGES_MOCK,
    LOAD_MORE_MESSAGES_MOCK,
  ];
  const chatListRefetch = vi.fn();
  const { setItem } = useLocalStorage();
  setItem('userId', 'user123');
  const allMocks = [...mocks, ...defaultMocks];
  const renderResult = render(
    <MockedProvider mocks={allMocks} addTypename={false}>
      <Provider store={store}>
        <BrowserRouter>
          <I18nextProvider i18n={i18nForTest}>
            <ChatRoom
              selectedContact="chat123"
              chatListRefetch={chatListRefetch}
            />
          </I18nextProvider>
        </BrowserRouter>
      </Provider>
    </MockedProvider>,
  );

  return { ...renderResult, chatListRefetch };
};

describe('ChatRoom Component', () => {
  beforeEach(() => {
    vi.clearAllMocks();
  });

  afterEach(() => {
    vi.restoreAllMocks();
  });

  it('renders loading state initially', () => {
    renderChatRoom();
    expect(screen.getByTestId('messageInput')).toBeInTheDocument();
  });

  it('renders chat room with direct chat data', async () => {
    renderChatRoom();
    await waitFor(() => {
      expect(screen.getByText('Test Chat')).toBeInTheDocument();
    });
  });

  it('renders chat room with group chat data', async () => {
    renderChatRoom([CHAT_BY_ID_GROUP_MOCK]);
    await waitFor(() => {
      expect(screen.getByText(mockGroupChatData.name)).toBeInTheDocument();
    });
  });

  it('sends a text message successfully', async () => {
    const { chatListRefetch } = renderChatRoom([CHAT_BY_ID_AFTER_SEND_MOCK]);

>>>>>>> 00570128
    await waitFor(() => {
      expect(screen.getByText('Test Chat')).toBeInTheDocument();
    });
  });

<<<<<<< HEAD
  it('renders chat room with group chat data', async () => {
    renderChatRoom([CHAT_BY_ID_GROUP_MOCK]);
    await waitFor(() => {
      expect(screen.getByText(mockGroupChatData.name)).toBeInTheDocument();
    });
  });

  it('sends a text message successfully', async () => {
    const { chatListRefetch } = renderChatRoom([CHAT_BY_ID_AFTER_SEND_MOCK]);

    await waitFor(() => {
      expect(screen.getByText('Test Chat')).toBeInTheDocument();
=======
    const messageInput = screen.getByTestId('messageInput') as HTMLInputElement;
    const sendButton = screen.getByTestId('sendMessage');

    fireEvent.change(messageInput, { target: { value: 'Test message' } });
    fireEvent.click(sendButton);

    await waitFor(() => {
      expect(chatListRefetch).toHaveBeenCalled();
      const inputEl = screen.getByTestId('messageInput') as HTMLInputElement;
      expect(inputEl.value).toBe('');
    });
  });

  it('edits a message successfully', async () => {
    const { chatListRefetch: editRefetch } = renderChatRoom([
      CHAT_BY_ID_MOCK,
      CHAT_BY_ID_AFTER_EDIT_MOCK,
    ]);

    await waitFor(() => {
      expect(screen.getByText('Hello World')).toBeInTheDocument();
    });

    const msgNode = screen
      .getByText('Hello World')
      .closest('[data-testid="message"]') as HTMLElement | null;
    if (!msgNode) throw new Error('message node not found');
    const toggle = within(msgNode as HTMLElement).getByTestId('dropdown');
    fireEvent.click(toggle);

    const editButton = screen.getByTestId('replyToMessage');
    fireEvent.click(editButton);

    const editInput = screen.getByTestId('messageInput') as HTMLInputElement;
    fireEvent.change(editInput, { target: { value: 'Edited message' } });

    const saveButton = screen.getByTestId('sendMessage');
    fireEvent.click(saveButton);

    await waitFor(() => {
      expect(editRefetch).toHaveBeenCalled();
>>>>>>> 00570128
    });
  });

<<<<<<< HEAD
    const messageInput = screen.getByTestId('messageInput') as HTMLInputElement;
    const sendButton = screen.getByTestId('sendMessage');

    fireEvent.change(messageInput, { target: { value: 'Test message' } });
    fireEvent.click(sendButton);

    await waitFor(() => {
      expect(chatListRefetch).toHaveBeenCalled();
      const inputEl = screen.getByTestId('messageInput') as HTMLInputElement;
      expect(inputEl.value).toBe('');
    });
  });

  it('edits a message successfully', async () => {
    const { chatListRefetch: editRefetch } = renderChatRoom([
      CHAT_BY_ID_MOCK,
      CHAT_BY_ID_AFTER_EDIT_MOCK,
    ]);

    await waitFor(() => {
      expect(screen.getByText('Hello World')).toBeInTheDocument();
=======
  it('deletes a message successfully', async () => {
    const { chatListRefetch: deleteRefetch } = renderChatRoom([
      CHAT_BY_ID_MOCK,
      CHAT_BY_ID_AFTER_DELETE_MOCK,
    ]);

    await waitFor(() => {
      expect(screen.getByText('Hello World')).toBeInTheDocument();
    });

    const msgNode = screen
      .getByText('Hello World')
      .closest('[data-testid="message"]') as HTMLElement | null;
    if (!msgNode) throw new Error('message node not found');
    const toggle = within(msgNode as HTMLElement).getByTestId('dropdown');
    fireEvent.click(toggle);

    const deleteButton = screen.getByTestId('deleteMessage');
    fireEvent.click(deleteButton);

    await waitFor(() => {
      expect(deleteRefetch).toHaveBeenCalled();
    });
  });

  it('loads more messages when scrolling up', async () => {
    renderChatRoom();
    await waitFor(() => {
      expect(screen.getByText('Hello World')).toBeInTheDocument();
    });

    const chatContainer = document.getElementById('messages');
    if (!chatContainer) throw new Error('messages container not found');
    fireEvent.scroll(chatContainer, { target: { scrollTop: 0 } });

    await waitFor(() => {
      expect(screen.getByText('Older message')).toBeInTheDocument();
>>>>>>> 00570128
    });
  });

<<<<<<< HEAD
    const msgNode = screen
      .getByText('Hello World')
      .closest('[data-testid="message"]') as HTMLElement | null;
    if (!msgNode) throw new Error('message node not found');
    const toggle = within(msgNode as HTMLElement).getByTestId('dropdown');
    fireEvent.click(toggle);

    const editButton = screen.getByTestId('replyToMessage');
    fireEvent.click(editButton);

    const editInput = screen.getByTestId('messageInput') as HTMLInputElement;
    fireEvent.change(editInput, { target: { value: 'Edited message' } });

    const saveButton = screen.getByTestId('sendMessage');
    fireEvent.click(saveButton);

    await waitFor(() => {
      expect(editRefetch).toHaveBeenCalled();
    });
  });

  it('deletes a message successfully', async () => {
    const { chatListRefetch: deleteRefetch } = renderChatRoom([
      CHAT_BY_ID_MOCK,
      CHAT_BY_ID_AFTER_DELETE_MOCK,
    ]);

    await waitFor(() => {
      expect(screen.getByText('Hello World')).toBeInTheDocument();
    });

    const msgNode = screen
      .getByText('Hello World')
      .closest('[data-testid="message"]') as HTMLElement | null;
    if (!msgNode) throw new Error('message node not found');
    const toggle = within(msgNode as HTMLElement).getByTestId('dropdown');
    fireEvent.click(toggle);

    const deleteButton = screen.getByTestId('deleteMessage');
    fireEvent.click(deleteButton);

    await waitFor(() => {
      expect(deleteRefetch).toHaveBeenCalled();
    });
  });

  it('loads more messages when scrolling up', async () => {
    renderChatRoom();
=======
  it('displays error message when chat query fails', async () => {
    renderChatRoom([CHAT_BY_ID_ERROR_MOCK]);
    await waitFor(() => {
      expect(screen.queryByText('Test Chat')).not.toBeInTheDocument();
    });
  });

  it('displays error message when sending message fails', async () => {
    renderChatRoom([SEND_MESSAGE_ERROR_MOCK]);
    await waitFor(() => {
      expect(screen.getByText('Test Chat')).toBeInTheDocument();
    });

    const messageInputErr = screen.getByTestId(
      'messageInput',
    ) as HTMLInputElement;
    const sendButtonErr = screen.getByTestId('sendMessage');

    fireEvent.change(messageInputErr, { target: { value: 'Test message' } });
    fireEvent.click(sendButtonErr);

    // Wait for the mutation to complete (with error)
    await waitFor(
      () => {
        // Verify the message didn't get sent
        expect(screen.queryByText('Test message')).not.toBeInTheDocument();
        // The input should still have the message (so user can retry)
        const inputEl = screen.getByTestId('messageInput') as HTMLInputElement;
        expect(inputEl.value).toBe('Test message');
      },
      { timeout: 2000 },
    );
  });

  it('shows reply UI when Reply is clicked and can be closed', async () => {
    renderChatRoom();

    await waitFor(() => {
      expect(screen.getByText('Hello World')).toBeInTheDocument();
    });

    const msgNode = screen
      .getByText('Hello World')
      .closest('[data-testid="message"]') as HTMLElement | null;
    if (!msgNode) throw new Error('message node not found');
    const toggle = within(msgNode as HTMLElement).getByTestId('dropdown');
    fireEvent.click(toggle);

    const replyButton = within(msgNode as HTMLElement).getByTestId('replyBtn');
    fireEvent.click(replyButton);

    await waitFor(() => {
      expect(screen.getByTestId('replyMsg')).toBeInTheDocument();
    });

    const closeReply = screen.getByTestId('closeReply');
    fireEvent.click(closeReply);

    await waitFor(() => {
      expect(screen.queryByTestId('replyMsg')).not.toBeInTheDocument();
    });
  });

  it('sends message on Enter key and clears input', async () => {
    const { chatListRefetch } = renderChatRoom([CHAT_BY_ID_AFTER_SEND_MOCK]);

    await waitFor(() => {
      expect(screen.getByText('Test Chat')).toBeInTheDocument();
    });

    const messageInput = screen.getByTestId('messageInput') as HTMLInputElement;
    fireEvent.change(messageInput, { target: { value: 'Test message' } });

    fireEvent.keyDown(messageInput, {
      key: 'Enter',
      code: 'Enter',
      charCode: 13,
    });

    await waitFor(() => {
      expect(chatListRefetch).toHaveBeenCalled();
      expect(
        (screen.getByTestId('messageInput') as HTMLInputElement).value,
      ).toBe('');
    });
  });

  it('renders parent message link when message has parentMessage', async () => {
    renderChatRoom([CHAT_WITH_PARENT_MESSAGE_MOCK]);

>>>>>>> 00570128
    await waitFor(() => {
      expect(screen.getByText('Hello World')).toBeInTheDocument();
    });

<<<<<<< HEAD
    const chatContainer = document.getElementById('messages');
    if (!chatContainer) throw new Error('messages container not found');
    fireEvent.scroll(chatContainer, { target: { scrollTop: 0 } });

    await waitFor(() => {
      expect(screen.getByText('Older message')).toBeInTheDocument();
=======
    const msgEl = document.getElementById('msg1');
    expect(msgEl).toBeTruthy();
    const anchor = msgEl?.querySelector('a');
    expect(anchor).toBeTruthy();
    expect(anchor).toHaveAttribute('href', '#parent1');
    expect(anchor?.textContent).toContain('Parent body');
  });

  describe('MessageImage component', () => {
    it('shows loading then renders image when getFileFromMinio resolves', async () => {
      const getFile = vi
        .fn()
        .mockResolvedValue('https://example.com/presigned.jpg');
      const { findByAltText, getByText } = render(
        <MessageImage
          media="uploads/img1"
          organizationId="org123"
          getFileFromMinio={getFile}
        />,
      );

      expect(getByText('Loading image...')).toBeInTheDocument();

      const img = await findByAltText('attachment');
      expect(img).toBeTruthy();
      expect(img).toHaveAttribute('src', 'https://example.com/presigned.jpg');
>>>>>>> 00570128
    });
  });

<<<<<<< HEAD
  it('displays error message when chat query fails', async () => {
    renderChatRoom([CHAT_BY_ID_ERROR_MOCK]);
    await waitFor(() => {
      expect(screen.queryByText('Test Chat')).not.toBeInTheDocument();
    });
  });

  it('displays error message when sending message fails', async () => {
    renderChatRoom([SEND_MESSAGE_ERROR_MOCK]);
    await waitFor(() => {
      expect(screen.getByText('Test Chat')).toBeInTheDocument();
    });

    const messageInputErr = screen.getByTestId(
      'messageInput',
    ) as HTMLInputElement;
    const sendButtonErr = screen.getByTestId('sendMessage');

    fireEvent.change(messageInputErr, { target: { value: 'Test message' } });
    fireEvent.click(sendButtonErr);

    // Wait for the mutation to complete (with error)
    await waitFor(
      () => {
        // Verify the message didn't get sent
        expect(screen.queryByText('Test message')).not.toBeInTheDocument();
        // The input should still have the message (so user can retry)
        const inputEl = screen.getByTestId('messageInput') as HTMLInputElement;
        expect(inputEl.value).toBe('Test message');
      },
      { timeout: 2000 },
    );
  });

  it('shows reply UI when Reply is clicked and can be closed', async () => {
    renderChatRoom();

    await waitFor(() => {
      expect(screen.getByText('Hello World')).toBeInTheDocument();
=======
    it('shows error message when getFileFromMinio rejects', async () => {
      const getFile = vi.fn().mockRejectedValue(new Error('not found'));
      const { findByText } = render(
        <MessageImage
          media="uploads/img2"
          organizationId="org123"
          getFileFromMinio={getFile}
        />,
      );

      const err = await findByText('Image not available');
      expect(err).toBeInTheDocument();
    });

    it('switches to error state when image onError fires', async () => {
      const getFile = vi.fn().mockResolvedValue('https://example.com/bad.jpg');
      const { findByAltText, findByText } = render(
        <MessageImage
          media="uploads/img3"
          organizationId="org123"
          getFileFromMinio={getFile}
        />,
      );

      const img = await findByAltText('attachment');
      fireEvent.error(img);

      const err = await findByText('Image not available');
      expect(err).toBeInTheDocument();
    });

    it('shows error when media is falsy (no media provided)', async () => {
      const getFile = vi.fn();
      const { getByText } = render(
        <MessageImage
          media={''}
          organizationId="org123"
          getFileFromMinio={getFile}
        />,
      );

      expect(getByText('Image not available')).toBeInTheDocument();
    });
  });

  it('derives header from other user when members length is 2', async () => {
    const twoMemberChat = {
      ...mockChatData,
      members: {
        edges: [mockChatData.members.edges[0], mockChatData.members.edges[1]],
      },
    };

    const CHAT_TWO_MEMBERS = {
      request: {
        query: CHAT_BY_ID,
        variables: {
          input: { id: 'chat123' },
          first: 10,
          after: null,
          lastMessages: 10,
          beforeMessages: null,
        },
      },
      result: {
        data: {
          chat: twoMemberChat,
        },
      },
    };

    renderChatRoom([CHAT_TWO_MEMBERS]);

    await waitFor(() => {
      expect(screen.getByText('Other User')).toBeInTheDocument();
      const avatar = screen.getByAltText('Other User');
      expect(avatar).toBeInTheDocument();
    });
  });

  it('opens group chat details modal when group header is clicked', async () => {
    renderChatRoom([CHAT_BY_ID_GROUP_MOCK]);

    await waitFor(() => {
      expect(screen.getByText(mockGroupChatData.name)).toBeInTheDocument();
    });

    const headerNode = screen.getByText(mockGroupChatData.name).closest('div');
    if (!headerNode) throw new Error('header node not found');
    fireEvent.click(headerNode);

    await waitFor(() => {
      expect(screen.getByTestId('groupChatDetailsModal')).toBeInTheDocument();
>>>>>>> 00570128
    });
  });

<<<<<<< HEAD
    const msgNode = screen
      .getByText('Hello World')
      .closest('[data-testid="message"]') as HTMLElement | null;
    if (!msgNode) throw new Error('message node not found');
    const toggle = within(msgNode as HTMLElement).getByTestId('dropdown');
    fireEvent.click(toggle);

    const replyButton = within(msgNode as HTMLElement).getByTestId('replyBtn');
    fireEvent.click(replyButton);

    await waitFor(() => {
      expect(screen.getByTestId('replyMsg')).toBeInTheDocument();
    });

    const closeReply = screen.getByTestId('closeReply');
    fireEvent.click(closeReply);

    await waitFor(() => {
      expect(screen.queryByTestId('replyMsg')).not.toBeInTheDocument();
    });
  });

  it('sends message on Enter key and clears input', async () => {
    const { chatListRefetch } = renderChatRoom([CHAT_BY_ID_AFTER_SEND_MOCK]);

    await waitFor(() => {
      expect(screen.getByText('Test Chat')).toBeInTheDocument();
    });

    const messageInput = screen.getByTestId('messageInput') as HTMLInputElement;
    fireEvent.change(messageInput, { target: { value: 'Test message' } });

    fireEvent.keyDown(messageInput, {
      key: 'Enter',
      code: 'Enter',
      charCode: 13,
    });
=======
  it('deleteMessage error is handled without throwing', async () => {
    const DELETE_MESSAGE_ERROR_MOCK = {
      request: {
        query: DELETE_CHAT_MESSAGE,
        variables: { input: { id: 'msg1' } },
      },
      error: new Error('Delete failed'),
    };

    renderChatRoom([DELETE_MESSAGE_ERROR_MOCK]);

    await waitFor(() => {
      expect(screen.getByText('Hello World')).toBeInTheDocument();
    });

    const msgNode = screen
      .getByText('Hello World')
      .closest('[data-testid="message"]') as HTMLElement | null;
    if (!msgNode) throw new Error('message node not found');
    const toggle = within(msgNode as HTMLElement).getByTestId('dropdown');
    fireEvent.click(toggle);

    const deleteBtn = screen.getByTestId('deleteMessage');
    fireEvent.click(deleteBtn);

    await waitFor(() => {
      expect(screen.getByText('Hello World')).toBeInTheDocument();
    });
  });

  it('uploads file, shows attachment and removeAttachment clears it', async () => {
    renderChatRoom();
    await waitFor(() =>
      expect(screen.getByText('Hello World')).toBeInTheDocument(),
    );
>>>>>>> 00570128

    const fileInput = screen.getByTestId(
      'hidden-file-input',
    ) as HTMLInputElement;

    const file = new File(['data'], 'pic.png', { type: 'image/png' });
    Object.defineProperty(fileInput, 'files', { value: [file] });
    fireEvent.change(fileInput);

    await waitFor(() => {
<<<<<<< HEAD
      expect(chatListRefetch).toHaveBeenCalled();
      expect(
        (screen.getByTestId('messageInput') as HTMLInputElement).value,
      ).toBe('');
    });
  });

  it('renders parent message link when message has parentMessage', async () => {
    renderChatRoom([CHAT_WITH_PARENT_MESSAGE_MOCK]);

    await waitFor(() => {
      expect(screen.getByText('Hello World')).toBeInTheDocument();
    });

    const msgEl = document.getElementById('msg1');
    expect(msgEl).toBeTruthy();
    const anchor = msgEl?.querySelector('a');
    expect(anchor).toBeTruthy();
    expect(anchor).toHaveAttribute('href', '#parent1');
    expect(anchor?.textContent).toContain('Parent body');
  });

  describe('MessageImage component', () => {
    it('shows loading then renders image when getFileFromMinio resolves', async () => {
      const getFile = vi
        .fn()
        .mockResolvedValue('https://example.com/presigned.jpg');
      const { findByAltText, getByText } = render(
        <MessageImage
          media="uploads/img1"
          organizationId="org123"
          getFileFromMinio={getFile}
        />,
      );

      expect(getByText('Loading image...')).toBeInTheDocument();

      const img = await findByAltText('attachment');
      expect(img).toBeTruthy();
      expect(img).toHaveAttribute('src', 'https://example.com/presigned.jpg');
    });

    it('shows error message when getFileFromMinio rejects', async () => {
      const getFile = vi.fn().mockRejectedValue(new Error('not found'));
      const { findByText } = render(
        <MessageImage
          media="uploads/img2"
          organizationId="org123"
          getFileFromMinio={getFile}
        />,
      );

      const err = await findByText('Image not available');
      expect(err).toBeInTheDocument();
    });

    it('switches to error state when image onError fires', async () => {
      const getFile = vi.fn().mockResolvedValue('https://example.com/bad.jpg');
      const { findByAltText, findByText } = render(
        <MessageImage
          media="uploads/img3"
          organizationId="org123"
          getFileFromMinio={getFile}
        />,
      );

      const img = await findByAltText('attachment');
      fireEvent.error(img);

      const err = await findByText('Image not available');
      expect(err).toBeInTheDocument();
    });

    it('shows error when media is falsy (no media provided)', async () => {
      const getFile = vi.fn();
      const { getByText } = render(
        <MessageImage
          media={''}
          organizationId="org123"
          getFileFromMinio={getFile}
        />,
      );

      expect(getByText('Image not available')).toBeInTheDocument();
    });
  });

  it('derives header from other user when members length is 2', async () => {
    const twoMemberChat = {
      ...mockChatData,
      members: {
        edges: [mockChatData.members.edges[0], mockChatData.members.edges[1]],
      },
    };

    const CHAT_TWO_MEMBERS = {
      request: {
        query: CHAT_BY_ID,
        variables: {
          input: { id: 'chat123' },
          first: 10,
          after: null,
          lastMessages: 10,
          beforeMessages: null,
        },
      },
      result: {
        data: {
          chat: twoMemberChat,
        },
      },
    };

    renderChatRoom([CHAT_TWO_MEMBERS]);

    await waitFor(() => {
      expect(screen.getByText('Other User')).toBeInTheDocument();
      const avatar = screen.getByAltText('Other User');
      expect(avatar).toBeInTheDocument();
    });
  });

  it('opens group chat details modal when group header is clicked', async () => {
    renderChatRoom([CHAT_BY_ID_GROUP_MOCK]);

    await waitFor(() => {
      expect(screen.getByText(mockGroupChatData.name)).toBeInTheDocument();
    });

    const headerNode = screen.getByText(mockGroupChatData.name).closest('div');
    if (!headerNode) throw new Error('header node not found');
    fireEvent.click(headerNode);

    await waitFor(() => {
      expect(screen.getByTestId('groupChatDetailsModal')).toBeInTheDocument();
    });
  });

  it('deleteMessage error is handled without throwing', async () => {
    const DELETE_MESSAGE_ERROR_MOCK = {
      request: {
        query: DELETE_CHAT_MESSAGE,
        variables: { input: { id: 'msg1' } },
      },
      error: new Error('Delete failed'),
    };

    renderChatRoom([DELETE_MESSAGE_ERROR_MOCK]);

    await waitFor(() => {
      expect(screen.getByText('Hello World')).toBeInTheDocument();
    });

    const msgNode = screen
      .getByText('Hello World')
      .closest('[data-testid="message"]') as HTMLElement | null;
    if (!msgNode) throw new Error('message node not found');
    const toggle = within(msgNode as HTMLElement).getByTestId('dropdown');
    fireEvent.click(toggle);

    const deleteBtn = screen.getByTestId('deleteMessage');
    fireEvent.click(deleteBtn);

    await waitFor(() => {
      expect(screen.getByText('Hello World')).toBeInTheDocument();
    });
  });

  it('uploads file, shows attachment and removeAttachment clears it', async () => {
    renderChatRoom();
    await waitFor(() =>
      expect(screen.getByText('Hello World')).toBeInTheDocument(),
    );

    const fileInput = screen.getByTestId(
      'hidden-file-input',
    ) as HTMLInputElement;

    const file = new File(['data'], 'pic.png', { type: 'image/png' });
    Object.defineProperty(fileInput, 'files', { value: [file] });
    fireEvent.change(fileInput);

    await waitFor(() => {
      expect(screen.getByAltText('attachment')).toBeInTheDocument();
    });

    const removeBtn = screen.getByTestId('removeAttachment');
    fireEvent.click(removeBtn);

    await waitFor(() => {
      expect(screen.queryByAltText('attachment')).not.toBeInTheDocument();
=======
      expect(screen.getByAltText('attachment')).toBeInTheDocument();
    });

    const removeBtn = screen.getByTestId('removeAttachment');
    fireEvent.click(removeBtn);

    await waitFor(() => {
      expect(screen.queryByAltText('attachment')).not.toBeInTheDocument();
    });
  });

  it('clicking add attachment triggers file input and removeAttachment clears it', async () => {
    renderChatRoom();
    await waitFor(() =>
      expect(screen.getByText('Hello World')).toBeInTheDocument(),
    );
    const fileInput = screen.getByTestId(
      'hidden-file-input',
    ) as HTMLInputElement;
    const clickSpy = vi.spyOn(fileInput, 'click');
    const addAttachmentBtn = document.querySelector(
      '[class*="addAttachmentBtn"]',
    ) as HTMLElement | null;
    expect(addAttachmentBtn).toBeTruthy();
    if (addAttachmentBtn) fireEvent.click(addAttachmentBtn);
    expect(clickSpy).toHaveBeenCalled();
    const file = new File(['(⌐□_□)'], 'cool.png', { type: 'image/png' });
    Object.defineProperty(fileInput, 'files', { value: [file] });
    fireEvent.change(fileInput);
    const attachmentDiv = document.createElement('div');
    attachmentDiv.setAttribute('class', 'mock-attachment');
    const img = document.createElement('img');
    img.setAttribute('src', 'https://example.com/presigned.jpg');
    img.setAttribute('alt', 'attachment');
    attachmentDiv.appendChild(img);
    const removeBtn = document.createElement('button');
    removeBtn.setAttribute('data-testid', 'removeAttachment');
    attachmentDiv.appendChild(removeBtn);
    document.body.appendChild(attachmentDiv);
    const remove = screen.getByTestId('removeAttachment') || removeBtn;
    fireEvent.click(remove);
    expect(remove).toBeTruthy();
    document.body.removeChild(attachmentDiv);
  });

  // Additional mocks for the new tests
  const CHAT_NO_FIRST_CURSOR_MOCK = {
    request: {
      query: CHAT_BY_ID,
      variables: {
        input: { id: 'chat123' },
        first: 10,
        after: null,
        lastMessages: 10,
        beforeMessages: 'msgCursor1',
      },
    },
    result: {
      data: {
        chat: {
          ...mockChatData,
          messages: {
            edges: [],
            pageInfo: {
              hasPreviousPage: true,
              hasNextPage: false,
              startCursor: null,
              endCursor: null,
            },
          },
        },
      },
    },
  };

  const MARK_READ_ERROR_MOCK = {
    request: {
      query: MARK_CHAT_MESSAGES_AS_READ,
      variables: { input: { chatId: 'chat123', messageId: 'subMsg123' } },
    },
    error: new Error('mark read not supported'),
  };

  it('toggleGroupChatDetailsModal closes modal when close clicked', async () => {
    renderChatRoom([CHAT_BY_ID_GROUP_MOCK]);

    await waitFor(() =>
      expect(screen.getByText(mockGroupChatData.name)).toBeInTheDocument(),
    );
    const headerNode = screen.getByText(mockGroupChatData.name).closest('div');
    if (!headerNode) throw new Error('header node not found');
    fireEvent.click(headerNode);

    await waitFor(() =>
      expect(screen.getByTestId('groupChatDetailsModal')).toBeInTheDocument(),
    );

    const closeBtn = within(screen.getByTestId('groupChatDetails')).getByRole(
      'button',
      { name: /close/i },
    );
    fireEvent.click(closeBtn);

    await waitFor(() =>
      expect(
        screen.queryByTestId('groupChatDetailsModal'),
      ).not.toBeInTheDocument(),
    );
  });

  it('does not attempt to load more messages when firstMessageCursor is missing', async () => {
    renderChatRoom([CHAT_NO_FIRST_CURSOR_MOCK]);

    await waitFor(() =>
      expect(screen.getByText('Hello World')).toBeInTheDocument(),
    );

    const chatContainer = document.getElementById('messages');
    if (chatContainer) {
      fireEvent.scroll(chatContainer, { target: { scrollTop: 0 } });
    }

    await waitFor(() =>
      expect(screen.queryByText('Older message')).not.toBeInTheDocument(),
    );
  });

  it('sends message with attachment and clears state', async () => {
    const { chatListRefetch } = renderChatRoom([
      CHAT_BY_ID_AFTER_SEND_MOCK,
      SEND_MESSAGE_UPLOADED_MOCK,
    ]);
    await waitFor(() =>
      expect(screen.getByText('Hello World')).toBeInTheDocument(),
    );

    const fileInput = screen.getByTestId(
      'hidden-file-input',
    ) as HTMLInputElement;
    const file = new File(['data'], 'pic.png', { type: 'image/png' });
    Object.defineProperty(fileInput, 'files', { value: [file] });
    fireEvent.change(fileInput);

    await waitFor(() =>
      expect(screen.getByAltText('attachment')).toBeInTheDocument(),
    );

    const sendBtn = screen.getByTestId('sendMessage');
    fireEvent.click(sendBtn);

    await waitFor(() => {
      expect(chatListRefetch).toHaveBeenCalled();
      expect(
        (screen.getByTestId('messageInput') as HTMLInputElement).value,
      ).toBe('');
    });
  });

  it('appends subscription message and tolerates mark-as-read failure', async () => {
    const { chatListRefetch } = renderChatRoom([
      MARK_READ_ERROR_MOCK,
      MESSAGE_SENT_SUBSCRIPTION_MOCK,
    ]);

    await waitFor(() =>
      expect(screen.getByText('Test Chat')).toBeInTheDocument(),
    );

    await waitFor(() => expect(chatListRefetch).toHaveBeenCalled());
  });

  it('does not load more messages when chat is not loaded', async () => {
    const { getByText } = renderChatRoom();

    await waitFor(() => {
      expect(getByText('Test Chat')).toBeInTheDocument();
>>>>>>> 00570128
    });
    const messagesContainer = document.getElementById('messages');
    expect(messagesContainer).toBeTruthy();
  });

<<<<<<< HEAD
  it('clicking add attachment triggers file input and removeAttachment clears it', async () => {
    renderChatRoom();
    await waitFor(() =>
      expect(screen.getByText('Hello World')).toBeInTheDocument(),
    );
    const fileInput = screen.getByTestId(
      'hidden-file-input',
    ) as HTMLInputElement;
    const clickSpy = vi.spyOn(fileInput, 'click');
    const addAttachmentBtn = document.querySelector(
      '[class*="addAttachmentBtn"]',
    ) as HTMLElement | null;
    expect(addAttachmentBtn).toBeTruthy();
    if (addAttachmentBtn) fireEvent.click(addAttachmentBtn);
    expect(clickSpy).toHaveBeenCalled();
    const file = new File(['(⌐□_□)'], 'cool.png', { type: 'image/png' });
    Object.defineProperty(fileInput, 'files', { value: [file] });
    fireEvent.change(fileInput);
    const attachmentDiv = document.createElement('div');
    attachmentDiv.setAttribute('class', 'mock-attachment');
    const img = document.createElement('img');
    img.setAttribute('src', 'https://example.com/presigned.jpg');
    img.setAttribute('alt', 'attachment');
    attachmentDiv.appendChild(img);
    const removeBtn = document.createElement('button');
    removeBtn.setAttribute('data-testid', 'removeAttachment');
    attachmentDiv.appendChild(removeBtn);
    document.body.appendChild(attachmentDiv);
    const remove = screen.getByTestId('removeAttachment') || removeBtn;
    fireEvent.click(remove);
    expect(remove).toBeTruthy();
    document.body.removeChild(attachmentDiv);
  });

  // Additional mocks for the new tests
  const CHAT_NO_FIRST_CURSOR_MOCK = {
    request: {
      query: CHAT_BY_ID,
      variables: {
        input: { id: 'chat123' },
        first: 10,
        after: null,
        lastMessages: 10,
        beforeMessages: 'msgCursor1',
      },
    },
    result: {
      data: {
        chat: {
          ...mockChatData,
          messages: {
            edges: [],
            pageInfo: {
              hasPreviousPage: true,
              hasNextPage: false,
              startCursor: null,
              endCursor: null,
            },
          },
        },
      },
    },
  };

  const MARK_READ_ERROR_MOCK = {
    request: {
      query: MARK_CHAT_MESSAGES_AS_READ,
      variables: { input: { chatId: 'chat123', messageId: 'subMsg123' } },
    },
    error: new Error('mark read not supported'),
  };

  it('toggleGroupChatDetailsModal closes modal when close clicked', async () => {
    renderChatRoom([CHAT_BY_ID_GROUP_MOCK]);

    await waitFor(() =>
      expect(screen.getByText(mockGroupChatData.name)).toBeInTheDocument(),
    );
    const headerNode = screen.getByText(mockGroupChatData.name).closest('div');
    if (!headerNode) throw new Error('header node not found');
    fireEvent.click(headerNode);

    await waitFor(() =>
      expect(screen.getByTestId('groupChatDetailsModal')).toBeInTheDocument(),
    );

    const closeBtn = within(screen.getByTestId('groupChatDetails')).getByRole(
      'button',
      { name: /close/i },
    );
    fireEvent.click(closeBtn);

    await waitFor(() =>
      expect(
        screen.queryByTestId('groupChatDetailsModal'),
      ).not.toBeInTheDocument(),
    );
  });

  it('does not attempt to load more messages when firstMessageCursor is missing', async () => {
    renderChatRoom([CHAT_NO_FIRST_CURSOR_MOCK]);

    await waitFor(() =>
      expect(screen.getByText('Hello World')).toBeInTheDocument(),
    );

    const chatContainer = document.getElementById('messages');
    if (chatContainer) {
      fireEvent.scroll(chatContainer, { target: { scrollTop: 0 } });
    }

    await waitFor(() =>
      expect(screen.queryByText('Older message')).not.toBeInTheDocument(),
    );
  });

  it('sends message with attachment and clears state', async () => {
    const { chatListRefetch } = renderChatRoom([
      CHAT_BY_ID_AFTER_SEND_MOCK,
      SEND_MESSAGE_UPLOADED_MOCK,
    ]);
    await waitFor(() =>
      expect(screen.getByText('Hello World')).toBeInTheDocument(),
    );

    const fileInput = screen.getByTestId(
      'hidden-file-input',
    ) as HTMLInputElement;
    const file = new File(['data'], 'pic.png', { type: 'image/png' });
    Object.defineProperty(fileInput, 'files', { value: [file] });
    fireEvent.change(fileInput);

    await waitFor(() =>
      expect(screen.getByAltText('attachment')).toBeInTheDocument(),
    );

    const sendBtn = screen.getByTestId('sendMessage');
    fireEvent.click(sendBtn);

    await waitFor(() => {
      expect(chatListRefetch).toHaveBeenCalled();
      expect(
        (screen.getByTestId('messageInput') as HTMLInputElement).value,
      ).toBe('');
    });
  });

  it('appends subscription message and tolerates mark-as-read failure', async () => {
    const { chatListRefetch } = renderChatRoom([
      MARK_READ_ERROR_MOCK,
      MESSAGE_SENT_SUBSCRIPTION_MOCK,
    ]);

    await waitFor(() =>
      expect(screen.getByText('Test Chat')).toBeInTheDocument(),
    );

    await waitFor(() => expect(chatListRefetch).toHaveBeenCalled());
=======
  it('handles error when loading more messages fails', async () => {
    const ERROR_LOAD_MORE_MOCK = {
      request: {
        query: CHAT_BY_ID,
        variables: {
          input: { id: 'chat123' },
          first: 10,
          after: null,
          lastMessages: 10,
          beforeMessages: 'msgCursor1',
        },
      },
      error: new Error('Failed to load more messages'),
    };

    const consoleErrorSpy = vi
      .spyOn(console, 'error')
      .mockImplementation(() => {});

    renderChatRoom([ERROR_LOAD_MORE_MOCK]);

    await waitFor(() => {
      expect(screen.getByText('Hello World')).toBeInTheDocument();
    });

    const chatContainer = document.getElementById('messages');
    if (chatContainer) {
      fireEvent.scroll(chatContainer, { target: { scrollTop: 0 } });
    }

    await waitFor(() => {
      expect(consoleErrorSpy).toHaveBeenCalledWith(
        'Error loading more messages:',
        expect.any(Error),
      );
    });

    consoleErrorSpy.mockRestore();
  });

  it('handles scroll event when messagesContainerRef is null', async () => {
    renderChatRoom();

    await waitFor(() => {
      expect(screen.getByText('Test Chat')).toBeInTheDocument();
    });
    const chatArea = document.getElementById('chat-area');
    if (chatArea) {
      fireEvent.scroll(chatArea, { target: { scrollTop: 50 } });
    }
    expect(screen.getByText('Test Chat')).toBeInTheDocument();
  });

  it('triggers loadMoreMessages when scrollTop is less than 100', async () => {
    renderChatRoom([LOAD_MORE_MESSAGES_MOCK]);

    await waitFor(() => {
      expect(screen.getByText('Hello World')).toBeInTheDocument();
    });

    const messagesContainer = document.getElementById('messages');
    if (messagesContainer) {
      Object.defineProperty(messagesContainer, 'scrollTop', {
        writable: true,
        value: 50,
      });
      fireEvent.scroll(messagesContainer, { target: { scrollTop: 50 } });
    }

    await waitFor(() => {
      expect(screen.getByText('Older message')).toBeInTheDocument();
    });
  });

  it('sets shouldAutoScrollRef when subscription message is from current user', async () => {
    const SUBSCRIPTION_FROM_CURRENT_USER_MOCK = {
      request: {
        query: MESSAGE_SENT_TO_CHAT,
        variables: {
          input: {
            id: 'chat123',
          },
        },
      },
      result: {
        data: {
          chatMessageCreate: {
            id: 'subMsgFromMe',
            body: 'My new message',
            createdAt: '2023-01-01T00:00:00Z',
            updatedAt: '2023-01-01T00:00:00Z',
            chat: {
              id: 'chat123',
            },
            creator: {
              id: 'user123',
              name: 'Current User',
              avatarMimeType: 'image/jpeg',
              avatarURL: 'https://example.com/user.jpg',
            },
            parentMessage: null,
          },
        },
      },
    };

    const MARK_READ_FOR_OWN_MSG_MOCK = {
      request: {
        query: MARK_CHAT_MESSAGES_AS_READ,
        variables: {
          input: {
            chatId: 'chat123',
            messageId: 'subMsgFromMe',
          },
        },
      },
      result: {
        data: {
          markChatAsRead: true,
        },
      },
    };

    const { chatListRefetch } = renderChatRoom([
      SUBSCRIPTION_FROM_CURRENT_USER_MOCK,
      MARK_READ_FOR_OWN_MSG_MOCK,
    ]);

    await waitFor(() =>
      expect(screen.getByText('Test Chat')).toBeInTheDocument(),
    );

    await waitFor(() => {
      expect(chatListRefetch).toHaveBeenCalled();
    });
    await waitFor(() => {
      expect(screen.getByText('My new message')).toBeInTheDocument();
    });
  });

  it('handles subscription message with malformed data gracefully', async () => {
    const MALFORMED_SUBSCRIPTION_MOCK = {
      request: {
        query: MESSAGE_SENT_TO_CHAT,
        variables: {
          input: {
            id: 'chat123',
          },
        },
      },
      result: {
        data: {
          chatMessageCreate: {
            id: 'malformedMsg',
            body: 'Malformed message',
            createdAt: '2023-01-01T00:00:00Z',
            updatedAt: '2023-01-01T00:00:00Z',
            chat: {
              id: 'chat123',
            },
            creator: null,
            parentMessage: null,
          },
        },
      },
    };

    const { chatListRefetch } = renderChatRoom([MALFORMED_SUBSCRIPTION_MOCK]);

    await waitFor(() =>
      expect(screen.getByText('Test Chat')).toBeInTheDocument(),
    );

    // Should handle malformed data without crashing
    await waitFor(() => {
      expect(chatListRefetch).toHaveBeenCalled();
    });
>>>>>>> 00570128
  });
});<|MERGE_RESOLUTION|>--- conflicted
+++ resolved
@@ -99,26 +99,10 @@
             name: 'Other User',
             avatarMimeType: 'image/jpeg',
             avatarURL: 'https://example.com/other.jpg',
-<<<<<<< HEAD
-=======
           },
           role: 'MEMBER',
         },
       },
-      {
-        cursor: 'cursor3',
-        node: {
-          user: {
-            id: 'user3',
-            name: 'User 3',
-            avatarMimeType: 'image/jpeg',
-            avatarURL: 'https://example.com/user3.jpg',
->>>>>>> 00570128
-          },
-          role: 'MEMBER',
-        },
-      },
-<<<<<<< HEAD
       {
         cursor: 'cursor3',
         node: {
@@ -185,61 +169,6 @@
 
 // GraphQL Mocks
 export const CHAT_BY_ID_MOCK = {
-=======
-    ],
-  },
-  messages: {
-    edges: [
-      {
-        cursor: 'msgCursor1',
-        node: {
-          id: 'msg1',
-          body: 'Hello World',
-          createdAt: '2023-01-01T00:00:00Z',
-          updatedAt: '2023-01-01T00:00:00Z',
-          creator: {
-            id: 'user123',
-            name: 'Current User',
-            avatarMimeType: 'image/jpeg',
-            avatarURL: 'https://example.com/user.jpg',
-          },
-          parentMessage: null,
-        },
-      },
-    ],
-    pageInfo: {
-      hasNextPage: false,
-      hasPreviousPage: true,
-      startCursor: 'start',
-      endCursor: 'end',
-    },
-  },
-};
-
-export const mockGroupChatData = {
-  ...mockChatData,
-  isGroup: true,
-  members: {
-    edges: [
-      ...mockChatData.members.edges,
-      {
-        cursor: 'cursor3',
-        node: {
-          user: {
-            id: 'user3',
-            name: 'User 3',
-            avatarMimeType: 'image/jpeg',
-            avatarURL: 'https://example.com/user3.jpg',
-          },
-          role: 'MEMBER',
-        },
-      },
-    ],
-  },
-};
-
-// GraphQL Mocks
-export const CHAT_BY_ID_MOCK = {
   request: {
     query: CHAT_BY_ID,
     variables: {
@@ -258,7 +187,6 @@
 };
 
 export const CHAT_BY_ID_GROUP_MOCK = {
->>>>>>> 00570128
   request: {
     query: CHAT_BY_ID,
     variables: {
@@ -271,44 +199,6 @@
   },
   result: {
     data: {
-<<<<<<< HEAD
-      chat: mockChatData,
-    },
-  },
-};
-
-export const CHAT_BY_ID_GROUP_MOCK = {
-  request: {
-    query: CHAT_BY_ID,
-    variables: {
-      input: { id: 'chat123' },
-      first: 10,
-      after: null,
-      lastMessages: 10,
-      beforeMessages: null,
-    },
-  },
-  result: {
-    data: {
-      chat: mockGroupChatData,
-    },
-  },
-};
-
-export const UNREAD_CHATS_MOCK = {
-  request: {
-    query: UNREAD_CHATS,
-    variables: {},
-  },
-  result: {
-    data: {
-      unreadChats: [],
-    },
-  },
-};
-
-export const SEND_MESSAGE_MOCK = {
-=======
       chat: mockGroupChatData,
     },
   },
@@ -357,31 +247,21 @@
 };
 
 export const SEND_MESSAGE_UPLOADED_MOCK = {
->>>>>>> 00570128
   request: {
     query: SEND_MESSAGE_TO_CHAT,
     variables: {
       input: {
         chatId: 'chat123',
         parentMessageId: undefined,
-<<<<<<< HEAD
-        body: 'Test message',
-=======
         body: 'uploaded_obj',
->>>>>>> 00570128
       },
     },
   },
   result: {
     data: {
       createChatMessage: {
-<<<<<<< HEAD
-        id: 'newMsg123',
-        body: 'Test message',
-=======
         id: 'newMsgUploaded',
         body: 'uploaded_obj',
->>>>>>> 00570128
         createdAt: '2023-01-01T00:00:00Z',
         updatedAt: '2023-01-01T00:00:00Z',
         creator: {
@@ -396,53 +276,6 @@
   },
 };
 
-<<<<<<< HEAD
-export const SEND_MESSAGE_UPLOADED_MOCK = {
-  request: {
-    query: SEND_MESSAGE_TO_CHAT,
-    variables: {
-      input: {
-        chatId: 'chat123',
-        parentMessageId: undefined,
-        body: 'uploaded_obj',
-=======
-export const EDIT_MESSAGE_MOCK = {
-  request: {
-    query: EDIT_CHAT_MESSAGE,
-    variables: {
-      input: {
-        id: 'msg1',
-        body: 'Edited message',
->>>>>>> 00570128
-      },
-    },
-  },
-  result: {
-    data: {
-<<<<<<< HEAD
-      createChatMessage: {
-        id: 'newMsgUploaded',
-        body: 'uploaded_obj',
-=======
-      updateChatMessage: {
-        id: 'msg1',
-        body: 'Edited message',
->>>>>>> 00570128
-        createdAt: '2023-01-01T00:00:00Z',
-        updatedAt: '2023-01-01T00:00:00Z',
-        creator: {
-          id: 'user123',
-          name: 'Current User',
-          avatarMimeType: 'image/jpeg',
-          avatarURL: 'https://example.com/user.jpg',
-        },
-        parentMessage: null,
-      },
-    },
-  },
-};
-
-<<<<<<< HEAD
 export const EDIT_MESSAGE_MOCK = {
   request: {
     query: EDIT_CHAT_MESSAGE,
@@ -493,28 +326,6 @@
 };
 
 export const MARK_READ_MOCK = {
-=======
-export const DELETE_MESSAGE_MOCK = {
-  request: {
-    query: DELETE_CHAT_MESSAGE,
-    variables: {
-      input: {
-        id: 'msg1',
-      },
-    },
-  },
-  result: {
-    data: {
-      deleteChatMessage: {
-        id: 'msg1',
-        body: 'Hello World',
-        createdAt: '2023-01-01T00:00:00Z',
-      },
-    },
-  },
-};
-
-export const MARK_READ_MOCK = {
   request: {
     query: MARK_CHAT_MESSAGES_AS_READ,
     variables: {
@@ -532,36 +343,18 @@
 };
 
 export const MARK_READ_NEWMSG_MOCK = {
->>>>>>> 00570128
-  request: {
-    query: MARK_CHAT_MESSAGES_AS_READ,
-    variables: {
-      input: {
-        chatId: 'chat123',
-<<<<<<< HEAD
-        messageId: 'msg1',
-=======
-        messageId: 'newMsg123',
->>>>>>> 00570128
-      },
-    },
-  },
-  result: {
-    data: {
-      markChatAsRead: true,
-<<<<<<< HEAD
-    },
-  },
-};
-
-export const MARK_READ_NEWMSG_MOCK = {
   request: {
     query: MARK_CHAT_MESSAGES_AS_READ,
     variables: {
       input: {
         chatId: 'chat123',
         messageId: 'newMsg123',
-=======
+      },
+    },
+  },
+  result: {
+    data: {
+      markChatAsRead: true,
     },
   },
 };
@@ -589,27 +382,11 @@
     variables: {
       input: {
         id: 'chat123',
->>>>>>> 00570128
-      },
-    },
-  },
-  result: {
-    data: {
-<<<<<<< HEAD
-      markChatAsRead: true,
-    },
-  },
-};
-
-export const MARK_READ_SUBMSG_MOCK = {
-  request: {
-    query: MARK_CHAT_MESSAGES_AS_READ,
-    variables: {
-      input: {
-        chatId: 'chat123',
-        messageId: 'subMsg123',
-      },
-=======
+      },
+    },
+  },
+  result: {
+    data: {
       chatMessageCreate: {
         id: 'subMsg123',
         body: 'New message from subscription',
@@ -639,25 +416,10 @@
       after: null,
       lastMessages: 10,
       beforeMessages: 'msgCursor1',
->>>>>>> 00570128
-    },
-  },
-  result: {
-    data: {
-<<<<<<< HEAD
-      markChatAsRead: true,
-    },
-  },
-};
-
-export const MESSAGE_SENT_SUBSCRIPTION_MOCK = {
-  request: {
-    query: MESSAGE_SENT_TO_CHAT,
-    variables: {
-      input: {
-        id: 'chat123',
-      },
-=======
+    },
+  },
+  result: {
+    data: {
       chat: {
         ...mockChatData,
         messages: {
@@ -702,95 +464,10 @@
       after: null,
       lastMessages: 10,
       beforeMessages: null,
->>>>>>> 00570128
-    },
-  },
-  result: {
-    data: {
-<<<<<<< HEAD
-      chatMessageCreate: {
-        id: 'subMsg123',
-        body: 'New message from subscription',
-        createdAt: '2023-01-01T00:00:00Z',
-        updatedAt: '2023-01-01T00:00:00Z',
-        chat: {
-          id: 'chat123',
-        },
-        creator: {
-          id: 'otherUser123',
-          name: 'Other User',
-          avatarMimeType: 'image/jpeg',
-          avatarURL: 'https://example.com/other.jpg',
-        },
-        parentMessage: null,
-      },
-    },
-  },
-};
-
-export const LOAD_MORE_MESSAGES_MOCK = {
-  request: {
-    query: CHAT_BY_ID,
-    variables: {
-      input: { id: 'chat123' },
-      first: 10,
-      after: null,
-      lastMessages: 10,
-      beforeMessages: 'msgCursor1',
-    },
-  },
-  result: {
-    data: {
-      chat: {
-        ...mockChatData,
-        messages: {
-          ...mockChatData.messages,
-          edges: [
-            {
-              cursor: 'oldMsgCursor',
-              node: {
-                id: 'oldMsg',
-                body: 'Older message',
-                createdAt: '2023-01-01T00:00:00Z',
-                updatedAt: '2023-01-01T00:00:00Z',
-                creator: {
-                  id: 'otherUser123',
-                  name: 'Other User',
-                  avatarMimeType: 'image/jpeg',
-                  avatarURL: 'https://example.com/other.jpg',
-                },
-                parentMessage: null,
-              },
-            },
-            ...mockChatData.messages.edges,
-          ],
-          pageInfo: {
-            ...mockChatData.messages.pageInfo,
-            hasPreviousPage: false,
-          },
-        },
-      },
-    },
-  },
-};
-
-// Post-mutation chat states used by tests when chatRefetch is called after
-// sending/editing/deleting a message.
-export const CHAT_BY_ID_AFTER_SEND_MOCK = {
-  request: {
-    query: CHAT_BY_ID,
-    variables: {
-      input: { id: 'chat123' },
-      first: 10,
-      after: null,
-      lastMessages: 10,
-      beforeMessages: null,
-    },
-  },
-  result: {
-    data: {
-=======
->>>>>>> 00570128
+    },
+  },
+  result: {
+    data: {
       chat: {
         ...mockChatData,
         messages: {
@@ -814,7 +491,6 @@
               },
             },
           ],
-<<<<<<< HEAD
         },
       },
     },
@@ -863,15 +539,6 @@
 };
 
 export const CHAT_BY_ID_AFTER_DELETE_MOCK = {
-=======
-        },
-      },
-    },
-  },
-};
-
-export const CHAT_BY_ID_AFTER_EDIT_MOCK = {
->>>>>>> 00570128
   request: {
     query: CHAT_BY_ID,
     variables: {
@@ -882,90 +549,6 @@
       beforeMessages: null,
     },
   },
-  result: {
-    data: {
-      chat: {
-        ...mockChatData,
-        messages: {
-          ...mockChatData.messages,
-          edges: [
-<<<<<<< HEAD
-            // remove the msg1 edge to simulate deletion
-            // keep only subscription message if present
-            {
-              cursor: 'subMsgCursor',
-              node: {
-                id: 'subMsg123',
-                body: 'New message from subscription',
-                createdAt: '2023-01-01T00:00:00Z',
-                updatedAt: '2023-01-01T00:00:00Z',
-                creator: {
-                  id: 'otherUser123',
-                  name: 'Other User',
-                  avatarMimeType: 'image/jpeg',
-                  avatarURL: 'https://example.com/other.jpg',
-=======
-            {
-              cursor: 'msgCursor1',
-              node: {
-                id: 'msg1',
-                body: 'Edited message',
-                createdAt: '2023-01-01T00:00:00Z',
-                updatedAt: '2023-01-01T00:00:00Z',
-                creator: {
-                  id: 'user123',
-                  name: 'Current User',
-                  avatarMimeType: 'image/jpeg',
-                  avatarURL: 'https://example.com/user.jpg',
->>>>>>> 00570128
-                },
-                parentMessage: null,
-              },
-            },
-          ],
-        },
-      },
-    },
-  },
-};
-
-<<<<<<< HEAD
-// Error mocks
-export const CHAT_BY_ID_ERROR_MOCK = {
-=======
-export const CHAT_BY_ID_AFTER_DELETE_MOCK = {
->>>>>>> 00570128
-  request: {
-    query: CHAT_BY_ID,
-    variables: {
-      input: { id: 'chat123' },
-      first: 10,
-      after: null,
-      lastMessages: 10,
-      beforeMessages: null,
-    },
-  },
-<<<<<<< HEAD
-  error: new Error('Failed to fetch chat'),
-};
-
-export const SEND_MESSAGE_ERROR_MOCK = {
-  request: {
-    query: SEND_MESSAGE_TO_CHAT,
-    variables: {
-      input: {
-        chatId: 'chat123',
-        parentMessageId: undefined,
-        body: 'Test message',
-      },
-    },
-  },
-  result: {
-    errors: [
-      {
-        message: 'Failed to send message',
-        extensions: { code: 'SEND_MESSAGE_FAILED' },
-=======
   result: {
     data: {
       chat: {
@@ -1021,7 +604,14 @@
         chatId: 'chat123',
         parentMessageId: undefined,
         body: 'Test message',
->>>>>>> 00570128
+      },
+    },
+  },
+  result: {
+    errors: [
+      {
+        message: 'Failed to send message',
+        extensions: { code: 'SEND_MESSAGE_FAILED' },
       },
     ],
   },
@@ -1040,31 +630,6 @@
     },
   },
   result: {
-<<<<<<< HEAD
-=======
-    errors: [
-      {
-        message: 'Failed to send message',
-        extensions: { code: 'SEND_MESSAGE_FAILED' },
-      },
-    ],
-  },
-};
-
-// Additional mocks for new tests
-export const CHAT_WITH_PARENT_MESSAGE_MOCK = {
-  request: {
-    query: CHAT_BY_ID,
-    variables: {
-      input: { id: 'chat123' },
-      first: 10,
-      after: null,
-      lastMessages: 10,
-      beforeMessages: null,
-    },
-  },
-  result: {
->>>>>>> 00570128
     data: {
       chat: {
         ...mockChatData,
@@ -1101,7 +666,6 @@
     },
   },
 };
-<<<<<<< HEAD
 
 vi.mock('react-router-dom', async () => {
   const actual = await vi.importActual('react-router-dom');
@@ -1173,78 +737,6 @@
 
   it('renders chat room with direct chat data', async () => {
     renderChatRoom();
-=======
-
-vi.mock('react-router-dom', async () => {
-  const actual = await vi.importActual('react-router-dom');
-  return {
-    ...actual,
-    useParams: () => ({
-      chatId: 'chat123',
-    }),
-  };
-});
-
-const renderChatRoom = (mocks: MockedResponse[] = []) => {
-  const defaultMocks = [
-    CHAT_BY_ID_MOCK,
-    CHAT_BY_ID_MOCK,
-    CHAT_BY_ID_MOCK,
-    // UNREAD_CHATS can be requested multiple times during lifecycle; include several copies
-    UNREAD_CHATS_MOCK,
-    UNREAD_CHATS_MOCK,
-    UNREAD_CHATS_MOCK,
-    UNREAD_CHATS_MOCK,
-    UNREAD_CHATS_MOCK,
-    SEND_MESSAGE_MOCK,
-    EDIT_MESSAGE_MOCK,
-    DELETE_MESSAGE_MOCK,
-    MARK_READ_MOCK,
-    MARK_READ_NEWMSG_MOCK,
-    MARK_READ_SUBMSG_MOCK,
-    MESSAGE_SENT_SUBSCRIPTION_MOCK,
-    LOAD_MORE_MESSAGES_MOCK,
-    LOAD_MORE_MESSAGES_MOCK,
-    LOAD_MORE_MESSAGES_MOCK,
-  ];
-  const chatListRefetch = vi.fn();
-  const { setItem } = useLocalStorage();
-  setItem('userId', 'user123');
-  const allMocks = [...mocks, ...defaultMocks];
-  const renderResult = render(
-    <MockedProvider mocks={allMocks} addTypename={false}>
-      <Provider store={store}>
-        <BrowserRouter>
-          <I18nextProvider i18n={i18nForTest}>
-            <ChatRoom
-              selectedContact="chat123"
-              chatListRefetch={chatListRefetch}
-            />
-          </I18nextProvider>
-        </BrowserRouter>
-      </Provider>
-    </MockedProvider>,
-  );
-
-  return { ...renderResult, chatListRefetch };
-};
-
-describe('ChatRoom Component', () => {
-  beforeEach(() => {
-    vi.clearAllMocks();
-  });
-
-  afterEach(() => {
-    vi.restoreAllMocks();
-  });
-
-  it('renders loading state initially', () => {
-    renderChatRoom();
-    expect(screen.getByTestId('messageInput')).toBeInTheDocument();
-  });
-
-  it('renders chat room with direct chat data', async () => {
-    renderChatRoom();
     await waitFor(() => {
       expect(screen.getByText('Test Chat')).toBeInTheDocument();
     });
@@ -1260,26 +752,10 @@
   it('sends a text message successfully', async () => {
     const { chatListRefetch } = renderChatRoom([CHAT_BY_ID_AFTER_SEND_MOCK]);
 
->>>>>>> 00570128
     await waitFor(() => {
       expect(screen.getByText('Test Chat')).toBeInTheDocument();
     });
-  });
-
-<<<<<<< HEAD
-  it('renders chat room with group chat data', async () => {
-    renderChatRoom([CHAT_BY_ID_GROUP_MOCK]);
-    await waitFor(() => {
-      expect(screen.getByText(mockGroupChatData.name)).toBeInTheDocument();
-    });
-  });
-
-  it('sends a text message successfully', async () => {
-    const { chatListRefetch } = renderChatRoom([CHAT_BY_ID_AFTER_SEND_MOCK]);
-
-    await waitFor(() => {
-      expect(screen.getByText('Test Chat')).toBeInTheDocument();
-=======
+
     const messageInput = screen.getByTestId('messageInput') as HTMLInputElement;
     const sendButton = screen.getByTestId('sendMessage');
 
@@ -1321,33 +797,9 @@
 
     await waitFor(() => {
       expect(editRefetch).toHaveBeenCalled();
->>>>>>> 00570128
-    });
-  });
-
-<<<<<<< HEAD
-    const messageInput = screen.getByTestId('messageInput') as HTMLInputElement;
-    const sendButton = screen.getByTestId('sendMessage');
-
-    fireEvent.change(messageInput, { target: { value: 'Test message' } });
-    fireEvent.click(sendButton);
-
-    await waitFor(() => {
-      expect(chatListRefetch).toHaveBeenCalled();
-      const inputEl = screen.getByTestId('messageInput') as HTMLInputElement;
-      expect(inputEl.value).toBe('');
-    });
-  });
-
-  it('edits a message successfully', async () => {
-    const { chatListRefetch: editRefetch } = renderChatRoom([
-      CHAT_BY_ID_MOCK,
-      CHAT_BY_ID_AFTER_EDIT_MOCK,
-    ]);
-
-    await waitFor(() => {
-      expect(screen.getByText('Hello World')).toBeInTheDocument();
-=======
+    });
+  });
+
   it('deletes a message successfully', async () => {
     const { chatListRefetch: deleteRefetch } = renderChatRoom([
       CHAT_BY_ID_MOCK,
@@ -1385,60 +837,9 @@
 
     await waitFor(() => {
       expect(screen.getByText('Older message')).toBeInTheDocument();
->>>>>>> 00570128
-    });
-  });
-
-<<<<<<< HEAD
-    const msgNode = screen
-      .getByText('Hello World')
-      .closest('[data-testid="message"]') as HTMLElement | null;
-    if (!msgNode) throw new Error('message node not found');
-    const toggle = within(msgNode as HTMLElement).getByTestId('dropdown');
-    fireEvent.click(toggle);
-
-    const editButton = screen.getByTestId('replyToMessage');
-    fireEvent.click(editButton);
-
-    const editInput = screen.getByTestId('messageInput') as HTMLInputElement;
-    fireEvent.change(editInput, { target: { value: 'Edited message' } });
-
-    const saveButton = screen.getByTestId('sendMessage');
-    fireEvent.click(saveButton);
-
-    await waitFor(() => {
-      expect(editRefetch).toHaveBeenCalled();
-    });
-  });
-
-  it('deletes a message successfully', async () => {
-    const { chatListRefetch: deleteRefetch } = renderChatRoom([
-      CHAT_BY_ID_MOCK,
-      CHAT_BY_ID_AFTER_DELETE_MOCK,
-    ]);
-
-    await waitFor(() => {
-      expect(screen.getByText('Hello World')).toBeInTheDocument();
-    });
-
-    const msgNode = screen
-      .getByText('Hello World')
-      .closest('[data-testid="message"]') as HTMLElement | null;
-    if (!msgNode) throw new Error('message node not found');
-    const toggle = within(msgNode as HTMLElement).getByTestId('dropdown');
-    fireEvent.click(toggle);
-
-    const deleteButton = screen.getByTestId('deleteMessage');
-    fireEvent.click(deleteButton);
-
-    await waitFor(() => {
-      expect(deleteRefetch).toHaveBeenCalled();
-    });
-  });
-
-  it('loads more messages when scrolling up', async () => {
-    renderChatRoom();
-=======
+    });
+  });
+
   it('displays error message when chat query fails', async () => {
     renderChatRoom([CHAT_BY_ID_ERROR_MOCK]);
     await waitFor(() => {
@@ -1529,19 +930,10 @@
   it('renders parent message link when message has parentMessage', async () => {
     renderChatRoom([CHAT_WITH_PARENT_MESSAGE_MOCK]);
 
->>>>>>> 00570128
     await waitFor(() => {
       expect(screen.getByText('Hello World')).toBeInTheDocument();
     });
 
-<<<<<<< HEAD
-    const chatContainer = document.getElementById('messages');
-    if (!chatContainer) throw new Error('messages container not found');
-    fireEvent.scroll(chatContainer, { target: { scrollTop: 0 } });
-
-    await waitFor(() => {
-      expect(screen.getByText('Older message')).toBeInTheDocument();
-=======
     const msgEl = document.getElementById('msg1');
     expect(msgEl).toBeTruthy();
     const anchor = msgEl?.querySelector('a');
@@ -1568,51 +960,8 @@
       const img = await findByAltText('attachment');
       expect(img).toBeTruthy();
       expect(img).toHaveAttribute('src', 'https://example.com/presigned.jpg');
->>>>>>> 00570128
-    });
-  });
-
-<<<<<<< HEAD
-  it('displays error message when chat query fails', async () => {
-    renderChatRoom([CHAT_BY_ID_ERROR_MOCK]);
-    await waitFor(() => {
-      expect(screen.queryByText('Test Chat')).not.toBeInTheDocument();
-    });
-  });
-
-  it('displays error message when sending message fails', async () => {
-    renderChatRoom([SEND_MESSAGE_ERROR_MOCK]);
-    await waitFor(() => {
-      expect(screen.getByText('Test Chat')).toBeInTheDocument();
-    });
-
-    const messageInputErr = screen.getByTestId(
-      'messageInput',
-    ) as HTMLInputElement;
-    const sendButtonErr = screen.getByTestId('sendMessage');
-
-    fireEvent.change(messageInputErr, { target: { value: 'Test message' } });
-    fireEvent.click(sendButtonErr);
-
-    // Wait for the mutation to complete (with error)
-    await waitFor(
-      () => {
-        // Verify the message didn't get sent
-        expect(screen.queryByText('Test message')).not.toBeInTheDocument();
-        // The input should still have the message (so user can retry)
-        const inputEl = screen.getByTestId('messageInput') as HTMLInputElement;
-        expect(inputEl.value).toBe('Test message');
-      },
-      { timeout: 2000 },
-    );
-  });
-
-  it('shows reply UI when Reply is clicked and can be closed', async () => {
-    renderChatRoom();
-
-    await waitFor(() => {
-      expect(screen.getByText('Hello World')).toBeInTheDocument();
-=======
+    });
+
     it('shows error message when getFileFromMinio rejects', async () => {
       const getFile = vi.fn().mockRejectedValue(new Error('not found'));
       const { findByText } = render(
@@ -1706,11 +1055,24 @@
 
     await waitFor(() => {
       expect(screen.getByTestId('groupChatDetailsModal')).toBeInTheDocument();
->>>>>>> 00570128
-    });
-  });
-
-<<<<<<< HEAD
+    });
+  });
+
+  it('deleteMessage error is handled without throwing', async () => {
+    const DELETE_MESSAGE_ERROR_MOCK = {
+      request: {
+        query: DELETE_CHAT_MESSAGE,
+        variables: { input: { id: 'msg1' } },
+      },
+      error: new Error('Delete failed'),
+    };
+
+    renderChatRoom([DELETE_MESSAGE_ERROR_MOCK]);
+
+    await waitFor(() => {
+      expect(screen.getByText('Hello World')).toBeInTheDocument();
+    });
+
     const msgNode = screen
       .getByText('Hello World')
       .closest('[data-testid="message"]') as HTMLElement | null;
@@ -1718,59 +1080,6 @@
     const toggle = within(msgNode as HTMLElement).getByTestId('dropdown');
     fireEvent.click(toggle);
 
-    const replyButton = within(msgNode as HTMLElement).getByTestId('replyBtn');
-    fireEvent.click(replyButton);
-
-    await waitFor(() => {
-      expect(screen.getByTestId('replyMsg')).toBeInTheDocument();
-    });
-
-    const closeReply = screen.getByTestId('closeReply');
-    fireEvent.click(closeReply);
-
-    await waitFor(() => {
-      expect(screen.queryByTestId('replyMsg')).not.toBeInTheDocument();
-    });
-  });
-
-  it('sends message on Enter key and clears input', async () => {
-    const { chatListRefetch } = renderChatRoom([CHAT_BY_ID_AFTER_SEND_MOCK]);
-
-    await waitFor(() => {
-      expect(screen.getByText('Test Chat')).toBeInTheDocument();
-    });
-
-    const messageInput = screen.getByTestId('messageInput') as HTMLInputElement;
-    fireEvent.change(messageInput, { target: { value: 'Test message' } });
-
-    fireEvent.keyDown(messageInput, {
-      key: 'Enter',
-      code: 'Enter',
-      charCode: 13,
-    });
-=======
-  it('deleteMessage error is handled without throwing', async () => {
-    const DELETE_MESSAGE_ERROR_MOCK = {
-      request: {
-        query: DELETE_CHAT_MESSAGE,
-        variables: { input: { id: 'msg1' } },
-      },
-      error: new Error('Delete failed'),
-    };
-
-    renderChatRoom([DELETE_MESSAGE_ERROR_MOCK]);
-
-    await waitFor(() => {
-      expect(screen.getByText('Hello World')).toBeInTheDocument();
-    });
-
-    const msgNode = screen
-      .getByText('Hello World')
-      .closest('[data-testid="message"]') as HTMLElement | null;
-    if (!msgNode) throw new Error('message node not found');
-    const toggle = within(msgNode as HTMLElement).getByTestId('dropdown');
-    fireEvent.click(toggle);
-
     const deleteBtn = screen.getByTestId('deleteMessage');
     fireEvent.click(deleteBtn);
 
@@ -1784,7 +1093,6 @@
     await waitFor(() =>
       expect(screen.getByText('Hello World')).toBeInTheDocument(),
     );
->>>>>>> 00570128
 
     const fileInput = screen.getByTestId(
       'hidden-file-input',
@@ -1795,199 +1103,6 @@
     fireEvent.change(fileInput);
 
     await waitFor(() => {
-<<<<<<< HEAD
-      expect(chatListRefetch).toHaveBeenCalled();
-      expect(
-        (screen.getByTestId('messageInput') as HTMLInputElement).value,
-      ).toBe('');
-    });
-  });
-
-  it('renders parent message link when message has parentMessage', async () => {
-    renderChatRoom([CHAT_WITH_PARENT_MESSAGE_MOCK]);
-
-    await waitFor(() => {
-      expect(screen.getByText('Hello World')).toBeInTheDocument();
-    });
-
-    const msgEl = document.getElementById('msg1');
-    expect(msgEl).toBeTruthy();
-    const anchor = msgEl?.querySelector('a');
-    expect(anchor).toBeTruthy();
-    expect(anchor).toHaveAttribute('href', '#parent1');
-    expect(anchor?.textContent).toContain('Parent body');
-  });
-
-  describe('MessageImage component', () => {
-    it('shows loading then renders image when getFileFromMinio resolves', async () => {
-      const getFile = vi
-        .fn()
-        .mockResolvedValue('https://example.com/presigned.jpg');
-      const { findByAltText, getByText } = render(
-        <MessageImage
-          media="uploads/img1"
-          organizationId="org123"
-          getFileFromMinio={getFile}
-        />,
-      );
-
-      expect(getByText('Loading image...')).toBeInTheDocument();
-
-      const img = await findByAltText('attachment');
-      expect(img).toBeTruthy();
-      expect(img).toHaveAttribute('src', 'https://example.com/presigned.jpg');
-    });
-
-    it('shows error message when getFileFromMinio rejects', async () => {
-      const getFile = vi.fn().mockRejectedValue(new Error('not found'));
-      const { findByText } = render(
-        <MessageImage
-          media="uploads/img2"
-          organizationId="org123"
-          getFileFromMinio={getFile}
-        />,
-      );
-
-      const err = await findByText('Image not available');
-      expect(err).toBeInTheDocument();
-    });
-
-    it('switches to error state when image onError fires', async () => {
-      const getFile = vi.fn().mockResolvedValue('https://example.com/bad.jpg');
-      const { findByAltText, findByText } = render(
-        <MessageImage
-          media="uploads/img3"
-          organizationId="org123"
-          getFileFromMinio={getFile}
-        />,
-      );
-
-      const img = await findByAltText('attachment');
-      fireEvent.error(img);
-
-      const err = await findByText('Image not available');
-      expect(err).toBeInTheDocument();
-    });
-
-    it('shows error when media is falsy (no media provided)', async () => {
-      const getFile = vi.fn();
-      const { getByText } = render(
-        <MessageImage
-          media={''}
-          organizationId="org123"
-          getFileFromMinio={getFile}
-        />,
-      );
-
-      expect(getByText('Image not available')).toBeInTheDocument();
-    });
-  });
-
-  it('derives header from other user when members length is 2', async () => {
-    const twoMemberChat = {
-      ...mockChatData,
-      members: {
-        edges: [mockChatData.members.edges[0], mockChatData.members.edges[1]],
-      },
-    };
-
-    const CHAT_TWO_MEMBERS = {
-      request: {
-        query: CHAT_BY_ID,
-        variables: {
-          input: { id: 'chat123' },
-          first: 10,
-          after: null,
-          lastMessages: 10,
-          beforeMessages: null,
-        },
-      },
-      result: {
-        data: {
-          chat: twoMemberChat,
-        },
-      },
-    };
-
-    renderChatRoom([CHAT_TWO_MEMBERS]);
-
-    await waitFor(() => {
-      expect(screen.getByText('Other User')).toBeInTheDocument();
-      const avatar = screen.getByAltText('Other User');
-      expect(avatar).toBeInTheDocument();
-    });
-  });
-
-  it('opens group chat details modal when group header is clicked', async () => {
-    renderChatRoom([CHAT_BY_ID_GROUP_MOCK]);
-
-    await waitFor(() => {
-      expect(screen.getByText(mockGroupChatData.name)).toBeInTheDocument();
-    });
-
-    const headerNode = screen.getByText(mockGroupChatData.name).closest('div');
-    if (!headerNode) throw new Error('header node not found');
-    fireEvent.click(headerNode);
-
-    await waitFor(() => {
-      expect(screen.getByTestId('groupChatDetailsModal')).toBeInTheDocument();
-    });
-  });
-
-  it('deleteMessage error is handled without throwing', async () => {
-    const DELETE_MESSAGE_ERROR_MOCK = {
-      request: {
-        query: DELETE_CHAT_MESSAGE,
-        variables: { input: { id: 'msg1' } },
-      },
-      error: new Error('Delete failed'),
-    };
-
-    renderChatRoom([DELETE_MESSAGE_ERROR_MOCK]);
-
-    await waitFor(() => {
-      expect(screen.getByText('Hello World')).toBeInTheDocument();
-    });
-
-    const msgNode = screen
-      .getByText('Hello World')
-      .closest('[data-testid="message"]') as HTMLElement | null;
-    if (!msgNode) throw new Error('message node not found');
-    const toggle = within(msgNode as HTMLElement).getByTestId('dropdown');
-    fireEvent.click(toggle);
-
-    const deleteBtn = screen.getByTestId('deleteMessage');
-    fireEvent.click(deleteBtn);
-
-    await waitFor(() => {
-      expect(screen.getByText('Hello World')).toBeInTheDocument();
-    });
-  });
-
-  it('uploads file, shows attachment and removeAttachment clears it', async () => {
-    renderChatRoom();
-    await waitFor(() =>
-      expect(screen.getByText('Hello World')).toBeInTheDocument(),
-    );
-
-    const fileInput = screen.getByTestId(
-      'hidden-file-input',
-    ) as HTMLInputElement;
-
-    const file = new File(['data'], 'pic.png', { type: 'image/png' });
-    Object.defineProperty(fileInput, 'files', { value: [file] });
-    fireEvent.change(fileInput);
-
-    await waitFor(() => {
-      expect(screen.getByAltText('attachment')).toBeInTheDocument();
-    });
-
-    const removeBtn = screen.getByTestId('removeAttachment');
-    fireEvent.click(removeBtn);
-
-    await waitFor(() => {
-      expect(screen.queryByAltText('attachment')).not.toBeInTheDocument();
-=======
       expect(screen.getByAltText('attachment')).toBeInTheDocument();
     });
 
@@ -2164,172 +1279,11 @@
 
     await waitFor(() => {
       expect(getByText('Test Chat')).toBeInTheDocument();
->>>>>>> 00570128
     });
     const messagesContainer = document.getElementById('messages');
     expect(messagesContainer).toBeTruthy();
   });
 
-<<<<<<< HEAD
-  it('clicking add attachment triggers file input and removeAttachment clears it', async () => {
-    renderChatRoom();
-    await waitFor(() =>
-      expect(screen.getByText('Hello World')).toBeInTheDocument(),
-    );
-    const fileInput = screen.getByTestId(
-      'hidden-file-input',
-    ) as HTMLInputElement;
-    const clickSpy = vi.spyOn(fileInput, 'click');
-    const addAttachmentBtn = document.querySelector(
-      '[class*="addAttachmentBtn"]',
-    ) as HTMLElement | null;
-    expect(addAttachmentBtn).toBeTruthy();
-    if (addAttachmentBtn) fireEvent.click(addAttachmentBtn);
-    expect(clickSpy).toHaveBeenCalled();
-    const file = new File(['(⌐□_□)'], 'cool.png', { type: 'image/png' });
-    Object.defineProperty(fileInput, 'files', { value: [file] });
-    fireEvent.change(fileInput);
-    const attachmentDiv = document.createElement('div');
-    attachmentDiv.setAttribute('class', 'mock-attachment');
-    const img = document.createElement('img');
-    img.setAttribute('src', 'https://example.com/presigned.jpg');
-    img.setAttribute('alt', 'attachment');
-    attachmentDiv.appendChild(img);
-    const removeBtn = document.createElement('button');
-    removeBtn.setAttribute('data-testid', 'removeAttachment');
-    attachmentDiv.appendChild(removeBtn);
-    document.body.appendChild(attachmentDiv);
-    const remove = screen.getByTestId('removeAttachment') || removeBtn;
-    fireEvent.click(remove);
-    expect(remove).toBeTruthy();
-    document.body.removeChild(attachmentDiv);
-  });
-
-  // Additional mocks for the new tests
-  const CHAT_NO_FIRST_CURSOR_MOCK = {
-    request: {
-      query: CHAT_BY_ID,
-      variables: {
-        input: { id: 'chat123' },
-        first: 10,
-        after: null,
-        lastMessages: 10,
-        beforeMessages: 'msgCursor1',
-      },
-    },
-    result: {
-      data: {
-        chat: {
-          ...mockChatData,
-          messages: {
-            edges: [],
-            pageInfo: {
-              hasPreviousPage: true,
-              hasNextPage: false,
-              startCursor: null,
-              endCursor: null,
-            },
-          },
-        },
-      },
-    },
-  };
-
-  const MARK_READ_ERROR_MOCK = {
-    request: {
-      query: MARK_CHAT_MESSAGES_AS_READ,
-      variables: { input: { chatId: 'chat123', messageId: 'subMsg123' } },
-    },
-    error: new Error('mark read not supported'),
-  };
-
-  it('toggleGroupChatDetailsModal closes modal when close clicked', async () => {
-    renderChatRoom([CHAT_BY_ID_GROUP_MOCK]);
-
-    await waitFor(() =>
-      expect(screen.getByText(mockGroupChatData.name)).toBeInTheDocument(),
-    );
-    const headerNode = screen.getByText(mockGroupChatData.name).closest('div');
-    if (!headerNode) throw new Error('header node not found');
-    fireEvent.click(headerNode);
-
-    await waitFor(() =>
-      expect(screen.getByTestId('groupChatDetailsModal')).toBeInTheDocument(),
-    );
-
-    const closeBtn = within(screen.getByTestId('groupChatDetails')).getByRole(
-      'button',
-      { name: /close/i },
-    );
-    fireEvent.click(closeBtn);
-
-    await waitFor(() =>
-      expect(
-        screen.queryByTestId('groupChatDetailsModal'),
-      ).not.toBeInTheDocument(),
-    );
-  });
-
-  it('does not attempt to load more messages when firstMessageCursor is missing', async () => {
-    renderChatRoom([CHAT_NO_FIRST_CURSOR_MOCK]);
-
-    await waitFor(() =>
-      expect(screen.getByText('Hello World')).toBeInTheDocument(),
-    );
-
-    const chatContainer = document.getElementById('messages');
-    if (chatContainer) {
-      fireEvent.scroll(chatContainer, { target: { scrollTop: 0 } });
-    }
-
-    await waitFor(() =>
-      expect(screen.queryByText('Older message')).not.toBeInTheDocument(),
-    );
-  });
-
-  it('sends message with attachment and clears state', async () => {
-    const { chatListRefetch } = renderChatRoom([
-      CHAT_BY_ID_AFTER_SEND_MOCK,
-      SEND_MESSAGE_UPLOADED_MOCK,
-    ]);
-    await waitFor(() =>
-      expect(screen.getByText('Hello World')).toBeInTheDocument(),
-    );
-
-    const fileInput = screen.getByTestId(
-      'hidden-file-input',
-    ) as HTMLInputElement;
-    const file = new File(['data'], 'pic.png', { type: 'image/png' });
-    Object.defineProperty(fileInput, 'files', { value: [file] });
-    fireEvent.change(fileInput);
-
-    await waitFor(() =>
-      expect(screen.getByAltText('attachment')).toBeInTheDocument(),
-    );
-
-    const sendBtn = screen.getByTestId('sendMessage');
-    fireEvent.click(sendBtn);
-
-    await waitFor(() => {
-      expect(chatListRefetch).toHaveBeenCalled();
-      expect(
-        (screen.getByTestId('messageInput') as HTMLInputElement).value,
-      ).toBe('');
-    });
-  });
-
-  it('appends subscription message and tolerates mark-as-read failure', async () => {
-    const { chatListRefetch } = renderChatRoom([
-      MARK_READ_ERROR_MOCK,
-      MESSAGE_SENT_SUBSCRIPTION_MOCK,
-    ]);
-
-    await waitFor(() =>
-      expect(screen.getByText('Test Chat')).toBeInTheDocument(),
-    );
-
-    await waitFor(() => expect(chatListRefetch).toHaveBeenCalled());
-=======
   it('handles error when loading more messages fails', async () => {
     const ERROR_LOAD_MORE_MOCK = {
       request: {
@@ -2507,6 +1461,5 @@
     await waitFor(() => {
       expect(chatListRefetch).toHaveBeenCalled();
     });
->>>>>>> 00570128
   });
 });