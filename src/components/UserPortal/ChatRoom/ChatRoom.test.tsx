--- conflicted
+++ resolved
@@ -31,373 +31,7 @@
   });
 }
 
-<<<<<<< HEAD
-const SEND_MESSAGE_TO_DIRECT_CHAT_MOCK = [
-  {
-    request: {
-      query: SEND_MESSAGE_TO_DIRECT_CHAT,
-      variables: {
-        messageContent: 'Hello',
-        chatId: '1',
-      },
-    },
-    result: {
-      data: {
-        sendMessageToDirectChat: {
-          _id: '1',
-          createdAt: '',
-          messageContent: 'Hello',
-          directChatMessageBelongsTo: {
-            _id: '',
-          },
-          replyTo: null,
-          receiver: {
-            _id: '',
-            firstName: '',
-            lastName: '',
-          },
-          sender: {
-            _id: '',
-            firstName: '',
-            lastName: '',
-          },
-          updatedAt: '',
-        },
-      },
-    },
-  },
-  {
-    request: {
-      query: SEND_MESSAGE_TO_DIRECT_CHAT,
-      variables: {
-        chatId: '1',
-        replyTo: '3',
-        messageContent: 'Test reply message',
-      },
-    },
-    result: {
-      data: {
-        sendMessageToDirectChat: {
-          _id: '1',
-          createdAt: '',
-          messageContent: 'Hello',
-          directChatMessageBelongsTo: {
-            _id: '',
-          },
-          replyTo: {
-            _id: '1',
-            createdAt: '',
-            messageContent: 'Hello',
-            directChatMessageBelongsTo: {
-              _id: '',
-            },
-            replyTo: null,
-            receiver: {
-              _id: '',
-              firstName: '',
-              lastName: '',
-            },
-            sender: {
-              _id: '',
-              firstName: '',
-              lastName: '',
-            },
-            updatedAt: '',
-          },
-          receiver: {
-            _id: '',
-            firstName: '',
-            lastName: '',
-          },
-          sender: {
-            _id: '',
-            firstName: '',
-            lastName: '',
-          },
-          updatedAt: '',
-        },
-      },
-    },
-  },
-  {
-    request: {
-      query: SEND_MESSAGE_TO_DIRECT_CHAT,
-      variables: {
-        chatId: '1',
-        replyTo: '4',
-        messageContent: 'Test reply message',
-      },
-    },
-    result: {
-      data: {
-        sendMessageToDirectChat: {
-          _id: '1',
-          createdAt: '',
-          messageContent: 'Hello',
-          directChatMessageBelongsTo: {
-            _id: '',
-          },
-          replyTo: {
-            _id: '1',
-            createdAt: '',
-            messageContent: 'Hello',
-            directChatMessageBelongsTo: {
-              _id: '',
-            },
-            replyTo: null,
-            receiver: {
-              _id: '',
-              firstName: '',
-              lastName: '',
-            },
-            sender: {
-              _id: '',
-              firstName: '',
-              lastName: '',
-            },
-            updatedAt: '',
-          },
-          receiver: {
-            _id: '',
-            firstName: '',
-            lastName: '',
-          },
-          sender: {
-            _id: '',
-            firstName: '',
-            lastName: '',
-          },
-          updatedAt: '',
-        },
-      },
-    },
-  },
-  {
-    request: {
-      query: SEND_MESSAGE_TO_DIRECT_CHAT,
-      variables: {
-        chatId: '1',
-        replyTo: '1',
-        messageContent: 'Test reply message',
-      },
-    },
-    result: {
-      data: {
-        sendMessageToDirectChat: {
-          _id: '1',
-          createdAt: '',
-          messageContent: 'Hello',
-          directChatMessageBelongsTo: {
-            _id: '',
-          },
-          replyTo: {
-            _id: '1',
-            createdAt: '',
-            messageContent: 'Hello',
-            directChatMessageBelongsTo: {
-              _id: '',
-            },
-            replyTo: null,
-            receiver: {
-              _id: '',
-              firstName: '',
-              lastName: '',
-            },
-            sender: {
-              _id: '',
-              firstName: '',
-              lastName: '',
-            },
-            updatedAt: '',
-          },
-          receiver: {
-            _id: '',
-            firstName: '',
-            lastName: '',
-          },
-          sender: {
-            _id: '',
-            firstName: '',
-            lastName: '',
-          },
-          updatedAt: '',
-        },
-      },
-    },
-  },
-];
-
-const SEND_MESSAGE_TO_GROUP_CHAT_MOCK = [
-  {
-    request: {
-      query: SEND_MESSAGE_TO_GROUP_CHAT,
-      variables: {
-        messageContent: 'Test message',
-        chatId: '1',
-      },
-    },
-    result: {
-      data: {
-        sendMessageToGroupChat: {
-          _id: '123',
-          createdAt: '',
-          messageContent: 'Test Message',
-          replyTo: null,
-          sender: {
-            _id: '',
-            firstName: '',
-            lastName: '',
-          },
-          updatedAt: '',
-        },
-      },
-    },
-  },
-  {
-    request: {
-      query: SEND_MESSAGE_TO_GROUP_CHAT,
-      variables: { chatId: '1', replyTo: undefined, messageContent: 'Hello' },
-    },
-    result: {
-      data: {
-        sendMessageToGroupChat: {
-          _id: '123',
-          createdAt: '',
-          messageContent: 'Test Message',
-          replyTo: null,
-          sender: {
-            _id: '',
-            firstName: '',
-            lastName: '',
-          },
-          updatedAt: '',
-        },
-      },
-    },
-  },
-  {
-    request: {
-      query: SEND_MESSAGE_TO_GROUP_CHAT,
-      variables: {
-        messageContent: 'Test reply message',
-        replyTo: '3',
-        chatId: '1',
-      },
-    },
-    result: {
-      data: {
-        sendMessageToGroupChat: {
-          _id: '2',
-          createdAt: '',
-          messageContent: 'Test reply message',
-          replyTo: {
-            _id: '3',
-            createdAt: '345678908765',
-            messageContent: 'Hello',
-            replyTo: null,
-            sender: {
-              _id: '2',
-              firstName: 'Test',
-              lastName: 'User',
-              email: 'test@example.com',
-              image: '',
-            },
-            updatedAt: '345678908765',
-          },
-          sender: {
-            _id: '',
-            firstName: '',
-            lastName: '',
-          },
-          updatedAt: '',
-        },
-      },
-    },
-  },
-  {
-    request: {
-      query: SEND_MESSAGE_TO_GROUP_CHAT,
-      variables: {
-        messageContent: 'Test reply message',
-        replyTo: '4',
-        chatId: '1',
-      },
-    },
-    result: {
-      data: {
-        sendMessageToGroupChat: {
-          _id: '2',
-          createdAt: '',
-          messageContent: 'Test reply message',
-          replyTo: {
-            _id: '3',
-            createdAt: '345678908765',
-            messageContent: 'Hello',
-            replyTo: null,
-            sender: {
-              _id: '2',
-              firstName: 'Test',
-              lastName: 'User',
-              email: 'test@example.com',
-              image: '',
-            },
-            updatedAt: '345678908765',
-          },
-          sender: {
-            _id: '',
-            firstName: '',
-            lastName: '',
-          },
-          updatedAt: '',
-        },
-      },
-    },
-  },
-  {
-    request: {
-      query: SEND_MESSAGE_TO_GROUP_CHAT,
-      variables: {
-        messageContent: 'Test reply message',
-        replyTo: '1',
-        chatId: '1',
-      },
-    },
-    result: {
-      data: {
-        sendMessageToGroupChat: {
-          _id: '2',
-          createdAt: '',
-          messageContent: 'Test reply message',
-          replyTo: {
-            _id: '3',
-            createdAt: '345678908765',
-            messageContent: 'Hello',
-            replyTo: null,
-            sender: {
-              _id: '2',
-              firstName: 'Test',
-              lastName: 'User',
-              email: 'test@example.com',
-              image: '',
-            },
-            updatedAt: '345678908765',
-          },
-          sender: {
-            _id: '',
-            firstName: '',
-            lastName: '',
-          },
-          updatedAt: '',
-        },
-      },
-    },
-  },
-];
-
-const MESSAGE_SENT_TO_GROUP_CHAT_MOCK = [
-=======
 const MESSAGE_SENT_TO_CHAT_MOCK = [
->>>>>>> 036b92e5
   {
     request: {
       query: MESSAGE_SENT_TO_CHAT,
@@ -407,14 +41,15 @@
     },
     result: {
       data: {
-<<<<<<< HEAD
-        messageSentToGroupChat: {
-          _id: '123',
+
+        messageSentToChat: {
+          _id: '668ec1f1364e03ac47a151',
           createdAt: '2024-07-10T17:16:33.248Z',
-          groupChatMessageBelongsTo: {
-            _id: '',
-          },
-          messageContent: 'Test message',
+          chatMessageBelongsTo: {
+            _id: '1',
+          },
+          messageContent: 'Test ',
+          type: 'STRING',
           replyTo: null,
           sender: {
             _id: '64378abd85008f171cf2990d',
@@ -429,84 +64,6 @@
   },
   {
     request: {
-      query: MESSAGE_SENT_TO_GROUP_CHAT,
-      variables: {
-        userId: null,
-      },
-    },
-    result: {
-      data: {
-        messageSentToGroupChat: {
-          _id: '1',
-          createdAt: '2024-07-10T17:16:33.248Z',
-          groupChatMessageBelongsTo: {
-            _id: '',
-          },
-          messageContent: 'Test message',
-          replyTo: {
-            _id: '123',
-            createdAt: '2024-07-10T17:16:33.248Z',
-            messageContent: 'Test message',
-            replyTo: null,
-            sender: {
-              _id: '64378abd85008f171cf2990d',
-              firstName: 'Wilt',
-              lastName: 'Shepherd',
-              image: '',
-            },
-            updatedAt: '2024-07-10',
-          },
-          sender: {
-            _id: '64378abd85008f171cf2990d',
-            firstName: 'Wilt',
-            lastName: 'Shepherd',
-            image: '',
-          },
-          updatedAt: '2024-07-10',
-        },
-      },
-    },
-  },
-  {
-    request: {
-      query: MESSAGE_SENT_TO_GROUP_CHAT,
-      variables: {
-        userId: null,
-      },
-    },
-    result: {
-      data: {
-        messageSentToGroupChat: {
-          _id: '668ec1f1364e03ac47a151',
-          createdAt: '2024-07-10T17:16:33.248Z',
-          groupChatMessageBelongsTo: {
-            _id: '',
-          },
-          messageContent: 'Test ',
-=======
-        messageSentToChat: {
-          _id: '668ec1f1364e03ac47a151',
-          createdAt: '2024-07-10T17:16:33.248Z',
-          chatMessageBelongsTo: {
-            _id: '1',
-          },
-          messageContent: 'Test ',
-          type: 'STRING',
->>>>>>> 036b92e5
-          replyTo: null,
-          sender: {
-            _id: '64378abd85008f171cf2990d',
-            firstName: 'Wilt',
-            lastName: 'Shepherd',
-            image: '',
-          },
-          updatedAt: '2024-07-10',
-        },
-      },
-    },
-  },
-  {
-    request: {
       query: MESSAGE_SENT_TO_CHAT,
       variables: {
         userId: '2',
@@ -518,61 +75,11 @@
           _id: '668ec1f1df364e03ac47a151',
           createdAt: '2024-07-10T17:16:33.248Z',
           messageContent: 'Test ',
-<<<<<<< HEAD
-          groupChatMessageBelongsTo: {
-            _id: '',
-          },
-          replyTo: null,
-          sender: {
-            _id: '64378abd85008f171cf2990d',
-            firstName: 'Wilt',
-            lastName: 'Shepherd',
-            image: '',
-          },
-          updatedAt: '2024-07-10',
-        },
-      },
-    },
-  },
-  {
-    request: {
-      query: MESSAGE_SENT_TO_GROUP_CHAT,
-      variables: {
-        userId: '1',
-      },
-    },
-    result: {
-      data: {
-        messageSentToGroupChat: {
-          _id: '668ec1f13603ac4697a151',
-          createdAt: '2024-07-10T17:16:33.248Z',
-          messageContent: 'Test ',
-          groupChatMessageBelongsTo: {
-            _id: '',
-          },
-          replyTo: {
-            _id: '668ec1f1df364e03ac47a151',
-            createdAt: '2024-07-10T17:16:33.248Z',
-            messageContent: 'Test ',
-            groupChatMessageBelongsTo: {
-              _id: '',
-            },
-            replyTo: null,
-            sender: {
-              _id: '64378abd85008f171cf2990d',
-              firstName: 'Wilt',
-              lastName: 'Shepherd',
-              image: '',
-            },
-            updatedAt: '2024-07-10',
-          },
-=======
           chatMessageBelongsTo: {
             _id: '1',
           },
           replyTo: null,
           type: 'STRING',
->>>>>>> 036b92e5
           sender: {
             _id: '64378abd85008f171cf2990d',
             firstName: 'Wilt',
@@ -593,96 +100,12 @@
     },
     result: {
       data: {
-<<<<<<< HEAD
-        messageSentToDirectChat: {
-          _id: '668ec1f1364e03ac4697a151',
-          createdAt: '2024-07-10T17:16:33.248Z',
-          messageContent: 'Test ',
-          directChatMessageBelongsTo: {
-            _id: '',
-          },
-          replyTo: null,
-          receiver: {
-            _id: '65378abd85008f171cf2990d',
-            firstName: 'Vyvyan',
-            lastName: 'Kerry',
-            image: '',
-          },
-          sender: {
-            _id: '64378abd85008f171cf2990d',
-            firstName: 'Wilt',
-            lastName: 'Shepherd',
-            image: '',
-          },
-          updatedAt: '2024-07-10',
-        },
-      },
-    },
-  },
-  {
-    request: {
-      query: MESSAGE_SENT_TO_DIRECT_CHAT,
-      variables: {
-        userId: '2',
-      },
-    },
-    result: {
-      data: {
-        messageSentToDirectChat: {
-          _id: '668ec1f1364e03ac4697vgfa151',
-          createdAt: '2024-07-10T17:16:33.248Z',
-          messageContent: 'Test ',
-          directChatMessageBelongsTo: {
-            _id: '',
-          },
-          replyTo: null,
-          receiver: {
-            _id: '65378abd85008f171cf2990d',
-            firstName: 'Vyvyan',
-            lastName: 'Kerry',
-            image: '',
-          },
-          sender: {
-            _id: '64378abd85008f171cf2990d',
-            firstName: 'Wilt',
-            lastName: 'Shepherd',
-            image: '',
-          },
-          updatedAt: '2024-07-10',
-        },
-      },
-    },
-  },
-  {
-    request: {
-      query: MESSAGE_SENT_TO_DIRECT_CHAT,
-      variables: {
-        userId: null,
-      },
-    },
-    result: {
-      data: {
-        messageSentToDirectChat: {
-          _id: '6ec1f1364e03ac4697a151',
-          createdAt: '2024-07-10T17:16:33.248Z',
-          messageContent: 'Test ',
-          directChatMessageBelongsTo: {
-            _id: '',
-          },
-          replyTo: null,
-          receiver: {
-            _id: '65378abd85008f171cf2990d',
-            firstName: 'Vyvyan',
-            lastName: 'Kerry',
-            image: '',
-=======
         messageSentToChat: {
           _id: '668ec1f13603ac4697a151',
           createdAt: '2024-07-10T17:16:33.248Z',
           messageContent: 'Test ',
           chatMessageBelongsTo: {
             _id: '1',
->>>>>>> 036b92e5
           },
           replyTo: null,
           type: 'STRING',
@@ -730,17 +153,7 @@
               createdAt: '345678908765',
               messageContent: 'Hello',
               replyTo: null,
-<<<<<<< HEAD
-              receiver: {
-                _id: '1',
-                firstName: 'Disha',
-                lastName: 'Talreja',
-                email: 'disha@example.com',
-                image: '',
-              },
-=======
               type: 'STRING',
->>>>>>> 036b92e5
               sender: {
                 _id: '2',
                 firstName: 'Test',
@@ -800,17 +213,7 @@
               createdAt: '345678908765',
               messageContent: 'Hello',
               replyTo: null,
-<<<<<<< HEAD
-              receiver: {
-                _id: '1',
-                firstName: 'Disha',
-                lastName: 'Talreja',
-                email: 'disha@example.com',
-                image: '',
-              },
-=======
               type: 'STRING',
->>>>>>> 036b92e5
               sender: {
                 _id: '2',
                 firstName: 'Test',
@@ -844,19 +247,11 @@
     request: {
       query: CHAT_BY_ID,
       variables: {
-<<<<<<< HEAD
-        id: '1',
-=======
         id: '',
->>>>>>> 036b92e5
       },
     },
     result: {
       data: {
-<<<<<<< HEAD
-        directChatById: {
-          _id: '1',
-=======
         chatById: {
           _id: '1',
           isGroup: false,
@@ -871,7 +266,6 @@
           },
           organization: null,
           name: '',
->>>>>>> 036b92e5
           createdAt: '2345678903456',
           messages: [
             {
@@ -879,17 +273,7 @@
               createdAt: '345678908765',
               messageContent: 'Hello',
               replyTo: null,
-<<<<<<< HEAD
-              receiver: {
-                _id: '1',
-                firstName: 'Disha',
-                lastName: 'Talreja',
-                email: 'disha@example.com',
-                image: '',
-              },
-=======
               type: 'STRING',
->>>>>>> 036b92e5
               sender: {
                 _id: '2',
                 firstName: 'Test',
@@ -919,518 +303,18 @@
       },
     },
   },
-  {
-    request: {
-      query: DIRECT_CHAT_BY_ID,
-      variables: {
-        id: '1',
-      },
-    },
-    result: {
-      data: {
-        directChatById: {
-          _id: '1',
-          createdAt: '2345678903456',
-          messages: [
-            {
-              _id: '4',
-              createdAt: '345678908765',
-              messageContent: 'Hello',
-              replyTo: null,
-              receiver: {
-                _id: '1',
-                firstName: 'Disha',
-                lastName: 'Talreja',
-                email: 'disha@example.com',
-                image: '',
-              },
-              sender: {
-                _id: '2',
-                firstName: 'Test',
-                lastName: 'User',
-                email: 'test@example.com',
-                image: '',
-              },
-            },
-          ],
-          users: [
-            {
-              _id: '1',
-              firstName: 'Disha',
-              lastName: 'Talreja',
-              email: 'disha@example.com',
-              image: '',
-            },
-            {
-              _id: '2',
-              firstName: 'Test',
-              lastName: 'User',
-              email: 'test@example.com',
-              image: '',
-            },
-          ],
-        },
-      },
-    },
-  },
-  {
-    request: {
-      query: DIRECT_CHAT_BY_ID,
-      variables: {
-        id: '1',
-      },
-    },
-    result: {
-      data: {
-        directChatById: {
-          _id: '1',
-          createdAt: '2345678903456',
-          messages: [
-            {
-              _id: '3',
-              createdAt: '345678908765',
-              messageContent: 'Hello',
-              replyTo: null,
-              receiver: {
-                _id: '1',
-                firstName: 'Disha',
-                lastName: 'Talreja',
-                email: 'disha@example.com',
-                image: '',
-              },
-              sender: {
-                _id: '2',
-                firstName: 'Test',
-                lastName: 'User',
-                email: 'test@example.com',
-                image: '',
-              },
-              updatedAt: '345678908765',
-            },
-          ],
-          users: [
-            {
-              _id: '1',
-              firstName: 'Disha',
-              lastName: 'Talreja',
-              email: 'disha@example.com',
-              image: '',
-            },
-            {
-              _id: '2',
-              firstName: 'Test',
-              lastName: 'User',
-              email: 'test@example.com',
-              image: '',
-            },
-          ],
-        },
-      },
-    },
-  },
-  {
-    request: {
-      query: DIRECT_CHAT_BY_ID,
-      variables: {
-        id: '2',
-      },
-    },
-    result: {
-      data: {
-        directChatById: {
-          _id: '65844efc814dd4003db811c4',
-          createdAt: '2345678903456',
-          messages: [
-            {
-              _id: '2',
-              createdAt: '345678908765',
-              messageContent: 'Hello',
-              replyTo: null,
-              receiver: {
-                _id: '1',
-                firstName: 'Disha',
-                lastName: 'Talreja',
-                email: 'disha@example.com',
-                image: '',
-              },
-              sender: {
-                _id: '2',
-                firstName: 'Test',
-                lastName: 'User',
-                email: 'test@example.com',
-                image: '',
-              },
-            },
-          ],
-          users: [
-            {
-              _id: '1',
-              firstName: 'Disha',
-              lastName: 'Talreja',
-              email: 'disha@example.com',
-              image: '',
-            },
-            {
-              _id: '2',
-              firstName: 'Test',
-              lastName: 'User',
-              email: 'test@example.com',
-              image: '',
-            },
-          ],
-        },
-      },
-    },
-  },
-  {
-    request: {
-      query: DIRECT_CHAT_BY_ID,
-      variables: {
-        id: '',
-      },
-    },
-    result: {
-      data: {
-        directChatById: {
-          _id: '65844efc814dd4003db811c4',
-          createdAt: '2345678903456',
-          messages: [
-            {
-              _id: '1',
-              createdAt: '345678908765',
-              messageContent: 'Hello',
-              replyTo: null,
-              receiver: {
-                _id: '1',
-                firstName: 'Disha',
-                lastName: 'Talreja',
-                email: 'disha@example.com',
-                image: '',
-              },
-              sender: {
-                _id: '2',
-                firstName: 'Test',
-                lastName: 'User',
-                email: 'test@example.com',
-                image: '',
-              },
-            },
-          ],
-          users: [
-            {
-              _id: '1',
-              firstName: 'Disha',
-              lastName: 'Talreja',
-              email: 'disha@example.com',
-              image: '',
-            },
-            {
-              _id: '2',
-              firstName: 'Test',
-              lastName: 'User',
-              email: 'test@example.com',
-              image: '',
-            },
-          ],
-        },
-      },
-    },
-  },
-  {
-    request: {
-      query: DIRECT_CHAT_BY_ID,
-      variables: {
-        id: '',
-      },
-    },
-    result: {
-      data: {
-        directChatById: {
-          _id: '65844efc814dd4003db811c4',
-          createdAt: '2345678903456',
-          messages: [
-            {
-              _id: '1',
-              createdAt: '345678908765',
-              messageContent: 'Hello',
-              replyTo: null,
-              receiver: {
-                _id: '1',
-                firstName: 'Disha',
-                lastName: 'Talreja',
-                email: 'disha@example.com',
-                image: '',
-              },
-              sender: {
-                _id: '2',
-                firstName: 'Test',
-                lastName: 'User',
-                email: 'test@example.com',
-                image: '',
-              },
-            },
-          ],
-          users: [
-            {
-              _id: '1',
-              firstName: 'Disha',
-              lastName: 'Talreja',
-              email: 'disha@example.com',
-              image: '',
-            },
-            {
-              _id: '2',
-              firstName: 'Test',
-              lastName: 'User',
-              email: 'test@example.com',
-              image: '',
-            },
-          ],
-        },
-      },
-    },
-  },
-];
-
-const GROUP_CHAT_BY_ID_QUERY_MOCK = [
-  {
-    request: {
-      query: GROUP_CHAT_BY_ID,
-      variables: {
-        id: '1',
-      },
-    },
-    result: {
-      data: {
-        groupChatById: {
-          _id: '65844efc814dd4003db811c4',
-          createdAt: '2345678903456',
-          title: 'Test Group Chat',
-          messages: [
-            {
-              _id: '4',
-              createdAt: '345678908765',
-              messageContent: 'Hello',
-              replyTo: null,
-              sender: {
-                _id: '2',
-                firstName: 'Test',
-                lastName: 'User',
-                email: 'test@example.com',
-                image: '',
-              },
-            },
-          ],
-          users: [
-            {
-              _id: '1',
-              firstName: 'Disha',
-              lastName: 'Talreja',
-              email: 'disha@example.com',
-              image: '',
-            },
-            {
-              _id: '2',
-              firstName: 'Test',
-              lastName: 'User',
-              email: 'test@example.com',
-              image: '',
-            },
-            {
-              _id: '3',
-              firstName: 'Test',
-              lastName: 'User1',
-              email: 'test1@example.com',
-              image: '',
-            },
-            {
-              _id: '4',
-              firstName: 'Test',
-              lastName: 'User2',
-              email: 'test2@example.com',
-              image: '',
-            },
-            {
-              _id: '5',
-              firstName: 'Test',
-              lastName: 'User4',
-              email: 'test4@example.com',
-              image: '',
-            },
-          ],
-        },
-      },
-    },
-  },
-  {
-    request: {
-      query: GROUP_CHAT_BY_ID,
-      variables: {
-        id: '1',
-      },
-    },
-    result: {
-      data: {
-        groupChatById: {
-          _id: '65844efc814dd4003db811c4',
-          createdAt: '2345678903456',
-          title: 'Test Group Chat',
-          messages: [
-            {
-              _id: '4',
-              createdAt: '345678908765',
-              messageContent: 'Hello',
-              replyTo: null,
-              sender: {
-                _id: '2',
-                firstName: 'Test',
-                lastName: 'User',
-                email: 'test@example.com',
-                image: '',
-              },
-            },
-          ],
-          users: [
-            {
-              _id: '1',
-              firstName: 'Disha',
-              lastName: 'Talreja',
-              email: 'disha@example.com',
-              image: '',
-            },
-            {
-              _id: '2',
-              firstName: 'Test',
-              lastName: 'User',
-              email: 'test@example.com',
-              image: '',
-            },
-            {
-              _id: '3',
-              firstName: 'Test',
-              lastName: 'User1',
-              email: 'test1@example.com',
-              image: '',
-            },
-            {
-              _id: '4',
-              firstName: 'Test',
-              lastName: 'User2',
-              email: 'test2@example.com',
-              image: '',
-            },
-            {
-              _id: '5',
-              firstName: 'Test',
-              lastName: 'User4',
-              email: 'test4@example.com',
-              image: '',
-            },
-          ],
-        },
-      },
-    },
-  },
-  {
-    request: {
-      query: GROUP_CHAT_BY_ID,
-      variables: {
-        id: '1',
-      },
-    },
-    result: {
-      data: {
-        groupChatById: {
-          _id: '65844efc814dd4003db811c4',
-          createdAt: '2345678903456',
-          title: 'Test Group Chat',
-          messages: [
-            {
-              _id: '4',
-              createdAt: '345678908765',
-              messageContent: 'Hello',
-              replyTo: null,
-              sender: {
-                _id: '2',
-                firstName: 'Test',
-                lastName: 'User',
-                email: 'test@example.com',
-                image: '',
-              },
-            },
-          ],
-          users: [
-            {
-              _id: '1',
-              firstName: 'Disha',
-              lastName: 'Talreja',
-              email: 'disha@example.com',
-              image: '',
-            },
-            {
-              _id: '2',
-              firstName: 'Test',
-              lastName: 'User',
-              email: 'test@example.com',
-              image: '',
-            },
-            {
-              _id: '3',
-              firstName: 'Test',
-              lastName: 'User1',
-              email: 'test1@example.com',
-              image: '',
-            },
-            {
-              _id: '4',
-              firstName: 'Test',
-              lastName: 'User2',
-              email: 'test2@example.com',
-              image: '',
-            },
-            {
-              _id: '5',
-              firstName: 'Test',
-              lastName: 'User4',
-              email: 'test4@example.com',
-              image: '',
-            },
-          ],
-        },
-      },
-    },
-  },
 ];
 
 const CHATS_LIST_MOCK = [
   {
     request: {
-<<<<<<< HEAD
-      query: GROUP_CHAT_BY_ID,
-      variables: {
-        id: '1',
-=======
       query: CHATS_LIST,
       variables: {
         id: null,
->>>>>>> 036b92e5
       },
     },
     result: {
       data: {
-<<<<<<< HEAD
-        groupChatById: {
-          _id: '65844efc814dd4003db811c4',
-          createdAt: '2345678903456',
-          title: 'Test Group Chat',
-          messages: [
-            {
-              _id: '4',
-              createdAt: '345678908765',
-              messageContent: 'Hello',
-              replyTo: null,
-              sender: {
-=======
         chatsByUserId: [
           {
             _id: '65844efc814dd40fgh03db811c4',
@@ -1475,7 +359,6 @@
                 image: '',
               },
               {
->>>>>>> 036b92e5
                 _id: '2',
                 firstName: 'Test',
                 lastName: 'User',
@@ -1521,31 +404,6 @@
               _id: 'pw3ertyuiophgfre45678',
               name: 'rtyu',
             },
-<<<<<<< HEAD
-            {
-              _id: '3',
-              firstName: 'Test',
-              lastName: 'User1',
-              email: 'test1@example.com',
-              image: '',
-            },
-            {
-              _id: '4',
-              firstName: 'Test',
-              lastName: 'User2',
-              email: 'test2@example.com',
-              image: '',
-            },
-            {
-              _id: '5',
-              firstName: 'Test',
-              lastName: 'User4',
-              email: 'test4@example.com',
-              image: '',
-            },
-          ],
-        },
-=======
             createdAt: '2345678903456',
             name: 'Test Group Chat',
             messages: [
@@ -1603,7 +461,6 @@
             ],
           },
         ],
->>>>>>> 036b92e5
       },
     },
   },
@@ -1616,19 +473,6 @@
     },
     result: {
       data: {
-<<<<<<< HEAD
-        groupChatById: {
-          _id: '1',
-          createdAt: '2345678903456',
-          title: 'Test Group Chat',
-          messages: [
-            {
-              _id: '3',
-              createdAt: '345678908765',
-              messageContent: 'Hello',
-              replyTo: null,
-              sender: {
-=======
         chatsByUserId: [
           {
             _id: '65844ghjefc814dd4003db811c4',
@@ -1673,16 +517,12 @@
                 image: '',
               },
               {
->>>>>>> 036b92e5
                 _id: '2',
                 firstName: 'Test',
                 lastName: 'User',
                 email: 'test@example.com',
                 image: '',
               },
-<<<<<<< HEAD
-              updatedAt: '345678908765',
-=======
               {
                 _id: '3',
                 firstName: 'Test',
@@ -1717,7 +557,6 @@
               email: 'testsuperadmin@example.com',
               createdAt: '2023-04-13T04:53:17.742Z',
               __typename: 'User',
->>>>>>> 036b92e5
             },
             organization: {
               _id: 'pw3ertyuiophgfre45678',
@@ -1948,107 +787,7 @@
     request: {
       query: CHAT_BY_ID,
       variables: {
-<<<<<<< HEAD
-        id: '2',
-=======
         id: '',
->>>>>>> 036b92e5
-      },
-    },
-    result: {
-      data: {
-<<<<<<< HEAD
-        groupChatById: {
-          _id: '65844efc814dd4003db811c4',
-=======
-        chatById: {
-          _id: '65844efc814dd4003db811c4',
-          isGroup: true,
-          creator: {
-            _id: '64378abd85008f171cf2990d',
-            firstName: 'Wilt',
-            lastName: 'Shepherd',
-            image: null,
-            email: 'testsuperadmin@example.com',
-            createdAt: '2023-04-13T04:53:17.742Z',
-            __typename: 'User',
-          },
-          organization: {
-            _id: 'pw3ertyuiophgfre45678',
-            name: 'rtyu',
-          },
->>>>>>> 036b92e5
-          createdAt: '2345678903456',
-          name: 'Test Group Chat',
-          messages: [
-            {
-              _id: '2',
-              createdAt: '345678908765',
-              messageContent: 'Hello',
-              replyTo: null,
-<<<<<<< HEAD
-=======
-              type: 'STRING',
->>>>>>> 036b92e5
-              sender: {
-                _id: '2',
-                firstName: 'Test',
-                lastName: 'User',
-                email: 'test@example.com',
-                image: '',
-              },
-            },
-          ],
-          users: [
-            {
-              _id: '1',
-              firstName: 'Disha',
-              lastName: 'Talreja',
-              email: 'disha@example.com',
-              image: '',
-            },
-            {
-              _id: '2',
-              firstName: 'Test',
-              lastName: 'User',
-              email: 'test@example.com',
-              image: '',
-            },
-            {
-              _id: '3',
-              firstName: 'Test',
-              lastName: 'User1',
-              email: 'test1@example.com',
-              image: '',
-            },
-            {
-              _id: '4',
-              firstName: 'Test',
-              lastName: 'User2',
-              email: 'test2@example.com',
-              image: '',
-            },
-            {
-              _id: '5',
-              firstName: 'Test',
-              lastName: 'User4',
-              email: 'test4@example.com',
-              image: '',
-            },
-          ],
-        },
-      },
-    },
-  },
-  {
-    request: {
-      query: CHAT_BY_ID,
-      variables: {
-<<<<<<< HEAD
-        id: '',
-=======
-        id: '1',
->>>>>>> 036b92e5
       },
     },
     result: {
@@ -2073,14 +812,11 @@
           name: 'Test Group Chat',
           messages: [
             {
-              _id: '1',
+              _id: '2',
               createdAt: '345678908765',
               messageContent: 'Hello',
               replyTo: null,
-<<<<<<< HEAD
-=======
               type: 'STRING',
->>>>>>> 036b92e5
               sender: {
                 _id: '2',
                 firstName: 'Test',
@@ -2164,10 +900,7 @@
               createdAt: '345678908765',
               messageContent: 'Hello',
               replyTo: null,
-<<<<<<< HEAD
-=======
               type: 'STRING',
->>>>>>> 036b92e5
               sender: {
                 _id: '2',
                 firstName: 'Test',
@@ -2218,9 +951,91 @@
       },
     },
   },
+  {
+    request: {
+      query: CHAT_BY_ID,
+      variables: {
+        id: '1',
+      },
+    },
+    result: {
+      data: {
+        chatById: {
+          _id: '65844efc814dd4003db811c4',
+          isGroup: true,
+          creator: {
+            _id: '64378abd85008f171cf2990d',
+            firstName: 'Wilt',
+            lastName: 'Shepherd',
+            image: null,
+            email: 'testsuperadmin@example.com',
+            createdAt: '2023-04-13T04:53:17.742Z',
+            __typename: 'User',
+          },
+          organization: {
+            _id: 'pw3ertyuiophgfre45678',
+            name: 'rtyu',
+          },
+          createdAt: '2345678903456',
+          name: 'Test Group Chat',
+          messages: [
+            {
+              _id: '1',
+              createdAt: '345678908765',
+              messageContent: 'Hello',
+              replyTo: null,
+              type: 'STRING',
+              sender: {
+                _id: '2',
+                firstName: 'Test',
+                lastName: 'User',
+                email: 'test@example.com',
+                image: '',
+              },
+            },
+          ],
+          users: [
+            {
+              _id: '1',
+              firstName: 'Disha',
+              lastName: 'Talreja',
+              email: 'disha@example.com',
+              image: '',
+            },
+            {
+              _id: '2',
+              firstName: 'Test',
+              lastName: 'User',
+              email: 'test@example.com',
+              image: '',
+            },
+            {
+              _id: '3',
+              firstName: 'Test',
+              lastName: 'User1',
+              email: 'test1@example.com',
+              image: '',
+            },
+            {
+              _id: '4',
+              firstName: 'Test',
+              lastName: 'User2',
+              email: 'test2@example.com',
+              image: '',
+            },
+            {
+              _id: '5',
+              firstName: 'Test',
+              lastName: 'User4',
+              email: 'test4@example.com',
+              image: '',
+            },
+          ],
+        },
+      },
+    },
+  },
 ];
-
-// {"chatId":"1","replyTo":"345678","messageContent":"Test reply message","type":"STRING"}
 
 const SEND_MESSAGE_TO_CHAT_MOCK = [
   {
@@ -2320,7 +1135,6 @@
       ...MESSAGE_SENT_TO_CHAT_MOCK,
       ...CHAT_BY_ID_QUERY_MOCK,
       ...CHATS_LIST_MOCK,
-      ...GROUP_CHAT_BY_ID_QUERY_MOCK,
       ...SEND_MESSAGE_TO_CHAT_MOCK,
     ];
     render(
@@ -2344,7 +1158,6 @@
       ...MESSAGE_SENT_TO_CHAT_MOCK,
       ...CHAT_BY_ID_QUERY_MOCK,
       ...CHATS_LIST_MOCK,
-      ...GROUP_CHAT_BY_ID_QUERY_MOCK,
       ...SEND_MESSAGE_TO_CHAT_MOCK,
     ];
     render(
@@ -2364,14 +1177,9 @@
   test('send message direct chat', async () => {
     setItem('userId', '2');
     const mocks = [
-<<<<<<< HEAD
-      ...SEND_MESSAGE_TO_DIRECT_CHAT_MOCK,
-      ...DIRECT_CHAT_BY_ID_QUERY_MOCK,
-=======
       ...MESSAGE_SENT_TO_CHAT_MOCK,
       ...CHAT_BY_ID_QUERY_MOCK,
       ...CHATS_LIST_MOCK,
->>>>>>> 036b92e5
       ...GROUP_CHAT_BY_ID_QUERY_MOCK,
       ...SEND_MESSAGE_TO_CHAT_MOCK,
     ];
@@ -2541,7 +1349,6 @@
       ...MESSAGE_SENT_TO_CHAT_MOCK,
       ...CHAT_BY_ID_QUERY_MOCK,
       ...CHATS_LIST_MOCK,
-      ...GROUP_CHAT_BY_ID_QUERY_MOCK,
       ...SEND_MESSAGE_TO_CHAT_MOCK,
     ];
     render(
@@ -2560,14 +1367,9 @@
 
   test('send message group chat', async () => {
     const mocks = [
-<<<<<<< HEAD
-      ...SEND_MESSAGE_TO_GROUP_CHAT_MOCK,
-      ...DIRECT_CHAT_BY_ID_QUERY_MOCK,
-=======
       ...MESSAGE_SENT_TO_CHAT_MOCK,
       ...CHAT_BY_ID_QUERY_MOCK,
       ...CHATS_LIST_MOCK,
-      ...GROUP_CHAT_BY_ID_QUERY_MOCK,
       ...SEND_MESSAGE_TO_CHAT_MOCK,
     ];
     render(
@@ -2648,8 +1450,6 @@
       ...MESSAGE_SENT_TO_CHAT_MOCK,
       ...CHAT_BY_ID_QUERY_MOCK,
       ...CHATS_LIST_MOCK,
->>>>>>> 036b92e5
-      ...GROUP_CHAT_BY_ID_QUERY_MOCK,
       ...SEND_MESSAGE_TO_CHAT_MOCK,
     ];
     const link2 = new StaticMockLink(mocks, true);
@@ -2685,11 +1485,7 @@
       expect(input.value).toBeFalsy();
     });
 
-<<<<<<< HEAD
-    const messages = await screen.findAllByTestId('groupChatMsg');
-=======
     const messages = await screen.findAllByTestId('message');
->>>>>>> 036b92e5
 
     expect(messages.length).not.toBe(0);
 
@@ -2697,13 +1493,7 @@
       fireEvent.mouseOver(messages[0]);
     });
 
-<<<<<<< HEAD
-    await waitFor(async () => {
-      expect(await screen.findByTestId('moreOptions')).toBeInTheDocument();
-    });
-=======
     expect(await screen.findByTestId('moreOptions')).toBeInTheDocument();
->>>>>>> 036b92e5
 
     const moreOptionsBtn = await screen.findByTestId('dropdown');
     act(() => {
@@ -2727,121 +1517,10 @@
     });
     expect(input.value).toBe('Test reply message');
 
-<<<<<<< HEAD
-    // act(() => {
-    fireEvent.click(sendBtn);
-    // })
+    act(() => {
+      fireEvent.click(sendBtn);
+    });
 
     await wait(400);
   });
-
-  test('remove reply msg', async () => {
-    const mocks = [
-      ...SEND_MESSAGE_TO_GROUP_CHAT_MOCK,
-      ...DIRECT_CHAT_BY_ID_QUERY_MOCK,
-      ...GROUP_CHAT_BY_ID_QUERY_MOCK,
-      ...MESSAGE_SENT_TO_DIRECT_CHAT_MOCK,
-      ...MESSAGE_SENT_TO_GROUP_CHAT_MOCK,
-    ];
-    const link2 = new StaticMockLink(mocks, true);
-
-    render(
-      <MockedProvider addTypename={false} link={link2}>
-        <BrowserRouter>
-          <Provider store={store}>
-            <I18nextProvider i18n={i18nForTest}>
-              <ChatRoom selectedContact="1" selectedChatType="group" />
-            </I18nextProvider>
-          </Provider>
-        </BrowserRouter>
-      </MockedProvider>,
-    );
-    await wait(500);
-
-    const input = (await screen.findByTestId(
-      'messageInput',
-    )) as HTMLInputElement;
-
-    act(() => {
-      fireEvent.change(input, { target: { value: 'Hello' } });
-    });
-    expect(input.value).toBe('Hello');
-
-    const sendBtn = await screen.findByTestId('sendMessage');
-
-    expect(sendBtn).toBeInTheDocument();
-    act(() => {
-      fireEvent.click(sendBtn);
-    });
-    await waitFor(() => {
-      expect(input.value).toBeFalsy();
-    });
-
-    const messages = await screen.findAllByTestId('groupChatMsg');
-
-    expect(messages.length).not.toBe(0);
-
-    act(() => {
-      fireEvent.mouseOver(messages[0]);
-    });
-
-    await waitFor(async () => {
-      expect(await screen.findByTestId('moreOptions')).toBeInTheDocument();
-    });
-
-    const moreOptionsBtn = await screen.findByTestId('dropdown');
-    act(() => {
-      fireEvent.click(moreOptionsBtn);
-    });
-
-    const replyBtn = await screen.findByTestId('replyBtn');
-
-    act(() => {
-      fireEvent.click(replyBtn);
-    });
-
-    const replyMsg = await screen.findByTestId('replyMsg');
-
-    await waitFor(() => {
-      expect(replyMsg).toBeInTheDocument();
-    });
-
-    await waitFor(async () => {
-      expect(await screen.findByTestId('closeReplyMsg')).toBeInTheDocument();
-      expect(await screen.findByTestId('closeReplyMsg')).toBeInTheDocument();
-    });
-
-    await act(async () => {
-      fireEvent.click(await screen.findByTestId('closeReplyMsg'));
-    });
-  });
-
-  test('websocket subscription', async () => {
-    const mocks = [
-      ...SEND_MESSAGE_TO_GROUP_CHAT_MOCK,
-      ...DIRECT_CHAT_BY_ID_QUERY_MOCK,
-      ...GROUP_CHAT_BY_ID_QUERY_MOCK,
-      ...MESSAGE_SENT_TO_DIRECT_CHAT_MOCK,
-      ...MESSAGE_SENT_TO_GROUP_CHAT_MOCK,
-    ];
-    render(
-      <MockedProvider addTypename={false} mocks={mocks}>
-        <BrowserRouter>
-          <Provider store={store}>
-            <I18nextProvider i18n={i18nForTest}>
-              <ChatRoom selectedContact="1" selectedChatType="group" />
-            </I18nextProvider>
-          </Provider>
-        </BrowserRouter>
-      </MockedProvider>,
-    );
-    await wait(500);
-=======
-    act(() => {
-      fireEvent.click(sendBtn);
-    });
-
-    await wait(400);
->>>>>>> 036b92e5
-  });
 });