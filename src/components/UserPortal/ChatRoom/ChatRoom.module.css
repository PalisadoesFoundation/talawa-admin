.chatAreaContainer {
  padding: 10px;
  flex-grow: 1;
  /* background-color: rgba(196, 255, 211, 0.3); */
}

.backgroundWhite {
  background-color: white;
}

.grey {
  color: grey;
}

.header {
  position: sticky;
  top: 0px;
  background: white;
}

.userInfo {
  display: flex;
  border-bottom: 1px solid black;
  padding-bottom: 5px;
  align-items: center;
  margin-top: 5px;
  gap: 10px;
}

.contactImage {
  width: 45px !important;
  height: auto !important;
  border-radius: 10px;
  display: flex;
  align-items: center;
  justify-content: center;
}

.messageSentContainer {
  display: flex;
  justify-content: flex-end;
}

.messageReceivedContainer {
  display: flex;
  align-items: flex-end;
}

.messageReceived {
  border: 1px solid #c2c2c2;
  border-radius: 8px 8px 8px 0px;
  padding: 4px 6px;
  margin: 4px 6px;
  width: fit-content;
  max-width: 75%;
  min-width: 80px;
  padding-bottom: 0;
  display: flex;
  justify-content: space-between;
}

.messageSent {
  border: 1px solid #c2c2c2;
  border-radius: 8px 8px 0px 8px;
  padding: 4px 6px;
  margin: 4px 6px;
  width: fit-content;
  max-width: 75%;
  background-color: rgba(196, 255, 211, 0.3);
  min-width: 80px;
  padding-bottom: 0;
  display: flex;
  justify-content: space-between;
}

.userDetails {
<<<<<<< HEAD
=======
  display: flex;
>>>>>>> 0e059923
  align-items: center;
  font-size: 14px;
  gap: 6px;
}

.userDetails .userImage {
  height: 20px;
  width: 20px;
}

.replyTo {
  border-left: 4px solid pink;
  display: flex;
  justify-content: space-between;
  background-color: rgb(249, 249, 250);
  padding: 6px 0px 4px 4px;
  border-radius: 6px 6px 6px 6px;
}

.replyToMessageContainer {
  padding-left: 4px;
}

.replyToMessageContainer p {
  margin: 4px 0px 0px;
}

.replyToMessage {
  border-left: 4px solid pink;
  border-radius: 6px;
  margin: 6px 0px;
  padding: 6px;
  background-color: #dbf6db;
}

.messageReceived .replyToMessage {
  background-color: #f2f2f2;
}

.messageTime {
  font-size: 10px;
  display: flex;
  align-items: flex-end;
  justify-content: flex-end;
  margin-bottom: 0px;
  margin-left: 6px;
}

.messageContent {
  margin-bottom: 0.5px;
  display: flex;
  align-items: flex-start;
  flex-direction: column;
  justify-content: center;
}

.createChat {
  border: none;
  background-color: white;
}

.chatMessages {
  margin: 10px 0;
}

.userDetails .subtitle {
  font-size: 12px;
  color: #959595;
  margin: 0;
}

.userDetails .title {
  font-size: 18px;
  margin: 0;
}

.contactImage {
  height: fit-content;
}

.senderInfo {
  margin: 2px 2px 0px 2px;
  font-size: 12px;
  font-weight: 600;
}

.messageAttributes {
  display: flex;
  flex-direction: column;
  justify-content: space-between;
  align-items: flex-end;
}

.customToggle {
  display: none;
}

.customToggle,
.closeBtn {
  padding: 0;
  background: none;
  border: none;
  --bs-btn-active-bg: none;
}
.customToggle svg {
  color: black;
  font-size: 12px;
}

.customToggle::after,
.closeBtn::after {
  content: none;
}

.closeBtn svg {
  color: black;
  font-size: 18px;
}

.closeBtn {
  padding: 2px 10px;
}

.closeBtn:hover {
  background-color: transparent;
  border-color: transparent;
}

.customToggle:hover,
.customToggle:focus,
.customToggle:active {
  background: none;
  border: none;
}

.messageReceived:hover .customToggle {
  display: block;
}

.messageSent:hover .customToggle {
  display: block;
}

.messageSent:hover,
.messageReceived:hover {
  padding: 0px 6px;
}

.messageSent:target {
  scroll-margin-top: 100px;
  animation-name: test;
  animation-duration: 1s;
}

.messageReceived:target {
  scroll-margin-top: 100px;
  animation-name: test;
  animation-duration: 1s;
}

@keyframes test {
  from {
    background-color: white;
  }
  to {
    background-color: rgb(82, 83, 81);
  }
}

a {
  color: currentColor;
  width: 100%;
}<|MERGE_RESOLUTION|>--- conflicted
+++ resolved
@@ -74,10 +74,7 @@
 }
 
 .userDetails {
-<<<<<<< HEAD
-=======
-  display: flex;
->>>>>>> 0e059923
+  display: flex;
   align-items: center;
   font-size: 14px;
   gap: 6px;
