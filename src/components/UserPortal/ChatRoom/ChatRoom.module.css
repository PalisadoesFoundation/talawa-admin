.chatAreaContainer {
  padding: var(--space-4);
  flex-grow: 1;
  height: 100%;
  min-height: 0;
  /* allow inner flex children to shrink and scroll */
  display: flex;
  flex-direction: column;
  /* background-color: rgba(196, 255, 211, 0.3); */
}

.sendMessageInput {
  background-color: white;
  border-radius: 12px 0px 0px 12px;
}

.grey {
  color: grey;
}

.header {
  position: sticky;
  top: var(--space-0);
  background: white;
}

.userInfo {
  display: flex;
  border-bottom: var(--space-1) solid var(--color-black);
  padding-bottom: var(--space-3);
  align-items: center;
  margin-top: var(--space-3);
  gap: var(--space-4);
}

.contactImage {
  width: var(--space-9) !important;
  height: auto !important;
  border-radius: var(--space-4);
  display: flex;
  align-items: center;
  justify-content: center;
}

.messageSentContainer {
  display: flex;
  justify-content: flex-end;
}

.messageReceivedContainer {
  display: flex;
  align-items: flex-end;
}

.messageReceived {
  border: var(--space-1) solid var(--color-gray-300);
  border-radius: var(--space-3) var(--space-3) var(--space-3) var(--space-0);
  padding: var(--space-2) var(--space-3);
  margin: var(--space-2) var(--space-3);
  width: fit-content;
  max-width: 75%;
  min-width: var(--space-6);
  padding-bottom: 0;
  display: flex;
  justify-content: space-between;
}

.messageSent {
  border: var(--space-1) solid var(--color-gray-300);
  border-radius: var(--space-3) var(--space-3) var(--space-0) var(--space-3);
  padding: var(--space-2) var(--space-3);
  margin: var(--space-2) var(--space-3);
  width: fit-content;
  max-width: 75%;
  background-color: rgba(196, 255, 211, 0.3);
  min-width: var(--space-6);
  padding-bottom: 0;
  display: flex;
  justify-content: space-between;
}

.userDetails {
  display: flex;
  align-items: center;
  font-size: var(--font-size-sm);
  gap: var(--space-3);
}

.userDetails .userImage {
  height: var(--space-6);
  width: var(--space-6);
}

.replyTo {
  border-left: var(--space-2) solid pink;
  display: flex;
  justify-content: space-between;
  background-color: var(--color-gray-50);
  padding: var(--space-3) var(--space-0) var(--space-2) var(--space-2);
  border-radius: var(--space-3) var(--space-3) var(--space-3) var(--space-3);
}

.replyToMessageContainer {
  padding-left: var(--space-2);
}

.replyToMessageContainer p {
  margin: var(--space-2) var(--space-0) var(--space-0);
}

.replyToMessage {
  border-left: var(--space-2) solid pink;
  border-radius: var(--space-3);
  margin: var(--space-3) var(--space-0);
  padding: var(--space-3);
  background-color: var(--color-green-100);
}

.messageReceived .replyToMessage {
  background-color: var(--color-gray-100);
}

.messageTime {
  font-size: var(--font-size-xs);
  display: flex;
  align-items: flex-end;
  justify-content: flex-end;
  margin-bottom: var(--space-0);
  margin-left: var(--space-3);
}

.messageContent {
  margin-bottom: var(--space-1);
  display: flex;
  align-items: flex-start;
  flex-direction: column;
  justify-content: center;
}

.createChat {
  border: none;
  background-color: white;
}

.chatMessages {
<<<<<<< HEAD
  margin: 10px 0;
=======
  margin: var(--space-4) var(--space-0);
>>>>>>> f12abdcd
  flex: 1;
  /* take up available space within the flex column */
  min-height: 0;
  /* allow the child to shrink and become scrollable in flex */
  overflow-y: auto;
  /* enable vertical scrolling */
  display: flex;
  flex-direction: column;
}

.loadMoreBar {
  text-align: center;
  padding: var(--space-3);
}

.userDetails .subtitle {
  font-size: var(--font-size-xs);
  color: var(--color-gray-400);
  margin: 0;
}

.userDetails .title {
  font-size: var(--font-size-lg);
  margin: 0;
}

.contactImage {
  height: var(--space-9) !important;
  border-radius: 100%;
}

.senderInfo {
  margin: var(--space-1) var(--space-1) var(--space-0) var(--space-1);
  font-size: var(--font-size-xs);
  font-weight: var(--font-weight-semibold);
}

.messageAttributes {
  display: flex;
  flex-direction: column;
  justify-content: space-between;
  align-items: flex-end;
}

.customToggle {
  display: none;
}

.customToggle,
.closeBtn {
  padding: 0;
  background: none;
  border: none;
  --bs-btn-active-bg: none;
}

.customToggle svg {
  color: var(--color-black);
  font-size: var(--font-size-xs);
}

.customToggle::after,
.closeBtn::after {
  content: none;
}

.closeBtn svg {
  color: var(--color-black);
  font-size: var(--font-size-lg);
}

.closeBtn {
  padding: var(--space-1) var(--space-4);
}

.closeBtn:hover {
  background-color: transparent;
  border-color: transparent;
}

.customToggle:hover,
.customToggle:focus,
.customToggle:active {
  background: none;
  border: none;
}

.messageReceived:hover .customToggle {
  display: block;
}

.messageSent:hover .customToggle {
  display: block;
}

.messageSent:hover,
.messageReceived:hover {
  padding: var(--space-0) var(--space-3);
}

.messageSent:target {
  scroll-margin-top: var(--space-10);
  animation-name: test;
  animation-duration: 1s;
}

.messageReceived:target {
  scroll-margin-top: var(--space-10);
  animation-name: test;
  animation-duration: 1s;
}

.attachment {
  padding: var(--space-4);
  background-color: var(--color-gray-200);
  height: var(--space-12);
  display: flex;
  align-items: flex-start;
  border-radius: var(--space-4);
}

.attachment img {
  height: 100%;
  width: 100%;
  object-fit: cover;
  border-radius: var(--space-3);
}

.messageAttachment {
  height: var(--space-13);
  width: var(--space-13);
  border-radius: var(--space-4);
  object-fit: cover;
  margin: var(--space-4) var(--space-0) var(--space-4) var(--space-4);
}

.addAttachmentBtn {
  border: none;
  outline: none;
  margin: var(--space-0) var(--space-4);
  background-color: var(--color-white);
  font-size: var(--font-size-xl);
}

.flexContainer {
  min-height: 0;
}

.dropdownContainer {
  cursor: pointer;
}

.hiddenInput {
  display: none;
}

@keyframes test {
  from {
    background-color: var(--color-white);
  }

  to {
    background-color: var(--color-gray-600);
  }
}

a {
  color: currentColor;
  width: 100%;
}

<<<<<<< HEAD
.minHeight0 {
  min-height: 0;
}

.fullWidth {
  width: 100%;
}

.cursorPointer {
  cursor: pointer;
}

.textRed {
  color: var(--bs-danger, red);
}

.displayNone {
  display: none;
=======
.flexContainerMinHeight {
  min-height: 0;
}

.dropdownCursor {
  cursor: pointer;
}

.deleteMenuItem {
  color: red;
>>>>>>> f12abdcd
}<|MERGE_RESOLUTION|>--- conflicted
+++ resolved
@@ -143,11 +143,7 @@
 }
 
 .chatMessages {
-<<<<<<< HEAD
   margin: 10px 0;
-=======
-  margin: var(--space-4) var(--space-0);
->>>>>>> f12abdcd
   flex: 1;
   /* take up available space within the flex column */
   min-height: 0;
@@ -319,7 +315,6 @@
   width: 100%;
 }
 
-<<<<<<< HEAD
 .minHeight0 {
   min-height: 0;
 }
@@ -338,16 +333,4 @@
 
 .displayNone {
   display: none;
-=======
-.flexContainerMinHeight {
-  min-height: 0;
-}
-
-.dropdownCursor {
-  cursor: pointer;
-}
-
-.deleteMenuItem {
-  color: red;
->>>>>>> f12abdcd
 }