import React, { useEffect, useRef, useState } from 'react';
import type { ChangeEvent } from 'react';
import SendIcon from '@mui/icons-material/Send';
import { Button, Dropdown, Form, InputGroup } from 'react-bootstrap';
import styles from './ChatRoom.module.css';
import PermContactCalendarIcon from '@mui/icons-material/PermContactCalendar';
import { useTranslation } from 'react-i18next';
<<<<<<< HEAD
import { CHAT_BY_ID, UNREAD_CHAT_LIST } from 'GraphQl/Queries/PlugInQueries';
import type { ApolloQueryResult } from '@apollo/client';
import { useMutation, useQuery, useSubscription } from '@apollo/client';
import {
  EDIT_CHAT_MESSAGE,
=======
import { CHAT_BY_ID, CHATS_LIST } from 'GraphQl/Queries/PlugInQueries';
import { useMutation, useQuery, useSubscription } from '@apollo/client';
import {
>>>>>>> da515310
  MARK_CHAT_MESSAGES_AS_READ,
  MESSAGE_SENT_TO_CHAT,
  GENERATE_NOTIFICATION,
  SEND_MESSAGE_TO_CHAT,
} from 'GraphQl/Mutations/OrganizationMutations';
import useLocalStorage from 'utils/useLocalstorage';
import Avatar from 'components/Avatar/Avatar';
import { MoreVert, Close } from '@mui/icons-material';
import GroupChatDetails from 'components/GroupChatDetails/GroupChatDetails';
import { GrAttachment } from 'react-icons/gr';
import convertToBase64 from 'utils/convertToBase64';

interface InterfaceChatRoomProps {
  selectedContact: string;
  chatListRefetch: (
    variables?:
      | Partial<{
          id: string;
          searchString: string;
        }>
      | undefined,
  ) => Promise<ApolloQueryResult<{ chatList: Chat[] }>>;
}

type DirectMessage = {
  _id: string;
  createdAt: Date;
  sender: {
    _id: string;
    firstName: string;
    lastName: string;
    image: string;
  };
  replyTo:
    | {
        _id: string;
        createdAt: Date;
        sender: {
          _id: string;
          firstName: string;
          lastName: string;
          image: string;
        };
        messageContent: string;
        receiver: {
          _id: string;
          firstName: string;
          lastName: string;
        };
      }
    | undefined;
  messageContent: string;
<<<<<<< HEAD
  media: string;
  type: string;
=======
>>>>>>> da515310
};

type Chat = {
  _id: string;
  isGroup: boolean;
  name?: string;
  image?: string;
  messages: DirectMessage[];
  users: {
    _id: string;
    firstName: string;
    lastName: string;
    email: string;
  }[];
  unseenMessagesByUsers: JSON;
};

export default function chatRoom(props: InterfaceChatRoomProps): JSX.Element {
  // Translation hook for text in different languages
  const { t } = useTranslation('translation', {
    keyPrefix: 'userChatRoom',
  });
  const isMountedRef = useRef<boolean>(true);

  useEffect(() => {
    return () => {
      isMountedRef.current = false;
    };
  }, []);

  const { getItem } = useLocalStorage();
  const userId = getItem('userId');
  const [chatTitle, setChatTitle] = useState('');
  const [chatSubtitle, setChatSubtitle] = useState('');
  const [chatImage, setChatImage] = useState('');
  const [newMessage, setNewMessage] = useState('');
  const [chat, setChat] = useState<Chat>();
  const [replyToDirectMessage, setReplyToDirectMessage] =
    useState<DirectMessage | null>(null);
  const [editMessage, setEditMessage] = useState<DirectMessage | null>(null);
  const [groupChatDetailsModalisOpen, setGroupChatDetailsModalisOpen] =
    useState(false);

  const [attachment, setAttachment] = useState('');

  const openGroupChatDetails = (): void => {
    setGroupChatDetailsModalisOpen(true);
  };

  const toggleGroupChatDetailsModal = (): void =>
    setGroupChatDetailsModalisOpen(!groupChatDetailsModalisOpen);

  /**
   * Handles changes to the new message input field.
   *
   * Updates the state with the current value of the input field whenever it changes.
   *
   * @param e - The event triggered by the input field change.
   */
  const handleNewMessageChange = (e: ChangeEvent<HTMLInputElement>): void => {
    const newMessageValue = e.target.value;
    setNewMessage(newMessageValue);
  };

  const [sendMessageToChat] = useMutation(SEND_MESSAGE_TO_CHAT, {
    variables: {
      chatId: props.selectedContact,
      replyTo: replyToDirectMessage?._id,
      media: attachment,
      messageContent: newMessage,
      type: 'STRING',
    },
  });

  const [editChatMessage] = useMutation(EDIT_CHAT_MESSAGE, {
    variables: {
      messageId: editMessage?._id,
      messageContent: newMessage,
      chatId: props.selectedContact,
    },
  });

  const [markChatMessagesAsRead] = useMutation(MARK_CHAT_MESSAGES_AS_READ, {
    variables: {
      chatId: props.selectedContact,
      userId: userId,
    },
  });

  const [markChatMessagesAsRead] = useMutation(MARK_CHAT_MESSAGES_AS_READ, {
    variables: {
      chatId: props.selectedContact,
      userId: userId,
    },
  });

  const { data: chatData, refetch: chatRefetch } = useQuery(CHAT_BY_ID, {
    variables: {
      id: props.selectedContact,
    },
  });

<<<<<<< HEAD
  // const { refetch: chatListRefetch } = useQuery(CHATS_LIST, {
  //   variables: {
  //     id: userId,
  //   },
  // });

  const { refetch: unreadChatListRefetch } = useQuery(UNREAD_CHAT_LIST, {
=======
  const { refetch: chatListRefetch } = useQuery(CHATS_LIST, {
>>>>>>> da515310
    variables: {
      id: userId,
    },
  });

  useEffect(() => {
<<<<<<< HEAD
    markChatMessagesAsRead().then(() => {
      props.chatListRefetch();
      unreadChatListRefetch();
=======
    chatRefetch();
    markChatMessagesAsRead().then(() => {
      chatListRefetch();
>>>>>>> da515310
    });
  }, [props.selectedContact]);

  useEffect(() => {
    if (chatData) {
      const chat = chatData.chatById;
      setChat(chat);
      if (chat.isGroup) {
        setChatTitle(chat.name);
        setChatSubtitle(`${chat.users.length} members`);
        setChatImage(chat.image);
      } else {
        const otherUser = chat.users.find(
          (user: { _id: string }) => user._id !== userId,
        );
        if (otherUser) {
          setChatTitle(`${otherUser.firstName} ${otherUser.lastName}`);
          setChatSubtitle(otherUser.email);
          setChatImage(otherUser.image);
        }
      }
    }
  }, [chatData]);

  const sendMessage = async (): Promise<void> => {
    if (editMessage) {
      await editChatMessage();
    } else {
      await sendMessageToChat();
    }
    await chatRefetch();
    setReplyToDirectMessage(null);
    setNewMessage('');
    setAttachment('');
    await props.chatListRefetch({ id: userId });
  };

  useSubscription(MESSAGE_SENT_TO_CHAT, {
    variables: {
      userId: userId,
    },
    onData: async (messageSubscriptionData) => {
<<<<<<< HEAD
      console.log(messageSubscriptionData, 'messageSubscriptionData');
=======
>>>>>>> da515310
      if (
        messageSubscriptionData?.data.data.messageSentToChat &&
        messageSubscriptionData?.data.data.messageSentToChat
          .chatMessageBelongsTo['_id'] == props.selectedContact
      ) {
        await markChatMessagesAsRead();
<<<<<<< HEAD
        await chatRefetch();
=======
        chatRefetch();
        chatListRefetch();
      } else {
        chatRefetch({
          id: messageSubscriptionData?.data.data.messageSentToChat
            .chatMessageBelongsTo['_id'],
        });
>>>>>>> da515310
      }
      props.chatListRefetch();
      unreadChatListRefetch();
    },
  });

  useSubscription(GENERATE_NOTIFICATION, {
    variables: {
      userId: userId,
    },
    onData: async (notificationSubscriptionData) => {
      console.log('notificationSubscriptionData', notificationSubscriptionData);
    },
  });
  useEffect(() => {
    document
      .getElementById('chat-area')
      ?.lastElementChild?.scrollIntoView({ block: 'end' });
  });

  const fileInputRef = useRef<HTMLInputElement>(null);

  const handleAddAttachment = (): void => {
    fileInputRef?.current?.click();
  };

  const handleImageChange = async (
    e: React.ChangeEvent<HTMLInputElement>,
  ): Promise<void> => {
    const file = e.target.files?.[0];
    if (file) {
      const base64 = await convertToBase64(file);
      setAttachment(base64);
    }
  };

  return (
    <div
      className={`d-flex flex-column ${styles.chatAreaContainer}`}
      id="chat-area"
    >
      {!props.selectedContact ? (
        <div
          className={`d-flex flex-column justify-content-center align-items-center w-100 h-75 gap-2 ${styles.grey}`}
        >
          <PermContactCalendarIcon fontSize="medium" className={styles.grey} />
          <h6 data-testid="noChatSelected">{t('selectContact')}</h6>
        </div>
      ) : (
        <>
          <div className={styles.header}>
            <div className={styles.userInfo}>
              {chatImage ? (
                <img
                  src={chatImage}
                  alt={chatTitle}
                  className={styles.contactImage}
                />
              ) : (
                <Avatar
                  name={chatTitle}
                  alt={chatTitle}
                  avatarStyle={styles.contactImage}
                />
              )}
              <div
                onClick={() => (chat?.isGroup ? openGroupChatDetails() : null)}
                className={styles.userDetails}
              >
                <p className={styles.title}>{chatTitle}</p>
                <p className={styles.subtitle}>{chatSubtitle}</p>
              </div>
            </div>
          </div>
          <div className={`d-flex flex-grow-1 flex-column`}>
            <div className={styles.chatMessages}>
              {!!chat?.messages.length && (
                <div id="messages">
                  {chat?.messages.map((message: DirectMessage) => {
                    return (
                      <div
                        className={
                          message.sender._id === userId
                            ? styles.messageSentContainer
                            : styles.messageReceivedContainer
                        }
                        key={message._id}
                      >
                        {chat.isGroup &&
                          message.sender._id !== userId &&
                          (message.sender?.image ? (
                            <img
                              src={message.sender.image}
                              alt={message.sender.image}
                              className={styles.contactImage}
                            />
                          ) : (
                            <Avatar
                              name={
                                message.sender.firstName +
                                ' ' +
                                message.sender.lastName
                              }
                              alt={
                                message.sender.firstName +
                                ' ' +
                                message.sender.lastName
                              }
                              avatarStyle={styles.contactImage}
                            />
                          ))}
                        <div
                          className={
                            message.sender._id === userId
                              ? styles.messageSent
                              : styles.messageReceived
                          }
                          key={message._id}
                          id={message._id}
                        >
                          <span className={styles.messageContent}>
                            {chat.isGroup && message.sender._id !== userId && (
                              <p className={styles.senderInfo}>
                                {message.sender.firstName +
                                  ' ' +
                                  message.sender.lastName}
                              </p>
                            )}
                            {message.replyTo && (
                              <a href={`#${message.replyTo._id}`}>
                                <div className={styles.replyToMessage}>
                                  <p className={styles.senderInfo}>
                                    {message.replyTo.sender.firstName +
                                      ' ' +
                                      message.replyTo.sender.lastName}
                                  </p>
                                  <span>{message.replyTo.messageContent}</span>
                                </div>
                              </a>
                            )}
                            {message.media && (
                              <img
                                className={styles.messageAttachment}
                                src={message.media}
                                alt="attachment"
                              />
                            )}
                            {message.messageContent}
                          </span>
                          <div className={styles.messageAttributes}>
                            <Dropdown style={{ cursor: 'pointer' }}>
                              <Dropdown.Toggle
                                className={styles.customToggle}
                                data-testid={'dropdown'}
                              >
                                <MoreVert />
                              </Dropdown.Toggle>
                              <Dropdown.Menu>
                                <Dropdown.Item
                                  onClick={() => {
                                    setReplyToDirectMessage(message);
                                  }}
                                  data-testid="replyToMessage"
                                >
                                  {t('reply')}
                                </Dropdown.Item>
                                <Dropdown.Item
                                  onClick={() => {
                                    setEditMessage(message);
                                    setNewMessage(message.messageContent);
                                  }}
                                  data-testid="replyToMessage"
                                >
                                  Edit
                                </Dropdown.Item>
                              </Dropdown.Menu>
                            </Dropdown>
                            <span className={styles.messageTime}>
                              {new Date(message?.createdAt).toLocaleTimeString(
                                'it-IT',
                                {
                                  hour: '2-digit',
                                  minute: '2-digit',
                                },
                              )}
                            </span>
                          </div>
                        </div>
                      </div>
                    );
                  })}
                </div>
              )}
            </div>
          </div>
          <div id="messageInput">
            <input
              type="file"
              accept="image/*"
              ref={fileInputRef}
              style={{ display: 'none' }} // Hide the input
              onChange={handleImageChange}
            />
            {!!replyToDirectMessage?._id && (
              <div className={styles.replyTo}>
                <div className={styles.replyToMessageContainer}>
                  <div className={styles.userDetails}>
                    <Avatar
                      name={
                        replyToDirectMessage.sender.firstName +
                        ' ' +
                        replyToDirectMessage.sender.lastName
                      }
                      alt={
                        replyToDirectMessage.sender.firstName +
                        ' ' +
                        replyToDirectMessage.sender.lastName
                      }
                      avatarStyle={styles.userImage}
                    />
                    <span>
                      {replyToDirectMessage.sender.firstName +
                        ' ' +
                        replyToDirectMessage.sender.lastName}
                    </span>
                  </div>
                  <p>{replyToDirectMessage.messageContent}</p>
                </div>

                <Button
                  data-testid="closeReply"
                  onClick={() => setReplyToDirectMessage(null)}
                  className={styles.closeBtn}
                >
                  <Close />
                </Button>
              </div>
            )}
            {attachment && (
              <div className={styles.attachment}>
                <img src={attachment as string} alt="attachment" />

                <Button
                  onClick={() => setAttachment('')}
                  className={styles.closeBtn}
                >
                  <Close />
                </Button>
              </div>
            )}

            <InputGroup>
              <button
                onClick={handleAddAttachment}
                className={styles.addAttachmentBtn}
              >
                <GrAttachment />
              </button>
              <Form.Control
                placeholder={t('sendMessage')}
                aria-label="Send Message"
                value={newMessage}
                data-testid="messageInput"
                onChange={handleNewMessageChange}
                className={styles.sendMessageInput}
              />
              <Button
                onClick={sendMessage}
                variant="primary"
                id="button-send"
                data-testid="sendMessage"
              >
                <SendIcon fontSize="small" />
              </Button>
            </InputGroup>
          </div>
        </>
      )}
      {groupChatDetailsModalisOpen && (
        <GroupChatDetails
          toggleGroupChatDetailsModal={toggleGroupChatDetailsModal}
          groupChatDetailsModalisOpen={groupChatDetailsModalisOpen}
          chat={chat}
          chatRefetch={chatRefetch}
        ></GroupChatDetails>
      )}
    </div>
  );
}<|MERGE_RESOLUTION|>--- conflicted
+++ resolved
@@ -5,17 +5,11 @@
 import styles from './ChatRoom.module.css';
 import PermContactCalendarIcon from '@mui/icons-material/PermContactCalendar';
 import { useTranslation } from 'react-i18next';
-<<<<<<< HEAD
 import { CHAT_BY_ID, UNREAD_CHAT_LIST } from 'GraphQl/Queries/PlugInQueries';
 import type { ApolloQueryResult } from '@apollo/client';
 import { useMutation, useQuery, useSubscription } from '@apollo/client';
 import {
   EDIT_CHAT_MESSAGE,
-=======
-import { CHAT_BY_ID, CHATS_LIST } from 'GraphQl/Queries/PlugInQueries';
-import { useMutation, useQuery, useSubscription } from '@apollo/client';
-import {
->>>>>>> da515310
   MARK_CHAT_MESSAGES_AS_READ,
   MESSAGE_SENT_TO_CHAT,
   GENERATE_NOTIFICATION,
@@ -39,6 +33,18 @@
       | undefined,
   ) => Promise<ApolloQueryResult<{ chatList: Chat[] }>>;
 }
+
+/**
+ * A chat room component that displays messages and a message input field.
+ *
+ * This component shows a list of messages between the user and a selected contact.
+ * If no contact is selected, it displays a placeholder with an icon and a message asking the user to select a contact.
+ *
+ * @param  props - The properties passed to the component.
+ * @param selectedContact - The ID or name of the currently selected contact. If empty, a placeholder is shown.
+ *
+ * @returns The rendered chat room component.
+ */
 
 type DirectMessage = {
   _id: string;
@@ -68,11 +74,7 @@
       }
     | undefined;
   messageContent: string;
-<<<<<<< HEAD
   media: string;
-  type: string;
-=======
->>>>>>> da515310
 };
 
 type Chat = {
@@ -143,7 +145,6 @@
       replyTo: replyToDirectMessage?._id,
       media: attachment,
       messageContent: newMessage,
-      type: 'STRING',
     },
   });
 
@@ -162,20 +163,12 @@
     },
   });
 
-  const [markChatMessagesAsRead] = useMutation(MARK_CHAT_MESSAGES_AS_READ, {
-    variables: {
-      chatId: props.selectedContact,
-      userId: userId,
-    },
-  });
-
   const { data: chatData, refetch: chatRefetch } = useQuery(CHAT_BY_ID, {
     variables: {
       id: props.selectedContact,
     },
   });
 
-<<<<<<< HEAD
   // const { refetch: chatListRefetch } = useQuery(CHATS_LIST, {
   //   variables: {
   //     id: userId,
@@ -183,24 +176,15 @@
   // });
 
   const { refetch: unreadChatListRefetch } = useQuery(UNREAD_CHAT_LIST, {
-=======
-  const { refetch: chatListRefetch } = useQuery(CHATS_LIST, {
->>>>>>> da515310
     variables: {
       id: userId,
     },
   });
 
   useEffect(() => {
-<<<<<<< HEAD
     markChatMessagesAsRead().then(() => {
       props.chatListRefetch();
       unreadChatListRefetch();
-=======
-    chatRefetch();
-    markChatMessagesAsRead().then(() => {
-      chatListRefetch();
->>>>>>> da515310
     });
   }, [props.selectedContact]);
 
@@ -243,27 +227,18 @@
       userId: userId,
     },
     onData: async (messageSubscriptionData) => {
-<<<<<<< HEAD
-      console.log(messageSubscriptionData, 'messageSubscriptionData');
-=======
->>>>>>> da515310
       if (
         messageSubscriptionData?.data.data.messageSentToChat &&
         messageSubscriptionData?.data.data.messageSentToChat
           .chatMessageBelongsTo['_id'] == props.selectedContact
       ) {
         await markChatMessagesAsRead();
-<<<<<<< HEAD
-        await chatRefetch();
-=======
         chatRefetch();
-        chatListRefetch();
       } else {
         chatRefetch({
           id: messageSubscriptionData?.data.data.messageSentToChat
             .chatMessageBelongsTo['_id'],
         });
->>>>>>> da515310
       }
       props.chatListRefetch();
       unreadChatListRefetch();
@@ -381,6 +356,7 @@
                               ? styles.messageSent
                               : styles.messageReceived
                           }
+                          data-testid="message"
                           key={message._id}
                           id={message._id}
                         >
@@ -414,7 +390,10 @@
                             {message.messageContent}
                           </span>
                           <div className={styles.messageAttributes}>
-                            <Dropdown style={{ cursor: 'pointer' }}>
+                            <Dropdown
+                              data-testid="moreOptions"
+                              style={{ cursor: 'pointer' }}
+                            >
                               <Dropdown.Toggle
                                 className={styles.customToggle}
                                 data-testid={'dropdown'}
@@ -426,7 +405,7 @@
                                   onClick={() => {
                                     setReplyToDirectMessage(message);
                                   }}
-                                  data-testid="replyToMessage"
+                                  data-testid="replyBtn"
                                 >
                                   {t('reply')}
                                 </Dropdown.Item>
@@ -468,7 +447,7 @@
               onChange={handleImageChange}
             />
             {!!replyToDirectMessage?._id && (
-              <div className={styles.replyTo}>
+              <div data-testid="replyMsg" className={styles.replyTo}>
                 <div className={styles.replyToMessageContainer}>
                   <div className={styles.userDetails}>
                     <Avatar
