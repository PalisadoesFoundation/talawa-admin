/**
 * ChatRoom Component
 *
 * This component represents a chat room interface where users can send and receive messages,
 * view chat details, and manage attachments. It supports both group and direct messaging.
 *
 * @remarks
 * - Uses Apollo Client for GraphQL queries, mutations, and subscriptions.
 * - Supports message editing, replying, and attachments.
 * - Displays group chat details when applicable.
 *
 * @param props - The props for the ChatRoom component.
 * @returns The rendered ChatRoom comp                            {message.parentMessage && (
                              <a href={`#${message.parentMessage.id}`}>
                                <div className={styles.replyToMessage}>
                                  <p className={styles.replyToMessageSender}>
                                    {message.parentMessage.creator.name}
                                  </p>
                                  <span>{message.parentMessage.body}</span>
                                </div>
                              </a>
                            )} @example
 * ```tsx
 * <ChatRoom
 *   selectedContact="12345"
 *   chatListRefetch={refetchChatList}
 * />
 * ```
 */

import React, { useEffect, useRef, useState, useCallback } from 'react';
import type { ChangeEvent } from 'react';
import SendIcon from '@mui/icons-material/Send';
import { Button, Dropdown, Form, InputGroup } from 'react-bootstrap';
import styles from './ChatRoom.module.css';
import PermContactCalendarIcon from '@mui/icons-material/PermContactCalendar';
import { useTranslation } from 'react-i18next';
import { CHAT_BY_ID, UNREAD_CHATS } from 'GraphQl/Queries/PlugInQueries';
import type { ApolloQueryResult } from '@apollo/client';
import { useMutation, useQuery, useSubscription } from '@apollo/client';
import {
  EDIT_CHAT_MESSAGE,
  MESSAGE_SENT_TO_CHAT,
  SEND_MESSAGE_TO_CHAT,
  MARK_CHAT_MESSAGES_AS_READ,
  DELETE_CHAT_MESSAGE,
} from 'GraphQl/Mutations/OrganizationMutations';
import useLocalStorage from 'utils/useLocalstorage';
import Avatar from 'components/Avatar/Avatar';
import { MoreVert, Close } from '@mui/icons-material';
import GroupChatDetails from 'components/GroupChatDetails/GroupChatDetails';
import { GrAttachment } from 'react-icons/gr';
import { useMinioUpload } from 'utils/MinioUpload';
import { useMinioDownload } from 'utils/MinioDownload';
import type { GroupChat } from 'types/Chat/type';
import { ErrorBoundaryWrapper } from 'shared-components/ErrorBoundaryWrapper/ErrorBoundaryWrapper';
// import { toast } from 'react-toastify';
// import { validateFile } from 'utils/fileValidation';
import { normalizeMinioUrl } from 'utils/minioUtils';

interface IChatRoomProps {
  selectedContact: string;
  chatListRefetch: (
    variables?:
      | Partial<{
          id: string;
        }>
      | undefined,
  ) => Promise<ApolloQueryResult<{ chatList: GroupChat[] }>>;
}

interface INewChat {
  id: string;
  name: string;
  description?: string;
  avatarMimeType?: string;
  avatarURL?: string;
  isGroup: boolean;
  createdAt: string;
  updatedAt: string;
  organization?: {
    id: string;
    name: string;
    countryCode?: string;
  };
  creator?: {
    id: string;
    name: string;
    avatarMimeType?: string;
    avatarURL?: string;
  };
  updater?: {
    id: string;
    name: string;
    avatarMimeType?: string;
    avatarURL?: string;
  };
  members: {
    edges: Array<{
      cursor: string;
      node: {
        user: {
          id: string;
          name: string;
          avatarMimeType?: string;
          avatarURL?: string;
        };
        role: string;
      };
    }>;
  };
  messages: {
    edges: Array<{
      cursor: string;
      node: {
        id: string;
        body: string;
        createdAt: string;
        updatedAt: string;
        creator: {
          id: string;
          name: string;
          avatarMimeType?: string;
          avatarURL?: string;
        };
        parentMessage?: {
          id: string;
          body: string;
          createdAt: string;
          creator: {
            id: string;
            name: string;
          };
        };
      };
    }>;
    pageInfo: {
      hasNextPage: boolean;
      hasPreviousPage: boolean;
      startCursor: string;
      endCursor: string;
    };
  };
}

interface IMessageImageProps {
  media: string;
  organizationId?: string;
  getFileFromMinio: (
    objectName: string,
    organizationId: string,
  ) => Promise<string>;
}

const MessageImageBase: React.FC<IMessageImageProps> = ({
  media,
  organizationId,
  getFileFromMinio,
}) => {
  const [imageState, setImageState] = useState<{
    url: string | null;
    loading: boolean;
    error: boolean;
  }>({
    url: null,
    loading: !!media,
    error: false,
  });

  const { t } = useTranslation('translation', {
    keyPrefix: 'userChatRoom',
  });

  useEffect(() => {
    if (!media) {
      setImageState((prev) => ({ ...prev, error: true, loading: false }));
      return;
    }

    const orgId = organizationId || 'organization';

    let stillMounted = true;
    const loadImage = async (): Promise<void> => {
      try {
        const url = await getFileFromMinio(media, orgId);
        if (stillMounted) setImageState({ url, loading: false, error: false });
      } catch (error) {
        console.error('Error fetching image from MinIO:', error);
        if (stillMounted)
          setImageState({ url: null, loading: false, error: true });
      }
    };

    loadImage();
    return () => {
      stillMounted = false;
    };
  }, [media, organizationId, getFileFromMinio]);

  if (imageState.loading) {
    return <div className={styles.messageAttachment}>{t('loadingImage')}</div>;
  }

  if (imageState.error || !imageState.url) {
    return (
      <div className={styles.messageAttachment}>{t('imageNotAvailable')}</div>
    );
  }

  return (
    <img
      className={styles.messageAttachment}
      src={imageState.url}
      alt={t('attachment')}
      onError={() => setImageState((prev) => ({ ...prev, error: true }))}
    />
  );
};

export const MessageImage = React.memo(MessageImageBase);

export default function chatRoom(props: IChatRoomProps): JSX.Element {
  const { t } = useTranslation('translation', {
    keyPrefix: 'userChatRoom',
  });
  const { t: tErrors } = useTranslation('errors');
  const { t: tCommon } = useTranslation('common');
  const isMountedRef = useRef<boolean>(true);

  useEffect(() => {
    return () => {
      isMountedRef.current = false;
    };
  }, []);

  const { getItem, setItem } = useLocalStorage();
  const userId = getItem('userId') || getItem('id');

  useEffect(() => {
    if (props.selectedContact) {
      setItem('selectedChatId', props.selectedContact);
      setHasMoreMessages(true);
      setLoadingMoreMessages(false);
    }
  }, [props.selectedContact, setItem]);
  const [chatTitle, setChatTitle] = useState('');
  const [chatSubtitle, setChatSubtitle] = useState('');
  const [chatImage, setChatImage] = useState('');
  const [newMessage, setNewMessage] = useState('');
  const [chat, setChat] = useState<INewChat>();
  const [replyToDirectMessage, setReplyToDirectMessage] = useState<
    INewChat['messages']['edges'][0]['node'] | null
  >(null);
  const [editMessage, setEditMessage] = useState<
    INewChat['messages']['edges'][0]['node'] | null
  >(null);
  const [groupChatDetailsModalisOpen, setGroupChatDetailsModalisOpen] =
    useState(false);

  const [loadingMoreMessages, setLoadingMoreMessages] = useState(false);
  const [hasMoreMessages, setHasMoreMessages] = useState(true);
  const messagesContainerRef = useRef<HTMLDivElement>(null);
  const backfillAttemptsRef = useRef<number>(0);
  const shouldAutoScrollRef = useRef<boolean>(false);

  const [attachment, setAttachment] = useState<string | null>(null);
  const [attachmentObjectName, setAttachmentObjectName] = useState<
    string | null
  >(null);
  const { uploadFileToMinio } = useMinioUpload();
  const { getFileFromMinio: unstableGetFile } = useMinioDownload();
  const getFileFromMinioRef = useRef(unstableGetFile);
  useEffect(() => {
    getFileFromMinioRef.current = unstableGetFile;
  }, [unstableGetFile]);
  const getFileFromMinio = useCallback(
    (objectName: string, organizationId: string) =>
      getFileFromMinioRef.current(objectName, organizationId),
    [],
  );

  const openGroupChatDetails = (): void => {
    setGroupChatDetailsModalisOpen(true);
  };

  const toggleGroupChatDetailsModal = (): void =>
    setGroupChatDetailsModalisOpen(!groupChatDetailsModalisOpen);

  /**
   * Handles changes to the new message input field.
   *
   * Updates the state with the current value of the input field whenever it changes.
   *
   * @param e - The event triggered by the input field change.
   */
  const handleNewMessageChange = (e: ChangeEvent<HTMLInputElement>): void => {
    const newMessageValue = e.target.value;
    setNewMessage(newMessageValue);
  };

  const [sendMessageToChat] = useMutation(SEND_MESSAGE_TO_CHAT, {
    variables: {
      input: {
        chatId: props.selectedContact,
        parentMessageId: replyToDirectMessage?.id,
        body: newMessage,
      },
    },
    // TODO(caching): When enabling Apollo cache, add optimisticResponse and
    // an update(cache) handler here to append the optimistic message edge to
    // Chat.messages and to refresh unread lists for other chats if needed.
  });

  const [editChatMessage] = useMutation(EDIT_CHAT_MESSAGE, {
    variables: {
      input: {
        id: editMessage?.id,
        body: newMessage,
      },
    },
  });

  const [markChatMessagesAsRead] = useMutation(MARK_CHAT_MESSAGES_AS_READ);

  const [deleteChatMessage] = useMutation(DELETE_CHAT_MESSAGE);
  // TODO(caching): After enabling cache policies, implement update(cache)
  // here to remove the message edge from Chat.messages when deletion succeeds.

  const [supportsMarkRead, setSupportsMarkRead] = useState(true);
  const markReadIfSupported = useCallback(
    async (chatId: string, messageId: string): Promise<void> => {
      if (!supportsMarkRead) return;
      try {
        await markChatMessagesAsRead({
          variables: {
            input: {
              chatId,
              messageId,
              userId,
            },
          },
        });
      } catch (err) {
        console.debug('markChatMessagesAsRead not supported; skipping.', err);
        setSupportsMarkRead(false);
      }
    },
    [markChatMessagesAsRead, supportsMarkRead, userId],
  );

  const deleteMessage = async (messageId: string): Promise<void> => {
    try {
      await deleteChatMessage({
        variables: {
          input: {
            id: messageId,
          },
        },
      });
      await chatRefetch();
    } catch (error) {
      console.error('Error deleting message:', error);
    }
  };

  const { data: chatData, refetch: chatRefetch } = useQuery(CHAT_BY_ID, {
    variables: {
      input: { id: props.selectedContact },
      first: 10,
      after: null,
      lastMessages: 10,
      beforeMessages: null,
    },
    skip: !props.selectedContact,
  });

  const loadMoreMessages = useCallback(async (): Promise<void> => {
    if (loadingMoreMessages || !hasMoreMessages || !chat) return;

    const pageInfo = chat.messages.pageInfo;
    if (!pageInfo.hasPreviousPage) {
      setHasMoreMessages(false);
      return;
    }

    setLoadingMoreMessages(true);
    const currentScrollHeight = messagesContainerRef.current?.scrollHeight || 0;

    try {
      const firstMessageCursor = chat.messages.edges[0]?.cursor;
      if (!firstMessageCursor) {
        setHasMoreMessages(false);
        return;
      }

      const result = await chatRefetch({
        input: { id: props.selectedContact },
        first: 10,
        after: null,
        lastMessages: 10,
        beforeMessages: firstMessageCursor,
      });

      if (result.data?.chat?.messages) {
        const newMessages = result.data.chat.messages.edges;

        if (newMessages.length > 0) {
          const existingMessageIds = new Set(
            chat.messages.edges.map((edge) => edge.node.id),
          );
          const uniqueNewMessages = newMessages.filter(
            (edge: INewChat['messages']['edges'][0]) =>
              !existingMessageIds.has(edge.node.id),
          );

          if (uniqueNewMessages.length > 0) {
            const updatedChat = {
              ...chat,
              messages: {
                ...result.data.chat.messages,
                edges: [...uniqueNewMessages, ...chat.messages.edges],
                pageInfo: result.data.chat.messages.pageInfo,
              },
            };

            setChat(updatedChat);

            setTimeout(() => {
              if (messagesContainerRef.current) {
                const newScrollHeight =
                  messagesContainerRef.current.scrollHeight;
                messagesContainerRef.current.scrollTop =
                  newScrollHeight - currentScrollHeight;
              }
            }, 0);

            setHasMoreMessages(
              result.data.chat.messages.pageInfo.hasPreviousPage,
            );
          } else {
            setHasMoreMessages(false);
          }
        } else {
          setHasMoreMessages(false);
        }
      }
    } catch (error) {
      console.error('Error loading more messages:', error);
    } finally {
      setLoadingMoreMessages(false);
    }
  }, [
    loadingMoreMessages,
    hasMoreMessages,
    chat,
    chatRefetch,
    props.selectedContact,
  ]);

  const handleScroll = useCallback((): void => {
    if (!messagesContainerRef.current) return;

    const el = messagesContainerRef.current;
    const { scrollTop } = el;

    if (scrollTop < 100 && hasMoreMessages && !loadingMoreMessages) {
      loadMoreMessages();
    }
  }, [hasMoreMessages, loadingMoreMessages, loadMoreMessages]);
  // const { refetch: chatListRefetch } = useQuery(CHATS_LIST, {
  //   variables: {
  //     id: userId,
  //   },
  // });

  const { refetch: unreadChatListRefetch } = useQuery(UNREAD_CHATS);
  // NOTE(caching): With cache policies, unread chats list can be updated via
  // cache.modify on Query.unreadChats instead of refetching.

  const { selectedContact, chatListRefetch } = props;

  useEffect(() => {
    if (chatData?.chat?.messages?.edges?.length) {
      const lastMessage =
        chatData.chat.messages.edges[chatData.chat.messages.edges.length - 1];
      markReadIfSupported(selectedContact, lastMessage.node.id)
        .catch(() => {})
        .finally(() => {
          chatListRefetch();
          unreadChatListRefetch();
        });
    }
  }, [
    selectedContact,
    chatData,
    markReadIfSupported,
    chatListRefetch,
    unreadChatListRefetch,
  ]);

  useEffect(() => {
    if (chatData) {
      const chat = chatData.chat;
      const derivedIsGroup =
        (chat?.members?.edges?.length ?? 0) > 2 ? true : false;
      setChat({ ...chat, isGroup: derivedIsGroup });

      setHasMoreMessages(chat.messages?.pageInfo?.hasPreviousPage ?? false);

      if (chat.members?.edges?.length === 2) {
        const otherUser = chat.members.edges.find(
          (edge: INewChat['members']['edges'][0]) =>
            edge.node.user.id !== userId,
        )?.node.user;
        if (otherUser) {
          setChatTitle(`${otherUser.name}`);
          setChatSubtitle('');
          setChatImage(
            otherUser.avatarURL ? normalizeMinioUrl(otherUser.avatarURL) : '',
          );
        }
      } else {
        setChatTitle(chat.name || 'Chat');
        setChatSubtitle(`${chat.members?.edges?.length || 0} members`);
        setChatImage(chat.avatarURL ? normalizeMinioUrl(chat.avatarURL) : '');
      }
    }
  }, [chatData, userId]);

  const sendMessage = async (): Promise<void> => {
    let messageBody = newMessage;
    if (attachmentObjectName) {
      messageBody = attachmentObjectName;
    }

    try {
      if (editMessage) {
        await editChatMessage({
          variables: {
            input: {
              id: editMessage.id,
              body: messageBody,
            },
          },
        });
      } else {
        await sendMessageToChat({
          variables: {
            input: {
              chatId: props.selectedContact,
              parentMessageId: replyToDirectMessage?.id,
              body: messageBody,
            },
          },
        });
      }
      shouldAutoScrollRef.current = true;
      await chatRefetch();
      setReplyToDirectMessage(null);
      setEditMessage(null);
      setNewMessage('');
      setAttachment(null);
      setAttachmentObjectName(null);
      await props.chatListRefetch({ id: userId as string });
    } catch (error) {
      console.error('Error sending message:', error);
    }
  };

  useSubscription(MESSAGE_SENT_TO_CHAT, {
    variables: {
      input: {
        id: props.selectedContact,
      },
    },
    skip: !props.selectedContact,
    onData: async (messageSubscriptionData) => {
      if (
        messageSubscriptionData?.data.data.chatMessageCreate &&
        messageSubscriptionData?.data.data.chatMessageCreate.chat?.id ===
          props.selectedContact
      ) {
        const newMessage = messageSubscriptionData.data.data.chatMessageCreate;
        if (newMessage?.creator?.id === userId) {
          shouldAutoScrollRef.current = true;
        }
        await markReadIfSupported(props.selectedContact, newMessage.id).catch(
          () => {},
        );

        // Soft-append the new message to local state to avoid pagination issues.
        // TODO(caching): With cache policies, prefer cache.modify on Chat.messages
        //               to append if the message is not present (dedupe by node.id).
        setChat((prev: INewChat | undefined) => {
          if (!prev) return prev;
          try {
            const newEdge = {
              cursor: newMessage.id,
              node: {
                id: newMessage.id,
                body: newMessage.body,
                createdAt: newMessage.createdAt,
                updatedAt: newMessage.updatedAt,
                creator: {
                  id: newMessage.creator?.id,
                  name: newMessage.creator?.name,
                  avatarMimeType: newMessage.creator?.avatarMimeType,
                  avatarURL: newMessage.creator?.avatarURL,
                },
                parentMessage: newMessage.parentMessage
                  ? {
                      id: newMessage.parentMessage.id,
                      body: newMessage.parentMessage.body,
                      createdAt: newMessage.parentMessage.createdAt,
                      creator: {
                        id: newMessage.parentMessage.creator.id,
                        name: newMessage.parentMessage.creator.name,
                      },
                    }
                  : undefined,
              },
            } as INewChat['messages']['edges'][0];

            const exists = prev.messages.edges.some(
              (e) => e.node.id === newEdge.node.id,
            );
            if (exists) return prev;

            return {
              ...prev,
              messages: {
                ...prev.messages,
                edges: [...prev.messages.edges, newEdge],
              },
            } as INewChat;
          } catch {
            return prev;
          }
        });
      }
      props.chatListRefetch();
      unreadChatListRefetch();
      // TODO(caching): Replace refetches above with targeted cache updates once
      // cache policies are enabled (e.g., bump lastMessage and unread count).
    },
  });

  useEffect(() => {
    const el = messagesContainerRef.current;
    if (!el) return;
    const nearBottom = el.scrollHeight - (el.scrollTop + el.clientHeight) < 100;
    if (shouldAutoScrollRef.current || nearBottom) {
      el.scrollTop = el.scrollHeight;
      shouldAutoScrollRef.current = false;
    }
  }, [chat?.messages?.edges?.length]);

  useEffect(() => {
    const el = messagesContainerRef.current;
    if (!el) return;
    if (loadingMoreMessages) return;
    if (!hasMoreMessages) return;

    const { scrollHeight, clientHeight } = el;
    const notScrollable = scrollHeight <= clientHeight + 24;
    if (notScrollable && backfillAttemptsRef.current < 3) {
      backfillAttemptsRef.current += 1;
      loadMoreMessages();
    }
  }, [
    chat?.messages?.edges?.length,
    hasMoreMessages,
    loadingMoreMessages,
    loadMoreMessages,
  ]);

  const fileInputRef = useRef<HTMLInputElement>(null);

  const handleAddAttachment = (): void => {
    fileInputRef?.current?.click();
  };

  const handleImageChange = async (
    e: React.ChangeEvent<HTMLInputElement>,
  ): Promise<void> => {
    const file = e.target.files?.[0];
    if (!file) return;
    try {
      const organizationId = chat?.organization?.id || 'organization';
      const { objectName } = await uploadFileToMinio(file, organizationId);
      setAttachmentObjectName(objectName);
      const presignedUrl = await getFileFromMinio(objectName, organizationId);
      setAttachment(presignedUrl);
      if (fileInputRef.current) fileInputRef.current.value = '';
    } catch (error) {
      console.error('Error uploading file:', error);
      setAttachment(null);
      setAttachmentObjectName(null);
      if (fileInputRef.current) fileInputRef.current.value = '';
    }
  };

  return (
    <ErrorBoundaryWrapper
      fallbackErrorMessage={tErrors('defaultErrorMessage')}
      fallbackTitle={tErrors('title')}
      resetButtonAriaLabel={tErrors('resetButtonAriaLabel')}
      resetButtonText={tErrors('resetButton')}
      onReset={chatRefetch}
    >
<<<<<<< HEAD
      {!props.selectedContact ? (
        <div
          className={`d-flex flex-column justify-content-center align-items-center w-100 h-75 gap-2 ${styles.grey}`}
        >
          <PermContactCalendarIcon fontSize="medium" className={styles.grey} />
          <h6 data-testid="noChatSelected">{t('selectContact')}</h6>
        </div>
      ) : (
        <>
          <div className={styles.header}>
            <div className={styles.userInfo}>
              {chatImage ? (
                <img
                  src={chatImage}
                  alt={chatTitle}
                  className={styles.contactImage}
                  crossOrigin="anonymous"
                />
              ) : (
                <Avatar
                  name={chatTitle}
                  alt={chatTitle}
                  avatarStyle={styles.contactImage}
                />
              )}
              <div
                onClick={() => (chat?.isGroup ? openGroupChatDetails() : null)}
                className={styles.userDetails}
              >
                <p className={styles.title}>{chatTitle}</p>
                <p className={styles.subtitle}>{chatSubtitle}</p>
              </div>
            </div>
          </div>
          <div
            className={`d-flex flex-grow-1 flex-column ${styles.minHeight0}`}
=======
      <div
        className={`d-flex flex-column ${styles.chatAreaContainer}`}
        id="chat-area"
      >
        {!props.selectedContact ? (
          <div
            className={`d-flex flex-column justify-content-center align-items-center w-100 h-75 gap-2 ${styles.grey}`}
>>>>>>> 03a87887
          >
            <PermContactCalendarIcon
              fontSize="medium"
              className={styles.grey}
            />
            <h6 data-testid="noChatSelected">{t('selectContact')}</h6>
          </div>
        ) : (
          <>
            <div className={styles.header}>
              <div className={styles.userInfo}>
                {chatImage ? (
                  <img
                    src={chatImage}
                    alt={chatTitle}
                    className={styles.contactImage}
                  />
                ) : (
                  <Avatar
                    name={chatTitle}
                    alt={chatTitle}
                    avatarStyle={styles.contactImage}
                  />
                )}
                <div
                  onClick={() =>
                    chat?.isGroup ? openGroupChatDetails() : null
                  }
                  className={styles.userDetails}
                >
                  <p className={styles.title}>{chatTitle}</p>
                  <p className={styles.subtitle}>{chatSubtitle}</p>
                </div>
              </div>
            </div>
            <div
              className={`d-flex flex-grow-1 flex-column ${styles.flexContainer}`}
            >
<<<<<<< HEAD
              {hasMoreMessages && (
                <div className={styles.loadMoreBar}>
                  <Button
                    variant="light"
                    size="sm"
                    onClick={loadMoreMessages}
                    disabled={loadingMoreMessages}
                  >
                    {loadingMoreMessages ? 'Loading…' : 'Load older messages'}
                  </Button>
                </div>
              )}
              {loadingMoreMessages && (
                <div className={styles.loadingMore}>
                  Loading more messages...
                </div>
              )}
              {!!chat?.messages?.edges?.length && (
                <div id="messages">
                  {chat?.messages.edges.map(
                    (edge: {
                      node: INewChat['messages']['edges'][0]['node'];
                    }) => {
                      const message = edge.node;
                      const isFile = message.body.startsWith('uploads/');

                      return (
                        <div
                          className={
                            message.creator.id === userId
                              ? styles.messageSentContainer
                              : styles.messageReceivedContainer
                          }
                          key={message.id}
                        >
                          {chat.isGroup &&
                            message.creator.id !== userId &&
                            (message.creator?.avatarURL ? (
                              <img
                                src={normalizeMinioUrl(
                                  message.creator.avatarURL,
                                )}
                                alt={message.creator.name}
                                className={styles.contactImage}
                                crossOrigin="anonymous"
                              />
                            ) : (
                              <Avatar
                                name={message.creator.name}
                                alt={message.creator.name}
                                avatarStyle={styles.contactImage}
                              />
                            ))}
=======
              <div
                className={styles.chatMessages}
                ref={messagesContainerRef}
                onScroll={handleScroll}
              >
                {hasMoreMessages && (
                  <div className={styles.loadMoreBar}>
                    <Button
                      variant="light"
                      size="sm"
                      onClick={loadMoreMessages}
                      disabled={loadingMoreMessages}
                    >
                      {loadingMoreMessages
                        ? t('loading')
                        : t('loadOlderMessages')}
                    </Button>
                  </div>
                )}
                {loadingMoreMessages && (
                  <div className={styles.loadingMore}>
                    {t('loadingMoreMessages')}
                  </div>
                )}
                {!!chat?.messages?.edges?.length && (
                  <div id="messages">
                    {chat?.messages.edges.map(
                      (edge: {
                        node: INewChat['messages']['edges'][0]['node'];
                      }) => {
                        const message = edge.node;
                        const isFile = message.body.startsWith('uploads/');

                        return (
>>>>>>> 03a87887
                          <div
                            className={
                              message.creator.id === userId
                                ? styles.messageSentContainer
                                : styles.messageReceivedContainer
                            }
                            key={message.id}
                          >
                            {chat.isGroup &&
                              message.creator.id !== userId &&
                              (message.creator?.avatarURL ? (
                                <img
                                  src={message.creator.avatarURL}
                                  alt={message.creator.avatarURL}
                                  className={styles.contactImage}
                                />
                              ) : (
<<<<<<< HEAD
                                message.body
                              )}
                            </span>
                            <div className={styles.messageAttributes}>
                              <Dropdown
                                data-testid="moreOptions"
                                className={styles.cursorPointer}
                              >
                                <Dropdown.Toggle
                                  className={styles.customToggle}
                                  data-testid={'dropdown'}
=======
                                <Avatar
                                  name={message.creator.name}
                                  alt={message.creator.name}
                                  avatarStyle={styles.contactImage}
                                />
                              ))}
                            <div
                              className={
                                message.creator.id === userId
                                  ? styles.messageSent
                                  : styles.messageReceived
                              }
                              data-testid="message"
                              key={message.id}
                              id={message.id}
                            >
                              <span className={styles.messageContent}>
                                {chat.isGroup &&
                                  message.creator.id !== userId && (
                                    <p className={styles.senderInfo}>
                                      {message.creator.name}
                                    </p>
                                  )}
                                {message.parentMessage && (
                                  <a href={`#${message.parentMessage.id}`}>
                                    <div className={styles.replyToMessage}>
                                      <p
                                        className={styles.replyToMessageSender}
                                      >
                                        {message.parentMessage.creator.name}
                                      </p>
                                      <span>{message.parentMessage.body}</span>
                                    </div>
                                  </a>
                                )}
                                {isFile ? (
                                  <MessageImage
                                    media={message.body}
                                    organizationId={chat?.organization?.id}
                                    getFileFromMinio={getFileFromMinio}
                                  />
                                ) : (
                                  message.body
                                )}
                              </span>
                              <div className={styles.messageAttributes}>
                                <Dropdown
                                  data-testid="moreOptions"
                                  className={styles.dropdownContainer}
>>>>>>> 03a87887
                                >
                                  <Dropdown.Toggle
                                    className={styles.customToggle}
                                    data-testid={'dropdown'}
                                  >
                                    <MoreVert />
                                  </Dropdown.Toggle>
                                  <Dropdown.Menu>
                                    <Dropdown.Item
                                      onClick={() => {
                                        setReplyToDirectMessage(message);
                                      }}
                                      data-testid="replyBtn"
                                    >
                                      {t('reply')}
                                    </Dropdown.Item>
                                    {message.creator.id === userId && (
                                      <>
                                        {!message.body.startsWith(
                                          'uploads/',
                                        ) && (
                                          <Dropdown.Item
                                            onClick={() => {
                                              setEditMessage(message);
                                              setNewMessage(message.body);
                                            }}
                                            data-testid="replyToMessage"
                                          >
                                            {tCommon('edit')}
                                          </Dropdown.Item>
                                        )}
                                        <Dropdown.Item
                                          onClick={() =>
                                            deleteMessage(message.id)
                                          }
                                          data-testid="deleteMessage"
                                          className="text-danger"
                                        >
                                          {tCommon('delete')}
                                        </Dropdown.Item>
<<<<<<< HEAD
                                      )}
                                      <Dropdown.Item
                                        onClick={() =>
                                          deleteMessage(message.id)
                                        }
                                        data-testid="deleteMessage"
                                        className={styles.textRed}
                                      >
                                        Delete
                                      </Dropdown.Item>
                                    </>
                                  )}
                                </Dropdown.Menu>
                              </Dropdown>
                              <span className={styles.messageTime}>
                                {new Date(
                                  message?.createdAt,
                                ).toLocaleTimeString('it-IT', {
                                  hour: '2-digit',
                                  minute: '2-digit',
                                })}
                              </span>
=======
                                      </>
                                    )}
                                  </Dropdown.Menu>
                                </Dropdown>
                                <span className={styles.messageTime}>
                                  {new Date(
                                    message?.createdAt,
                                  ).toLocaleTimeString('it-IT', {
                                    hour: '2-digit',
                                    minute: '2-digit',
                                  })}
                                </span>
                              </div>
>>>>>>> 03a87887
                            </div>
                          </div>
                        );
                      },
                    )}
                  </div>
                )}
              </div>
            </div>
<<<<<<< HEAD
          </div>
          <div id="messageInput">
            <input
              type="file"
              accept="image/*"
              ref={fileInputRef}
              className={styles.displayNone} // Hide the input
              onChange={handleImageChange}
              data-testid="hidden-file-input"
            />
            {!!replyToDirectMessage?.id && (
              <div data-testid="replyMsg" className={styles.replyTo}>
                <div className={styles.replyToMessageContainer}>
                  <div className={styles.userDetails}>
                    <Avatar
                      name={replyToDirectMessage.creator.name}
                      alt={replyToDirectMessage.creator.name}
                      avatarStyle={styles.userImage}
                    />
                    <span>{replyToDirectMessage.creator.name}</span>
=======
            <div id="messageInput">
              <input
                type="file"
                accept="image/*"
                ref={fileInputRef}
                className={styles.hiddenInput} // Hide the input
                onChange={handleImageChange}
                data-testid="hidden-file-input"
              />
              {!!replyToDirectMessage?.id && (
                <div data-testid="replyMsg" className={styles.replyTo}>
                  <div className={styles.replyToMessageContainer}>
                    <div className={styles.userDetails}>
                      <Avatar
                        name={replyToDirectMessage.creator.name}
                        alt={replyToDirectMessage.creator.name}
                        avatarStyle={styles.userImage}
                      />
                      <span>{replyToDirectMessage.creator.name}</span>
                    </div>
                    <p>{replyToDirectMessage.body}</p>
>>>>>>> 03a87887
                  </div>

                  <Button
                    data-testid="closeReply"
                    onClick={() => setReplyToDirectMessage(null)}
                    className={styles.closeBtn}
                  >
                    <Close />
                  </Button>
                </div>
              )}
              {attachment && (
                <div className={styles.attachment}>
                  <img src={attachment} alt={t('attachment')} />

                  <Button
                    data-testid="removeAttachment"
                    onClick={() => {
                      setAttachment(null);
                      setAttachmentObjectName(null);
                      if (fileInputRef.current) fileInputRef.current.value = '';
                    }}
                    className={styles.closeBtn}
                  >
                    <Close />
                  </Button>
                </div>
              )}

              <InputGroup>
                <button
                  type="button"
                  onClick={handleAddAttachment}
                  className={styles.addAttachmentBtn}
                >
                  <GrAttachment />
                </button>
                <Form.Control
                  placeholder={t('sendMessage')}
                  aria-label={t('sendMessage')}
                  value={newMessage}
                  data-testid="messageInput"
                  onChange={handleNewMessageChange}
                  onKeyDown={(e) => {
                    if (e.key === 'Enter' && !e.shiftKey) {
                      e.preventDefault();
                      sendMessage();
                    }
                  }}
                  className={styles.sendMessageInput}
                />
                <Button
                  onClick={sendMessage}
                  variant="primary"
                  id="button-send"
                  data-testid="sendMessage"
                >
                  <SendIcon fontSize="small" />
                </Button>
<<<<<<< HEAD
              </div>
            )}

            <InputGroup>
              <button
                onClick={handleAddAttachment}
                className={styles.addAttachmentBtn}
              >
                <GrAttachment />
              </button>
              <Form.Control
                placeholder={t('sendMessage')}
                aria-label={t('sendMessage')}
                value={newMessage}
                data-testid="messageInput"
                onChange={handleNewMessageChange}
                onKeyDown={(e) => {
                  if (e.key === 'Enter' && !e.shiftKey) {
                    e.preventDefault();
                    sendMessage();
                  }
                }}
                className={styles.sendMessageInput}
              />
              <Button
                onClick={sendMessage}
                variant="primary"
                id="button-send"
                data-testid="sendMessage"
              >
                <SendIcon fontSize="small" />
              </Button>
            </InputGroup>
          </div>
        </>
      )}
      {groupChatDetailsModalisOpen && chat && (
        <GroupChatDetails
          toggleGroupChatDetailsModal={toggleGroupChatDetailsModal}
          groupChatDetailsModalisOpen={groupChatDetailsModalisOpen}
          chat={chat}
          chatRefetch={chatRefetch}
        ></GroupChatDetails>
      )}
    </div>
=======
              </InputGroup>
            </div>
          </>
        )}
        {groupChatDetailsModalisOpen && chat && (
          <GroupChatDetails
            toggleGroupChatDetailsModal={toggleGroupChatDetailsModal}
            groupChatDetailsModalisOpen={groupChatDetailsModalisOpen}
            chat={chat}
            chatRefetch={chatRefetch}
          ></GroupChatDetails>
        )}
      </div>
    </ErrorBoundaryWrapper>
>>>>>>> 03a87887
  );
}<|MERGE_RESOLUTION|>--- conflicted
+++ resolved
@@ -708,7 +708,6 @@
       resetButtonText={tErrors('resetButton')}
       onReset={chatRefetch}
     >
-<<<<<<< HEAD
       {!props.selectedContact ? (
         <div
           className={`d-flex flex-column justify-content-center align-items-center w-100 h-75 gap-2 ${styles.grey}`}
@@ -745,15 +744,6 @@
           </div>
           <div
             className={`d-flex flex-grow-1 flex-column ${styles.minHeight0}`}
-=======
-      <div
-        className={`d-flex flex-column ${styles.chatAreaContainer}`}
-        id="chat-area"
-      >
-        {!props.selectedContact ? (
-          <div
-            className={`d-flex flex-column justify-content-center align-items-center w-100 h-75 gap-2 ${styles.grey}`}
->>>>>>> 03a87887
           >
             <PermContactCalendarIcon
               fontSize="medium"
@@ -792,7 +782,6 @@
             <div
               className={`d-flex flex-grow-1 flex-column ${styles.flexContainer}`}
             >
-<<<<<<< HEAD
               {hasMoreMessages && (
                 <div className={styles.loadMoreBar}>
                   <Button
@@ -846,42 +835,6 @@
                                 avatarStyle={styles.contactImage}
                               />
                             ))}
-=======
-              <div
-                className={styles.chatMessages}
-                ref={messagesContainerRef}
-                onScroll={handleScroll}
-              >
-                {hasMoreMessages && (
-                  <div className={styles.loadMoreBar}>
-                    <Button
-                      variant="light"
-                      size="sm"
-                      onClick={loadMoreMessages}
-                      disabled={loadingMoreMessages}
-                    >
-                      {loadingMoreMessages
-                        ? t('loading')
-                        : t('loadOlderMessages')}
-                    </Button>
-                  </div>
-                )}
-                {loadingMoreMessages && (
-                  <div className={styles.loadingMore}>
-                    {t('loadingMoreMessages')}
-                  </div>
-                )}
-                {!!chat?.messages?.edges?.length && (
-                  <div id="messages">
-                    {chat?.messages.edges.map(
-                      (edge: {
-                        node: INewChat['messages']['edges'][0]['node'];
-                      }) => {
-                        const message = edge.node;
-                        const isFile = message.body.startsWith('uploads/');
-
-                        return (
->>>>>>> 03a87887
                           <div
                             className={
                               message.creator.id === userId
@@ -899,7 +852,6 @@
                                   className={styles.contactImage}
                                 />
                               ) : (
-<<<<<<< HEAD
                                 message.body
                               )}
                             </span>
@@ -911,57 +863,6 @@
                                 <Dropdown.Toggle
                                   className={styles.customToggle}
                                   data-testid={'dropdown'}
-=======
-                                <Avatar
-                                  name={message.creator.name}
-                                  alt={message.creator.name}
-                                  avatarStyle={styles.contactImage}
-                                />
-                              ))}
-                            <div
-                              className={
-                                message.creator.id === userId
-                                  ? styles.messageSent
-                                  : styles.messageReceived
-                              }
-                              data-testid="message"
-                              key={message.id}
-                              id={message.id}
-                            >
-                              <span className={styles.messageContent}>
-                                {chat.isGroup &&
-                                  message.creator.id !== userId && (
-                                    <p className={styles.senderInfo}>
-                                      {message.creator.name}
-                                    </p>
-                                  )}
-                                {message.parentMessage && (
-                                  <a href={`#${message.parentMessage.id}`}>
-                                    <div className={styles.replyToMessage}>
-                                      <p
-                                        className={styles.replyToMessageSender}
-                                      >
-                                        {message.parentMessage.creator.name}
-                                      </p>
-                                      <span>{message.parentMessage.body}</span>
-                                    </div>
-                                  </a>
-                                )}
-                                {isFile ? (
-                                  <MessageImage
-                                    media={message.body}
-                                    organizationId={chat?.organization?.id}
-                                    getFileFromMinio={getFileFromMinio}
-                                  />
-                                ) : (
-                                  message.body
-                                )}
-                              </span>
-                              <div className={styles.messageAttributes}>
-                                <Dropdown
-                                  data-testid="moreOptions"
-                                  className={styles.dropdownContainer}
->>>>>>> 03a87887
                                 >
                                   <Dropdown.Toggle
                                     className={styles.customToggle}
@@ -1002,7 +903,6 @@
                                         >
                                           {tCommon('delete')}
                                         </Dropdown.Item>
-<<<<<<< HEAD
                                       )}
                                       <Dropdown.Item
                                         onClick={() =>
@@ -1025,21 +925,6 @@
                                   minute: '2-digit',
                                 })}
                               </span>
-=======
-                                      </>
-                                    )}
-                                  </Dropdown.Menu>
-                                </Dropdown>
-                                <span className={styles.messageTime}>
-                                  {new Date(
-                                    message?.createdAt,
-                                  ).toLocaleTimeString('it-IT', {
-                                    hour: '2-digit',
-                                    minute: '2-digit',
-                                  })}
-                                </span>
-                              </div>
->>>>>>> 03a87887
                             </div>
                           </div>
                         );
@@ -1049,7 +934,6 @@
                 )}
               </div>
             </div>
-<<<<<<< HEAD
           </div>
           <div id="messageInput">
             <input
@@ -1070,29 +954,6 @@
                       avatarStyle={styles.userImage}
                     />
                     <span>{replyToDirectMessage.creator.name}</span>
-=======
-            <div id="messageInput">
-              <input
-                type="file"
-                accept="image/*"
-                ref={fileInputRef}
-                className={styles.hiddenInput} // Hide the input
-                onChange={handleImageChange}
-                data-testid="hidden-file-input"
-              />
-              {!!replyToDirectMessage?.id && (
-                <div data-testid="replyMsg" className={styles.replyTo}>
-                  <div className={styles.replyToMessageContainer}>
-                    <div className={styles.userDetails}>
-                      <Avatar
-                        name={replyToDirectMessage.creator.name}
-                        alt={replyToDirectMessage.creator.name}
-                        avatarStyle={styles.userImage}
-                      />
-                      <span>{replyToDirectMessage.creator.name}</span>
-                    </div>
-                    <p>{replyToDirectMessage.body}</p>
->>>>>>> 03a87887
                   </div>
 
                   <Button
@@ -1152,7 +1013,6 @@
                 >
                   <SendIcon fontSize="small" />
                 </Button>
-<<<<<<< HEAD
               </div>
             )}
 
@@ -1198,21 +1058,5 @@
         ></GroupChatDetails>
       )}
     </div>
-=======
-              </InputGroup>
-            </div>
-          </>
-        )}
-        {groupChatDetailsModalisOpen && chat && (
-          <GroupChatDetails
-            toggleGroupChatDetailsModal={toggleGroupChatDetailsModal}
-            groupChatDetailsModalisOpen={groupChatDetailsModalisOpen}
-            chat={chat}
-            chatRefetch={chatRefetch}
-          ></GroupChatDetails>
-        )}
-      </div>
-    </ErrorBoundaryWrapper>
->>>>>>> 03a87887
   );
 }