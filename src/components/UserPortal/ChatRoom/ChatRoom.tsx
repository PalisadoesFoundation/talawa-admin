--- conflicted
+++ resolved
@@ -5,7 +5,6 @@
 import styles from './ChatRoom.module.css';
 import PermContactCalendarIcon from '@mui/icons-material/PermContactCalendar';
 import { useTranslation } from 'react-i18next';
-<<<<<<< HEAD
 import { CHAT_BY_ID, UNREAD_CHAT_LIST } from 'GraphQl/Queries/PlugInQueries';
 import type { ApolloQueryResult } from '@apollo/client';
 import { useMutation, useQuery, useSubscription } from '@apollo/client';
@@ -14,51 +13,27 @@
   MARK_CHAT_MESSAGES_AS_READ,
   MESSAGE_SENT_TO_CHAT,
   GENERATE_NOTIFICATION,
-=======
-import { CHAT_BY_ID } from 'GraphQl/Queries/PlugInQueries';
-import { useMutation, useQuery, useSubscription } from '@apollo/client';
-import {
-  MESSAGE_SENT_TO_CHAT,
->>>>>>> 63936481
   SEND_MESSAGE_TO_CHAT,
 } from 'GraphQl/Mutations/OrganizationMutations';
 import useLocalStorage from 'utils/useLocalstorage';
 import Avatar from 'components/Avatar/Avatar';
 import { MoreVert, Close } from '@mui/icons-material';
-<<<<<<< HEAD
 import GroupChatDetails from 'components/GroupChatDetails/GroupChatDetails';
 import { GrAttachment } from 'react-icons/gr';
 import convertToBase64 from 'utils/convertToBase64';
-=======
->>>>>>> 63936481
 
 interface InterfaceChatRoomProps {
   selectedContact: string;
   chatListRefetch: (
     variables?:
       | Partial<{
-          id: any;
+          id: string;
           searchString: string;
         }>
       | undefined,
-  ) => Promise<ApolloQueryResult<any>>;
+  ) => Promise<ApolloQueryResult<{ chatList: Chat[] }>>;
 }
 
-<<<<<<< HEAD
-=======
-/**
- * A chat room component that displays messages and a message input field.
- *
- * This component shows a list of messages between the user and a selected contact.
- * If no contact is selected, it displays a placeholder with an icon and a message asking the user to select a contact.
- *
- * @param  props - The properties passed to the component.
- * @param selectedContact - The ID or name of the currently selected contact. If empty, a placeholder is shown.
- *
- * @returns The rendered chat room component.
- */
-
->>>>>>> 63936481
 type DirectMessage = {
   _id: string;
   createdAt: Date;
@@ -87,10 +62,7 @@
       }
     | undefined;
   messageContent: string;
-<<<<<<< HEAD
   media: string;
-=======
->>>>>>> 63936481
   type: string;
 };
 
@@ -120,7 +92,6 @@
       isMountedRef.current = false;
     };
   }, []);
-<<<<<<< HEAD
 
   const { getItem } = useLocalStorage();
   const userId = getItem('userId');
@@ -143,17 +114,6 @@
 
   const toggleGroupChatDetailsModal = (): void =>
     setGroupChatDetailsModalisOpen(!groupChatDetailsModalisOpen);
-=======
-
-  const { getItem } = useLocalStorage();
-  const userId = getItem('userId');
-  const [chatTitle, setChatTitle] = useState('');
-  const [chatSubtitle, setChatSubtitle] = useState('');
-  const [newMessage, setNewMessage] = useState('');
-  const [chat, setChat] = useState<Chat>();
-  const [replyToDirectMessage, setReplyToDirectMessage] =
-    useState<DirectMessage | null>(null);
->>>>>>> 63936481
 
   /**
    * Handles changes to the new message input field.
@@ -171,7 +131,6 @@
     variables: {
       chatId: props.selectedContact,
       replyTo: replyToDirectMessage?._id,
-<<<<<<< HEAD
       media: attachment,
       messageContent: newMessage,
       type: 'STRING',
@@ -193,24 +152,12 @@
     },
   });
 
-  const {
-    data: chatData,
-    loading: chatLoading,
-    refetch: chatRefetch,
-  } = useQuery(CHAT_BY_ID, {
-=======
-      messageContent: newMessage,
-    },
-  });
-
   const { data: chatData, refetch: chatRefetch } = useQuery(CHAT_BY_ID, {
->>>>>>> 63936481
     variables: {
       id: props.selectedContact,
     },
   });
 
-<<<<<<< HEAD
   // const { refetch: chatListRefetch } = useQuery(CHATS_LIST, {
   //   variables: {
   //     id: userId,
@@ -228,10 +175,6 @@
       props.chatListRefetch();
       unreadChatListRefetch();
     });
-=======
-  useEffect(() => {
-    chatRefetch();
->>>>>>> 63936481
   }, [props.selectedContact]);
 
   useEffect(() => {
@@ -241,15 +184,7 @@
       if (chat.isGroup) {
         setChatTitle(chat.name);
         setChatSubtitle(`${chat.users.length} members`);
-<<<<<<< HEAD
         setChatImage(chat.image);
-      } else {
-        const otherUser = chat.users.find((user: any) => user._id !== userId);
-        if (otherUser) {
-          setChatTitle(`${otherUser.firstName} ${otherUser.lastName}`);
-          setChatSubtitle(otherUser.email);
-          setChatImage(otherUser.image);
-=======
       } else {
         const otherUser = chat.users.find(
           (user: { _id: string }) => user._id !== userId,
@@ -257,14 +192,13 @@
         if (otherUser) {
           setChatTitle(`${otherUser.firstName} ${otherUser.lastName}`);
           setChatSubtitle(otherUser.email);
->>>>>>> 63936481
+          setChatImage(otherUser.image);
         }
       }
     }
   }, [chatData]);
 
   const sendMessage = async (): Promise<void> => {
-<<<<<<< HEAD
     if (editMessage) {
       await editChatMessage();
     } else {
@@ -275,30 +209,19 @@
     setNewMessage('');
     setAttachment('');
     await props.chatListRefetch({ id: userId });
-=======
-    await sendMessageToChat();
-    await chatRefetch();
-    setReplyToDirectMessage(null);
-    setNewMessage('');
->>>>>>> 63936481
   };
 
   useSubscription(MESSAGE_SENT_TO_CHAT, {
     variables: {
       userId: userId,
     },
-<<<<<<< HEAD
     onData: async (messageSubscriptionData) => {
       console.log(messageSubscriptionData, 'messageSubscriptionData');
-=======
-    onData: (messageSubscriptionData) => {
->>>>>>> 63936481
       if (
         messageSubscriptionData?.data.data.messageSentToChat &&
         messageSubscriptionData?.data.data.messageSentToChat
           .chatMessageBelongsTo['_id'] == props.selectedContact
       ) {
-<<<<<<< HEAD
         await markChatMessagesAsRead();
         await chatRefetch();
       }
@@ -313,15 +236,6 @@
     },
     onData: async (notificationSubscriptionData) => {
       console.log('notificationSubscriptionData', notificationSubscriptionData);
-=======
-        chatRefetch();
-      } else {
-        chatRefetch({
-          id: messageSubscriptionData?.data.data.messageSentToChat
-            .chatMessageBelongsTo['_id'],
-        });
-      }
->>>>>>> 63936481
     },
   });
 
@@ -331,7 +245,6 @@
       ?.lastElementChild?.scrollIntoView({ block: 'end' });
   });
 
-<<<<<<< HEAD
   const fileInputRef = useRef<HTMLInputElement>(null);
 
   const handleAddAttachment = (): void => {
@@ -348,8 +261,6 @@
     }
   };
 
-=======
->>>>>>> 63936481
   return (
     <div
       className={`d-flex flex-column ${styles.chatAreaContainer}`}
@@ -366,7 +277,6 @@
         <>
           <div className={styles.header}>
             <div className={styles.userInfo}>
-<<<<<<< HEAD
               {chatImage ? (
                 <img
                   src={chatImage}
@@ -384,14 +294,6 @@
                 onClick={() => (chat?.isGroup ? openGroupChatDetails() : null)}
                 className={styles.userDetails}
               >
-=======
-              <Avatar
-                name={chatTitle}
-                alt={chatTitle}
-                avatarStyle={styles.contactImage}
-              />
-              <div className={styles.userDetails}>
->>>>>>> 63936481
                 <p className={styles.title}>{chatTitle}</p>
                 <p className={styles.subtitle}>{chatSubtitle}</p>
               </div>
@@ -440,10 +342,6 @@
                               ? styles.messageSent
                               : styles.messageReceived
                           }
-<<<<<<< HEAD
-=======
-                          data-testid="message"
->>>>>>> 63936481
                           key={message._id}
                           id={message._id}
                         >
@@ -467,7 +365,6 @@
                                 </div>
                               </a>
                             )}
-<<<<<<< HEAD
                             {message.media && (
                               <img
                                 className={styles.messageAttachment}
@@ -479,15 +376,6 @@
                           </span>
                           <div className={styles.messageAttributes}>
                             <Dropdown style={{ cursor: 'pointer' }}>
-=======
-                            {message.messageContent}
-                          </span>
-                          <div className={styles.messageAttributes}>
-                            <Dropdown
-                              data-testid="moreOptions"
-                              style={{ cursor: 'pointer' }}
-                            >
->>>>>>> 63936481
                               <Dropdown.Toggle
                                 className={styles.customToggle}
                                 data-testid={'dropdown'}
@@ -499,7 +387,6 @@
                                   onClick={() => {
                                     setReplyToDirectMessage(message);
                                   }}
-<<<<<<< HEAD
                                   data-testid="replyToMessage"
                                 >
                                   Reply
@@ -513,12 +400,6 @@
                                 >
                                   Edit
                                 </Dropdown.Item>
-=======
-                                  data-testid="replyBtn"
-                                >
-                                  Reply
-                                </Dropdown.Item>
->>>>>>> 63936481
                               </Dropdown.Menu>
                             </Dropdown>
                             <span className={styles.messageTime}>
@@ -540,7 +421,6 @@
             </div>
           </div>
           <div id="messageInput">
-<<<<<<< HEAD
             <input
               type="file"
               accept="image/*"
@@ -550,10 +430,6 @@
             />
             {!!replyToDirectMessage?._id && (
               <div className={styles.replyTo}>
-=======
-            {!!replyToDirectMessage?._id && (
-              <div data-testid="replyMsg" className={styles.replyTo}>
->>>>>>> 63936481
                 <div className={styles.replyToMessageContainer}>
                   <div className={styles.userDetails}>
                     <Avatar
@@ -579,10 +455,7 @@
                 </div>
 
                 <Button
-<<<<<<< HEAD
-=======
                   data-testid="closeReply"
->>>>>>> 63936481
                   onClick={() => setReplyToDirectMessage(null)}
                   className={styles.closeBtn}
                 >
@@ -590,7 +463,6 @@
                 </Button>
               </div>
             )}
-<<<<<<< HEAD
             {attachment && (
               <div className={styles.attachment}>
                 <img src={attachment as string} alt="attachment" />
@@ -604,8 +476,6 @@
               </div>
             )}
 
-=======
->>>>>>> 63936481
             <InputGroup>
               <button
                 onClick={handleAddAttachment}
