--- conflicted
+++ resolved
@@ -14,10 +14,6 @@
 import useLocalStorage from 'utils/useLocalstorage';
 import Avatar from 'components/Avatar/Avatar';
 import { MoreVert, Close } from '@mui/icons-material';
-<<<<<<< HEAD
-import type { InterfaceUser } from 'components/CheckIn/types';
-=======
->>>>>>> 036b92e5
 
 interface InterfaceChatRoomProps {
   selectedContact: string;
@@ -68,12 +64,9 @@
 
 type Chat = {
   _id: string;
-<<<<<<< HEAD
-=======
   isGroup: boolean;
   name?: string;
   image?: string;
->>>>>>> 036b92e5
   messages: DirectMessage[];
   users: {
     _id: string;
@@ -101,12 +94,7 @@
   const [chatTitle, setChatTitle] = useState('');
   const [chatSubtitle, setChatSubtitle] = useState('');
   const [newMessage, setNewMessage] = useState('');
-<<<<<<< HEAD
-  const [directChat, setDirectChat] = useState<Chat>();
-  const [groupChat, setGroupChat] = useState<Chat>();
-=======
   const [chat, setChat] = useState<Chat>();
->>>>>>> 036b92e5
   const [replyToDirectMessage, setReplyToDirectMessage] =
     useState<DirectMessage | null>(null);
 
@@ -131,58 +119,18 @@
     },
   });
 
-<<<<<<< HEAD
-  const [sendMessageToGroupChat] = useMutation(SEND_MESSAGE_TO_GROUP_CHAT, {
-    variables: {
-      chatId: props.selectedContact,
-      replyTo: replyToDirectMessage?._id,
-      messageContent: newMessage,
-    },
-  });
-
-  const {
-    data: chatData,
-    loading: chatLoading,
-    refetch: chatRefetch,
-  } = useQuery(DIRECT_CHAT_BY_ID, {
+
+  const { data: chatData, refetch: chatRefetch } = useQuery(CHAT_BY_ID, {
     variables: {
       id: props.selectedContact,
     },
   });
 
-  const {
-    data: chatDataGorup,
-    loading: groupChatLoading,
-    refetch: groupChatRefresh,
-  } = useQuery(GROUP_CHAT_BY_ID, {
-=======
-  const { data: chatData, refetch: chatRefetch } = useQuery(CHAT_BY_ID, {
->>>>>>> 036b92e5
-    variables: {
-      id: props.selectedContact,
-    },
-  });
-
   useEffect(() => {
     chatRefetch();
   }, [props.selectedContact]);
 
   useEffect(() => {
-<<<<<<< HEAD
-    if (
-      props.selectedChatType === 'direct' &&
-      chatData &&
-      isMountedRef.current
-    ) {
-      const directChatData = chatData.directChatById;
-      setDirectChat(directChatData);
-      const otherUser = directChatData.users.find(
-        (user: InterfaceUser) => user._id !== userId,
-      );
-      if (otherUser) {
-        setChatTitle(`${otherUser.firstName} ${otherUser.lastName}`);
-        setChatSubtitle(otherUser.email);
-=======
     if (chatData) {
       const chat = chatData.chatById;
       setChat(chat);
@@ -197,27 +145,14 @@
           setChatTitle(`${otherUser.firstName} ${otherUser.lastName}`);
           setChatSubtitle(otherUser.email);
         }
->>>>>>> 036b92e5
       }
     }
   }, [chatData]);
 
   const sendMessage = async (): Promise<void> => {
-<<<<<<< HEAD
-    if (props.selectedChatType === 'direct') {
-      await sendMessageToDirectChat();
-      await chatRefetch();
-      setReplyToDirectMessage(null);
-    } else if (props.selectedChatType === 'group') {
-      await sendMessageToGroupChat();
-      await groupChatRefresh();
-      setReplyToDirectMessage(null);
-    }
-=======
     await sendMessageToChat();
     await chatRefetch();
     setReplyToDirectMessage(null);
->>>>>>> 036b92e5
     setNewMessage('');
   };
 
@@ -225,11 +160,7 @@
     variables: {
       userId: userId,
     },
-<<<<<<< HEAD
-    onData: (directMessageSubscriptionData) => {
-=======
     onData: (messageSubscriptionData) => {
->>>>>>> 036b92e5
       if (
         messageSubscriptionData?.data.data.messageSentToChat &&
         messageSubscriptionData?.data.data.messageSentToChat
@@ -245,31 +176,6 @@
     },
   });
 
-<<<<<<< HEAD
-  useSubscription(MESSAGE_SENT_TO_GROUP_CHAT, {
-    variables: {
-      userId: userId,
-    },
-    onData: (groupMessageSubscriptionData) => {
-      if (
-        groupMessageSubscriptionData?.data.data.messageSentToGroupChat &&
-        groupMessageSubscriptionData?.data.data.messageSentToGroupChat
-          .groupChatMessageBelongsTo['_id'] == props.selectedContact
-      ) {
-        groupChatRefresh({
-          id: props.selectedContact,
-        });
-      } else {
-        groupChatRefresh({
-          id: groupMessageSubscriptionData?.data.data.messageSentToGroupChat
-            .groupChatMessageBelongsTo['_id'],
-        });
-      }
-    },
-  });
-
-=======
->>>>>>> 036b92e5
   useEffect(() => {
     document
       .getElementById('chat-area')
@@ -307,128 +213,6 @@
             <div className={styles.chatMessages}>
               {!!chat?.messages.length && (
                 <div id="messages">
-<<<<<<< HEAD
-                  {props.selectedChatType == 'direct'
-                    ? directChat?.messages.map((message: DirectMessage) => {
-                        return (
-                          <div
-                            className={
-                              message.sender._id === userId
-                                ? styles.messageSentContainer
-                                : styles.messageReceivedContainer
-                            }
-                            data-testid="directChatMsg"
-                            key={message._id}
-                          >
-                            <div
-                              className={
-                                message.sender._id === userId
-                                  ? styles.messageSent
-                                  : styles.messageReceived
-                              }
-                              key={message._id}
-                              id={message._id}
-                            >
-                              <span className={styles.messageContent}>
-                                {message.replyTo && (
-                                  <a href={`#${message.replyTo._id}`}>
-                                    <div className={styles.replyToMessage}>
-                                      <p className={styles.senderInfo}>
-                                        {message.replyTo.sender.firstName +
-                                          ' ' +
-                                          message.replyTo.sender.lastName}
-                                      </p>
-                                      <span>
-                                        {message.replyTo.messageContent}
-                                      </span>
-                                    </div>
-                                  </a>
-                                )}
-                                {message.messageContent}
-                              </span>
-                              <div className={styles.messageAttributes}>
-                                <Dropdown
-                                  data-testid="moreOptions"
-                                  style={{ cursor: 'pointer' }}
-                                >
-                                  <Dropdown.Toggle
-                                    className={styles.customToggle}
-                                    data-testid={'dropdown'}
-                                  >
-                                    <MoreVert />
-                                  </Dropdown.Toggle>
-                                  <Dropdown.Menu>
-                                    <Dropdown.Item
-                                      onClick={() => {
-                                        setReplyToDirectMessage(message);
-                                      }}
-                                      data-testid="replyBtn"
-                                    >
-                                      Reply
-                                    </Dropdown.Item>
-                                  </Dropdown.Menu>
-                                </Dropdown>
-                                <span className={styles.messageTime}>
-                                  {new Date(
-                                    message?.createdAt,
-                                  ).toLocaleTimeString('it-IT', {
-                                    hour: '2-digit',
-                                    minute: '2-digit',
-                                  })}
-                                </span>
-                              </div>
-                            </div>
-                          </div>
-                        );
-                      })
-                    : groupChat?.messages.map((message: DirectMessage) => {
-                        return (
-                          <div
-                            className={
-                              message.sender._id === userId
-                                ? styles.messageSentContainer
-                                : styles.messageReceivedContainer
-                            }
-                            key={message._id}
-                            data-testid="groupChatMsg"
-                          >
-                            {message.sender._id !== userId ? (
-                              message.sender?.image ? (
-                                <img
-                                  src={message.sender.image}
-                                  alt={message.sender.image}
-                                  className={styles.contactImage}
-                                />
-                              ) : (
-                                <Avatar
-                                  name={
-                                    message.sender.firstName +
-                                    ' ' +
-                                    message.sender.lastName
-                                  }
-                                  alt={
-                                    message.sender.firstName +
-                                    ' ' +
-                                    message.sender.lastName
-                                  }
-                                  avatarStyle={styles.contactImage}
-                                />
-                              )
-                            ) : (
-                              ''
-                            )}
-                            <div
-                              className={
-                                message.sender._id === userId
-                                  ? styles.messageSent
-                                  : styles.messageReceived
-                              }
-                              key={message._id}
-                              id={message._id}
-                            >
-                              <div className={styles.messageContent}>
-                                {message.sender._id !== userId && (
-=======
                   {chat?.messages.map((message: DirectMessage) => {
                     return (
                       <div
@@ -483,67 +267,11 @@
                             {message.replyTo && (
                               <a href={`#${message.replyTo._id}`}>
                                 <div className={styles.replyToMessage}>
->>>>>>> 036b92e5
                                   <p className={styles.senderInfo}>
                                     {message.replyTo.sender.firstName +
                                       ' ' +
                                       message.replyTo.sender.lastName}
                                   </p>
-<<<<<<< HEAD
-                                )}
-                                {message.replyTo && (
-                                  <a href={`#${message.replyTo._id}`}>
-                                    <div className={styles.replyToMessage}>
-                                      <p className={styles.senderInfo}>
-                                        {message.replyTo.sender.firstName +
-                                          ' ' +
-                                          message.replyTo.sender.lastName}
-                                      </p>
-                                      <span>
-                                        {message.replyTo.messageContent}
-                                      </span>
-                                    </div>
-                                  </a>
-                                )}
-                                <span>{message.messageContent}</span>
-                              </div>
-
-                              <div className={styles.messageAttributes}>
-                                <Dropdown
-                                  data-testid="moreOptions"
-                                  style={{ cursor: 'pointer' }}
-                                >
-                                  <Dropdown.Toggle
-                                    className={styles.customToggle}
-                                    data-testid={'dropdown'}
-                                  >
-                                    <MoreVert />
-                                  </Dropdown.Toggle>
-                                  <Dropdown.Menu>
-                                    <Dropdown.Item
-                                      onClick={() => {
-                                        setReplyToDirectMessage(message);
-                                      }}
-                                      data-testid="replyBtn"
-                                    >
-                                      Reply
-                                    </Dropdown.Item>
-                                  </Dropdown.Menu>
-                                </Dropdown>
-                                <span className={styles.messageTime}>
-                                  {new Date(
-                                    message?.createdAt,
-                                  ).toLocaleTimeString('it-IT', {
-                                    hour: '2-digit',
-                                    minute: '2-digit',
-                                  })}
-                                </span>
-                              </div>
-                            </div>
-                          </div>
-                        );
-                      })}
-=======
                                   <span>{message.replyTo.messageContent}</span>
                                 </div>
                               </a>
@@ -586,7 +314,6 @@
                       </div>
                     );
                   })}
->>>>>>> 036b92e5
                 </div>
               )}
             </div>
@@ -619,15 +346,9 @@
                 </div>
 
                 <Button
-<<<<<<< HEAD
-                  onClick={() => setReplyToDirectMessage(null)}
-                  className={styles.closeBtn}
-                  data-testid="closeReplyMsg"
-=======
                   data-testid="closeReply"
                   onClick={() => setReplyToDirectMessage(null)}
                   className={styles.closeBtn}
->>>>>>> 036b92e5
                 >
                   <Close />
                 </Button>
