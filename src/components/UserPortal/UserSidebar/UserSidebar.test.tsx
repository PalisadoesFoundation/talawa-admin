--- conflicted
+++ resolved
@@ -28,40 +28,6 @@
     result: {
       data: {
         user: {
-<<<<<<< HEAD
-          __typename: 'User',
-          image: null,
-          firstName: 'Noble',
-          lastName: 'Mittal',
-          email: 'noble@mittal.com',
-          role: 'SUPERADMIN',
-          appLanguageCode: 'en',
-          userType: 'SUPERADMIN',
-          pluginCreationAllowed: true,
-          adminApproved: true,
-          createdAt: '2023-02-18T09:22:27.969Z',
-          adminFor: [],
-          createdOrganizations: [],
-          joinedOrganizations: [],
-          organizationsBlockedBy: [],
-          createdEvents: [],
-          registeredEvents: [],
-          eventAdmin: [],
-          membershipRequests: [],
-          gender: 'MALE',
-          birthDate: '2023-02-18T09:22:27.969Z',
-          educationGrade: 'GRADE_A',
-          employmentStatus: 'EMPLOYED',
-          maritalStatus: 'SINGLE',
-          address: {
-            line1: 'abc',
-            countryCode: 'IN',
-            city: 'abc',
-            state: 'abc',
-          },
-          phone: {
-            home: '1234567890',
-=======
           user: {
             _id: getItem('id'),
             image: null,
@@ -82,7 +48,6 @@
             eventAdmin: [],
             isSuperAdmin: true,
             adminApproved: true,
->>>>>>> 9538a8fc
           },
         },
       },
@@ -98,40 +63,6 @@
     result: {
       data: {
         user: {
-<<<<<<< HEAD
-          __typename: 'User',
-          image: 'adssda',
-          firstName: 'Noble',
-          lastName: 'Mittal',
-          email: 'noble@mittal.com',
-          role: 'SUPERADMIN',
-          appLanguageCode: 'en',
-          userType: 'SUPERADMIN',
-          pluginCreationAllowed: true,
-          adminApproved: true,
-          createdAt: '2023-02-18T09:22:27.969Z',
-          adminFor: [],
-          createdOrganizations: [],
-          joinedOrganizations: [],
-          organizationsBlockedBy: [],
-          createdEvents: [],
-          registeredEvents: [],
-          eventAdmin: [],
-          membershipRequests: [],
-          gender: 'MALE',
-          birthDate: '2023-02-18T09:22:27.969Z',
-          educationGrade: 'GRADE_A',
-          employmentStatus: 'EMPLOYED',
-          maritalStatus: 'SINGLE',
-          address: {
-            line1: 'abc',
-            countryCode: 'IN',
-            city: 'abc',
-            state: 'abc',
-          },
-          phone: {
-            home: '1234567890',
-=======
           user: {
             _id: '2',
             image: 'adssda',
@@ -152,7 +83,6 @@
             eventAdmin: [],
             isSuperAdmin: true,
             adminApproved: true,
->>>>>>> 9538a8fc
           },
         },
       },
