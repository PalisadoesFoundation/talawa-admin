--- conflicted
+++ resolved
@@ -7,10 +7,7 @@
   padding-top: 50px;
   flex-grow: 1;
   width: 250px;
-<<<<<<< HEAD
-=======
   background-color: var(--bs-white);
->>>>>>> df8bda22
 }
 
 @media screen and (max-width: 700px) {
