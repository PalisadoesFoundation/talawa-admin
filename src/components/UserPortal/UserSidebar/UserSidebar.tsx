import React from 'react';
import Button from 'react-bootstrap/Button';
import { useTranslation } from 'react-i18next';
import { NavLink } from 'react-router-dom';
import OrganizationsIcon from 'assets/svgs/organizations.svg?react';
import SettingsIcon from 'assets/svgs/settings.svg?react';
import TalawaLogo from 'assets/svgs/talawa.svg?react';
<<<<<<< HEAD
import styles from './UserSidebar.module.css';
import style from '../../../style/app.module.css';
=======
import styles from '../../../style/app.module.css';
import ProfileDropdown from 'components/ProfileDropdown/ProfileDropdown';
>>>>>>> 846ce57e

export interface InterfaceUserSidebarProps {
  hideDrawer: boolean | null;
  setHideDrawer: React.Dispatch<React.SetStateAction<boolean | null>>;
}

/**
 * Sidebar component for user navigation, including links to organizations and settings.
 *
 * Provides:
 * - A logo and title for the sidebar.
 * - Navigation buttons for "My Organizations" and "Settings".
 * - Dynamic styling based on the active route.
 *
 * @param hideDrawer - Boolean indicating if the sidebar should be hidden or shown.
 * @param setHideDrawer - Function to update the `hideDrawer` state.
 *
 * @returns JSX.Element - The rendered sidebar component.
 */
const userSidebar = ({
  hideDrawer,
  setHideDrawer,
}: InterfaceUserSidebarProps): JSX.Element => {
  // Translation hook for internationalization
  const { t } = useTranslation('translation', { keyPrefix: 'userSidebarOrg' });
  const { t: tCommon } = useTranslation('common');

  /**
   * Handles click events on navigation links.
   * Closes the sidebar if the viewport width is 820px or less.
   */
  const handleLinkClick = (): void => {
    if (window.innerWidth <= 820) {
      setHideDrawer(true);
    }
  };

  return (
    <>
      <div
        className={`${styles.leftDrawer} ${
          hideDrawer === null
            ? styles.hideElemByDefault
            : hideDrawer
              ? styles.inactiveDrawer
              : styles.activeDrawer
        }`}
        data-testid="leftDrawerContainer"
      >
        {/* Logo and title */}
        <TalawaLogo className={styles.talawaLogo} />
        <p className={styles.talawaText}>{t('talawaUserPortal')}</p>
        <h5 className={`${styles.titleHeader} ${style['text-secondary']}`}>
          {tCommon('menu')}
        </h5>
<<<<<<< HEAD
        <div className={styles.optionList}>
          {/* Link to "My Organizations" page */}
          <NavLink to={'/user/organizations'} onClick={handleLinkClick}>
            {({ isActive }) => (
              <Button
                variant={isActive === true ? 'success' : ''}
                className={`${
                  isActive === true
                    ? style['text-white']
                    : style['text-secondary']
                }`}
                data-testid="orgsBtn"
              >
                <div className={styles.iconWrapper}>
                  <OrganizationsIcon
                    stroke={`${
                      isActive === true
                        ? 'var(--bs-white)'
                        : 'var(--bs-secondary)'
                    }`}
                  />
                </div>
                {t('my organizations')}
              </Button>
            )}
          </NavLink>
          {/* Link to "Settings" page */}
          <NavLink to={'/user/settings'} onClick={handleLinkClick}>
            {({ isActive }) => (
              <Button
                variant={isActive === true ? 'success' : ''}
                className={`${
                  isActive === true
                    ? style['text-white']
                    : style['text-secondary']
                }`}
                data-testid="settingsBtn"
              >
                <div className={styles.iconWrapper}>
                  <SettingsIcon
                    stroke={`${
                      isActive === true
                        ? 'var(--bs-white)'
                        : 'var(--bs-secondary)'
                    }`}
                  />
                </div>
                {tCommon('settings')}
              </Button>
            )}
          </NavLink>
=======
        <div
          className={`d-flex align-items  flex-column ${styles.leftbarcompheight}`}
        >
          <div className={styles.optionList}>
            {/* Link to "My Organizations" page */}

            <NavLink to={'/user/organizations'} onClick={handleLinkClick}>
              {({ isActive }) => (
                <Button
                  variant={isActive ? 'success' : ''}
                  style={{
                    backgroundColor: isActive ? 'var(--sidebar-option-bg)' : '',
                    fontWeight: isActive ? 'bold' : 'normal',
                    color: isActive
                      ? 'var(--sidebar-option-text-active)'
                      : 'var(--sidebar-option-text-inactive)',
                  }}
                  data-testid="orgsBtn"
                >
                  <div className={styles.iconWrapper}>
                    <OrganizationsIcon
                      stroke={`${
                        isActive === true
                          ? 'var(--sidebar-icon-stroke-active)'
                          : 'var(--sidebar-icon-stroke-inactive)'
                      }`}
                    />
                  </div>
                  {t('my organizations')}
                </Button>
              )}
            </NavLink>
            {/* Link to "Settings" page */}
            <NavLink to={'/user/settings'} onClick={handleLinkClick}>
              {({ isActive }) => (
                <Button
                  variant={isActive ? 'success' : ''}
                  style={{
                    backgroundColor: isActive ? 'var(--sidebar-option-bg)' : '',
                    fontWeight: isActive ? 'bold' : 'normal',
                    boxShadow: isActive ? 'none' : '',
                    color: isActive
                      ? 'var(--sidebar-option-text-active)'
                      : 'var(--sidebar-option-text-inactive)',
                  }}
                  data-testid="settingsBtn"
                >
                  <div className={styles.iconWrapper}>
                    <SettingsIcon
                      stroke={`${
                        isActive === true
                          ? 'var(--sidebar-icon-stroke-active)'
                          : 'var(--sidebar-icon-stroke-inactive)'
                      }`}
                    />
                  </div>
                  {tCommon('settings')}
                </Button>
              )}
            </NavLink>
          </div>
          <div className="mt-auto">
            <ProfileDropdown />
          </div>
>>>>>>> 846ce57e
        </div>
      </div>
    </>
  );
};

export default userSidebar;<|MERGE_RESOLUTION|>--- conflicted
+++ resolved
@@ -5,13 +5,9 @@
 import OrganizationsIcon from 'assets/svgs/organizations.svg?react';
 import SettingsIcon from 'assets/svgs/settings.svg?react';
 import TalawaLogo from 'assets/svgs/talawa.svg?react';
-<<<<<<< HEAD
-import styles from './UserSidebar.module.css';
-import style from '../../../style/app.module.css';
-=======
+
 import styles from '../../../style/app.module.css';
 import ProfileDropdown from 'components/ProfileDropdown/ProfileDropdown';
->>>>>>> 846ce57e
 
 export interface InterfaceUserSidebarProps {
   hideDrawer: boolean | null;
@@ -67,61 +63,8 @@
         <h5 className={`${styles.titleHeader} ${style['text-secondary']}`}>
           {tCommon('menu')}
         </h5>
-<<<<<<< HEAD
-        <div className={styles.optionList}>
-          {/* Link to "My Organizations" page */}
-          <NavLink to={'/user/organizations'} onClick={handleLinkClick}>
-            {({ isActive }) => (
-              <Button
-                variant={isActive === true ? 'success' : ''}
-                className={`${
-                  isActive === true
-                    ? style['text-white']
-                    : style['text-secondary']
-                }`}
-                data-testid="orgsBtn"
-              >
-                <div className={styles.iconWrapper}>
-                  <OrganizationsIcon
-                    stroke={`${
-                      isActive === true
-                        ? 'var(--bs-white)'
-                        : 'var(--bs-secondary)'
-                    }`}
-                  />
-                </div>
-                {t('my organizations')}
-              </Button>
-            )}
-          </NavLink>
-          {/* Link to "Settings" page */}
-          <NavLink to={'/user/settings'} onClick={handleLinkClick}>
-            {({ isActive }) => (
-              <Button
-                variant={isActive === true ? 'success' : ''}
-                className={`${
-                  isActive === true
-                    ? style['text-white']
-                    : style['text-secondary']
-                }`}
-                data-testid="settingsBtn"
-              >
-                <div className={styles.iconWrapper}>
-                  <SettingsIcon
-                    stroke={`${
-                      isActive === true
-                        ? 'var(--bs-white)'
-                        : 'var(--bs-secondary)'
-                    }`}
-                  />
-                </div>
-                {tCommon('settings')}
-              </Button>
-            )}
-          </NavLink>
-=======
         <div
-          className={`d-flex align-items  flex-column ${styles.leftbarcompheight}`}
+          className={` style['d-flex'] style['align-items'] style['flex-column']${styles.leftbarcompheight}`}
         >
           <div className={styles.optionList}>
             {/* Link to "My Organizations" page */}
@@ -184,7 +127,6 @@
           <div className="mt-auto">
             <ProfileDropdown />
           </div>
->>>>>>> 846ce57e
         </div>
       </div>
     </>
