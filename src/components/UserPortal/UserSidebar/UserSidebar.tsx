import React from 'react';
import Button from 'react-bootstrap/Button';
import { useTranslation } from 'react-i18next';
import { NavLink } from 'react-router-dom';
<<<<<<< HEAD
import { ReactComponent as OrganizationsIcon } from 'assets/svgs/organizations.svg';
import { ReactComponent as SettingsIcon } from 'assets/svgs/settings.svg';
import { ReactComponent as ChatIcon } from 'assets/svgs/chat.svg';
import { ReactComponent as TalawaLogo } from 'assets/svgs/talawa.svg';
=======
import OrganizationsIcon from 'assets/svgs/organizations.svg?react';
import SettingsIcon from 'assets/svgs/settings.svg?react';
import ChatIcon from 'assets/svgs/chat.svg?react';
import TalawaLogo from 'assets/svgs/talawa.svg?react';
>>>>>>> 63936481
import styles from './UserSidebar.module.css';

export interface InterfaceUserSidebarProps {
  hideDrawer: boolean | null;
  setHideDrawer: React.Dispatch<React.SetStateAction<boolean | null>>;
}

/**
 * Sidebar component for user navigation, including links to organizations and settings.
 *
 * Provides:
 * - A logo and title for the sidebar.
 * - Navigation buttons for "My Organizations" and "Settings".
 * - Dynamic styling based on the active route.
 *
 * @param hideDrawer - Boolean indicating if the sidebar should be hidden or shown.
 * @param setHideDrawer - Function to update the `hideDrawer` state.
 *
 * @returns JSX.Element - The rendered sidebar component.
 */
const userSidebar = ({
  hideDrawer,
  setHideDrawer,
}: InterfaceUserSidebarProps): JSX.Element => {
  // Translation hook for internationalization
  const { t } = useTranslation('translation', { keyPrefix: 'userSidebarOrg' });
  const { t: tCommon } = useTranslation('common');

  /**
   * Handles click events on navigation links.
   * Closes the sidebar if the viewport width is 820px or less.
   */
  const handleLinkClick = (): void => {
    if (window.innerWidth <= 820) {
      setHideDrawer(true);
    }
  };

  return (
    <>
      <div
        className={`${styles.leftDrawer} ${
          hideDrawer === null
            ? styles.hideElemByDefault
            : hideDrawer
              ? styles.inactiveDrawer
              : styles.activeDrawer
        }`}
        data-testid="leftDrawerContainer"
      >
        {/* Logo and title */}
        <TalawaLogo className={styles.talawaLogo} />
        <p className={styles.talawaText}>{t('talawaUserPortal')}</p>
        <h5 className={`${styles.titleHeader} text-secondary`}>
          {tCommon('menu')}
        </h5>
        <div className={styles.optionList}>
          {/* Link to "My Organizations" page */}
          <NavLink to={'/user/organizations'} onClick={handleLinkClick}>
            {({ isActive }) => (
              <Button
                variant={isActive === true ? 'success' : ''}
                className={`${
                  isActive === true ? 'text-white' : 'text-secondary'
                }`}
                data-testid="orgsBtn"
              >
                <div className={styles.iconWrapper}>
                  <OrganizationsIcon
                    stroke={`${
                      isActive === true
                        ? 'var(--bs-white)'
                        : 'var(--bs-secondary)'
                    }`}
                  />
                </div>
                {t('my organizations')}
              </Button>
            )}
          </NavLink>
          {/* Link to "Settings" page */}
          <NavLink to={'/user/settings'} onClick={handleLinkClick}>
            {({ isActive }) => (
              <Button
                variant={isActive === true ? 'success' : ''}
                className={`${
                  isActive === true ? 'text-white' : 'text-secondary'
                }`}
                data-testid="settingsBtn"
              >
                <div className={styles.iconWrapper}>
                  <SettingsIcon
                    stroke={`${
                      isActive === true
                        ? 'var(--bs-white)'
                        : 'var(--bs-secondary)'
                    }`}
                  />
                </div>
                {tCommon('settings')}
              </Button>
            )}
          </NavLink>
<<<<<<< HEAD
          {/* <NavLink to={'/user/chat'} onClick={handleLinkClick}>
=======
          <NavLink to={'/user/chat'} onClick={handleLinkClick}>
>>>>>>> 63936481
            {({ isActive }) => (
              <Button
                variant={isActive === true ? 'success' : ''}
                className={`${
                  isActive === true ? 'text-white' : 'text-secondary'
                }`}
                data-testid="chatBtn"
              >
                <div className={styles.iconWrapper}>
                  <ChatIcon
                    stroke={`${
                      isActive === true
                        ? 'var(--bs-white)'
                        : 'var(--bs-secondary)'
                    }`}
                  />
                </div>
                {t('chat')}
              </Button>
            )}
<<<<<<< HEAD
          </NavLink> */}
=======
          </NavLink>
>>>>>>> 63936481
        </div>
      </div>
    </>
  );
};

export default userSidebar;<|MERGE_RESOLUTION|>--- conflicted
+++ resolved
@@ -2,17 +2,9 @@
 import Button from 'react-bootstrap/Button';
 import { useTranslation } from 'react-i18next';
 import { NavLink } from 'react-router-dom';
-<<<<<<< HEAD
-import { ReactComponent as OrganizationsIcon } from 'assets/svgs/organizations.svg';
-import { ReactComponent as SettingsIcon } from 'assets/svgs/settings.svg';
-import { ReactComponent as ChatIcon } from 'assets/svgs/chat.svg';
-import { ReactComponent as TalawaLogo } from 'assets/svgs/talawa.svg';
-=======
 import OrganizationsIcon from 'assets/svgs/organizations.svg?react';
 import SettingsIcon from 'assets/svgs/settings.svg?react';
-import ChatIcon from 'assets/svgs/chat.svg?react';
 import TalawaLogo from 'assets/svgs/talawa.svg?react';
->>>>>>> 63936481
 import styles from './UserSidebar.module.css';
 
 export interface InterfaceUserSidebarProps {
@@ -116,11 +108,7 @@
               </Button>
             )}
           </NavLink>
-<<<<<<< HEAD
           {/* <NavLink to={'/user/chat'} onClick={handleLinkClick}>
-=======
-          <NavLink to={'/user/chat'} onClick={handleLinkClick}>
->>>>>>> 63936481
             {({ isActive }) => (
               <Button
                 variant={isActive === true ? 'success' : ''}
@@ -141,11 +129,7 @@
                 {t('chat')}
               </Button>
             )}
-<<<<<<< HEAD
           </NavLink> */}
-=======
-          </NavLink>
->>>>>>> 63936481
         </div>
       </div>
     </>
