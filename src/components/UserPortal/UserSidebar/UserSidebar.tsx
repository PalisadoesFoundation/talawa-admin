/**
 * UserSidebar Component
 *
 * This component renders the sidebar for the user portal, providing navigation
 * options such as "My Organizations" and "Settings". It also includes a profile
 * dropdown for user-specific actions. The sidebar's visibility can be toggled
 * based on the viewport width or user interaction.
 *
 * @remarks
 * - The component uses reusable shared sidebar components.
 * - Internationalization is handled using the `react-i18next` library.
 * - The sidebar adapts its visibility based on the `hideDrawer` prop and viewport width.
 * - **REFACTORED**: Now uses shared SidebarBase, SidebarNavItem, and SidebarPluginSection components
 *
 * @param {InterfaceUserSidebarProps} props - The props for the UserSidebar component.
 * @param {boolean} props.hideDrawer - Determines the visibility of the sidebar.
 * @param {React.Dispatch<React.SetStateAction<boolean>>} props.setHideDrawer -
 * Function to update the `hideDrawer` state.
 *
 * @returns {JSX.Element} The rendered UserSidebar component.
 *
 * @example
 * ```tsx
 * <UserSidebar hideDrawer={false} setHideDrawer={setHideDrawer} />
 * ```
 */

import React, { useCallback, useMemo } from 'react';
import { useTranslation } from 'react-i18next';
import { FaBell } from 'react-icons/fa';
import styles from '../../../style/app-fixed.module.css';
import { usePluginDrawerItems } from 'plugin';
import ProfileCard from 'components/ProfileCard/ProfileCard';
import SignOut from 'components/SignOut/SignOut';
import IconComponent from 'components/IconComponent/IconComponent';
import SidebarBase from 'shared-components/SidebarBase/SidebarBase';
import SidebarNavItem from 'shared-components/SidebarNavItem/SidebarNavItem';
import SidebarPluginSection from 'shared-components/SidebarPluginSection/SidebarPluginSection';

export interface InterfaceUserSidebarProps {
  hideDrawer: boolean;
  setHideDrawer: React.Dispatch<React.SetStateAction<boolean>>;
}

const UserSidebar = ({
  hideDrawer,
  setHideDrawer,
}: InterfaceUserSidebarProps): JSX.Element => {
  const { t } = useTranslation('translation', { keyPrefix: 'userSidebarOrg' });
  const { t: tCommon } = useTranslation('common');

  // Memoize the parameters to prevent infinite re-renders
<<<<<<< HEAD
  const userPermissions = useMemo(() => [], []);
  const isAdmin = false;
  const isOrg = false;
=======
  const userPermissions = React.useMemo(() => [], []);
  const isAdmin = React.useMemo(() => false, []);
  const isOrg = React.useMemo(() => false, []);
  const { setItem, getItem } = useLocalStorage();
  const role = getItem<string>('role');
  const userRole = role != 'regular' ? 'Admin' : 'User';
  const portal = userRole == 'Admin' ? 'admin' : 'user';
>>>>>>> 07915b10

  // Get plugin drawer items for user global (no orgId required)
  const pluginDrawerItems = usePluginDrawerItems(
    userPermissions,
    isAdmin,
    isOrg,
  );

  const handleLinkClick = useCallback((): void => {
    if (window.innerWidth <= 820) {
      setHideDrawer(true);
    }
  }, [setHideDrawer]);

  // User Profile Section at top (only when drawer is not hidden)
  const headerContent = !hideDrawer ? (
    <div
      style={{
        backgroundColor: '#e8f4f8',
        padding: '10px',
        borderRadius: '8px',
        margin: '10px',
      }}
    >
      <ProfileCard />
    </div>
  ) : null;

  const drawerContent = useMemo(
    () => (
      <div className={styles.optionList}>
        <SidebarNavItem
          to="/user/organizations"
          icon={<IconComponent name="My Organizations" />}
          label={t('my organizations')}
          testId="orgsBtn"
          hideDrawer={hideDrawer}
          onClick={handleLinkClick}
          iconType="svg"
        />

        <SidebarNavItem
          to="/user/notification"
          icon={<FaBell />}
          label={tCommon('notifications')}
          testId="userNotificationBtn"
          hideDrawer={hideDrawer}
          onClick={handleLinkClick}
          iconType="react-icon"
        />

        <SidebarNavItem
          to="/user/settings"
          icon={<IconComponent name="Settings" />}
          label={tCommon('Settings')}
          testId="settingsBtn"
          hideDrawer={hideDrawer}
          onClick={handleLinkClick}
          iconType="svg"
        />

        {/* Plugin Global Features Section */}
        <SidebarPluginSection
          pluginItems={pluginDrawerItems}
          hideDrawer={hideDrawer}
          onItemClick={handleLinkClick}
        />
      </div>
    ),
    [pluginDrawerItems, t, tCommon, hideDrawer, handleLinkClick],
  );

  return (
<<<<<<< HEAD
    <SidebarBase
      hideDrawer={hideDrawer}
      setHideDrawer={setHideDrawer}
      portalType="user"
      backgroundColor="#f0f7fb"
      persistToggleState={true}
      headerContent={headerContent}
      footerContent={<SignOut hideDrawer={hideDrawer} />}
    >
      {drawerContent}
    </SidebarBase>
=======
    <>
      <div
        className={`${styles.leftDrawer} 
        ${hideDrawer ? styles.collapsedDrawer : styles.expandedDrawer}`}
        style={{ backgroundColor: '#f0f7fb' }}
        data-testid="leftDrawerContainer"
      >
        <div
          className={`d-flex align-items-center ${hideDrawer ? 'justify-content-center' : 'justify-content-between'}`}
        >
          <button
            className={`d-flex align-items-center btn p-0 border-0 bg-transparent`}
            data-testid="toggleBtn"
            onClick={() => {
              const newState = !hideDrawer;
              setItem('sidebar', newState.toString());
              setHideDrawer(newState);
            }}
            onKeyDown={(e) => {
              if (e.key === 'Enter' || e.key === ' ') {
                e.preventDefault();
                const newState = !hideDrawer;
                setItem('sidebar', newState.toString());
                setHideDrawer(newState);
              }
            }}
            role="button"
            tabIndex={0}
          >
            <FaBars
              className={styles.hamburgerIcon}
              aria-label="Toggle sidebar"
              size={22}
              style={{
                cursor: 'pointer',
                height: '38px',
                marginLeft: hideDrawer ? '0px' : '10px',
              }}
            />
          </button>
          <div
            style={{
              display: hideDrawer ? 'none' : 'flex',
              alignItems: 'center',
              marginRight: 'auto',
              paddingLeft: '5px',
            }}
          >
            <TalawaLogo className={styles.talawaLogo} />
            <div className={`${styles.talawaText} ${styles.sidebarText}`}>
              {tCommon('userPortal')}
            </div>
          </div>
        </div>

        {/* User Profile Section - Top position like Admin Portal */}
        {!hideDrawer && (
          <div
            style={{
              backgroundColor: '#e8f4f8',
              padding: '10px',
              borderRadius: '8px',
              margin: '10px',
            }}
          >
            <ProfileCard portal={portal} />
          </div>
        )}

        <div
          className={`d-flex flex-column ${styles.sidebarcompheight}`}
          data-testid="sidebar-main-content"
        >
          <div className={styles.optionList}>
            {renderDrawerItem(
              '/user/organizations',
              <IconComponent name="My Organizations" />,
              t('my organizations'),
              'orgsBtn',
            )}

            {renderDrawerItem(
              '/user/notification',
              <FaBell />,
              tCommon('notifications'),
              'userNotificationBtn',
            )}

            {renderDrawerItem(
              '/user/settings',
              <IconComponent name="Settings" />,
              tCommon('Settings'),
              'settingsBtn',
            )}

            {/* Plugin Global Features Section */}
            {pluginDrawerItems?.length > 0 && (
              <>
                <h4
                  className={styles.titleHeader}
                  style={{
                    fontSize: '1.1rem',
                    marginTop: '1.5rem',
                    marginBottom: '0.75rem',
                    color: 'var(--bs-secondary)',
                  }}
                >
                  Plugin Settings
                </h4>
                {pluginDrawerItems?.map((item) => renderPluginDrawerItem(item))}
              </>
            )}
          </div>
        </div>
        <div className={styles.userSidebarOrgFooter}>
          <div style={{ display: hideDrawer ? 'none' : 'flex' }}>
            <ProfileCard portal={portal} />
          </div>
          <SignOut hideDrawer={hideDrawer} />
        </div>
      </div>
    </>
>>>>>>> 07915b10
  );
};

export default UserSidebar;<|MERGE_RESOLUTION|>--- conflicted
+++ resolved
@@ -50,11 +50,6 @@
   const { t: tCommon } = useTranslation('common');
 
   // Memoize the parameters to prevent infinite re-renders
-<<<<<<< HEAD
-  const userPermissions = useMemo(() => [], []);
-  const isAdmin = false;
-  const isOrg = false;
-=======
   const userPermissions = React.useMemo(() => [], []);
   const isAdmin = React.useMemo(() => false, []);
   const isOrg = React.useMemo(() => false, []);
@@ -62,7 +57,6 @@
   const role = getItem<string>('role');
   const userRole = role != 'regular' ? 'Admin' : 'User';
   const portal = userRole == 'Admin' ? 'admin' : 'user';
->>>>>>> 07915b10
 
   // Get plugin drawer items for user global (no orgId required)
   const pluginDrawerItems = usePluginDrawerItems(
@@ -136,19 +130,6 @@
   );
 
   return (
-<<<<<<< HEAD
-    <SidebarBase
-      hideDrawer={hideDrawer}
-      setHideDrawer={setHideDrawer}
-      portalType="user"
-      backgroundColor="#f0f7fb"
-      persistToggleState={true}
-      headerContent={headerContent}
-      footerContent={<SignOut hideDrawer={hideDrawer} />}
-    >
-      {drawerContent}
-    </SidebarBase>
-=======
     <>
       <div
         className={`${styles.leftDrawer} 
@@ -271,7 +252,6 @@
         </div>
       </div>
     </>
->>>>>>> 07915b10
   );
 };
 
