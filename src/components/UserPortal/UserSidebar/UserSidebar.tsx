--- conflicted
+++ resolved
@@ -12,14 +12,15 @@
  * - Internationalization is handled using the `react-i18next` library.
  * - The sidebar adapts its visibility based on the `hideDrawer` prop and viewport width.
  *
- * @param props - The props for the UserSidebar component:
- * - `hideDrawer`: Determines the visibility of the sidebar.
- * - `null`: Sidebar is hidden by default.
- * - `true`: Sidebar is inactive (hidden).
- * - `false`: Sidebar is active (visible).
- * - `setHideDrawer`: Function to update the `hideDrawer` state.
- *
- * @returns A JSX element representing the rendered UserSidebar component.
+ * @param {InterfaceUserSidebarProps} props - The props for the UserSidebar component.
+ * @param {boolean | null} props.hideDrawer - Determines the visibility of the sidebar.
+ *   - `null`: Sidebar is hidden by default.
+ *   - `true`: Sidebar is inactive (hidden).
+ *   - `false`: Sidebar is active (visible).
+ * @param {React.Dispatch<React.SetStateAction<boolean | null>>} props.setHideDrawer -
+ * Function to update the `hideDrawer` state.
+ *
+ * @returns {JSX.Element} The rendered UserSidebar component.
  *
  * @example
  * ```tsx
@@ -31,29 +32,24 @@
 import Button from 'react-bootstrap/Button';
 import { useTranslation } from 'react-i18next';
 import { NavLink } from 'react-router';
-import IconComponent from 'components/IconComponent/IconComponent';
+import OrganizationsIcon from 'assets/svgs/organizations.svg?react';
+import SettingsIcon from 'assets/svgs/settings.svg?react';
 import TalawaLogo from 'assets/svgs/talawa.svg?react';
 import PluginLogo from 'assets/svgs/plugins.svg?react';
 import styles from '../../../style/app-fixed.module.css';
-<<<<<<< HEAD
 import ProfileDropdown from 'components/ProfileDropdown/ProfileDropdown';
 import { usePluginDrawerItems } from 'plugin';
 import type { IDrawerExtension } from 'plugin';
-=======
-import ProfileCard from 'components/ProfileCard/ProfileCard';
-import SignOut from 'components/SignOut/SignOut';
-import { FaBars } from 'react-icons/fa';
->>>>>>> c6f1c371
-
-export interface IUserSidebarProps {
-  hideDrawer: boolean;
-  setHideDrawer: React.Dispatch<React.SetStateAction<boolean>>;
+
+export interface InterfaceUserSidebarProps {
+  hideDrawer: boolean | null;
+  setHideDrawer: React.Dispatch<React.SetStateAction<boolean | null>>;
 }
 
 const userSidebar = ({
   hideDrawer,
   setHideDrawer,
-}: IUserSidebarProps): React.JSX.Element => {
+}: InterfaceUserSidebarProps): JSX.Element => {
   // Translation hook for internationalization
   const { t } = useTranslation('translation', { keyPrefix: 'userSidebarOrg' });
   const { t: tCommon } = useTranslation('common');
@@ -114,125 +110,70 @@
   );
 
   return (
-    <div
-      className={`${styles.leftDrawer} 
-       ${hideDrawer ? styles.collapsedDrawer : styles.expandedDrawer}`}
-      data-testid="leftDrawerContainer"
-    >
+    <>
       <div
-        className={`d-flex align-items-center ${hideDrawer ? 'justify-content-center' : 'justify-content-between'}`}
+        className={`${styles.leftDrawer} ${
+          hideDrawer === null
+            ? styles.hideElemByDefault
+            : hideDrawer
+              ? styles.inactiveDrawer
+              : styles.activeDrawer
+        }`}
+        data-testid="leftDrawerContainer"
       >
+        {/* Logo and title */}
+        <TalawaLogo className={styles.talawaLogo} />
+        <p className={styles.talawaText}>{t('talawaUserPortal')}</p>
+        <h5 className={`${styles.titleHeader} text-secondary`}>
+          {tCommon('menu')}
+        </h5>
         <div
-          className={`d-flex align-items-center`}
-          data-testid="toggleBtn"
-          onClick={() => {
-            setHideDrawer(!hideDrawer);
-          }}
-          onKeyDown={(e) => {
-            if (e.key === 'Enter' || e.key === ' ') {
-              e.preventDefault();
-              setHideDrawer(!hideDrawer);
-            }
-          }}
-          role="button"
-          tabIndex={0}
+          className={`d-flex align-items  flex-column ${styles.leftbarcompheight}`}
         >
-          <FaBars
-            className={styles.hamburgerIcon}
-            aria-label="Toggle sidebar"
-            size={22}
-            style={{
-              cursor: 'pointer',
-              height: '38px',
-              marginLeft: hideDrawer ? '0px' : '10px',
-            }}
-          />
-        </div>
-        <div
-          style={{
-            display: hideDrawer ? 'none' : 'flex',
-            alignItems: 'center',
-            paddingRight: '40px',
-          }}
-        >
-          <TalawaLogo className={styles.talawaLogo} />
-          <div className={`${styles.talawaText} ${styles.sidebarText}`}>
-            {t('talawaUserPortal')}
-          </div>
-        </div>
-      </div>
-
-      <h5 className={`${styles.titleHeader} text-secondary`}>
-        {!hideDrawer && tCommon('menu')}
-      </h5>
-      <div
-        className={`d-flex flex-column ${styles.leftbarcompheight}`}
-        style={{
-          display: 'flex',
-          flexDirection: 'column',
-          justifyContent: 'space-between',
-        }}
-      >
-        <div className={styles.optionList}>
-          {/* Link to "My Organizations" page */}
-          <NavLink to={'/user/organizations'} onClick={handleLinkClick}>
-            {({ isActive }) => (
-              <Button
-                variant={isActive ? 'success' : ''}
-                style={{
-                  backgroundColor: isActive ? 'var(--sidebar-option-bg)' : '',
-                  fontWeight: isActive ? 'bold' : 'normal',
-                  color: isActive
-                    ? 'var(--sidebar-option-text-active)'
-                    : 'var(--sidebar-option-text-inactive)',
-                }}
-                data-testid="orgsBtn"
-              >
-                <div className={styles.iconWrapper}>
-                  <IconComponent
-                    data-testid="myOrgsIcon"
-                    name="My Organizations"
-                    fill={isActive === true ? '#000000' : 'var(--bs-secondary)'}
-                  />
-                </div>
-                <div className={styles.sidebarText} data-testid="myOrgsText">
-                  <div
-                    style={{ display: hideDrawer ? 'none' : 'block' }}
-                    data-testid="myOrgText"
-                  >
-                    {t('my organizations')}
+          <div className={styles.optionList}>
+            {/* Link to "My Organizations" page */}
+
+            <NavLink to={'/user/organizations'} onClick={handleLinkClick}>
+              {({ isActive }) => (
+                <Button
+                  variant={isActive ? 'success' : ''}
+                  style={{
+                    backgroundColor: isActive ? 'var(--sidebar-option-bg)' : '',
+                    fontWeight: isActive ? 'bold' : 'normal',
+                    color: isActive
+                      ? 'var(--sidebar-option-text-active)'
+                      : 'var(--sidebar-option-text-inactive)',
+                  }}
+                  data-testid="orgsBtn"
+                >
+                  <div className={styles.iconWrapper}>
+                    <OrganizationsIcon
+                      stroke={`${
+                        isActive === true
+                          ? 'var(--sidebar-icon-stroke-active)'
+                          : 'var(--sidebar-icon-stroke-inactive)'
+                      }`}
+                    />
                   </div>
-                </div>
-              </Button>
-            )}
-          </NavLink>
-          {/* Link to "Settings" page */}
-          <NavLink to={'/user/settings'} onClick={handleLinkClick}>
-            {({ isActive }) => (
-              <Button
-                variant={isActive ? 'success' : ''}
-                style={{
-                  backgroundColor: isActive ? 'var(--sidebar-option-bg)' : '',
-                  fontWeight: isActive ? 'bold' : 'normal',
-                  boxShadow: isActive ? 'none' : '',
-                  color: isActive
-                    ? 'var(--sidebar-option-text-active)'
-                    : 'var(--sidebar-option-text-inactive)',
-                }}
-                data-testid="settingsBtn"
-              >
-                <div className={styles.iconWrapper}>
-                  <IconComponent
-                    data-testid="settingsIcon"
-                    name="Settings"
-                    fill={isActive === true ? '#000000' : 'var(--bs-secondary)'}
-                  />
-                </div>
-                <div
-                  style={{ display: hideDrawer ? 'none' : 'block' }}
-                  data-testid="settingsText"
+                  {t('my organizations')}
+                </Button>
+              )}
+            </NavLink>
+            {/* Link to "Settings" page */}
+            <NavLink to={'/user/settings'} onClick={handleLinkClick}>
+              {({ isActive }) => (
+                <Button
+                  variant={isActive ? 'success' : ''}
+                  style={{
+                    backgroundColor: isActive ? 'var(--sidebar-option-bg)' : '',
+                    fontWeight: isActive ? 'bold' : 'normal',
+                    boxShadow: isActive ? 'none' : '',
+                    color: isActive
+                      ? 'var(--sidebar-option-text-active)'
+                      : 'var(--sidebar-option-text-inactive)',
+                  }}
+                  data-testid="settingsBtn"
                 >
-<<<<<<< HEAD
                   <div className={styles.iconWrapper}>
                     <SettingsIcon
                       stroke={`${
@@ -267,22 +208,10 @@
           </div>
           <div className="mt-auto">
             <ProfileDropdown />
-=======
-                  {tCommon('Settings')}
-                </div>
-              </Button>
-            )}
-          </NavLink>
-        </div>
-        <div className={styles.userSidebarOrgFooter}>
-          <div style={{ display: hideDrawer ? 'none' : 'flex' }}>
-            <ProfileCard />
->>>>>>> c6f1c371
           </div>
-          <SignOut hideDrawer={hideDrawer} />
         </div>
       </div>
-    </div>
+    </>
   );
 };
 
