import React, { act } from 'react';
import { MockedProvider } from '@apollo/react-testing';
import { render, screen } from '@testing-library/react';
import { I18nextProvider } from 'react-i18next';
import { Provider } from 'react-redux';
import { BrowserRouter } from 'react-router';
import { store } from 'state/store';
import i18nForTest from 'utils/i18nForTest';
import cookies from 'js-cookie';
import { StaticMockLink } from 'utils/StaticMockLink';
import { vi } from 'vitest';
import type { Mock } from 'vitest';
import UserNavbar from './UserNavbar';
import userEvent from '@testing-library/user-event';
import { REVOKE_REFRESH_TOKEN } from 'GraphQl/Mutations/mutations';
import { GET_USER_NOTIFICATIONS } from 'GraphQl/Queries/NotificationQueries';
import useLocalStorage from 'utils/useLocalstorage';

/**
 * Unit tests for UserNavbar component [User Portal]:
 *
 * 1. *Rendering UserNavbar*: Verifies that the UserNavbar component renders correctly.
 * 2. *Switching language to English*: Ensures that clicking the language dropdown and selecting 'English' updates the language cookie to 'en'.
 * 3. *Switching language to French*: Verifies that selecting 'French' updates the language cookie to 'fr'.
 * 4. *Switching language to Hindi*: Confirms that choosing 'Hindi' updates the language cookie to 'hi'.
 * 5. *Switching language to Spanish*: Ensures that selecting 'Spanish' sets the language cookie to 'sp'.
 * 6. *Switching language to Chinese*: Verifies that selecting 'Chinese' changes the language cookie to 'zh'.
 * 7. *Interacting with the dropdown menu*: Ensures the user can open the dropdown and see available options like 'Settings' and 'Logout'.
 * 8. *Navigating to the 'Settings' page*: Confirms that clicking 'Settings' in the dropdown correctly navigates the user to the "/user/settings" page.
 *
 * The tests simulate interactions with the language dropdown and the user dropdown menu to ensure proper functionality of language switching and navigation.
 * Mocked GraphQL mutation (REVOKE_REFRESH_TOKEN) and mock store are used to test the component in an isolated environment.
 */

vi.mock('utils/useLocalstorage', () => ({
  default: vi.fn(() => ({
    getItem: vi.fn(),
    setItem: vi.fn(),
    removeItem: vi.fn(),
    getStorageKey: vi.fn((key: string) => key),
    clearAllItems: vi.fn(),
  })),
}));

const createMock = () => {
  const mockClearAllItems = vi.fn();
  const mockgetItems = vi.fn(() => 'Test user');

  (useLocalStorage as Mock).mockReturnValue({
    clearAllItems: mockClearAllItems,
    getItem: mockgetItems,
  });

  return {
    mockClearAllItems,
    mockgetItems,
  };
};

async function wait(ms = 100): Promise<void> {
  await act(() => {
    return new Promise((resolve) => {
      setTimeout(resolve, ms);
    });
  });
}

const MOCKS = [
  {
    request: {
      query: REVOKE_REFRESH_TOKEN,
    },
    result: {},
  },
  // Add a minimal mock for NotificationIcon's GET_USER_NOTIFICATIONS query
  {
    request: {
      query: GET_USER_NOTIFICATIONS,
      variables: { userId: '123', input: { first: 5, skip: 0 } },
    },
    result: {
      data: {
        user: {
          __typename: 'User',
          notifications: [],
        },
      },
    },
  },
];

const link = new StaticMockLink(MOCKS, true);

describe('Testing UserNavbar Component [User Portal]', () => {
  afterEach(async () => {
    await act(async () => {
      await i18nForTest.changeLanguage('en');
    });
    vi.clearAllMocks();
  });

  it('Component should be rendered properly', async () => {
    render(
      <MockedProvider link={link}>
        <BrowserRouter>
          <Provider store={store}>
            <I18nextProvider i18n={i18nForTest}>
              <UserNavbar />
            </I18nextProvider>
          </Provider>
        </BrowserRouter>
      </MockedProvider>,
    );

    await wait();
    // NotificationIcon should render (bell); assert presence by aria or role if available
    // We just check that the language icon exists and notification icon is present as a button
    expect(screen.getByTestId('languageIcon')).toBeInTheDocument();
  });

  it('The language is switched to English', async () => {
    render(
      <MockedProvider link={link}>
        <BrowserRouter>
          <Provider store={store}>
            <I18nextProvider i18n={i18nForTest}>
              <UserNavbar />
            </I18nextProvider>
          </Provider>
        </BrowserRouter>
      </MockedProvider>,
    );

    await wait();

    await userEvent.click(screen.getByTestId('languageIcon'));

    await userEvent.click(screen.getByTestId('changeLanguageBtn0'));

    await wait();

    expect(cookies.get('i18next')).toBe('en');
  });

  it('The language is switched to fr', async () => {
    render(
      <MockedProvider link={link}>
        <BrowserRouter>
          <Provider store={store}>
            <I18nextProvider i18n={i18nForTest}>
              <UserNavbar />
            </I18nextProvider>
          </Provider>
        </BrowserRouter>
      </MockedProvider>,
    );

    await wait();

    await userEvent.click(screen.getByTestId('languageIcon'));

    await userEvent.click(screen.getByTestId('changeLanguageBtn1'));

    await wait();

    expect(cookies.get('i18next')).toBe('fr');
  });

  it('The language is switched to hi', async () => {
    render(
      <MockedProvider link={link}>
        <BrowserRouter>
          <Provider store={store}>
            <I18nextProvider i18n={i18nForTest}>
              <UserNavbar />
            </I18nextProvider>
          </Provider>
        </BrowserRouter>
      </MockedProvider>,
    );

    await wait();

    await userEvent.click(screen.getByTestId('languageIcon'));

    await userEvent.click(screen.getByTestId('changeLanguageBtn2'));

    await wait();

    expect(cookies.get('i18next')).toBe('hi');
  });

  it('The language is switched to sp', async () => {
    render(
      <MockedProvider link={link}>
        <BrowserRouter>
          <Provider store={store}>
            <I18nextProvider i18n={i18nForTest}>
              <UserNavbar />
            </I18nextProvider>
          </Provider>
        </BrowserRouter>
      </MockedProvider>,
    );

    await wait();

    await userEvent.click(screen.getByTestId('languageIcon'));

    await userEvent.click(screen.getByTestId('changeLanguageBtn3'));

    await wait();

    expect(cookies.get('i18next')).toBe('es');
  });

  it('The language is switched to zh', async () => {
    render(
      <MockedProvider link={link}>
        <BrowserRouter>
          <Provider store={store}>
            <I18nextProvider i18n={i18nForTest}>
              <UserNavbar />
            </I18nextProvider>
          </Provider>
        </BrowserRouter>
      </MockedProvider>,
    );

    await wait();

    await userEvent.click(screen.getByTestId('languageIcon'));

    await userEvent.click(screen.getByTestId('changeLanguageBtn4'));

    await wait();

    expect(cookies.get('i18next')).toBe('zh');
  });

  it('User can see and interact with the dropdown menu', async () => {
    render(
      <MockedProvider link={link}>
        <BrowserRouter>
          <Provider store={store}>
            <I18nextProvider i18n={i18nForTest}>
              <UserNavbar />
            </I18nextProvider>
          </Provider>
        </BrowserRouter>
      </MockedProvider>,
    );

    await wait();

    await userEvent.click(screen.getByTestId('logoutDropdown'));
    expect(screen.getByText('Settings')).toBeInTheDocument();
    expect(screen.getByTestId('logoutBtn')).toBeInTheDocument();
  });

  it('User can navigate to the "Settings" page', async () => {
    render(
      <MockedProvider link={link}>
        <BrowserRouter>
          <Provider store={store}>
            <I18nextProvider i18n={i18nForTest}>
              <UserNavbar />
            </I18nextProvider>
          </Provider>
        </BrowserRouter>
      </MockedProvider>,
    );

    await wait();

    await userEvent.click(screen.getByTestId('logoutDropdown'));
    await userEvent.click(screen.getByText('Settings'));
    expect(window.location.pathname).toBe('/user/settings');
  });

  it('Logs out the user and clears local storage', async () => {
<<<<<<< HEAD
    // Spy on the mock's clear function directly
    const clearSpy = vi.spyOn(localStorage, 'clear');
=======
    const { mockClearAllItems } = createMock();
>>>>>>> e2f4fa9d

    render(
      <MockedProvider link={link}>
        <BrowserRouter>
          <Provider store={store}>
            <I18nextProvider i18n={i18nForTest}>
              <UserNavbar />
            </I18nextProvider>
          </Provider>
        </BrowserRouter>
      </MockedProvider>,
    );

    await wait();

    await userEvent.click(screen.getByTestId('logoutDropdown'));
    await userEvent.click(screen.getByTestId('logoutBtn'));

    await wait();

    expect(mockClearAllItems).toHaveBeenCalled();
    expect(window.location.pathname).toBe('/');
    clearSpy.mockRestore();
  });
});<|MERGE_RESOLUTION|>--- conflicted
+++ resolved
@@ -279,12 +279,8 @@
   });
 
   it('Logs out the user and clears local storage', async () => {
-<<<<<<< HEAD
     // Spy on the mock's clear function directly
     const clearSpy = vi.spyOn(localStorage, 'clear');
-=======
-    const { mockClearAllItems } = createMock();
->>>>>>> e2f4fa9d
 
     render(
       <MockedProvider link={link}>
