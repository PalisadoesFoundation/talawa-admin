--- conflicted
+++ resolved
@@ -115,13 +115,9 @@
   const { id, creator, hasUserVoted, upVoteCount, text, refetchComments } =
     props;
   const { getItem } = useLocalStorage();
-<<<<<<< HEAD
-  const userId = getItem('userId') || getItem('id');
-=======
   const { t } = useTranslation('translation', { keyPrefix: 'commentCard' });
   const { t: tCommon } = useTranslation('common');
   const userId = getItem('userId');
->>>>>>> 12e61959
 
   const [likes, setLikes] = React.useState(upVoteCount);
   const [isLiked, setIsLiked] = React.useState(false);
