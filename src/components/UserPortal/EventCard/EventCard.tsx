--- conflicted
+++ resolved
@@ -46,12 +46,7 @@
 import CalendarMonthIcon from '@mui/icons-material/CalendarMonth';
 import dayjs from 'dayjs';
 import { Button } from 'react-bootstrap';
-<<<<<<< HEAD
 import { useMutation } from '@apollo/client/react';
-import { toast } from 'react-toastify';
-=======
-import { useMutation } from '@apollo/client';
->>>>>>> 708347e9
 import HourglassBottomIcon from '@mui/icons-material/HourglassBottom';
 
 import { REGISTER_EVENT } from 'GraphQl/Mutations/EventMutations';
@@ -60,6 +55,9 @@
 import useLocalStorage from 'utils/useLocalstorage';
 import { NotificationToast } from 'components/NotificationToast/NotificationToast';
 import type { InterfaceEvent } from 'types/Event/interface';
+
+// Date prefix used for parsing time-only strings into valid ISO date-time format
+const TIME_ONLY_DATE_PREFIX = '1970-01-01T';
 
 function eventCard(props: InterfaceEvent): JSX.Element {
   // Extract the translation functions
@@ -104,7 +102,7 @@
           );
         }
       } catch (error) {
-        NotificationToast.error(`Failed to register for the event`);
+        NotificationToast.error(t('registrationFailed'));
         NotificationToast.error(error as string);
       }
     }
@@ -129,7 +127,9 @@
         {`${t('starts')} `}
         {props.startTime ? (
           <b data-testid="startTime">
-            {dayjs(`2015-03-04T${props.startTime}`).format('h:mm:ss A')}
+            {dayjs(`${TIME_ONLY_DATE_PREFIX}${props.startTime}`).format(
+              'h:mm:ss A',
+            )}
           </b>
         ) : (
           <></>
@@ -140,7 +140,9 @@
         {`${t('ends')} `}
         {props.endTime ? (
           <b data-testid="endTime">
-            {dayjs(`2015-03-04T${props.endTime}`).format('h:mm:ss A')}
+            {dayjs(`${TIME_ONLY_DATE_PREFIX}${props.endTime}`).format(
+              'h:mm:ss A',
+            )}
           </b>
         ) : (
           <></>
