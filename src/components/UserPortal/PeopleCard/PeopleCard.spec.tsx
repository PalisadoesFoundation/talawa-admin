--- conflicted
+++ resolved
@@ -1,13 +1,6 @@
-<<<<<<< HEAD
-import React, { act } from 'react';
-import { render } from '@testing-library/react';
-import { MockedProvider } from '@apollo/client/testing/react';
-import { I18nextProvider } from 'react-i18next';
-=======
 import React from 'react';
 import { render, screen } from '@testing-library/react';
 import { describe, it, expect, vi, afterEach } from 'vitest';
->>>>>>> 735c893b
 
 import PeopleCard, { InterfacePeopleCardProps } from './PeopleCard';
 
