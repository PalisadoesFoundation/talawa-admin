import React from 'react';
import aboutImg from 'assets/images/defaultImg.png';
<<<<<<< HEAD
import styles from './PeopleCard.module.css';
import style from '../../../style/app.module.css';
=======
import styles from './../../../style/app.module.css';

>>>>>>> 846ce57e
/**
 * Props interface for the PeopleCard component.
 */
interface InterfaceOrganizationCardProps {
  id: string;
  name: string;
  image: string;
  email: string;
  role: string;
  sno: string;
}

/**
 * PeopleCard component displays information about a person within an organization.
 *
 * It includes:
 * - An image of the person or a default image if none is provided.
 * - The serial number of the person.
 * - The person's name.
 * - The person's email address.
 * - The person's role within the organization, styled with a border.
 *
 * @param props - The properties passed to the component.
 * @returns JSX.Element representing a card with the person's details.
 */
function peopleCard(props: InterfaceOrganizationCardProps): JSX.Element {
  // Determine the image URL; use default image if no image URL is provided
  const imageUrl = props.image ? props.image : aboutImg;

  return (
<<<<<<< HEAD
    <div className={`${style['d-flex']} ${style['flex-row']}`}>
      {/* Container for serial number and image */}
      <span style={{ flex: '1' }} className={style['d-flex']}>
        {/* Serial number */}
        <span style={{ flex: '1' }} className={style['align-self-center']}>
=======
    <div className={styles.people_card_container}>
      {/* Container for serial number and image */}
      <span style={{ flex: '1' }} className={styles.display_flex}>
        {/* Serial number */}
        <span style={{ flex: '1' }} className={styles.align_center}>
>>>>>>> 846ce57e
          {props.sno}
        </span>
        {/* Person's image */}
        <span style={{ flex: '1' }}>
          <img
            src={imageUrl}
            width="80px"
            height="auto"
            className={styles.personImage_peoplecard}
          />
        </span>
      </span>
      {/* Person's name */}
<<<<<<< HEAD
      <b style={{ flex: '2' }} className={style['align-self-center']}>
        {props.name}
      </b>
      {/* Person's email */}
      <span style={{ flex: '2' }} className={style['align-self-center']}>
        {props.email}
      </span>
      {/* Person's role with additional styling */}
      <div style={{ flex: '2' }} className={style['align-self-center']}>
        <div
          className={`${style['w-75']} ${style['border']} ${style['py-2']} ${style['px-3']} ${styles.borderBox}`}
        >
          <span className={styles.greenText}>{props.role}</span>
=======
      <b style={{ flex: '2' }} className={styles.align_center}>
        {props.name}
      </b>
      {/* Person's email */}
      <span style={{ flex: '2' }} className={styles.align_center}>
        {props.email}
      </span>
      {/* Person's role with additional styling */}
      <div style={{ flex: '2' }} className={styles.align_center}>
        <div className={styles.people_role}>
          <span>{props.role}</span>
>>>>>>> 846ce57e
        </div>
      </div>
    </div>
  );
}

export default peopleCard;<|MERGE_RESOLUTION|>--- conflicted
+++ resolved
@@ -1,12 +1,7 @@
 import React from 'react';
 import aboutImg from 'assets/images/defaultImg.png';
-<<<<<<< HEAD
-import styles from './PeopleCard.module.css';
-import style from '../../../style/app.module.css';
-=======
+
 import styles from './../../../style/app.module.css';
-
->>>>>>> 846ce57e
 /**
  * Props interface for the PeopleCard component.
  */
@@ -37,19 +32,12 @@
   const imageUrl = props.image ? props.image : aboutImg;
 
   return (
-<<<<<<< HEAD
-    <div className={`${style['d-flex']} ${style['flex-row']}`}>
-      {/* Container for serial number and image */}
-      <span style={{ flex: '1' }} className={style['d-flex']}>
-        {/* Serial number */}
-        <span style={{ flex: '1' }} className={style['align-self-center']}>
-=======
+
     <div className={styles.people_card_container}>
       {/* Container for serial number and image */}
       <span style={{ flex: '1' }} className={styles.display_flex}>
         {/* Serial number */}
         <span style={{ flex: '1' }} className={styles.align_center}>
->>>>>>> 846ce57e
           {props.sno}
         </span>
         {/* Person's image */}
@@ -63,21 +51,7 @@
         </span>
       </span>
       {/* Person's name */}
-<<<<<<< HEAD
-      <b style={{ flex: '2' }} className={style['align-self-center']}>
-        {props.name}
-      </b>
-      {/* Person's email */}
-      <span style={{ flex: '2' }} className={style['align-self-center']}>
-        {props.email}
-      </span>
-      {/* Person's role with additional styling */}
-      <div style={{ flex: '2' }} className={style['align-self-center']}>
-        <div
-          className={`${style['w-75']} ${style['border']} ${style['py-2']} ${style['px-3']} ${styles.borderBox}`}
-        >
-          <span className={styles.greenText}>{props.role}</span>
-=======
+
       <b style={{ flex: '2' }} className={styles.align_center}>
         {props.name}
       </b>
@@ -89,7 +63,6 @@
       <div style={{ flex: '2' }} className={styles.align_center}>
         <div className={styles.people_role}>
           <span>{props.role}</span>
->>>>>>> 846ce57e
         </div>
       </div>
     </div>
