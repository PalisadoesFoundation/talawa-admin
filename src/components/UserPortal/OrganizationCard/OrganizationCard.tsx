import React from 'react';
<<<<<<< HEAD
import styles from './OrganizationCard.module.css';
import style from '../../../style/app.module.css';
=======
import styles from '../../../style/app.module.css';
>>>>>>> 846ce57e
import { Button } from 'react-bootstrap';
import { Tooltip } from '@mui/material';
import { useTranslation } from 'react-i18next';
import { toast } from 'react-toastify';
import {
  CANCEL_MEMBERSHIP_REQUEST,
  JOIN_PUBLIC_ORGANIZATION,
  SEND_MEMBERSHIP_REQUEST,
} from 'GraphQl/Mutations/OrganizationMutations';
import { useMutation, useQuery } from '@apollo/client';
import {
  USER_JOINED_ORGANIZATIONS,
  USER_ORGANIZATION_CONNECTION,
} from 'GraphQl/Queries/OrganizationQueries';
import useLocalStorage from 'utils/useLocalstorage';
import Avatar from 'components/Avatar/Avatar';
import { useNavigate } from 'react-router-dom';

const { getItem } = useLocalStorage();

interface InterfaceOrganizationCardProps {
  id: string;
  name: string;
  image: string;
  description: string;
  admins: {
    id: string;
  }[];
  members: {
    id: string;
  }[];
  address: {
    city: string;
    countryCode: string;
    line1: string;
    postalCode: string;
    state: string;
  };
  membershipRequestStatus: string;
  userRegistrationRequired: boolean;
  membershipRequests: {
    _id: string;
    user: {
      _id: string;
    };
  }[];
}

/**
 * Displays an organization card with options to join or manage membership.
 *
 * Shows the organization's name, image, description, address, number of admins and members,
 * and provides buttons for joining, withdrawing membership requests, or visiting the organization page.
 *
 * @param props - The properties for the organization card.
 * @param id - The unique identifier of the organization.
 * @param name - The name of the organization.
 * @param image - The URL of the organization's image.
 * @param description - A description of the organization.
 * @param admins - The list of admins with their IDs.
 * @param members - The list of members with their IDs.
 * @param address - The address of the organization including city, country code, line1, postal code, and state.
 * @param membershipRequestStatus - The status of the membership request (accepted, pending, or empty).
 * @param userRegistrationRequired - Indicates if user registration is required to join the organization.
 * @param membershipRequests - The list of membership requests with user IDs.
 *
 * @returns The organization card component.
 */
const userId: string | null = getItem('userId');

function organizationCard(props: InterfaceOrganizationCardProps): JSX.Element {
  const { t } = useTranslation('translation', {
    keyPrefix: 'users',
  });
  const { t: tCommon } = useTranslation('common');

  const navigate = useNavigate();

  // Mutations for handling organization memberships
  const [sendMembershipRequest] = useMutation(SEND_MEMBERSHIP_REQUEST, {
    refetchQueries: [
      { query: USER_ORGANIZATION_CONNECTION, variables: { id: props.id } },
    ],
  });
  const [joinPublicOrganization] = useMutation(JOIN_PUBLIC_ORGANIZATION, {
    refetchQueries: [
      { query: USER_ORGANIZATION_CONNECTION, variables: { id: props.id } },
    ],
  });
  const [cancelMembershipRequest] = useMutation(CANCEL_MEMBERSHIP_REQUEST, {
    refetchQueries: [
      { query: USER_ORGANIZATION_CONNECTION, variables: { id: props.id } },
    ],
  });
  const { refetch } = useQuery(USER_JOINED_ORGANIZATIONS, {
    variables: { id: userId },
  });

  /**
   * Handles joining the organization. Sends a membership request if registration is required,
   * otherwise joins the public organization directly. Displays success or error messages.
   */
  async function joinOrganization(): Promise<void> {
    try {
      if (props.userRegistrationRequired) {
        await sendMembershipRequest({
          variables: {
            organizationId: props.id,
          },
        });
        toast.success(t('MembershipRequestSent') as string);
      } else {
        await joinPublicOrganization({
          variables: {
            organizationId: props.id,
          },
        });
        toast.success(t('orgJoined') as string);
      }
      refetch();
    } catch (error: unknown) {
      if (error instanceof Error) {
        if (error.message === 'User is already a member') {
          toast.error(t('AlreadyJoined') as string);
        } else {
          toast.error(t('errorOccured') as string);
        }
      }
    }
  }

  /**
   * Handles withdrawing a membership request. Finds the request for the current user and cancels it.
   */
  async function withdrawMembershipRequest(): Promise<void> {
    const membershipRequest = props.membershipRequests.find(
      (request) => request.user._id === userId,
    );

    await cancelMembershipRequest({
      variables: {
        membershipRequestId: membershipRequest?._id,
      },
    });
  }

  return (
    <>
      <div className={styles.orgCard}>
        <div className={styles.innerContainer}>
          <div className={styles.orgImgContainer}>
            {props.image ? (
              <img src={props.image} alt={`${props.name} image`} />
            ) : (
              <Avatar
                name={props.name}
                alt={`${props.name} image`}
                dataTestId="emptyContainerForImage"
              />
            )}
          </div>
          <div className={styles.content}>
            <Tooltip title={props.name} placement="top-end">
              <h4 className={`${styles.orgName} fw-semibold`}>{props.name}</h4>
            </Tooltip>
            <h6 className={`${styles.orgdesc} fw-semibold`}>
              <span>{props.description}</span>
            </h6>
            {props.address && props.address.city && (
              <div className={styles.address}>
                <h6 className={styles['text-secondary']}>
                  <span className="address-line">{props.address.line1}, </span>
                  <span className="address-line">{props.address.city}, </span>
                  <span className="address-line">
                    {props.address.countryCode}
                  </span>
                </h6>
              </div>
            )}
            <h6 className={styles.orgadmin}>
              <div>
                {tCommon('admins')}: <span>{props.admins?.length}</span>
              </div>
              <div>
                {tCommon('members')}: <span>{props.members?.length}</span>
              </div>
            </h6>
          </div>
        </div>
        {props.membershipRequestStatus === 'accepted' && (
          <Button
            variant="success"
            data-testid="manageBtn"
            className={styles.joinedBtn}
            onClick={() => {
              navigate(`/user/organization/${props.id}`);
            }}
          >
            {t('visit')}
          </Button>
        )}

        {props.membershipRequestStatus === 'pending' && (
          <Button
            variant="danger"
            onClick={withdrawMembershipRequest}
            data-testid="withdrawBtn"
            className={styles.withdrawBtn}
          >
            {t('withdraw')}
          </Button>
        )}
        {props.membershipRequestStatus === '' && (
          <Button
            onClick={joinOrganization}
            data-testid="joinBtn"
            className={styles.joinBtn}
            variant="outline-success"
          >
            {t('joinNow')}
          </Button>
        )}
      </div>
    </>
  );
}

export default organizationCard;<|MERGE_RESOLUTION|>--- conflicted
+++ resolved
@@ -1,10 +1,6 @@
 import React from 'react';
-<<<<<<< HEAD
-import styles from './OrganizationCard.module.css';
-import style from '../../../style/app.module.css';
-=======
+
 import styles from '../../../style/app.module.css';
->>>>>>> 846ce57e
 import { Button } from 'react-bootstrap';
 import { Tooltip } from '@mui/material';
 import { useTranslation } from 'react-i18next';
