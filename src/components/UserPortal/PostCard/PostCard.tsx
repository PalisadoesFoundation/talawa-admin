--- conflicted
+++ resolved
@@ -2,7 +2,14 @@
 import { useMutation } from '@apollo/client';
 import { toast } from 'react-toastify';
 import { useTranslation } from 'react-i18next';
-import { Button, Card, Form, InputGroup, Modal } from 'react-bootstrap';
+import {
+  Button,
+  Card,
+  Dropdown,
+  Form,
+  InputGroup,
+  Modal,
+} from 'react-bootstrap';
 import AccountCircleIcon from '@mui/icons-material/AccountCircle';
 import HourglassBottomIcon from '@mui/icons-material/HourglassBottom';
 import ThumbUpOffAltIcon from '@mui/icons-material/ThumbUpOffAlt';
@@ -185,8 +192,22 @@
     <div key={props.id} className="d-flex justify-content-center">
       <Card className={`${styles.cardStyles}`}>
         <Card.Header className={`${styles.cardHeader}`}>
-          <AccountCircleIcon className="my-2" />
-          <p>{postCreator}</p>
+          <div className={`${styles.creator}`}>
+            <AccountCircleIcon className="my-2" />
+            <p>{postCreator}</p>
+          </div>
+          <Dropdown style={{ cursor: 'pointer' }}>
+            <Dropdown.Toggle className={styles.customToggle}>
+              <MoreVertIcon />
+            </Dropdown.Toggle>
+            <Dropdown.Menu>
+              <Dropdown.Item href="#/action-1">Edit</Dropdown.Item>
+              <Dropdown.Item href="#/action-2">Delete</Dropdown.Item>
+              <Dropdown.Item href="#/action-3">Pin Post</Dropdown.Item>
+              <Dropdown.Item href="#/action-3">Report</Dropdown.Item>
+              <Dropdown.Item href="#/action-3">Share</Dropdown.Item>
+            </Dropdown.Menu>
+          </Dropdown>
         </Card.Header>
         <Card.Img variant="top" src={props.image ?? UserDefault} />
         <Card.Body className="pb-0">
@@ -256,6 +277,8 @@
                     likeCount: comment.likeCount,
                     likedBy: comment.likedBy,
                     text: comment.text,
+                    handleLikeComment: handleLikeComment,
+                    handleDislikeComment: handleDislikeComment,
                   };
                   return <CommentCard key={index} {...cardProps} />;
                 })
@@ -316,54 +339,6 @@
               </InputGroup>
             </div>
           </div>
-<<<<<<< HEAD
-=======
-          <h4>Comments</h4>
-          {numComments ? (
-            comments.map((comment: any, index: any) => {
-              const cardProps: InterfaceCommentCardProps = {
-                id: comment.id,
-                creator: {
-                  id: comment.creator.id,
-                  firstName: comment.creator.firstName,
-                  lastName: comment.creator.lastName,
-                  email: comment.creator.email,
-                },
-                likeCount: comment.likeCount,
-                likedBy: comment.likedBy,
-                text: comment.text,
-                handleLikeComment: handleLikeComment,
-                handleDislikeComment: handleDislikeComment,
-              };
-
-              return <CommentCard key={index} {...cardProps} />;
-            })
-          ) : (
-            <>No comments to show.</>
-          )}
-          <hr />
-          <InputGroup className={styles.maxWidth}>
-            <Form.Control
-              placeholder={'Enter comment'}
-              type="text"
-              className={`${styles.borderNone} ${styles.backgroundWhite}`}
-              value={commentInput}
-              onChange={handleCommentInput}
-              data-testid="commentInput"
-            />
-            <InputGroup.Text
-              className={`${styles.colorPrimary} ${styles.borderNone}`}
-              onClick={createComment}
-              data-testid="createCommentBtn"
-            >
-              {commentLoading ? (
-                <HourglassBottomIcon fontSize="small" />
-              ) : (
-                <SendIcon />
-              )}
-            </InputGroup.Text>
-          </InputGroup>
->>>>>>> 2c362818
         </Modal.Body>
       </Modal>
     </div>
