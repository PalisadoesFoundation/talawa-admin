--- conflicted
+++ resolved
@@ -1,617 +1,448 @@
-import React from 'react';
-import { MemoryRouter, Route, Routes } from 'react-router';
-import {
-  render,
-  screen,
-  fireEvent,
-  act,
-  cleanup,
-} from '@testing-library/react';
-import { vi, beforeEach, afterEach, describe, it, expect } from 'vitest';
-import { toast } from 'react-toastify';
-import SecuredRouteForUser from './SecuredRouteForUser';
-
-<<<<<<< HEAD
-// ======================================================
-// 1. Mock useLocalStorage with an in-memory store
-// ======================================================
-
-let storage: Record<string, unknown> = {};
-
-const getItem = (key: string) => {
-  if (Object.prototype.hasOwnProperty.call(storage, key)) {
-    return storage[key];
-  }
-  return null;
-};
-
-const setItem = (key: string, value: unknown) => {
-  storage[key] = value;
-};
-
-const removeItem = (key: string) => {
-  delete storage[key];
-};
-
-vi.mock('utils/useLocalstorage', () => ({
-  default: () => ({
-    getItem,
-    setItem,
-    removeItem,
-  }),
-}));
-
-// ======================================================
-// 2. Mock react-toastify
-// ======================================================
-
-=======
->>>>>>> 136f3c1b
-vi.mock('react-toastify', () => ({
-  toast: { warn: vi.fn() },
-}));
-
-vi.mock('screens/PageNotFound/PageNotFound', () => ({
-  default: () => <div data-testid="page-not-found">Page Not Found</div>,
-}));
-
-// Mock storage object to simulate localStorage
-let mockStorage: Record<string, string> = {};
-
-// Mock the useLocalStorage hook with prefix support
-vi.mock('utils/useLocalstorage', () => ({
-  default: (prefix = 'Talawa-admin') => {
-    const getStorageKey = (key: string) => `${prefix}_${key}`;
-
-    return {
-      getItem: (key: string) => {
-        const prefixedKey = getStorageKey(key);
-        const value = mockStorage[prefixedKey];
-        if (value === undefined) return undefined;
-        try {
-          return JSON.parse(value);
-        } catch {
-          return value;
-        }
-      },
-      setItem: (key: string, value: unknown) => {
-        const prefixedKey = getStorageKey(key);
-        mockStorage[prefixedKey] =
-          typeof value === 'string' ? value : JSON.stringify(value);
-      },
-      removeItem: (key: string) => {
-        const prefixedKey = getStorageKey(key);
-        delete mockStorage[prefixedKey];
-      },
-      getStorageKey,
-    };
-  },
-}));
-
-<<<<<<< HEAD
-const TestComponent = (): JSX.Element => <div>Test Protected Content</div>;
-
-describe('SecuredRouteForUser', () => {
-  const originalLocation = window.location;
-  let hrefValue = '';
-
-  beforeEach(() => {
-    vi.clearAllMocks();
-    vi.useFakeTimers();
-
-    // reset our in-memory "local storage"
-    storage = {};
-
-    // Mock window.location so redirects can be asserted
-    hrefValue = '';
-    const mockLocation = {
-      get href() {
-        return hrefValue;
-      },
-      set href(value: string) {
-        hrefValue = value;
-      },
-      assign(url: string | URL) {
-        hrefValue = typeof url === 'string' ? url : url.toString();
-      },
-    };
-
-=======
-const TestComponent = (): JSX.Element => (
-  <div data-testid="protected-content">Test Protected Content</div>
-);
-
-const renderWithRouter = (initialEntry = '/user/organizations') => {
-  return render(
-    <MemoryRouter initialEntries={[initialEntry]}>
-      <Routes>
-        <Route
-          path="/"
-          element={<div data-testid="home-page">Home Page</div>}
-        />
-        <Route element={<SecuredRouteForUser />}>
-          <Route path="/user/organizations" element={<TestComponent />} />
-        </Route>
-      </Routes>
-    </MemoryRouter>,
-  );
-};
-
-describe('SecuredRouteForUser', () => {
-  const originalLocation = window.location;
-
-  beforeEach(() => {
-    vi.clearAllMocks();
-    mockStorage = {};
-    vi.useFakeTimers();
->>>>>>> 136f3c1b
-    Object.defineProperty(window, 'location', {
-      configurable: true,
-      value: mockLocation,
-    });
-  });
-
-  afterEach(() => {
-<<<<<<< HEAD
-    vi.clearAllTimers();
-    vi.useRealTimers();
-
-    // restore original window.location
-=======
-    cleanup();
-    vi.clearAllTimers();
-    vi.useRealTimers();
-    vi.restoreAllMocks();
-    mockStorage = {};
->>>>>>> 136f3c1b
-    Object.defineProperty(window, 'location', {
-      configurable: true,
-      value: originalLocation,
-    });
-  });
-
-  // ======================================================
-  // Authentication / Authorization tests
-  // ======================================================
-
-  describe('Authentication and Authorization', () => {
-<<<<<<< HEAD
-    it('renders the route when the user is logged in', () => {
-      setItem('IsLoggedIn', 'TRUE');
-      removeItem('AdminFor');
-
-      render(
-        <MemoryRouter initialEntries={['/user/organizations']}>
-          <Routes>
-            <Route element={<SecuredRouteForUser />}>
-              <Route
-                path="/user/organizations"
-                element={
-                  <div data-testid="organizations-content">
-                    Organizations Component
-                  </div>
-                }
-              />
-            </Route>
-          </Routes>
-        </MemoryRouter>,
-      );
-
-      expect(screen.getByTestId('organizations-content')).toBeInTheDocument();
-    });
-
-    it('redirects to /user when the user is not logged in', () => {
-      setItem('IsLoggedIn', 'FALSE');
-
-      render(
-        <MemoryRouter initialEntries={['/user/organizations']}>
-          <Routes>
-            <Route path="/" element={<div>User Login Page</div>} />
-            <Route element={<SecuredRouteForUser />}>
-              <Route
-                path="/user/organizations"
-                element={
-                  <div data-testid="organizations-content">
-                    Organizations Component
-                  </div>
-                }
-              />
-            </Route>
-          </Routes>
-        </MemoryRouter>,
-      );
-=======
-    it('renders protected content when user is logged in and not an admin', () => {
-      mockStorage['Talawa-admin_IsLoggedIn'] = 'TRUE';
-      // AdminFor is undefined (not set)
-
-      renderWithRouter();
-
-      expect(screen.getByTestId('protected-content')).toBeInTheDocument();
-    });
-
-    it('redirects to home page when user is not logged in', () => {
-      mockStorage['Talawa-admin_IsLoggedIn'] = 'FALSE';
-
-      renderWithRouter();
-
-      expect(screen.getByTestId('home-page')).toBeInTheDocument();
-      expect(screen.queryByTestId('protected-content')).not.toBeInTheDocument();
-    });
-
-    it('redirects to home page when IsLoggedIn is not set', () => {
-      // Don't set IsLoggedIn at all
-
-      renderWithRouter();
-
-      expect(screen.getByTestId('home-page')).toBeInTheDocument();
-    });
-
-    it('shows PageNotFound when logged-in user has admin role', () => {
-      mockStorage['Talawa-admin_IsLoggedIn'] = 'TRUE';
-      mockStorage['Talawa-admin_AdminFor'] = JSON.stringify([
-        { _id: 'org-123' },
-      ]);
-
-      renderWithRouter();
->>>>>>> 136f3c1b
-
-      expect(screen.getByTestId('page-not-found')).toBeInTheDocument();
-      expect(screen.queryByTestId('protected-content')).not.toBeInTheDocument();
-    });
-
-    it('shows PageNotFound when AdminFor is an empty array', () => {
-      mockStorage['Talawa-admin_IsLoggedIn'] = 'TRUE';
-      mockStorage['Talawa-admin_AdminFor'] = JSON.stringify([]);
-
-      renderWithRouter();
-
-      // Empty array is still defined, so PageNotFound should show
-      expect(screen.getByTestId('page-not-found')).toBeInTheDocument();
-    });
-  });
-
-  // ======================================================
-  // User activity / session timeout tests
-  // ======================================================
-
-  describe('User Activity Tracking', () => {
-<<<<<<< HEAD
-    it('should update lastActive on mouse movement', () => {
-      setItem('IsLoggedIn', 'TRUE');
-      removeItem('AdminFor');
-
-      render(
-        <MemoryRouter initialEntries={['/user/organizations']}>
-          <Routes>
-            <Route element={<SecuredRouteForUser />}>
-              <Route path="/user/organizations" element={<TestComponent />} />
-            </Route>
-          </Routes>
-        </MemoryRouter>,
-      );
-
-      fireEvent(document, new Event('mousemove'));
-
-      expect(screen.getByText('Test Protected Content')).toBeInTheDocument();
-    });
-
-    it('should clear user session data after timeout', () => {
-      setItem('IsLoggedIn', 'TRUE');
-      setItem('email', 'test@example.com');
-      setItem('id', '123');
-      setItem('name', 'Test User');
-      setItem('token', 'test-token');
-      setItem('userId', 'user-123');
-      setItem('AdminFor', [{ _id: 'org-123' }]);
-      setItem('role', 'regular');
-
-      render(
-        <MemoryRouter initialEntries={['/user/organizations']}>
-          <Routes>
-            <Route element={<SecuredRouteForUser />}>
-              <Route path="/user/organizations" element={<TestComponent />} />
-            </Route>
-          </Routes>
-        </MemoryRouter>,
-=======
-    it('updates lastActive on mousemove event', () => {
-      mockStorage['Talawa-admin_IsLoggedIn'] = 'TRUE';
-      renderWithRouter();
-
-      act(() => {
-        fireEvent.mouseMove(document);
-      });
-
-      expect(screen.getByTestId('protected-content')).toBeInTheDocument();
-    });
-
-    it('updates lastActive on keydown event', () => {
-      mockStorage['Talawa-admin_IsLoggedIn'] = 'TRUE';
-      renderWithRouter();
-
-      act(() => {
-        fireEvent.keyDown(document, { key: 'a' });
-      });
-
-      expect(screen.getByTestId('protected-content')).toBeInTheDocument();
-    });
-
-    it('updates lastActive on click event', () => {
-      mockStorage['Talawa-admin_IsLoggedIn'] = 'TRUE';
-      renderWithRouter();
-
-      act(() => {
-        fireEvent.click(document);
-      });
-
-      expect(screen.getByTestId('protected-content')).toBeInTheDocument();
-    });
-
-    it('updates lastActive on scroll event', () => {
-      mockStorage['Talawa-admin_IsLoggedIn'] = 'TRUE';
-      renderWithRouter();
-
-      act(() => {
-        fireEvent.scroll(document);
-      });
-
-      expect(screen.getByTestId('protected-content')).toBeInTheDocument();
-    });
-
-    it('does not set up activity listeners when user is not logged in', () => {
-      const addEventListenerSpy = vi.spyOn(document, 'addEventListener');
-      mockStorage['Talawa-admin_IsLoggedIn'] = 'FALSE';
-
-      renderWithRouter();
-
-      expect(addEventListenerSpy).not.toHaveBeenCalledWith(
-        'mousemove',
-        expect.any(Function),
-      );
-      expect(addEventListenerSpy).not.toHaveBeenCalledWith(
-        'keydown',
-        expect.any(Function),
->>>>>>> 136f3c1b
-      );
-      expect(addEventListenerSpy).not.toHaveBeenCalledWith(
-        'click',
-        expect.any(Function),
-      );
-      expect(addEventListenerSpy).not.toHaveBeenCalledWith(
-        'scroll',
-        expect.any(Function),
-      );
-    });
-  });
-
-  describe('Session Timeout', () => {
-    it('logs out user after 15 minutes of inactivity', () => {
-      mockStorage['Talawa-admin_IsLoggedIn'] = 'TRUE';
-      mockStorage['Talawa-admin_email'] = 'test@example.com';
-      mockStorage['Talawa-admin_id'] = '123';
-      mockStorage['Talawa-admin_name'] = 'Test User';
-      mockStorage['Talawa-admin_token'] = 'test-token';
-      mockStorage['Talawa-admin_userId'] = 'user-123';
-      mockStorage['Talawa-admin_role'] = 'regular';
-
-      renderWithRouter();
-
-<<<<<<< HEAD
-      // Fast-forward past the inactivity timeout used by the component
-      vi.advanceTimersByTime(15 * 60 * 1000 + 1000);
-      vi.advanceTimersByTime(1 * 60 * 1000);
-=======
-      // Advance past inactivity check interval (1 min) + timeout (15 min)
-      act(() => {
-        vi.advanceTimersByTime(16 * 60 * 1000);
-      });
->>>>>>> 136f3c1b
-
-      expect(toast.warn).toHaveBeenCalledWith(
-        'Kindly relogin as session has expired',
-      );
-<<<<<<< HEAD
-
-      // Our mocked "local storage" should now reflect a cleared session
-      expect(getItem('IsLoggedIn')).toBe('FALSE');
-      expect(getItem('token')).toBeNull();
-      expect(getItem('userId')).toBeNull();
-      expect(getItem('AdminFor')).toBeNull();
-      expect(getItem('role')).toBeNull();
-      expect(getItem('email')).toBeNull();
-      expect(getItem('name')).toBeNull();
-      expect(getItem('id')).toBeNull();
-=======
-      expect(mockStorage['Talawa-admin_IsLoggedIn']).toBe('FALSE');
-      expect(mockStorage['Talawa-admin_email']).toBeUndefined();
-      expect(mockStorage['Talawa-admin_id']).toBeUndefined();
-      expect(mockStorage['Talawa-admin_name']).toBeUndefined();
-      expect(mockStorage['Talawa-admin_token']).toBeUndefined();
-      expect(mockStorage['Talawa-admin_userId']).toBeUndefined();
-      expect(mockStorage['Talawa-admin_role']).toBeUndefined();
-      expect(mockStorage['Talawa-admin_AdminFor']).toBeUndefined();
-    });
-
-    it('redirects to home page after session timeout', () => {
-      mockStorage['Talawa-admin_IsLoggedIn'] = 'TRUE';
-      renderWithRouter();
-
-      act(() => {
-        vi.advanceTimersByTime(16 * 60 * 1000);
-      });
-
-      // Wait for the 1 second delay before redirect
-      act(() => {
-        vi.advanceTimersByTime(1000);
-      });
->>>>>>> 136f3c1b
-
-      expect(window.location.href).toBe('/');
-    });
-
-    it('resets inactivity timer on user activity', () => {
-      mockStorage['Talawa-admin_IsLoggedIn'] = 'TRUE';
-      renderWithRouter();
-
-      // Advance time but not past timeout
-      act(() => {
-        vi.advanceTimersByTime(10 * 60 * 1000);
-      });
-
-      // Simulate user activity
-      act(() => {
-        fireEvent.mouseMove(document);
-      });
-
-      // Advance another 10 minutes (would be 20 total without activity reset)
-      act(() => {
-        vi.advanceTimersByTime(10 * 60 * 1000);
-      });
-
-      // Should still be logged in because activity reset the timer
-      expect(toast.warn).not.toHaveBeenCalled();
-      expect(screen.getByTestId('protected-content')).toBeInTheDocument();
-    });
-
-    it('does not trigger timeout check when user is not logged in', () => {
-      mockStorage['Talawa-admin_IsLoggedIn'] = 'FALSE';
-      renderWithRouter();
-
-      act(() => {
-        vi.advanceTimersByTime(20 * 60 * 1000);
-      });
-
-      expect(toast.warn).not.toHaveBeenCalled();
-    });
-  });
-
-  describe('Cleanup', () => {
-    it('removes event listeners on unmount', () => {
-      const removeEventListenerSpy = vi.spyOn(document, 'removeEventListener');
-      mockStorage['Talawa-admin_IsLoggedIn'] = 'TRUE';
-
-      const { unmount } = renderWithRouter();
-      unmount();
-
-      expect(removeEventListenerSpy).toHaveBeenCalledWith(
-        'mousemove',
-        expect.any(Function),
-      );
-      expect(removeEventListenerSpy).toHaveBeenCalledWith(
-        'keydown',
-        expect.any(Function),
-      );
-      expect(removeEventListenerSpy).toHaveBeenCalledWith(
-        'click',
-        expect.any(Function),
-      );
-      expect(removeEventListenerSpy).toHaveBeenCalledWith(
-        'scroll',
-        expect.any(Function),
-      );
-    });
-
-    it('clears interval on unmount', () => {
-      const clearIntervalSpy = vi.spyOn(global, 'clearInterval');
-      mockStorage['Talawa-admin_IsLoggedIn'] = 'TRUE';
-
-      const { unmount } = renderWithRouter();
-      unmount();
-
-      expect(clearIntervalSpy).toHaveBeenCalled();
-    });
-
-    it('handles unmount when interval is not set (not logged in)', () => {
-      mockStorage['Talawa-admin_IsLoggedIn'] = 'FALSE';
-
-      const { unmount } = renderWithRouter();
-
-      // Should not throw error on unmount
-      expect(() => unmount()).not.toThrow();
-    });
-  });
-
-  describe('Edge Cases', () => {
-    it('handles AdminFor being null', () => {
-      mockStorage['Talawa-admin_IsLoggedIn'] = 'TRUE';
-      mockStorage['Talawa-admin_AdminFor'] = JSON.stringify(null);
-
-      renderWithRouter();
-
-      // null should be treated as "no admin role", so protected content should show
-      expect(screen.getByTestId('protected-content')).toBeInTheDocument();
-      expect(screen.queryByTestId('page-not-found')).not.toBeInTheDocument();
-    });
-
-    it('handles multiple activity events in quick succession', () => {
-      mockStorage['Talawa-admin_IsLoggedIn'] = 'TRUE';
-      renderWithRouter();
-
-      act(() => {
-        fireEvent.mouseMove(document);
-        fireEvent.keyDown(document, { key: 'Enter' });
-        fireEvent.click(document);
-        fireEvent.scroll(document);
-      });
-
-      expect(screen.getByTestId('protected-content')).toBeInTheDocument();
-    });
-
-    it('properly checks inactivity at each interval', () => {
-      mockStorage['Talawa-admin_IsLoggedIn'] = 'TRUE';
-      renderWithRouter();
-
-      // First interval check (1 min) - should not logout
-      act(() => {
-        vi.advanceTimersByTime(1 * 60 * 1000);
-      });
-      expect(toast.warn).not.toHaveBeenCalled();
-
-      // Activity to reset timer
-      act(() => {
-        fireEvent.click(document);
-      });
-
-      // Multiple interval checks without exceeding timeout
-      for (let i = 0; i < 10; i++) {
-        act(() => {
-          vi.advanceTimersByTime(1 * 60 * 1000);
-        });
-        act(() => {
-          fireEvent.mouseMove(document);
-        });
-      }
-
-      expect(toast.warn).not.toHaveBeenCalled();
-    });
-
-    it('handles AdminFor being a string value', () => {
-      mockStorage['Talawa-admin_IsLoggedIn'] = 'TRUE';
-      mockStorage['Talawa-admin_AdminFor'] = 'some-org-id';
-
-      renderWithRouter();
-
-      // String is defined, so PageNotFound should show
-      expect(screen.getByTestId('page-not-found')).toBeInTheDocument();
-    });
-
-    it('remains logged in with continuous activity before timeout', () => {
-      mockStorage['Talawa-admin_IsLoggedIn'] = 'TRUE';
-      renderWithRouter();
-
-      // Simulate activity every 5 minutes for 30 minutes
-      for (let i = 0; i < 6; i++) {
-        act(() => {
-          vi.advanceTimersByTime(5 * 60 * 1000);
-        });
-        act(() => {
-          fireEvent.keyDown(document, { key: 'Space' });
-        });
-      }
-
-      expect(toast.warn).not.toHaveBeenCalled();
-      expect(screen.getByTestId('protected-content')).toBeInTheDocument();
-    });
-  });
-});
+import React from 'react';
+import { MemoryRouter, Route, Routes } from 'react-router';
+import {
+  render,
+  screen,
+  fireEvent,
+  act,
+  cleanup,
+} from '@testing-library/react';
+import { vi, beforeEach, afterEach, describe, it, expect } from 'vitest';
+import { toast } from 'react-toastify';
+import SecuredRouteForUser from './SecuredRouteForUser';
+
+// ======================================================
+// 1. Mock useLocalStorage with an in-memory store
+// ======================================================
+
+let storage: Record<string, unknown> = {};
+
+const getItem = (key: string) => {
+  if (Object.prototype.hasOwnProperty.call(storage, key)) {
+    return storage[key];
+  }
+  return null;
+};
+
+const setItem = (key: string, value: unknown) => {
+  storage[key] = value;
+};
+
+const removeItem = (key: string) => {
+  delete storage[key];
+};
+
+vi.mock('utils/useLocalstorage', () => ({
+  default: () => ({
+    getItem,
+    setItem,
+    removeItem,
+  }),
+}));
+
+// ======================================================
+// 2. Mock react-toastify
+// ======================================================
+
+vi.mock('react-toastify', () => ({
+  toast: { warn: vi.fn() },
+}));
+
+vi.mock('screens/PageNotFound/PageNotFound', () => ({
+  default: () => <div data-testid="page-not-found">Page Not Found</div>,
+}));
+
+// Mock storage object to simulate localStorage
+let mockStorage: Record<string, string> = {};
+
+// Mock the useLocalStorage hook with prefix support
+vi.mock('utils/useLocalstorage', () => ({
+  default: (prefix = 'Talawa-admin') => {
+    const getStorageKey = (key: string) => `${prefix}_${key}`;
+
+    return {
+      getItem: (key: string) => {
+        const prefixedKey = getStorageKey(key);
+        const value = mockStorage[prefixedKey];
+        if (value === undefined) return undefined;
+        try {
+          return JSON.parse(value);
+        } catch {
+          return value;
+        }
+      },
+      setItem: (key: string, value: unknown) => {
+        const prefixedKey = getStorageKey(key);
+        mockStorage[prefixedKey] =
+          typeof value === 'string' ? value : JSON.stringify(value);
+      },
+      removeItem: (key: string) => {
+        const prefixedKey = getStorageKey(key);
+        delete mockStorage[prefixedKey];
+      },
+      getStorageKey,
+    };
+  },
+}));
+
+const TestComponent = (): JSX.Element => <div>Test Protected Content</div>;
+
+describe('SecuredRouteForUser', () => {
+  const originalLocation = window.location;
+  let hrefValue = '';
+
+  beforeEach(() => {
+    vi.clearAllMocks();
+    vi.useFakeTimers();
+
+    // reset our in-memory "local storage"
+    storage = {};
+
+    // Mock window.location so redirects can be asserted
+    hrefValue = '';
+    const mockLocation = {
+      get href() {
+        return hrefValue;
+      },
+      set href(value: string) {
+        hrefValue = value;
+      },
+      assign(url: string | URL) {
+        hrefValue = typeof url === 'string' ? url : url.toString();
+      },
+    };
+
+    Object.defineProperty(window, 'location', {
+      configurable: true,
+      value: mockLocation,
+    });
+  });
+
+  afterEach(() => {
+    vi.clearAllTimers();
+    vi.useRealTimers();
+
+    // restore original window.location
+    Object.defineProperty(window, 'location', {
+      configurable: true,
+      value: originalLocation,
+    });
+  });
+
+  // ======================================================
+  // Authentication / Authorization tests
+  // ======================================================
+
+  describe('Authentication and Authorization', () => {
+    it('renders the route when the user is logged in', () => {
+      setItem('IsLoggedIn', 'TRUE');
+      removeItem('AdminFor');
+
+      render(
+        <MemoryRouter initialEntries={['/user/organizations']}>
+          <Routes>
+            <Route element={<SecuredRouteForUser />}>
+              <Route
+                path="/user/organizations"
+                element={
+                  <div data-testid="organizations-content">
+                    Organizations Component
+                  </div>
+                }
+              />
+            </Route>
+          </Routes>
+        </MemoryRouter>,
+      );
+
+      expect(screen.getByTestId('organizations-content')).toBeInTheDocument();
+    });
+
+    it('redirects to /user when the user is not logged in', () => {
+      setItem('IsLoggedIn', 'FALSE');
+
+      render(
+        <MemoryRouter initialEntries={['/user/organizations']}>
+          <Routes>
+            <Route path="/" element={<div>User Login Page</div>} />
+            <Route element={<SecuredRouteForUser />}>
+              <Route
+                path="/user/organizations"
+                element={
+                  <div data-testid="organizations-content">
+                    Organizations Component
+                  </div>
+                }
+              />
+            </Route>
+          </Routes>
+        </MemoryRouter>,
+      );
+
+      expect(screen.getByTestId('page-not-found')).toBeInTheDocument();
+      expect(screen.queryByTestId('protected-content')).not.toBeInTheDocument();
+    });
+
+    it('shows PageNotFound when AdminFor is an empty array', () => {
+      mockStorage['Talawa-admin_IsLoggedIn'] = 'TRUE';
+      mockStorage['Talawa-admin_AdminFor'] = JSON.stringify([]);
+
+      renderWithRouter();
+
+      // Empty array is still defined, so PageNotFound should show
+      expect(screen.getByTestId('page-not-found')).toBeInTheDocument();
+    });
+  });
+
+  // ======================================================
+  // User activity / session timeout tests
+  // ======================================================
+
+  describe('User Activity Tracking', () => {
+    it('should update lastActive on mouse movement', () => {
+      setItem('IsLoggedIn', 'TRUE');
+      removeItem('AdminFor');
+
+      render(
+        <MemoryRouter initialEntries={['/user/organizations']}>
+          <Routes>
+            <Route element={<SecuredRouteForUser />}>
+              <Route path="/user/organizations" element={<TestComponent />} />
+            </Route>
+          </Routes>
+        </MemoryRouter>,
+      );
+
+      fireEvent(document, new Event('mousemove'));
+
+      expect(screen.getByText('Test Protected Content')).toBeInTheDocument();
+    });
+
+    it('should clear user session data after timeout', () => {
+      setItem('IsLoggedIn', 'TRUE');
+      setItem('email', 'test@example.com');
+      setItem('id', '123');
+      setItem('name', 'Test User');
+      setItem('token', 'test-token');
+      setItem('userId', 'user-123');
+      setItem('AdminFor', [{ _id: 'org-123' }]);
+      setItem('role', 'regular');
+
+      render(
+        <MemoryRouter initialEntries={['/user/organizations']}>
+          <Routes>
+            <Route element={<SecuredRouteForUser />}>
+              <Route path="/user/organizations" element={<TestComponent />} />
+            </Route>
+          </Routes>
+        </MemoryRouter>,
+      );
+      expect(addEventListenerSpy).not.toHaveBeenCalledWith(
+        'click',
+        expect.any(Function),
+      );
+      expect(addEventListenerSpy).not.toHaveBeenCalledWith(
+        'scroll',
+        expect.any(Function),
+      );
+    });
+  });
+
+  describe('Session Timeout', () => {
+    it('logs out user after 15 minutes of inactivity', () => {
+      mockStorage['Talawa-admin_IsLoggedIn'] = 'TRUE';
+      mockStorage['Talawa-admin_email'] = 'test@example.com';
+      mockStorage['Talawa-admin_id'] = '123';
+      mockStorage['Talawa-admin_name'] = 'Test User';
+      mockStorage['Talawa-admin_token'] = 'test-token';
+      mockStorage['Talawa-admin_userId'] = 'user-123';
+      mockStorage['Talawa-admin_role'] = 'regular';
+
+      renderWithRouter();
+
+      // Fast-forward past the inactivity timeout used by the component
+      vi.advanceTimersByTime(15 * 60 * 1000 + 1000);
+      vi.advanceTimersByTime(1 * 60 * 1000);
+
+      expect(toast.warn).toHaveBeenCalledWith(
+        'Kindly relogin as session has expired',
+      );
+
+      // Our mocked "local storage" should now reflect a cleared session
+      expect(getItem('IsLoggedIn')).toBe('FALSE');
+      expect(getItem('token')).toBeNull();
+      expect(getItem('userId')).toBeNull();
+      expect(getItem('AdminFor')).toBeNull();
+      expect(getItem('role')).toBeNull();
+      expect(getItem('email')).toBeNull();
+      expect(getItem('name')).toBeNull();
+      expect(getItem('id')).toBeNull();
+
+      expect(window.location.href).toBe('/');
+    });
+
+    it('resets inactivity timer on user activity', () => {
+      mockStorage['Talawa-admin_IsLoggedIn'] = 'TRUE';
+      renderWithRouter();
+
+      // Advance time but not past timeout
+      act(() => {
+        vi.advanceTimersByTime(10 * 60 * 1000);
+      });
+
+      // Simulate user activity
+      act(() => {
+        fireEvent.mouseMove(document);
+      });
+
+      // Advance another 10 minutes (would be 20 total without activity reset)
+      act(() => {
+        vi.advanceTimersByTime(10 * 60 * 1000);
+      });
+
+      // Should still be logged in because activity reset the timer
+      expect(toast.warn).not.toHaveBeenCalled();
+      expect(screen.getByTestId('protected-content')).toBeInTheDocument();
+    });
+
+    it('does not trigger timeout check when user is not logged in', () => {
+      mockStorage['Talawa-admin_IsLoggedIn'] = 'FALSE';
+      renderWithRouter();
+
+      act(() => {
+        vi.advanceTimersByTime(20 * 60 * 1000);
+      });
+
+      expect(toast.warn).not.toHaveBeenCalled();
+    });
+  });
+
+  describe('Cleanup', () => {
+    it('removes event listeners on unmount', () => {
+      const removeEventListenerSpy = vi.spyOn(document, 'removeEventListener');
+      mockStorage['Talawa-admin_IsLoggedIn'] = 'TRUE';
+
+      const { unmount } = renderWithRouter();
+      unmount();
+
+      expect(removeEventListenerSpy).toHaveBeenCalledWith(
+        'mousemove',
+        expect.any(Function),
+      );
+      expect(removeEventListenerSpy).toHaveBeenCalledWith(
+        'keydown',
+        expect.any(Function),
+      );
+      expect(removeEventListenerSpy).toHaveBeenCalledWith(
+        'click',
+        expect.any(Function),
+      );
+      expect(removeEventListenerSpy).toHaveBeenCalledWith(
+        'scroll',
+        expect.any(Function),
+      );
+    });
+
+    it('clears interval on unmount', () => {
+      const clearIntervalSpy = vi.spyOn(global, 'clearInterval');
+      mockStorage['Talawa-admin_IsLoggedIn'] = 'TRUE';
+
+      const { unmount } = renderWithRouter();
+      unmount();
+
+      expect(clearIntervalSpy).toHaveBeenCalled();
+    });
+
+    it('handles unmount when interval is not set (not logged in)', () => {
+      mockStorage['Talawa-admin_IsLoggedIn'] = 'FALSE';
+
+      const { unmount } = renderWithRouter();
+
+      // Should not throw error on unmount
+      expect(() => unmount()).not.toThrow();
+    });
+  });
+
+  describe('Edge Cases', () => {
+    it('handles AdminFor being null', () => {
+      mockStorage['Talawa-admin_IsLoggedIn'] = 'TRUE';
+      mockStorage['Talawa-admin_AdminFor'] = JSON.stringify(null);
+
+      renderWithRouter();
+
+      // null should be treated as "no admin role", so protected content should show
+      expect(screen.getByTestId('protected-content')).toBeInTheDocument();
+      expect(screen.queryByTestId('page-not-found')).not.toBeInTheDocument();
+    });
+
+    it('handles multiple activity events in quick succession', () => {
+      mockStorage['Talawa-admin_IsLoggedIn'] = 'TRUE';
+      renderWithRouter();
+
+      act(() => {
+        fireEvent.mouseMove(document);
+        fireEvent.keyDown(document, { key: 'Enter' });
+        fireEvent.click(document);
+        fireEvent.scroll(document);
+      });
+
+      expect(screen.getByTestId('protected-content')).toBeInTheDocument();
+    });
+
+    it('properly checks inactivity at each interval', () => {
+      mockStorage['Talawa-admin_IsLoggedIn'] = 'TRUE';
+      renderWithRouter();
+
+      // First interval check (1 min) - should not logout
+      act(() => {
+        vi.advanceTimersByTime(1 * 60 * 1000);
+      });
+      expect(toast.warn).not.toHaveBeenCalled();
+
+      // Activity to reset timer
+      act(() => {
+        fireEvent.click(document);
+      });
+
+      // Multiple interval checks without exceeding timeout
+      for (let i = 0; i < 10; i++) {
+        act(() => {
+          vi.advanceTimersByTime(1 * 60 * 1000);
+        });
+        act(() => {
+          fireEvent.mouseMove(document);
+        });
+      }
+
+      expect(toast.warn).not.toHaveBeenCalled();
+    });
+
+    it('handles AdminFor being a string value', () => {
+      mockStorage['Talawa-admin_IsLoggedIn'] = 'TRUE';
+      mockStorage['Talawa-admin_AdminFor'] = 'some-org-id';
+
+      renderWithRouter();
+
+      // String is defined, so PageNotFound should show
+      expect(screen.getByTestId('page-not-found')).toBeInTheDocument();
+    });
+
+    it('remains logged in with continuous activity before timeout', () => {
+      mockStorage['Talawa-admin_IsLoggedIn'] = 'TRUE';
+      renderWithRouter();
+
+      // Simulate activity every 5 minutes for 30 minutes
+      for (let i = 0; i < 6; i++) {
+        act(() => {
+          vi.advanceTimersByTime(5 * 60 * 1000);
+        });
+        act(() => {
+          fireEvent.keyDown(document, { key: 'Space' });
+        });
+      }
+
+      expect(toast.warn).not.toHaveBeenCalled();
+      expect(screen.getByTestId('protected-content')).toBeInTheDocument();
+    });
+  });
+});