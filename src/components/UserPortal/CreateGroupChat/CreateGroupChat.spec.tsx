--- conflicted
+++ resolved
@@ -181,12 +181,8 @@
         organizationId: 'test-org-id',
         name: 'Test Group',
         description: 'Test Description',
-<<<<<<< HEAD
         // The mutation now expects the raw File object
         avatar: testFile,
-=======
-        avatar: 'https://minio-test.com/test-image.jpg',
->>>>>>> f12abdcd
       },
     },
   },
