--- conflicted
+++ resolved
@@ -67,11 +67,7 @@
 import Avatar from 'components/Avatar/Avatar';
 import { FiEdit } from 'react-icons/fi';
 import SearchBar from 'shared-components/SearchBar/SearchBar';
-<<<<<<< HEAD
 import { toast } from 'react-toastify';
-=======
-import { ErrorBoundaryWrapper } from 'shared-components/ErrorBoundaryWrapper/ErrorBoundaryWrapper';
->>>>>>> 03a87887
 
 interface InterfaceCreateGroupChatProps {
   toggleCreateGroupChatModal: () => void;
@@ -305,13 +301,7 @@
               />
             </Form.Group>
             <Form.Group className="mb-3" controlId="registerForm.Rname">
-<<<<<<< HEAD
               <Form.Label>Description</Form.Label>
-=======
-              <Form.Label>
-                {tCommon('description', { defaultValue: 'Description' })}
-              </Form.Label>
->>>>>>> 03a87887
               <Form.Control
                 type="text"
                 placeholder={'Group Description'}
@@ -373,7 +363,6 @@
                 <Table aria-label="customized table">
                   <TableHead>
                     <TableRow>
-<<<<<<< HEAD
                       <TableCell className={styles.groupChatTableCellHead}>
                         #
                       </TableCell>
@@ -382,13 +371,6 @@
                         align="center"
                       >
                         {'user'}
-=======
-                      <TableCell>
-                        {tCommon('hash', { defaultValue: '#' })}
-                      </TableCell>
-                      <TableCell align="center">
-                        {t('user', { defaultValue: 'User' })}
->>>>>>> 03a87887
                       </TableCell>
                       <TableCell
                         className={styles.groupChatTableCellHead}
