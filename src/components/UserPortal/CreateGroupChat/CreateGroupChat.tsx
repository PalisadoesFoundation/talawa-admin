import {
  FormControl,
  InputLabel,
  MenuItem,
  Paper,
  Select,
  TableBody,
} from '@mui/material';
import type { SelectChangeEvent } from '@mui/material/Select';
import React, { useEffect, useState } from 'react';
import { Button, Form, Modal } from 'react-bootstrap';
import styles from './CreateGroupChat.module.css';
import type { ApolloQueryResult } from '@apollo/client';
import { useMutation, useQuery } from '@apollo/client';
import { USER_JOINED_ORGANIZATIONS } from 'GraphQl/Queries/OrganizationQueries';
import useLocalStorage from 'utils/useLocalstorage';
import { CREATE_CHAT } from 'GraphQl/Mutations/OrganizationMutations';
import Table from '@mui/material/Table';
import TableCell, { tableCellClasses } from '@mui/material/TableCell';
import TableContainer from '@mui/material/TableContainer';
import TableHead from '@mui/material/TableHead';
import TableRow from '@mui/material/TableRow';
import { styled } from '@mui/material/styles';
import type { InterfaceQueryUserListItem } from 'utils/interfaces';
import { USERS_CONNECTION_LIST } from 'GraphQl/Queries/Queries';
import Loader from 'components/Loader/Loader';
import { Search } from '@mui/icons-material';
import { useTranslation } from 'react-i18next';

interface InterfaceCreateGroupChatProps {
  toggleCreateGroupChatModal: () => void;
  createGroupChatModalisOpen: boolean;
  chatsListRefetch: (
    variables?:
      | Partial<{
          id: string;
        }>
      | undefined,
  ) => Promise<ApolloQueryResult<any>>;
}

interface InterfaceOrganization {
  _id: string;
  name: string;
  image: string;
  description: string;
  admins: [];
  members: [];
  address: {
    city: string;
    countryCode: string;
    line1: string;
    postalCode: string;
    state: string;
  };
  membershipRequestStatus: string;
  userRegistrationRequired: boolean;
  membershipRequests: {
    _id: string;
    user: {
      _id: string;
    };
  }[];
}

/**
 * Styled table cell with custom styles.
 */

const StyledTableCell = styled(TableCell)(({ theme }) => ({
  [`&.${tableCellClasses.head}`]: {
    backgroundColor: ['#31bb6b', '!important'],
    color: theme.palette.common.white,
  },
  [`&.${tableCellClasses.body}`]: {
    fontSize: 14,
  },
}));

/**
 * Styled table row with custom styles.
 */

const StyledTableRow = styled(TableRow)(() => ({
  '&:last-child td, &:last-child th': {
    border: 0,
  },
}));

const { getItem } = useLocalStorage();

export default function CreateGroupChat({
  toggleCreateGroupChatModal,
  createGroupChatModalisOpen,
  chatsListRefetch,
}: InterfaceCreateGroupChatProps): JSX.Element {
  const { t } = useTranslation('translation', {
    keyPrefix: 'userChat',
  });

  const userId: string | null = getItem('userId');

  const [createChat] = useMutation(CREATE_CHAT);

  const [organizations, setOrganizations] = useState([]);
  const [selectedOrganization, setSelectedOrganization] = useState('');
  const [title, setTitle] = useState('');
  const [userIds, setUserIds] = useState<string[]>([]);

  const [addUserModalisOpen, setAddUserModalisOpen] = useState(false);

  function openAddUserModal(): void {
    setAddUserModalisOpen(true);
  }

  const toggleAddUserModal = /* istanbul ignore next */ (): void =>
    setAddUserModalisOpen(!addUserModalisOpen);

  const handleChange = (event: SelectChangeEvent<string>): void => {
    setSelectedOrganization(event.target.value as string);
  };

  const { data: joinedOrganizationsData } = useQuery(
    USER_JOINED_ORGANIZATIONS,
    {
      variables: { id: userId },
    },
  );

  function reset(): void {
    setTitle('');
    setUserIds([]);
    setSelectedOrganization('');
  }

  useEffect(() => {
    setUserIds(userIds);
  }, [userIds]);

  async function handleCreateGroupChat(): Promise<void> {
<<<<<<< HEAD
    await createGroupChat({
=======
    await createChat({
>>>>>>> 036b92e5
      variables: {
        organizationId: selectedOrganization,
        userIds: [userId, ...userIds],
        name: title,
        isGroup: true,
      },
    });
    chatsListRefetch();
    toggleAddUserModal();
    toggleCreateGroupChatModal();
    reset();
  }

  const [userName, setUserName] = useState('');

  const {
    data: allUsersData,
    loading: allUsersLoading,
    refetch: allUsersRefetch,
  } = useQuery(USERS_CONNECTION_LIST, {
    variables: {
      firstName_contains: '',
      lastName_contains: '',
    },
  });

  const handleUserModalSearchChange = (e: React.FormEvent): void => {
    e.preventDefault();
    /* istanbul ignore next */
    const [firstName, lastName] = userName.split(' ');

    const newFilterData = {
      firstName_contains: firstName || '',
      lastName_contains: lastName || '',
    };

    allUsersRefetch({
      ...newFilterData,
    });
  };

  useEffect(() => {
    if (joinedOrganizationsData && joinedOrganizationsData.users.length > 0) {
      const organizations =
        joinedOrganizationsData.users[0]?.user?.joinedOrganizations || [];
      setOrganizations(organizations);
<<<<<<< HEAD
      setSelectedOrganization(organizations[0]?._id);
=======
      console.log(organizations);
>>>>>>> 036b92e5
    }
  }, [joinedOrganizationsData]);

  return (
    <>
      <Modal
        data-testid="createGroupChatModal"
        show={createGroupChatModalisOpen}
        onHide={toggleCreateGroupChatModal}
        contentClassName={styles.modalContent}
      >
        <Modal.Header closeButton data-testid="">
          <Modal.Title>New Group</Modal.Title>
        </Modal.Header>
        <Modal.Body>
          <Form>
            {/* <FormControl fullWidth>
              <InputLabel id="select-org">Select Organization</InputLabel>
              <Select
                labelId="select-org"
                id="select-org"
                data-testid="orgSelect"
                label="Select Organization"
                value={selectedOrganization}
                onChange={(e) => handleChange(e)}
              >
                {organizations?.length &&
                  organizations.map((organization: InterfaceOrganization) => (
                    <MenuItem
                      data-testid="selectOptions"
                      key={organization._id}
                      value={organization._id}
                    >
                      {`${organization.name}(${organization.address?.city},${organization.address?.state},${organization.address?.countryCode})`}
                    </MenuItem>
                  ))}
              </Select>
            </FormControl> */}
            <FormControl fullWidth>
              <InputLabel id="select-org">Select Organization</InputLabel>
              <Select
                labelId="select-org"
                id="select-org"
                data-testid="orgSelect"
                label="Select Organization"
                value={selectedOrganization}
                onChange={handleChange}
              >
                {organizations &&
                  organizations.length &&
                  organizations.map((organization: InterfaceOrganization) => (
                    <MenuItem
                      data-testid="selectOptions"
                      key={organization._id}
                      value={organization._id}
                    >
                      {`${organization.name}(${organization.address?.city},${organization.address?.state},${organization.address?.countryCode})`}
                    </MenuItem>
                  ))}
              </Select>
            </FormControl>
            <Form.Group className="mb-3" controlId="registerForm.Rname">
              <Form.Label>Group name</Form.Label>
              <Form.Control
                type="text"
                placeholder={'Group name'}
                autoComplete="off"
                required
                data-tsetid="groupTitleInput"
                value={title}
                onChange={(e): void => {
                  setTitle(e.target.value);
                }}
              />
            </Form.Group>
            <Button
              className={`${styles.colorPrimary} ${styles.borderNone}`}
              variant="success"
              onClick={openAddUserModal}
              data-testid="nextBtn"
            >
              Next
            </Button>
          </Form>
        </Modal.Body>
      </Modal>
      <Modal
        data-testid="addExistingUserModal"
        show={addUserModalisOpen}
        onHide={toggleAddUserModal}
        contentClassName={styles.modalContent}
      >
        <Modal.Header closeButton data-testid="pluginNotificationHeader">
          <Modal.Title>{'Chat'}</Modal.Title>
        </Modal.Header>
        <Modal.Body>
          {allUsersLoading ? (
            <>
              <Loader />
            </>
          ) : (
            <>
              <div className={styles.input}>
                <Form onSubmit={handleUserModalSearchChange}>
                  <Form.Control
                    type="name"
                    id="searchUser"
                    data-testid="searchUser"
                    placeholder="searchFullName"
                    autoComplete="off"
                    className={styles.inputFieldModal}
                    value={userName}
                    onChange={(e): void => {
                      const { value } = e.target;
                      setUserName(value);
                    }}
                  />
                  <Button
                    type="submit"
                    data-testid="submitBtn"
                    className={`position-absolute z-10 bottom-10 end-0  d-flex justify-content-center align-items-center `}
                  >
                    <Search />
                  </Button>
                </Form>
              </div>

              <TableContainer className={styles.userData} component={Paper}>
                <Table aria-label="customized table">
                  <TableHead>
                    <TableRow>
                      <StyledTableCell>#</StyledTableCell>
                      <StyledTableCell align="center">{'user'}</StyledTableCell>
                      <StyledTableCell align="center">{'Chat'}</StyledTableCell>
                    </TableRow>
                  </TableHead>
                  <TableBody>
                    {allUsersData &&
                      allUsersData.users.length > 0 &&
                      allUsersData.users.map(
                        (
                          userDetails: InterfaceQueryUserListItem,
                          index: number,
                        ) => (
                          <StyledTableRow
                            data-testid="user"
                            key={userDetails.user._id}
                          >
                            <StyledTableCell component="th" scope="row">
                              {index + 1}
                            </StyledTableCell>
                            <StyledTableCell align="center">
                              {userDetails.user.firstName +
                                ' ' +
                                userDetails.user.lastName}
                              <br />
                              {userDetails.user.email}
                            </StyledTableCell>
                            <StyledTableCell align="center">
                              {userIds.includes(userDetails.user._id) ? (
                                <Button
                                  variant="danger"
                                  onClick={() => {
                                    const updatedUserIds = userIds.filter(
                                      (id) => id !== userDetails.user._id,
                                    );
                                    setUserIds(updatedUserIds);
                                  }}
                                  data-testid="removeBtn"
                                >
                                  Remove
                                </Button>
                              ) : (
                                <Button
                                  onClick={() => {
                                    setUserIds([
                                      ...userIds,
                                      userDetails.user._id,
                                    ]);
                                  }}
                                  data-testid="addBtn"
                                >
                                  Add
                                </Button>
                              )}
                            </StyledTableCell>
                          </StyledTableRow>
                        ),
                      )}
                  </TableBody>
                </Table>
              </TableContainer>
            </>
          )}
          <Button
            className={`${styles.colorPrimary} ${styles.borderNone}`}
            variant="success"
            onClick={handleCreateGroupChat}
            data-testid="createBtn"
          >
            Create
          </Button>
        </Modal.Body>
      </Modal>
    </>
  );
}<|MERGE_RESOLUTION|>--- conflicted
+++ resolved
@@ -138,11 +138,7 @@
   }, [userIds]);
 
   async function handleCreateGroupChat(): Promise<void> {
-<<<<<<< HEAD
-    await createGroupChat({
-=======
     await createChat({
->>>>>>> 036b92e5
       variables: {
         organizationId: selectedOrganization,
         userIds: [userId, ...userIds],
@@ -189,11 +185,6 @@
       const organizations =
         joinedOrganizationsData.users[0]?.user?.joinedOrganizations || [];
       setOrganizations(organizations);
-<<<<<<< HEAD
-      setSelectedOrganization(organizations[0]?._id);
-=======
-      console.log(organizations);
->>>>>>> 036b92e5
     }
   }, [joinedOrganizationsData]);
 
