--- conflicted
+++ resolved
@@ -1,6 +1,3 @@
-<<<<<<< HEAD
-import { Paper, TableBody } from '@mui/material';
-=======
 import {
   FormControl,
   InputLabel,
@@ -10,7 +7,6 @@
   TableBody,
 } from '@mui/material';
 import type { SelectChangeEvent } from '@mui/material/Select';
->>>>>>> 9dbc5552
 import React, { useEffect, useState } from 'react';
 import { Button, Form, Modal } from 'react-bootstrap';
 import styles from './CreateGroupChat.module.css';
