--- conflicted
+++ resolved
@@ -2994,26 +2994,12 @@
       expect(groupTitleInput.value).toBe('Test Group');
     });
 
-<<<<<<< HEAD
     const orgSelect = screen.getByLabelText('Select Organization');
 
     fireEvent.change(orgSelect, {
       target: { value: '6401ff65ce8e8406b8f07af2' },
     });
 
-=======
-    const selectLabel = /select organization/i;
-    const orgSelect = await screen.findByLabelText('Select Organization');
-
-    userEvent.click(orgSelect);
-
-    const optionsPopupEl = await screen.findByRole('listbox', {
-      name: selectLabel,
-    });
-
-    userEvent.click(within(optionsPopupEl).getByText(/any organization/i));
-
->>>>>>> da515310
     const nextBtn = await screen.findByTestId('nextBtn');
 
     act(() => {
@@ -3028,13 +3014,10 @@
     await act(async () => {
       fireEvent.click(await screen.findByTestId('createBtn'));
     });
-<<<<<<< HEAD
 
     await waitFor(() => {
       expect(createBtn).not.toBeInTheDocument();
     });
-=======
->>>>>>> da515310
   }, 3000);
 
   test('add and remove user', async () => {
