import React from 'react';
import {
  act,
  fireEvent,
  prettyDOM,
  render,
  screen,
  waitFor,
  within,
} from '@testing-library/react';
import { MockedProvider } from '@apollo/react-testing';
import { I18nextProvider } from 'react-i18next';

import {
  DIRECT_CHATS_LIST,
  USERS_CONNECTION_LIST,
  USER_JOINED_ORGANIZATIONS,
} from 'GraphQl/Queries/Queries';
import { BrowserRouter } from 'react-router-dom';
import { Provider } from 'react-redux';
import { store } from 'state/store';
import i18nForTest from 'utils/i18nForTest';
import { StaticMockLink } from 'utils/StaticMockLink';
import Chat from '../../../screens/UserPortal/Chat/Chat';
import {
  CREATE_CHAT,
  CREATE_GROUP_CHAT,
  MESSAGE_SENT_TO_CHAT,
  MESSAGE_SENT_TO_DIRECT_CHAT,
  MESSAGE_SENT_TO_GROUP_CHAT,
} from 'GraphQl/Mutations/OrganizationMutations';
import {
  CHATS_LIST,
  CHAT_BY_ID,
  DIRECT_CHAT_BY_ID,
  GROUP_CHAT_BY_ID,
  GROUP_CHAT_LIST,
} from 'GraphQl/Queries/PlugInQueries';
import useLocalStorage from 'utils/useLocalstorage';
import userEvent from '@testing-library/user-event';

const { setItem } = useLocalStorage();

<<<<<<< HEAD
const MOCKS = [
  {
    request: {
      query: GROUP_CHAT_LIST,
      variables: {
        id: null,
      },
    },
    result: {
      data: {
        groupChatsByUserId: [
          {
            _id: '1',
            creator: {
              _id: '1',
              firstName: 'Disha',
              lastName: 'Talreja',
              email: 'disha@example.com',
            },
            messages: {
              _id: '1',
              createdAt: '',
              messageContent: 'Hello',
              replyTo: null,
              sender: {
                _id: '2',
                firstName: 'Test',
                lastName: 'User',
                email: 'test@email.com',
              },
            },
            title: 'Test GroupChat',
            organization: {
              _id: '1',
              name: 'Test Org',
            },
            users: [
              {
                _id: '1',
                firstName: 'Disha',
                lastName: 'Talreja',
                email: 'disha@email.com',
                image: 'img',
              },
            ],
          },
          {
            _id: '2',
            creator: {
              _id: '1',
              firstName: 'Disha',
              lastName: 'Talreja',
              email: 'disha@example.com',
            },
            messages: {
              _id: '1',
              createdAt: '',
              messageContent: 'Hello',
              replyTo: null,
              sender: {
                _id: '2',
                firstName: 'Test',
                lastName: 'User',
                email: 'test@email.com',
              },
            },
            title: 'Test GroupChat',
            organization: {
              _id: '1',
              name: 'Test Org',
            },
            users: [
              {
                _id: '1',
                firstName: 'Disha',
                lastName: 'Talreja',
                email: 'disha@email.com',
                image: 'img',
              },
            ],
          },
        ],
      },
    },
  },
  {
    request: {
      query: GROUP_CHAT_LIST,
      variables: {
        id: '1',
      },
    },
    result: {
      data: {
        groupChatsByUserId: [
          {
            _id: '1',
            creator: {
              _id: '1',
              firstName: 'Disha',
              lastName: 'Talreja',
              email: 'disha@example.com',
            },
            messages: {
              _id: '1',
              createdAt: '',
              messageContent: 'Hello',
              replyTo: null,
              sender: {
                _id: '2',
                firstName: 'Test',
                lastName: 'User',
                email: 'test@email.com',
              },
            },
            title: 'Test GroupChat',
            organization: {
              _id: '1',
              name: 'Test Org',
            },
            users: [
              {
                _id: '1',
                firstName: 'Disha',
                lastName: 'Talreja',
                email: 'disha@email.com',
                image: 'img',
              },
            ],
          },
          {
            _id: '2',
            creator: {
              _id: '1',
              firstName: 'Disha',
              lastName: 'Talreja',
              email: 'disha@example.com',
            },
            messages: {
              _id: '1',
              createdAt: '',
              messageContent: 'Hello',
              replyTo: null,
              sender: {
                _id: '2',
                firstName: 'Test',
                lastName: 'User',
                email: 'test@email.com',
              },
            },
            title: 'Test GroupChat',
            organization: {
              _id: '1',
              name: 'Test Org',
            },
            users: [
              {
                _id: '1',
                firstName: 'Disha',
                lastName: 'Talreja',
                email: 'disha@email.com',
                image: 'img',
              },
            ],
          },
        ],
      },
    },
  },
  {
    request: {
      query: GROUP_CHAT_LIST,
      variables: {
        id: null,
      },
    },
    result: {
      data: {
        groupChatsByUserId: [
          {
            _id: '1',
            creator: {
              _id: '1',
              firstName: 'Disha',
              lastName: 'Talreja',
              email: 'disha@example.com',
            },
            messages: {
              _id: '1',
              createdAt: '',
              messageContent: 'Hello',
              replyTo: null,
              sender: {
                _id: '2',
                firstName: 'Test',
                lastName: 'User',
                email: 'test@email.com',
              },
            },
            title: 'Test GroupChat',
            organization: {
              _id: '1',
              name: 'Test Org',
            },
            users: [
              {
                _id: '1',
                firstName: 'Disha',
                lastName: 'Talreja',
                email: 'disha@email.com',
                image: 'img',
              },
            ],
          },
          {
            _id: '2',
            creator: {
              _id: '1',
              firstName: 'Disha',
              lastName: 'Talreja',
              email: 'disha@example.com',
            },
            messages: {
              _id: '1',
              createdAt: '',
              messageContent: 'Hello',
              replyTo: null,
              sender: {
                _id: '2',
                firstName: 'Test',
                lastName: 'User',
                email: 'test@email.com',
              },
            },
            title: 'Test GroupChat',
            organization: {
              _id: '1',
              name: 'Test Org',
            },
            users: [
              {
                _id: '1',
                firstName: 'Disha',
                lastName: 'Talreja',
                email: 'disha@email.com',
                image: 'img',
              },
            ],
          },
        ],
      },
    },
  },
  {
    request: {
      query: DIRECT_CHATS_LIST,
      variables: {
        id: null,
      },
    },
    result: {
      data: {
        directChatsByUserID: [
          {
            _id: '666c88dd92e995354d98527c',
            creator: {
              _id: '65378abd85008f171cf2990d',
              firstName: 'Vyvyan',
              lastName: 'Kerry',
              email: 'testadmin1@example.com',
              __typename: 'User',
            },
            messages: [
              {
                _id: '668930bae43ce54e6e302cf1',
                createdAt: '2024-07-06T11:55:38.933Z',
                messageContent: 'hJnkank',
                replyTo: null,
                receiver: {
                  _id: '65378abd85008f171cf2990d',
                  firstName: 'Vyvyan',
                  lastName: 'Kerry',
                  email: 'testadmin1@example.com',
                  __typename: 'User',
                },
                sender: {
                  _id: '64378abd85008f171cf2990d',
                  firstName: 'Wilt',
                  lastName: 'Shepherd',
                  email: 'testsuperadmin@example.com',
                  __typename: 'User',
                },
                __typename: 'DirectChatMessage',
              },
            ],
            organization: {
              _id: '6737904485008f171cf29924',
              name: 'Unity Foundation',
              __typename: 'Organization',
            },
            users: [
              {
                _id: '64378abd85008f171cf2990d',
                firstName: 'Wilt',
                lastName: 'Shepherd',
                email: 'testsuperadmin@example.com',
                image: null,
                __typename: 'User',
              },
              {
                _id: '65378abd85008f171cf2990d',
                firstName: 'Vyvyan',
                lastName: 'Kerry',
                email: 'testadmin1@example.com',
                image: null,
                __typename: 'User',
              },
            ],
            __typename: 'DirectChat',
          },
          {
            _id: '666f09c892e995354d98a5ee',
            creator: {
              _id: '67378abd85008f171cf2990d',
              firstName: 'Darcy',
              lastName: 'Wilf',
              email: 'testadmin3@example.com',
              __typename: 'User',
            },
            messages: [
              {
                _id: '6676932692e995354d98ab7f',
                createdAt: '2024-06-22T09:02:30.776Z',
                messageContent: 'hii',
                replyTo: null,
                receiver: {
                  _id: '67378abd85008f171cf2990d',
                  firstName: 'Darcy',
                  lastName: 'Wilf',
                  email: 'testadmin3@example.com',
                  __typename: 'User',
                },
                sender: {
                  _id: '64378abd85008f171cf2990d',
                  firstName: 'Wilt',
                  lastName: 'Shepherd',
                  email: 'testsuperadmin@example.com',
                  __typename: 'User',
                },
                __typename: 'DirectChatMessage',
              },
            ],
            organization: {
              _id: '6737904485008f171cf29924',
              name: 'Unity Foundation',
              __typename: 'Organization',
            },
            users: [
              {
                _id: '64378abd85008f171cf2990d',
                firstName: 'Wilt',
                lastName: 'Shepherd',
                email: 'testsuperadmin@example.com',
                image: null,
                __typename: 'User',
              },
              {
                _id: '67378abd85008f171cf2990d',
                firstName: 'Darcy',
                lastName: 'Wilf',
                email: 'testadmin3@example.com',
                image: null,
                __typename: 'User',
              },
            ],
            __typename: 'DirectChat',
          },
        ],
      },
    },
  },
  {
    request: {
      query: DIRECT_CHATS_LIST,
      variables: {
        id: '1',
      },
    },
    result: {
      data: {
        directChatsByUserID: [
          {
            _id: '666c88dd92e995354d98527c',
            creator: {
              _id: '65378abd85008f171cf2990d',
              firstName: 'Vyvyan',
              lastName: 'Kerry',
              email: 'testadmin1@example.com',
              __typename: 'User',
            },
            messages: [
              {
                _id: '668930bae43ce54e6e302cf1',
                createdAt: '2024-07-06T11:55:38.933Z',
                messageContent: 'hJnkank',
                replyTo: null,
                receiver: {
                  _id: '65378abd85008f171cf2990d',
                  firstName: 'Vyvyan',
                  lastName: 'Kerry',
                  email: 'testadmin1@example.com',
                  __typename: 'User',
                },
                sender: {
                  _id: '64378abd85008f171cf2990d',
                  firstName: 'Wilt',
                  lastName: 'Shepherd',
                  email: 'testsuperadmin@example.com',
                  __typename: 'User',
                },
                __typename: 'DirectChatMessage',
              },
            ],
            organization: {
              _id: '6737904485008f171cf29924',
              name: 'Unity Foundation',
              __typename: 'Organization',
            },
            users: [
              {
                _id: '64378abd85008f171cf2990d',
                firstName: 'Wilt',
                lastName: 'Shepherd',
                email: 'testsuperadmin@example.com',
                image: null,
                __typename: 'User',
              },
              {
                _id: '65378abd85008f171cf2990d',
                firstName: 'Vyvyan',
                lastName: 'Kerry',
                email: 'testadmin1@example.com',
                image: null,
                __typename: 'User',
              },
            ],
            __typename: 'DirectChat',
          },
          {
            _id: '666f09c892e995354d98a5ee',
            creator: {
              _id: '67378abd85008f171cf2990d',
              firstName: 'Darcy',
              lastName: 'Wilf',
              email: 'testadmin3@example.com',
              __typename: 'User',
            },
            messages: [
              {
                _id: '6676932692e995354d98ab7f',
                createdAt: '2024-06-22T09:02:30.776Z',
                messageContent: 'hii',
                replyTo: null,
                receiver: {
                  _id: '67378abd85008f171cf2990d',
                  firstName: 'Darcy',
                  lastName: 'Wilf',
                  email: 'testadmin3@example.com',
                  __typename: 'User',
                },
                sender: {
                  _id: '64378abd85008f171cf2990d',
                  firstName: 'Wilt',
                  lastName: 'Shepherd',
                  email: 'testsuperadmin@example.com',
                  __typename: 'User',
                },
                __typename: 'DirectChatMessage',
              },
            ],
            organization: {
              _id: '6737904485008f171cf29924',
              name: 'Unity Foundation',
              __typename: 'Organization',
            },
            users: [
              {
                _id: '64378abd85008f171cf2990d',
                firstName: 'Wilt',
                lastName: 'Shepherd',
                email: 'testsuperadmin@example.com',
                image: null,
                __typename: 'User',
              },
              {
                _id: '67378abd85008f171cf2990d',
                firstName: 'Darcy',
                lastName: 'Wilf',
                email: 'testadmin3@example.com',
                image: null,
                __typename: 'User',
              },
            ],
            __typename: 'DirectChat',
          },
        ],
      },
    },
  },
  {
    request: {
      query: DIRECT_CHATS_LIST,
      variables: {
        id: '1',
      },
    },
    result: {
      data: {
        directChatsByUserID: [
          {
            _id: '666c88dd92e995354d98527c',
            creator: {
              _id: '65378abd85008f171cf2990d',
              firstName: 'Vyvyan',
              lastName: 'Kerry',
              email: 'testadmin1@example.com',
              __typename: 'User',
            },
            messages: [
              {
                _id: '668930bae43ce54e6e302cf1',
                createdAt: '2024-07-06T11:55:38.933Z',
                messageContent: 'hJnkank',
                replyTo: null,
                receiver: {
                  _id: '65378abd85008f171cf2990d',
                  firstName: 'Vyvyan',
                  lastName: 'Kerry',
                  email: 'testadmin1@example.com',
                  __typename: 'User',
                },
                sender: {
                  _id: '64378abd85008f171cf2990d',
                  firstName: 'Wilt',
                  lastName: 'Shepherd',
                  email: 'testsuperadmin@example.com',
                  __typename: 'User',
                },
                __typename: 'DirectChatMessage',
              },
            ],
            organization: {
              _id: '6737904485008f171cf29924',
              name: 'Unity Foundation',
              __typename: 'Organization',
            },
            users: [
              {
                _id: '64378abd85008f171cf2990d',
                firstName: 'Wilt',
                lastName: 'Shepherd',
                email: 'testsuperadmin@example.com',
                image: null,
                __typename: 'User',
              },
              {
                _id: '65378abd85008f171cf2990d',
                firstName: 'Vyvyan',
                lastName: 'Kerry',
                email: 'testadmin1@example.com',
                image: null,
                __typename: 'User',
              },
            ],
            __typename: 'DirectChat',
          },
          {
            _id: '666f09c892e995354d98a5ee',
            creator: {
              _id: '67378abd85008f171cf2990d',
              firstName: 'Darcy',
              lastName: 'Wilf',
              email: 'testadmin3@example.com',
              __typename: 'User',
            },
            messages: [
              {
                _id: '6676932692e995354d98ab7f',
                createdAt: '2024-06-22T09:02:30.776Z',
                messageContent: 'hii',
                replyTo: null,
                receiver: {
                  _id: '67378abd85008f171cf2990d',
                  firstName: 'Darcy',
                  lastName: 'Wilf',
                  email: 'testadmin3@example.com',
                  __typename: 'User',
                },
                sender: {
                  _id: '64378abd85008f171cf2990d',
                  firstName: 'Wilt',
                  lastName: 'Shepherd',
                  email: 'testsuperadmin@example.com',
                  __typename: 'User',
                },
                __typename: 'DirectChatMessage',
              },
            ],
            organization: {
              _id: '6737904485008f171cf29924',
              name: 'Unity Foundation',
              __typename: 'Organization',
            },
            users: [
              {
                _id: '64378abd85008f171cf2990d',
                firstName: 'Wilt',
                lastName: 'Shepherd',
                email: 'testsuperadmin@example.com',
                image: null,
                __typename: 'User',
              },
              {
                _id: '67378abd85008f171cf2990d',
                firstName: 'Darcy',
                lastName: 'Wilf',
                email: 'testadmin3@example.com',
                image: null,
                __typename: 'User',
              },
            ],
            __typename: 'DirectChat',
          },
        ],
      },
    },
  },
=======
const USER_JOINED_ORG_MOCK = [
>>>>>>> 036b92e5
  {
    request: {
      query: USER_JOINED_ORGANIZATIONS,
      variables: {
        id: '1',
      },
    },
    result: {
      data: {
<<<<<<< HEAD
        directChatsByUserID: [
          {
            _id: '666c88dd92e995354d98527c',
            creator: {
              _id: '65378abd85008f171cf2990d',
              firstName: 'Vyvyan',
              lastName: 'Kerry',
              email: 'testadmin1@example.com',
              __typename: 'User',
            },
            messages: [
              {
                _id: '668930bae43ce54e6e302cf1',
                createdAt: '2024-07-06T11:55:38.933Z',
                messageContent: 'hJnkank',
                replyTo: null,
                receiver: {
                  _id: '65378abd85008f171cf2990d',
                  firstName: 'Vyvyan',
                  lastName: 'Kerry',
                  email: 'testadmin1@example.com',
                  __typename: 'User',
                },
                sender: {
                  _id: '64378abd85008f171cf2990d',
                  firstName: 'Wilt',
                  lastName: 'Shepherd',
                  email: 'testsuperadmin@example.com',
                  __typename: 'User',
                },
                __typename: 'DirectChatMessage',
              },
            ],
            organization: {
              _id: '6737904485008f171cf29924',
              name: 'Unity Foundation',
              __typename: 'Organization',
            },
            users: [
              {
                _id: '64378abd85008f171cf2990d',
                firstName: 'Wilt',
                lastName: 'Shepherd',
                email: 'testsuperadmin@example.com',
                image: null,
                __typename: 'User',
              },
              {
                _id: '65378abd85008f171cf2990d',
                firstName: 'Vyvyan',
                lastName: 'Kerry',
                email: 'testadmin1@example.com',
                image: null,
                __typename: 'User',
              },
            ],
            __typename: 'DirectChat',
          },
          {
            _id: '666f09c892e995354d98a5ee',
            creator: {
              _id: '67378abd85008f171cf2990d',
              firstName: 'Darcy',
              lastName: 'Wilf',
              email: 'testadmin3@example.com',
              __typename: 'User',
            },
            messages: [
              {
                _id: '6676932692e995354d98ab7f',
                createdAt: '2024-06-22T09:02:30.776Z',
                messageContent: 'hii',
                replyTo: null,
                receiver: {
                  _id: '67378abd85008f171cf2990d',
                  firstName: 'Darcy',
                  lastName: 'Wilf',
                  email: 'testadmin3@example.com',
                  __typename: 'User',
                },
                sender: {
                  _id: '64378abd85008f171cf2990d',
                  firstName: 'Wilt',
                  lastName: 'Shepherd',
                  email: 'testsuperadmin@example.com',
                  __typename: 'User',
                },
                __typename: 'DirectChatMessage',
              },
            ],
            organization: {
              _id: '6737904485008f171cf29924',
              name: 'Unity Foundation',
              __typename: 'Organization',
            },
            users: [
              {
                _id: '64378abd85008f171cf2990d',
                firstName: 'Wilt',
                lastName: 'Shepherd',
                email: 'testsuperadmin@example.com',
                image: null,
                __typename: 'User',
              },
              {
                _id: '67378abd85008f171cf2990d',
                firstName: 'Darcy',
                lastName: 'Wilf',
                email: 'testadmin3@example.com',
                image: null,
                __typename: 'User',
              },
            ],
            __typename: 'DirectChat',
          },
        ],
      },
    },
  },
  {
    request: {
      query: DIRECT_CHATS_LIST,
      variables: {
        id: '',
      },
    },
    result: {
      data: {
        directChatsByUserID: [
          {
            _id: '666c88dd92e995354d98527c',
            creator: {
              _id: '65378abd85008f171cf2990d',
              firstName: 'Vyvyan',
              lastName: 'Kerry',
              email: 'testadmin1@example.com',
              __typename: 'User',
            },
            messages: [
              {
                _id: '668930bae43ce54e6e302cf1',
                createdAt: '2024-07-06T11:55:38.933Z',
                messageContent: 'hJnkank',
                replyTo: null,
                receiver: {
                  _id: '65378abd85008f171cf2990d',
                  firstName: 'Vyvyan',
                  lastName: 'Kerry',
                  email: 'testadmin1@example.com',
                  __typename: 'User',
                },
                sender: {
                  _id: '64378abd85008f171cf2990d',
                  firstName: 'Wilt',
                  lastName: 'Shepherd',
                  email: 'testsuperadmin@example.com',
                  __typename: 'User',
                },
                __typename: 'DirectChatMessage',
              },
            ],
            organization: {
              _id: '6737904485008f171cf29924',
              name: 'Unity Foundation',
              __typename: 'Organization',
            },
            users: [
              {
                _id: '64378abd85008f171cf2990d',
                firstName: 'Wilt',
                lastName: 'Shepherd',
                email: 'testsuperadmin@example.com',
                image: null,
                __typename: 'User',
              },
              {
                _id: '65378abd85008f171cf2990d',
                firstName: 'Vyvyan',
                lastName: 'Kerry',
                email: 'testadmin1@example.com',
                image: null,
                __typename: 'User',
              },
            ],
            __typename: 'DirectChat',
          },
          {
            _id: '666f09c892e995354d98a5ee',
            creator: {
              _id: '67378abd85008f171cf2990d',
              firstName: 'Darcy',
              lastName: 'Wilf',
              email: 'testadmin3@example.com',
              __typename: 'User',
            },
            messages: [
              {
                _id: '6676932692e995354d98ab7f',
                createdAt: '2024-06-22T09:02:30.776Z',
                messageContent: 'hii',
                replyTo: null,
                receiver: {
                  _id: '67378abd85008f171cf2990d',
                  firstName: 'Darcy',
                  lastName: 'Wilf',
                  email: 'testadmin3@example.com',
                  __typename: 'User',
=======
        users: [
          {
            user: {
              joinedOrganizations: [
                {
                  __typename: 'Organization',
                  _id: '6401ff65ce8e8406b8f07af2',
                  name: 'Test Org 1',
                  image: '',
                  description: 'New Desc',
                  address: {
                    city: 'abc',
                    countryCode: '123',
                    postalCode: '456',
                    state: 'def',
                    dependentLocality: 'ghi',
                    line1: 'asdfg',
                    line2: 'dfghj',
                    sortingCode: '4567',
                  },
                  createdAt: '1234567890',
                  userRegistrationRequired: true,
                  creator: {
                    __typename: 'User',
                    firstName: 'John',
                    lastName: 'Doe',
                  },
                  members: [
                    {
                      _id: '56gheqyr7deyfuiwfewifruy8',
                      user: {
                        _id: '45ydeg2yet721rtgdu32ry',
                      },
                    },
                  ],
                  admins: [
                    {
                      _id: '45gj5678jk45678fvgbhnr4rtgh',
                      user: {
                        _id: '45ydeg2yet721rtgdu32ry',
                      },
                    },
                  ],
                  membershipRequests: [
                    {
                      _id: '56gheqyr7deyfuiwfewifruy8',
                      user: {
                        _id: '45ydeg2yet721rtgdu32ry',
                      },
                    },
                  ],
                },
                {
                  __typename: 'Organization',
                  _id: '6401ff65ce8e8406b8f07af2',
                  name: 'Test Org 1',
                  image: '',
                  description: 'New Desc',
                  address: {
                    city: 'abc',
                    countryCode: '123',
                    postalCode: '456',
                    state: 'def',
                    dependentLocality: 'ghi',
                    line1: 'asdfg',
                    line2: 'dfghj',
                    sortingCode: '4567',
                  },
                  createdAt: '1234567890',
                  userRegistrationRequired: true,
                  creator: {
                    __typename: 'User',
                    firstName: 'John',
                    lastName: 'Doe',
                  },
                  members: [
                    {
                      _id: '56gheqyr7deyfuiwfewifruy8',
                      user: {
                        _id: '45ydeg2yet721rtgdu32ry',
                      },
                    },
                  ],
                  admins: [
                    {
                      _id: '45gj5678jk45678fvgbhnr4rtgh',
                      user: {
                        _id: '45ydeg2yet721rtgdu32ry',
                      },
                    },
                  ],
                  membershipRequests: [
                    {
                      _id: '56gheqyr7deyfuiwfewifruy8',
                      user: {
                        _id: '45ydeg2yet721rtgdu32ry',
                      },
                    },
                  ],
>>>>>>> 036b92e5
                },
                {
                  __typename: 'Organization',
                  _id: '6401ff65ce8e8406b8f07af2',
                  name: 'Test Org 1',
                  image: '',
                  description: 'New Desc',
                  address: {
                    city: 'abc',
                    countryCode: '123',
                    postalCode: '456',
                    state: 'def',
                    dependentLocality: 'ghi',
                    line1: 'asdfg',
                    line2: 'dfghj',
                    sortingCode: '4567',
                  },
                  createdAt: '1234567890',
                  userRegistrationRequired: true,
                  creator: {
                    __typename: 'User',
                    firstName: 'John',
                    lastName: 'Doe',
                  },
                  members: [
                    {
                      _id: '56gheqyr7deyfuiwfewifruy8',
                      user: {
                        _id: '45ydeg2yet721rtgdu32ry',
                      },
                    },
                  ],
                  admins: [
                    {
                      _id: '45gj5678jk45678fvgbhnr4rtgh',
                      user: {
                        _id: '45ydeg2yet721rtgdu32ry',
                      },
                    },
                  ],
                  membershipRequests: [
                    {
                      _id: '56gheqyr7deyfuiwfewifruy8',
                      user: {
                        _id: '45ydeg2yet721rtgdu32ry',
                      },
                    },
                  ],
                },
                {
                  __typename: 'Organization',
                  _id: '6401ff65ce8e8406b8f07af2',
                  name: 'Test Org 1',
                  image: '',
                  description: 'New Desc',
                  address: {
                    city: 'abc',
                    countryCode: '123',
                    postalCode: '456',
                    state: 'def',
                    dependentLocality: 'ghi',
                    line1: 'asdfg',
                    line2: 'dfghj',
                    sortingCode: '4567',
                  },
                  createdAt: '1234567890',
                  userRegistrationRequired: true,
                  creator: {
                    __typename: 'User',
                    firstName: 'John',
                    lastName: 'Doe',
                  },
                  members: [
                    {
                      _id: '56gheqyr7deyfuiwfewifruy8',
                      user: {
                        _id: '45ydeg2yet721rtgdu32ry',
                      },
                    },
                  ],
                  admins: [
                    {
                      _id: '45gj5678jk45678fvgbhnr4rtgh',
                      user: {
                        _id: '45ydeg2yet721rtgdu32ry',
                      },
                    },
                  ],
                  membershipRequests: [
                    {
                      _id: '56gheqyr7deyfuiwfewifruy8',
                      user: {
                        _id: '45ydeg2yet721rtgdu32ry',
                      },
                    },
                  ],
                },
              ],
            },
          },
        ],
      },
    },
  },
  {
    request: {
      query: USER_JOINED_ORGANIZATIONS,
      variables: {
        id: '1',
      },
    },
    result: {
      data: {
        users: [
          {
            user: {
              joinedOrganizations: [
                {
                  __typename: 'Organization',
                  _id: '6401ff65ce8e8406b8f07af2',
                  name: 'Test org',
                  image: '',
                  description: 'New Desc',
                  address: {
                    city: 'abc',
                    countryCode: '123',
                    postalCode: '456',
                    state: 'def',
                    dependentLocality: 'ghi',
                    line1: 'asdfg',
                    line2: 'dfghj',
                    sortingCode: '4567',
                  },
                  createdAt: '1234567890',
                  userRegistrationRequired: true,
                  creator: {
                    __typename: 'User',
                    firstName: 'John',
                    lastName: 'Doe',
                  },
                  members: [
                    {
                      _id: '56gheqyr7deyfuiwfewifruy8',
                      user: {
                        _id: '45ydeg2yet721rtgdu32ry',
                      },
                    },
                  ],
                  admins: [
                    {
                      _id: '45gj5678jk45678fvgbhnr4rtgh',
                      user: {
                        _id: '45ydeg2yet721rtgdu32ry',
                      },
                    },
                  ],
                  membershipRequests: [
                    {
                      _id: '56gheqyr7deyfuiwfewifruy8',
                      user: {
                        _id: '45ydeg2yet721rtgdu32ry',
                      },
                    },
                  ],
                },
                {
                  __typename: 'Organization',
                  _id: 'qsxhgjhbmnbkhlk,njgjfhgv',
                  name: 'Any Organization',
                  image: '',
                  description: 'New Desc',
                  address: {
                    city: 'abc',
                    countryCode: '123',
                    postalCode: '456',
                    state: 'def',
                    dependentLocality: 'ghi',
                    line1: 'asdfg',
                    line2: 'dfghj',
                    sortingCode: '4567',
                  },
                  createdAt: '1234567890',
                  userRegistrationRequired: true,
                  creator: {
                    __typename: 'User',
                    firstName: 'John',
                    lastName: 'Doe',
                  },
                  members: [
                    {
                      _id: '56gheqyr7deyfuiwfewifruy8',
                      user: {
                        _id: '45ydeg2yet721rtgdu32ry',
                      },
                    },
                  ],
                  admins: [
                    {
                      _id: '45gj5678jk45678fvgbhnr4rtgh',
                      user: {
                        _id: '45ydeg2yet721rtgdu32ry',
                      },
                    },
                  ],
                  membershipRequests: [
                    {
                      _id: '56gheqyr7deyfuiwfewifruy8',
                      user: {
                        _id: '45ydeg2yet721rtgdu32ry',
                      },
                    },
                  ],
                },
              ],
            },
          },
        ],
      },
    },
  },
  {
    request: {
      query: USER_JOINED_ORGANIZATIONS,
      variables: {
        id: '1',
      },
    },
    result: {
      data: {
        users: [
          {
            user: {
              joinedOrganizations: [
                {
                  __typename: 'Organization',
                  _id: '6401ff65ce8e8406b8fhgjhnm07af2',
                  name: 'Test org',
                  image: '',
                  description: 'New Desc',
                  address: {
                    city: 'abc',
                    countryCode: '123',
                    postalCode: '456',
                    state: 'def',
                    dependentLocality: 'ghi',
                    line1: 'asdfg',
                    line2: 'dfghj',
                    sortingCode: '4567',
                  },
                  createdAt: '1234567890',
                  userRegistrationRequired: true,
                  creator: {
                    __typename: 'User',
                    firstName: 'John',
                    lastName: 'Doe',
                  },
                  members: [
                    {
                      _id: '56gheqyr7deyfuiwfewifruy8',
                      user: {
                        _id: '45ydeg2yet721rtgdu32ry',
                      },
                    },
                  ],
                  admins: [
                    {
                      _id: '45gj5678jk45678fvgbhnr4rtgh',
                      user: {
                        _id: '45ydeg2yet721rtgdu32ry',
                      },
                    },
                  ],
                  membershipRequests: [
                    {
                      _id: '56gheqyr7deyfuiwfewifruy8',
                      user: {
                        _id: '45ydeg2yet721rtgdu32ry',
                      },
                    },
                  ],
                },
                {
                  __typename: 'Organization',
                  _id: '6401ff65ce8egfhbn8406b8f07af2',
                  name: 'Any Organization',
                  image: '',
                  description: 'New Desc',
                  address: {
                    city: 'abc',
                    countryCode: '123',
                    postalCode: '456',
                    state: 'def',
                    dependentLocality: 'ghi',
                    line1: 'asdfg',
                    line2: 'dfghj',
                    sortingCode: '4567',
                  },
                  createdAt: '1234567890',
                  userRegistrationRequired: true,
                  creator: {
                    __typename: 'User',
                    firstName: 'John',
                    lastName: 'Doe',
                  },
                  members: [
                    {
                      _id: '56gheqyr7deyfuiwfewifruy8',
                      user: {
                        _id: '45ydeg2yet721rtgdu32ry',
                      },
                    },
                  ],
                  admins: [
                    {
                      _id: '45gj5678jk45678fvgbhnr4rtgh',
                      user: {
                        _id: '45ydeg2yet721rtgdu32ry',
                      },
                    },
                  ],
                  membershipRequests: [
                    {
                      _id: '56gheqyr7deyfuiwfewifruy8',
                      user: {
                        _id: '45ydeg2yet721rtgdu32ry',
                      },
                    },
                  ],
                },
              ],
            },
          },
        ],
      },
    },
  },
  {
    request: {
      query: USER_JOINED_ORGANIZATIONS,
      variables: {
        id: null,
      },
    },
    result: {
      data: {
        users: [
          {
            user: {
              joinedOrganizations: [
                {
                  __typename: 'Organization',
                  _id: '6401ff65fghce8e8406b8f07af2',
                  name: 'Test org',
                  image: '',
                  description: 'New Desc',
                  address: {
                    city: 'abc',
                    countryCode: '123',
                    postalCode: '456',
                    state: 'def',
                    dependentLocality: 'ghi',
                    line1: 'asdfg',
                    line2: 'dfghj',
                    sortingCode: '4567',
                  },
                  createdAt: '1234567890',
                  userRegistrationRequired: true,
                  creator: {
                    __typename: 'User',
                    firstName: 'John',
                    lastName: 'Doe',
                  },
                  members: [
                    {
                      _id: '56gheqyr7deyfuiwfewifruy8',
                      user: {
                        _id: '45ydeg2yet721rtgdu32ry',
                      },
                    },
                  ],
                  admins: [
                    {
                      _id: '45gj5678jk45678fvgbhnr4rtgh',
                      user: {
                        _id: '45ydeg2yet721rtgdu32ry',
                      },
                    },
                  ],
                  membershipRequests: [
                    {
                      _id: '56gheqyr7deyfuiwfewifruy8',
                      user: {
                        _id: '45ydeg2yet721rtgdu32ry',
                      },
                    },
                  ],
                },
                {
                  __typename: 'Organization',
                  _id: '6401ff65ce8e8406b8jygjgf07af2',
                  name: 'Any Organization',
                  image: '',
                  description: 'New Desc',
                  address: {
                    city: 'abc',
                    countryCode: '123',
                    postalCode: '456',
                    state: 'def',
                    dependentLocality: 'ghi',
                    line1: 'asdfg',
                    line2: 'dfghj',
                    sortingCode: '4567',
                  },
                  createdAt: '1234567890',
                  userRegistrationRequired: true,
                  creator: {
                    __typename: 'User',
                    firstName: 'John',
                    lastName: 'Doe',
                  },
                  members: [
                    {
                      _id: '56gheqyr7deyfuiwfewifruy8',
                      user: {
                        _id: '45ydeg2yet721rtgdu32ry',
                      },
                    },
                  ],
                  admins: [
                    {
                      _id: '45gj5678jk45678fvgbhnr4rtgh',
                      user: {
                        _id: '45ydeg2yet721rtgdu32ry',
                      },
                    },
                  ],
                  membershipRequests: [
                    {
                      _id: '56gheqyr7deyfuiwfewifruy8',
                      user: {
                        _id: '45ydeg2yet721rtgdu32ry',
                      },
                    },
                  ],
                },
              ],
            },
          },
        ],
      },
    },
  },
  {
    request: {
      query: USER_JOINED_ORGANIZATIONS,
      variables: {
        id: null,
      },
    },
    result: {
      data: {
        users: [
          {
            user: {
              joinedOrganizations: [
                {
                  __typename: 'Organization',
                  _id: '6401ff65cehgh8e8406b8f07af2',
                  name: 'Test org',
                  image: '',
                  description: 'New Desc',
                  address: {
                    city: 'abc',
                    countryCode: '123',
                    postalCode: '456',
                    state: 'def',
                    dependentLocality: 'ghi',
                    line1: 'asdfg',
                    line2: 'dfghj',
                    sortingCode: '4567',
                  },
                  createdAt: '1234567890',
                  userRegistrationRequired: true,
                  creator: {
                    __typename: 'User',
                    firstName: 'John',
                    lastName: 'Doe',
                  },
                  members: [
                    {
                      _id: '56gheqyr7deyfuiwfewifruy8',
                      user: {
                        _id: '45ydeg2yet721rtgdu32ry',
                      },
                    },
                  ],
                  admins: [
                    {
                      _id: '45gj5678jk45678fvgbhnr4rtgh',
                      user: {
                        _id: '45ydeg2yet721rtgdu32ry',
                      },
                    },
                  ],
                  membershipRequests: [
                    {
                      _id: '56gheqyr7deyfuiwfewifruy8',
                      user: {
                        _id: '45ydeg2yet721rtgdu32ry',
                      },
                    },
                  ],
                },
                {
                  __typename: 'Organization',
                  _id: '6401ff65ce8e8406b8f07af2',
                  name: 'Any Organization',
                  image: '',
                  description: 'New Desc',
                  address: {
                    city: 'abc',
                    countryCode: '123',
                    postalCode: '456',
                    state: 'def',
                    dependentLocality: 'ghi',
                    line1: 'asdfg',
                    line2: 'dfghj',
                    sortingCode: '4567',
                  },
                  createdAt: '1234567890',
                  userRegistrationRequired: true,
                  creator: {
                    __typename: 'User',
                    firstName: 'John',
                    lastName: 'Doe',
                  },
                  members: [
                    {
                      _id: '56gheqyr7deyfuiwfewifruy8',
                      user: {
                        _id: '45ydeg2yet721rtgdu32ry',
                      },
                    },
                  ],
                  admins: [
                    {
                      _id: '45gj5678jk45678fvgbhnr4rtgh',
                      user: {
                        _id: '45ydeg2yet721rtgdu32ry',
                      },
                    },
                  ],
                  membershipRequests: [
                    {
                      _id: '56gheqyr7deyfuiwfewifruy8',
                      user: {
                        _id: '45ydeg2yet721rtgdu32ry',
                      },
                    },
                  ],
                },
              ],
            },
          },
        ],
      },
    },
  },
  {
    request: {
      query: USER_JOINED_ORGANIZATIONS,
      variables: {
        id: null,
      },
    },
    result: {
      data: {
        users: [
          {
            user: {
              joinedOrganizations: [
                {
                  __typename: 'Organization',
                  _id: '6401ff65ce8e8406nbmnmb8f07af2',
                  name: 'Test org',
                  image: '',
                  description: 'New Desc',
                  address: {
                    city: 'abc',
                    countryCode: '123',
                    postalCode: '456',
                    state: 'def',
                    dependentLocality: 'ghi',
                    line1: 'asdfg',
                    line2: 'dfghj',
                    sortingCode: '4567',
                  },
                  createdAt: '1234567890',
                  userRegistrationRequired: true,
                  creator: {
                    __typename: 'User',
                    firstName: 'John',
                    lastName: 'Doe',
                  },
                  members: [
                    {
                      _id: '56gheqyr7deyfuiwfewifruy8',
                      user: {
                        _id: '45ydeg2yet721rtgdu32ry',
                      },
                    },
                  ],
                  admins: [
                    {
                      _id: '45gj5678jk45678fvgbhnr4rtgh',
                      user: {
                        _id: '45ydeg2yet721rtgdu32ry',
                      },
                    },
                  ],
                  membershipRequests: [
                    {
                      _id: '56gheqyr7deyfuiwfewifruy8',
                      user: {
                        _id: '45ydeg2yet721rtgdu32ry',
                      },
                    },
                  ],
                },
                {
                  __typename: 'Organization',
                  _id: '6401ff65ce8e8406b8fnnmm07af2',
                  name: 'Any Organization',
                  image: '',
                  description: 'New Desc',
                  address: {
                    city: 'abc',
                    countryCode: '123',
                    postalCode: '456',
                    state: 'def',
                    dependentLocality: 'ghi',
                    line1: 'asdfg',
                    line2: 'dfghj',
                    sortingCode: '4567',
                  },
                  createdAt: '1234567890',
                  userRegistrationRequired: true,
                  creator: {
                    __typename: 'User',
                    firstName: 'John',
                    lastName: 'Doe',
                  },
                  members: [
                    {
                      _id: '56gheqyr7deyfuiwfewifruy8',
                      user: {
                        _id: '45ydeg2yet721rtgdu32ry',
                      },
                    },
                  ],
                  admins: [
                    {
                      _id: '45gj5678jk45678fvgbhnr4rtgh',
                      user: {
                        _id: '45ydeg2yet721rtgdu32ry',
                      },
                    },
                  ],
                  membershipRequests: [
                    {
                      _id: '56gheqyr7deyfuiwfewifruy8',
                      user: {
                        _id: '45ydeg2yet721rtgdu32ry',
                      },
                    },
                  ],
                },
              ],
            },
          },
        ],
      },
    },
  },
];

const UserConnectionListMock = [
  {
    request: {
      query: USERS_CONNECTION_LIST,
      variables: {
        firstName_contains: '',
        lastName_contains: '',
      },
    },
    result: {
      data: {
        users: [
          {
            user: {
              firstName: 'Deanne',
              lastName: 'Marks',
              image: null,
              _id: '6589389d2caa9d8d69087487',
              email: 'testuser8@example.com',
              createdAt: '2023-04-13T04:53:17.742Z',
              organizationsBlockedBy: [],
              joinedOrganizations: [
                {
                  _id: '6537904485008f171cf29924',
                  name: 'Unity Foundation',
                  image: null,
                  address: {
                    city: 'Queens',
                    countryCode: 'US',
                    dependentLocality: 'Some Dependent Locality',
                    line1: '123 Coffee Street',
                    line2: 'Apartment 501',
                    postalCode: '11427',
                    sortingCode: 'ABC-133',
                    state: 'NYC',
                    __typename: 'Address',
                  },
                  createdAt: '2023-04-13T05:16:52.827Z',
                  creator: {
                    _id: '64378abd85008f171cf2990d',
                    firstName: 'Wilt',
                    lastName: 'Shepherd',
                    image: null,
                    email: 'testsuperadmin@example.com',
                    createdAt: '2023-04-13T04:53:17.742Z',
                    __typename: 'User',
                  },
                  __typename: 'Organization',
                },
                {
                  _id: '6637904485008f171cf29924',
                  name: 'Unity Foundation',
                  image: null,
                  address: {
                    city: 'Staten Island',
                    countryCode: 'US',
                    dependentLocality: 'Some Dependent Locality',
                    line1: '123 church Street',
                    line2: 'Apartment 499',
                    postalCode: '10301',
                    sortingCode: 'ABC-122',
                    state: 'NYC',
                    __typename: 'Address',
                  },
                  createdAt: '2023-04-13T05:16:52.827Z',
                  creator: {
                    _id: '64378abd85008f171cf2990d',
                    firstName: 'Wilt',
                    lastName: 'Shepherd',
                    image: null,
                    email: 'testsuperadmin@example.com',
                    createdAt: '2023-04-13T04:53:17.742Z',
                    __typename: 'User',
                  },
                  __typename: 'Organization',
                },
                {
                  _id: '6737904485008f171cf29924',
                  name: 'Unity Foundation',
                  image: null,
                  address: {
                    city: 'Brooklyn',
                    countryCode: 'US',
                    dependentLocality: 'Sample Dependent Locality',
                    line1: '123 Main Street',
                    line2: 'Apt 456',
                    postalCode: '10004',
                    sortingCode: 'ABC-789',
                    state: 'NY',
                    __typename: 'Address',
                  },
                  createdAt: '2023-04-13T05:16:52.827Z',
                  creator: {
                    _id: '64378abd85008f171cf2990d',
                    firstName: 'Wilt',
                    lastName: 'Shepherd',
                    image: null,
                    email: 'testsuperadmin@example.com',
                    createdAt: '2023-04-13T04:53:17.742Z',
                    __typename: 'User',
                  },
                  __typename: 'Organization',
                },
                {
                  _id: '6437904485008f171cf29924',
                  name: 'Unity Foundation',
                  image: null,
                  address: {
                    city: 'Bronx',
                    countryCode: 'US',
                    dependentLocality: 'Some Dependent Locality',
                    line1: '123 Random Street',
                    line2: 'Apartment 456',
                    postalCode: '10451',
                    sortingCode: 'ABC-123',
                    state: 'NYC',
                    __typename: 'Address',
                  },
                  createdAt: '2023-04-13T05:16:52.827Z',
                  creator: {
                    _id: '64378abd85008f171cf2990d',
                    firstName: 'Wilt',
                    lastName: 'Shepherd',
                    image: null,
                    email: 'testsuperadmin@example.com',
                    createdAt: '2023-04-13T04:53:17.742Z',
                    __typename: 'User',
                  },
                  __typename: 'Organization',
                },
              ],
              __typename: 'User',
            },
            appUserProfile: {
              _id: '64378abd85308f171cf2993d',
              adminFor: [],
              isSuperAdmin: false,
              createdOrganizations: [],
              createdEvents: [],
              eventAdmin: [],
              __typename: 'AppUserProfile',
            },
            __typename: 'UserData',
          },
        ],
      },
    },
  },
  {
    request: {
      query: USERS_CONNECTION_LIST,
      variables: {
        firstName_contains: '',
        lastName_contains: '',
      },
    },
    result: {
      data: {
        users: {
          user: [
            {
              firstName: 'Disha',
              lastName: 'Talreja',
              image: 'img',
              _id: '1',
              email: 'disha@email.com',
              createdAt: '',
              appUserProfile: {
                _id: '12',
                isSuperAdmin: 'false',
                createdOrganizations: {
                  _id: '345678',
                },
                createdEvents: {
                  _id: '34567890',
                },
              },
              organizationsBlockedBy: [],
              joinedOrganizations: [],
            },
            {
              firstName: 'Disha',
              lastName: 'Talreja',
              image: 'img',
              _id: '1',
              email: 'disha@email.com',
              createdAt: '',
              appUserProfile: {
                _id: '12',
                isSuperAdmin: 'false',
                createdOrganizations: {
                  _id: '345678',
                },
                createdEvents: {
                  _id: '34567890',
                },
              },
              organizationsBlockedBy: [],
              joinedOrganizations: [],
            },
            {
              firstName: 'Disha',
              lastName: 'Talreja',
              image: 'img',
              _id: '1',
              email: 'disha@email.com',
              createdAt: '',
              appUserProfile: {
                _id: '12',
                isSuperAdmin: 'false',
                createdOrganizations: {
                  _id: '345678',
                },
                createdEvents: {
                  _id: '34567890',
                },
              },
              organizationsBlockedBy: [],
              joinedOrganizations: [],
            },
          ],
        },
      },
    },
  },
  {
    request: {
      query: USERS_CONNECTION_LIST,
      variables: {
        firstName_contains: 'Disha',
        lastName_contains: '',
      },
    },
    result: {
      data: {
        users: [
          {
            user: {
              firstName: 'Deanne',
              lastName: 'Marks',
              image: null,
              _id: '6589389d2caa9d8d69087487',
              email: 'testuser8@example.com',
              createdAt: '2023-04-13T04:53:17.742Z',
              organizationsBlockedBy: [],
              joinedOrganizations: [
                {
                  _id: '6537904485008f171cf29924',
                  name: 'Unity Foundation',
                  image: null,
                  address: {
                    city: 'Queens',
                    countryCode: 'US',
                    dependentLocality: 'Some Dependent Locality',
                    line1: '123 Coffee Street',
                    line2: 'Apartment 501',
                    postalCode: '11427',
                    sortingCode: 'ABC-133',
                    state: 'NYC',
                    __typename: 'Address',
                  },
                  createdAt: '2023-04-13T05:16:52.827Z',
                  creator: {
                    _id: '64378abd85008f171cf2990d',
                    firstName: 'Wilt',
                    lastName: 'Shepherd',
                    image: null,
                    email: 'testsuperadmin@example.com',
                    createdAt: '2023-04-13T04:53:17.742Z',
                    __typename: 'User',
                  },
                  __typename: 'Organization',
                },
                {
                  _id: '6637904485008f171cf29924',
                  name: 'Unity Foundation',
                  image: null,
                  address: {
                    city: 'Staten Island',
                    countryCode: 'US',
                    dependentLocality: 'Some Dependent Locality',
                    line1: '123 church Street',
                    line2: 'Apartment 499',
                    postalCode: '10301',
                    sortingCode: 'ABC-122',
                    state: 'NYC',
                    __typename: 'Address',
                  },
                  createdAt: '2023-04-13T05:16:52.827Z',
                  creator: {
                    _id: '64378abd85008f171cf2990d',
                    firstName: 'Wilt',
                    lastName: 'Shepherd',
                    image: null,
                    email: 'testsuperadmin@example.com',
                    createdAt: '2023-04-13T04:53:17.742Z',
                    __typename: 'User',
                  },
                  __typename: 'Organization',
                },
                {
                  _id: '6737904485008f171cf29924',
                  name: 'Unity Foundation',
                  image: null,
                  address: {
                    city: 'Brooklyn',
                    countryCode: 'US',
                    dependentLocality: 'Sample Dependent Locality',
                    line1: '123 Main Street',
                    line2: 'Apt 456',
                    postalCode: '10004',
                    sortingCode: 'ABC-789',
                    state: 'NY',
                    __typename: 'Address',
                  },
                  createdAt: '2023-04-13T05:16:52.827Z',
                  creator: {
                    _id: '64378abd85008f171cf2990d',
                    firstName: 'Wilt',
                    lastName: 'Shepherd',
                    image: null,
                    email: 'testsuperadmin@example.com',
                    createdAt: '2023-04-13T04:53:17.742Z',
                    __typename: 'User',
                  },
                  __typename: 'Organization',
                },
                {
                  _id: '6437904485008f171cf29924',
                  name: 'Unity Foundation',
                  image: null,
                  address: {
                    city: 'Bronx',
                    countryCode: 'US',
                    dependentLocality: 'Some Dependent Locality',
                    line1: '123 Random Street',
                    line2: 'Apartment 456',
                    postalCode: '10451',
                    sortingCode: 'ABC-123',
                    state: 'NYC',
                    __typename: 'Address',
                  },
                  createdAt: '2023-04-13T05:16:52.827Z',
                  creator: {
                    _id: '64378abd85008f171cf2990d',
                    firstName: 'Wilt',
                    lastName: 'Shepherd',
                    image: null,
                    email: 'testsuperadmin@example.com',
                    createdAt: '2023-04-13T04:53:17.742Z',
                    __typename: 'User',
                  },
                  __typename: 'Organization',
                },
              ],
              __typename: 'User',
            },
            appUserProfile: {
              _id: '64378abd85308f171cf2993d',
              adminFor: [],
              isSuperAdmin: false,
              createdOrganizations: [],
              createdEvents: [],
              eventAdmin: [],
              __typename: 'AppUserProfile',
            },
            __typename: 'UserData',
<<<<<<< HEAD
          },
        ],
      },
    },
  },
  {
    request: {
      query: USERS_CONNECTION_LIST,
      variables: {
        firstName_contains: '',
        lastName_contains: '',
      },
    },
    result: {
      data: {
        users: {
          user: [
            {
              firstName: 'Disha',
              lastName: 'Talreja',
              image: 'img',
              _id: '1',
              email: 'disha@email.com',
              createdAt: '',
              appUserProfile: {
                _id: '12',
                isSuperAdmin: 'false',
                createdOrganizations: {
                  _id: '345678',
                },
                createdEvents: {
                  _id: '34567890',
                },
              },
              organizationsBlockedBy: [],
              joinedOrganizations: [],
            },
            {
              firstName: 'Disha',
              lastName: 'Talreja',
              image: 'img',
              _id: '2',
              email: 'disha@email.com',
              createdAt: '',
              appUserProfile: {
                _id: '12',
                isSuperAdmin: 'false',
                createdOrganizations: {
                  _id: '345678',
                },
                createdEvents: {
                  _id: '34567890',
                },
              },
              organizationsBlockedBy: [],
              joinedOrganizations: [],
            },
            {
              firstName: 'Disha',
              lastName: 'Talreja',
              image: 'img',
              _id: '3',
              email: 'disha@email.com',
              createdAt: '',
              appUserProfile: {
                _id: '12',
                isSuperAdmin: 'false',
                createdOrganizations: {
                  _id: '345678',
                },
                createdEvents: {
                  _id: '34567890',
                },
              },
              organizationsBlockedBy: [],
              joinedOrganizations: [],
            },
          ],
        },
      },
    },
  },
];

const MESSAGE_SENT_TO_GROUP_CHAT_MOCK = [
  {
    request: {
      query: MESSAGE_SENT_TO_GROUP_CHAT,
      variables: {
        userId: null,
      },
    },
    result: {
      data: {
        messageSentToGroupChat: {
          _id: '668ec1f1364e03ac47a151',
          createdAt: '2024-07-10T17:16:33.248Z',
          messageContent: 'Test ',
          replyTo: null,
          sender: {
            _id: '64378abd85008f171cf2990d',
            firstName: 'Wilt',
            lastName: 'Shepherd',
            image: '',
          },
          updatedAt: '2024-07-10',
        },
      },
    },
  },
  {
    request: {
      query: MESSAGE_SENT_TO_GROUP_CHAT,
      variables: {
        userId: '2',
      },
    },
    result: {
      data: {
        messageSentToGroupChat: {
          _id: '668ec1f1df364e03ac47a151',
          createdAt: '2024-07-10T17:16:33.248Z',
          messageContent: 'Test ',
          replyTo: null,
          sender: {
            _id: '64378abd85008f171cf2990d',
            firstName: 'Wilt',
            lastName: 'Shepherd',
            image: '',
          },
          updatedAt: '2024-07-10',
        },
      },
    },
  },
  {
    request: {
      query: MESSAGE_SENT_TO_GROUP_CHAT,
      variables: {
        userId: '1',
      },
    },
    result: {
      data: {
        messageSentToGroupChat: {
          _id: '668ec1f13603ac4697a151',
          createdAt: '2024-07-10T17:16:33.248Z',
          messageContent: 'Test ',
          replyTo: null,
          sender: {
            _id: '64378abd85008f171cf2990d',
            firstName: 'Wilt',
            lastName: 'Shepherd',
            image: '',
=======
>>>>>>> 036b92e5
          },
        ],
      },
    },
  },
];

const MESSAGE_SENT_TO_CHAT_MOCK = [
  {
    request: {
      query: MESSAGE_SENT_TO_CHAT,
      variables: {
        userId: null,
      },
    },
    result: {
      data: {
        messageSentToChat: {
          _id: '668ec1f1364e03ac47a151',
          createdAt: '2024-07-10T17:16:33.248Z',
          messageContent: 'Test ',
<<<<<<< HEAD
          replyTo: null,
          receiver: {
            _id: '65378abd85008f171cf2990d',
            firstName: 'Vyvyan',
            lastName: 'Kerry',
            image: '',
          },
=======
          type: 'STRING',
          replyTo: null,
>>>>>>> 036b92e5
          sender: {
            _id: '64378abd85008f171cf2990d',
            firstName: 'Wilt',
            lastName: 'Shepherd',
            image: '',
          },
          updatedAt: '2024-07-10',
        },
      },
    },
  },
  {
    request: {
      query: MESSAGE_SENT_TO_CHAT,
      variables: {
        userId: '2',
      },
    },
    result: {
      data: {
        messageSentToGroupChat: {
          _id: '668ec1f1df364e03ac47a151',
          createdAt: '2024-07-10T17:16:33.248Z',
          messageContent: 'Test ',
          replyTo: null,
<<<<<<< HEAD
          receiver: {
            _id: '65378abd85008f171cf2990d',
            firstName: 'Vyvyan',
            lastName: 'Kerry',
            image: '',
          },
=======
          type: 'STRING',
>>>>>>> 036b92e5
          sender: {
            _id: '64378abd85008f171cf2990d',
            firstName: 'Wilt',
            lastName: 'Shepherd',
            image: '',
          },
          updatedAt: '2024-07-10',
        },
      },
    },
  },
  {
    request: {
      query: MESSAGE_SENT_TO_CHAT,
      variables: {
        userId: '1',
      },
    },
    result: {
      data: {
        messageSentToGroupChat: {
          _id: '668ec1f13603ac4697a151',
          createdAt: '2024-07-10T17:16:33.248Z',
          messageContent: 'Test ',
          replyTo: null,
<<<<<<< HEAD
          receiver: {
            _id: '65378abd85008f171cf2990d',
            firstName: 'Vyvyan',
            lastName: 'Kerry',
            image: '',
          },
=======
          type: 'STRING',
>>>>>>> 036b92e5
          sender: {
            _id: '64378abd85008f171cf2990d',
            firstName: 'Wilt',
            lastName: 'Shepherd',
            image: '',
          },
          updatedAt: '2024-07-10',
        },
      },
    },
  },
];

const CHAT_BY_ID_QUERY_MOCK = [
  {
    request: {
      query: CHAT_BY_ID,
      variables: {
        id: '1',
      },
    },
    result: {
      data: {
        chatById: {
          _id: '1',
          createdAt: '2345678903456',
          isGroup: false,
          creator: {
            _id: '64378abd85008f171cf2990d',
            firstName: 'Wilt',
            lastName: 'Shepherd',
            image: null,
            email: 'testsuperadmin@example.com',
            createdAt: '2023-04-13T04:53:17.742Z',
            __typename: 'User',
          },
          organization: null,
          name: '',
          messages: [
            {
              _id: '345678',
              createdAt: '345678908765',
              messageContent: 'Hello',
              replyTo: null,
<<<<<<< HEAD
              receiver: {
                _id: '1',
                firstName: 'Disha',
                lastName: 'Talreja',
                email: 'disha@example.com',
                image: '',
              },
=======
              type: 'STRING',
>>>>>>> 036b92e5
              sender: {
                _id: '2',
                firstName: 'Test',
                lastName: 'User',
                email: 'test@example.com',
                image: '',
              },
            },
          ],
          users: [
            {
              _id: '1',
              firstName: 'Disha',
              lastName: 'Talreja',
              email: 'disha@example.com',
              image: '',
            },
            {
              _id: '2',
              firstName: 'Test',
              lastName: 'User',
              email: 'test@example.com',
              image: '',
            },
          ],
        },
      },
    },
  },
  {
    request: {
      query: CHAT_BY_ID,
      variables: {
        id: '1',
      },
    },
    result: {
      data: {
        chatById: {
          _id: '1',
          isGroup: false,
          creator: {
            _id: '64378abd85008f171cf2990d',
            firstName: 'Wilt',
            lastName: 'Shepherd',
            image: null,
            email: 'testsuperadmin@example.com',
            createdAt: '2023-04-13T04:53:17.742Z',
            __typename: 'User',
          },
          organization: null,
          name: '',
          createdAt: '2345678903456',
          messages: [
            {
              _id: '345678',
              createdAt: '345678908765',
              messageContent: 'Hello',
              replyTo: null,
<<<<<<< HEAD
              receiver: {
                _id: '1',
                firstName: 'Disha',
                lastName: 'Talreja',
                email: 'disha@example.com',
                image: '',
              },
=======
              type: 'STRING',
>>>>>>> 036b92e5
              sender: {
                _id: '2',
                firstName: 'Test',
                lastName: 'User',
                email: 'test@example.com',
                image: '',
              },
            },
          ],
          users: [
            {
              _id: '1',
              firstName: 'Disha',
              lastName: 'Talreja',
              email: 'disha@example.com',
              image: '',
            },
            {
              _id: '2',
              firstName: 'Test',
              lastName: 'User',
              email: 'test@example.com',
              image: '',
            },
          ],
        },
      },
    },
  },
  {
    request: {
      query: CHAT_BY_ID,
      variables: {
        id: '',
      },
    },
    result: {
      data: {
        chatById: {
          _id: '1',
          isGroup: false,
          creator: {
            _id: '64378abd85008f171cf2990d',
            firstName: 'Wilt',
            lastName: 'Shepherd',
            image: null,
            email: 'testsuperadmin@example.com',
            createdAt: '2023-04-13T04:53:17.742Z',
            __typename: 'User',
          },
          organization: null,
          name: '',
          createdAt: '2345678903456',
          messages: [
            {
              _id: '345678',
              createdAt: '345678908765',
              messageContent: 'Hello',
              replyTo: null,
<<<<<<< HEAD
              receiver: {
                _id: '1',
                firstName: 'Disha',
                lastName: 'Talreja',
                email: 'disha@example.com',
                image: '',
              },
=======
              type: 'STRING',
>>>>>>> 036b92e5
              sender: {
                _id: '2',
                firstName: 'Test',
                lastName: 'User',
                email: 'test@example.com',
                image: '',
              },
            },
          ],
          users: [
            {
              _id: '1',
              firstName: 'Disha',
              lastName: 'Talreja',
              email: 'disha@example.com',
              image: '',
            },
            {
              _id: '2',
              firstName: 'Test',
              lastName: 'User',
              email: 'test@example.com',
              image: '',
            },
          ],
        },
      },
    },
  },
];

const CHATS_LIST_MOCK = [
  {
    request: {
      query: CHATS_LIST,
      variables: {
        id: null,
      },
    },
    result: {
      data: {
<<<<<<< HEAD
        directChatById: {
          _id: '65844efc814dd4003db811c4',
          createdAt: '2345678903456',
          messages: [
            {
              _id: '345678',
              createdAt: '345678908765',
              messageContent: 'Hello',
              replyTo: null,
              receiver: {
=======
        chatsByUserId: [
          {
            _id: '65844efc814dd40fgh03db811c4',
            isGroup: true,
            creator: {
              _id: '64378abd85008f171cf2990d',
              firstName: 'Wilt',
              lastName: 'Shepherd',
              image: null,
              email: 'testsuperadmin@example.com',
              createdAt: '2023-04-13T04:53:17.742Z',
              __typename: 'User',
            },
            organization: {
              _id: 'pw3ertyuiophgfre45678',
              name: 'rtyu',
            },
            createdAt: '2345678903456',
            name: 'Test Group Chat',
            messages: [
              {
                _id: '345678',
                createdAt: '345678908765',
                messageContent: 'Hello',
                replyTo: null,
                type: 'STRING',
                sender: {
                  _id: '2',
                  firstName: 'Test',
                  lastName: 'User',
                  email: 'test@example.com',
                  image: '',
                },
              },
            ],
            users: [
              {
>>>>>>> 036b92e5
                _id: '1',
                firstName: 'Disha',
                lastName: 'Talreja',
                email: 'disha@example.com',
                image: '',
              },
              {
                _id: '2',
                firstName: 'Test',
                lastName: 'User',
                email: 'test@example.com',
                image: '',
              },
              {
                _id: '3',
                firstName: 'Test',
                lastName: 'User1',
                email: 'test1@example.com',
                image: '',
              },
              {
                _id: '4',
                firstName: 'Test',
                lastName: 'User2',
                email: 'test2@example.com',
                image: '',
              },
              {
                _id: '5',
                firstName: 'Test',
                lastName: 'User4',
                email: 'test4@example.com',
                image: '',
              },
            ],
          },
          {
            _id: '65844efc814ddgh4003db811c4',
            isGroup: true,
            creator: {
              _id: '64378abd85008f171cf2990d',
              firstName: 'Wilt',
              lastName: 'Shepherd',
              image: null,
              email: 'testsuperadmin@example.com',
              createdAt: '2023-04-13T04:53:17.742Z',
              __typename: 'User',
            },
            organization: {
              _id: 'pw3ertyuiophgfre45678',
              name: 'rtyu',
            },
            createdAt: '2345678903456',
            name: 'Test Group Chat',
            messages: [
              {
                _id: '345678',
                createdAt: '345678908765',
                messageContent: 'Hello',
                replyTo: null,
                type: 'STRING',
                sender: {
                  _id: '2',
                  firstName: 'Test',
                  lastName: 'User',
                  email: 'test@example.com',
                  image: '',
                },
              },
            ],
            users: [
              {
                _id: '1',
                firstName: 'Disha',
                lastName: 'Talreja',
                email: 'disha@example.com',
                image: '',
              },
              {
                _id: '2',
                firstName: 'Test',
                lastName: 'User',
                email: 'test@example.com',
                image: '',
              },
              {
                _id: '3',
                firstName: 'Test',
                lastName: 'User1',
                email: 'test1@example.com',
                image: '',
              },
              {
                _id: '4',
                firstName: 'Test',
                lastName: 'User2',
                email: 'test2@example.com',
                image: '',
              },
              {
                _id: '5',
                firstName: 'Test',
                lastName: 'User4',
                email: 'test4@example.com',
                image: '',
              },
            ],
          },
        ],
      },
    },
  },
  {
    request: {
      query: CHATS_LIST,
      variables: {
        id: '',
      },
    },
    result: {
      data: {
<<<<<<< HEAD
        directChatById: {
          _id: '65844efc814dd4003db811c4',
          createdAt: '2345678903456',
          messages: [
            {
              _id: '345678',
              createdAt: '345678908765',
              messageContent: 'Hello',
              replyTo: null,
              receiver: {
=======
        chatsByUserId: [
          {
            _id: '65844ghjefc814dd4003db811c4',
            isGroup: true,
            creator: {
              _id: '64378abd85008f171cf2990d',
              firstName: 'Wilt',
              lastName: 'Shepherd',
              image: null,
              email: 'testsuperadmin@example.com',
              createdAt: '2023-04-13T04:53:17.742Z',
              __typename: 'User',
            },
            organization: {
              _id: 'pw3ertyuiophgfre45678',
              name: 'rtyu',
            },
            createdAt: '2345678903456',
            name: 'Test Group Chat',
            messages: [
              {
                _id: '345678',
                createdAt: '345678908765',
                messageContent: 'Hello',
                replyTo: null,
                type: 'STRING',
                sender: {
                  _id: '2',
                  firstName: 'Test',
                  lastName: 'User',
                  email: 'test@example.com',
                  image: '',
                },
              },
            ],
            users: [
              {
>>>>>>> 036b92e5
                _id: '1',
                firstName: 'Disha',
                lastName: 'Talreja',
                email: 'disha@example.com',
                image: '',
              },
              {
                _id: '2',
                firstName: 'Test',
                lastName: 'User',
                email: 'test@example.com',
                image: '',
              },
              {
                _id: '3',
                firstName: 'Test',
                lastName: 'User1',
                email: 'test1@example.com',
                image: '',
              },
              {
                _id: '4',
                firstName: 'Test',
                lastName: 'User2',
                email: 'test2@example.com',
                image: '',
              },
              {
                _id: '5',
                firstName: 'Test',
                lastName: 'User4',
                email: 'test4@example.com',
                image: '',
              },
            ],
          },
          {
            _id: 'ujhgtrdtyuiop',
            isGroup: true,
            creator: {
              _id: '64378abd85008f171cf2990d',
              firstName: 'Wilt',
              lastName: 'Shepherd',
              image: null,
              email: 'testsuperadmin@example.com',
              createdAt: '2023-04-13T04:53:17.742Z',
              __typename: 'User',
            },
            organization: {
              _id: 'pw3ertyuiophgfre45678',
              name: 'rtyu',
            },
<<<<<<< HEAD
          ],
        },
      },
    },
  },
];

const GROUP_CHAT_BY_ID_QUERY_MOCK = [
  {
    request: {
      query: GROUP_CHAT_BY_ID,
      variables: {
        id: '1',
      },
    },
    result: {
      data: {
        groupChatById: {
          _id: '65844efc814dd4003db811c4',
          createdAt: '2345678903456',
          title: 'Test Group Chat',
          messages: [
            {
              _id: '345678',
              createdAt: '345678908765',
              messageContent: 'Hello',
              replyTo: null,
              sender: {
=======
            createdAt: '2345678903456',
            name: 'Test Group Chat',
            messages: [
              {
                _id: '345678',
                createdAt: '345678908765',
                messageContent: 'Hello',
                replyTo: null,
                type: 'STRING',
                sender: {
                  _id: '2',
                  firstName: 'Test',
                  lastName: 'User',
                  email: 'test@example.com',
                  image: '',
                },
              },
            ],
            users: [
              {
                _id: '1',
                firstName: 'Disha',
                lastName: 'Talreja',
                email: 'disha@example.com',
                image: '',
              },
              {
>>>>>>> 036b92e5
                _id: '2',
                firstName: 'Test',
                lastName: 'User',
                email: 'test@example.com',
                image: '',
              },
              {
                _id: '3',
                firstName: 'Test',
                lastName: 'User1',
                email: 'test1@example.com',
                image: '',
              },
              {
                _id: '4',
                firstName: 'Test',
                lastName: 'User2',
                email: 'test2@example.com',
                image: '',
              },
              {
                _id: '5',
                firstName: 'Test',
                lastName: 'User4',
                email: 'test4@example.com',
                image: '',
              },
            ],
          },
        ],
      },
    },
  },
  {
    request: {
      query: CHATS_LIST,
      variables: {
        id: '1',
      },
    },
    result: {
      data: {
<<<<<<< HEAD
        groupChatById: {
          _id: '65844efc814dd4003db811c4',
          createdAt: '2345678903456',
          title: 'Test Group Chat',
          messages: [
            {
              _id: '345678',
              createdAt: '345678908765',
              messageContent: 'Hello',
              replyTo: null,
              sender: {
=======
        chatsByUserId: [
          {
            _id: '65844efc814dhjmkdftyd4003db811c4',
            isGroup: true,
            creator: {
              _id: '64378abd85008f171cf2990d',
              firstName: 'Wilt',
              lastName: 'Shepherd',
              image: null,
              email: 'testsuperadmin@example.com',
              createdAt: '2023-04-13T04:53:17.742Z',
              __typename: 'User',
            },
            organization: {
              _id: 'pw3ertyuiophgfre45678',
              name: 'rtyu',
            },
            createdAt: '2345678903456',
            name: 'Test Group Chat',
            messages: [
              {
                _id: '345678',
                createdAt: '345678908765',
                messageContent: 'Hello',
                replyTo: null,
                type: 'STRING',
                sender: {
                  _id: '2',
                  firstName: 'Test',
                  lastName: 'User',
                  email: 'test@example.com',
                  image: '',
                },
              },
            ],
            users: [
              {
                _id: '1',
                firstName: 'Disha',
                lastName: 'Talreja',
                email: 'disha@example.com',
                image: '',
              },
              {
>>>>>>> 036b92e5
                _id: '2',
                firstName: 'Test',
                lastName: 'User',
                email: 'test@example.com',
                image: '',
              },
              {
                _id: '3',
                firstName: 'Test',
                lastName: 'User1',
                email: 'test1@example.com',
                image: '',
              },
              {
                _id: '4',
                firstName: 'Test',
                lastName: 'User2',
                email: 'test2@example.com',
                image: '',
              },
              {
                _id: '5',
                firstName: 'Test',
                lastName: 'User4',
                email: 'test4@example.com',
                image: '',
              },
            ],
          },
          {
            _id: '65844ewsedrffc814dd4003db811c4',
            isGroup: true,
            creator: {
              _id: '64378abd85008f171cf2990d',
              firstName: 'Wilt',
              lastName: 'Shepherd',
              image: null,
              email: 'testsuperadmin@example.com',
              createdAt: '2023-04-13T04:53:17.742Z',
              __typename: 'User',
            },
            organization: {
              _id: 'pw3ertyuiophgfre45678',
              name: 'rtyu',
            },
            createdAt: '2345678903456',
            name: 'Test Group Chat',
            messages: [
              {
                _id: '345678',
                createdAt: '345678908765',
                messageContent: 'Hello',
                replyTo: null,
                type: 'STRING',
                sender: {
                  _id: '2',
                  firstName: 'Test',
                  lastName: 'User',
                  email: 'test@example.com',
                  image: '',
                },
              },
            ],
            users: [
              {
                _id: '1',
                firstName: 'Disha',
                lastName: 'Talreja',
                email: 'disha@example.com',
                image: '',
              },
              {
                _id: '2',
                firstName: 'Test',
                lastName: 'User',
                email: 'test@example.com',
                image: '',
              },
              {
                _id: '3',
                firstName: 'Test',
                lastName: 'User1',
                email: 'test1@example.com',
                image: '',
              },
              {
                _id: '4',
                firstName: 'Test',
                lastName: 'User2',
                email: 'test2@example.com',
                image: '',
              },
              {
                _id: '5',
                firstName: 'Test',
                lastName: 'User4',
                email: 'test4@example.com',
                image: '',
              },
            ],
          },
        ],
      },
    },
  },
];

const GROUP_CHAT_BY_ID_QUERY_MOCK = [
  {
    request: {
      query: CHAT_BY_ID,
      variables: {
        id: '',
      },
    },
    result: {
      data: {
        chatById: {
          _id: '65844efc814dd4003db811c4',
          isGroup: true,
          creator: {
            _id: '64378abd85008f171cf2990d',
            firstName: 'Wilt',
            lastName: 'Shepherd',
            image: null,
            email: 'testsuperadmin@example.com',
            createdAt: '2023-04-13T04:53:17.742Z',
            __typename: 'User',
          },
          organization: {
            _id: 'pw3ertyuiophgfre45678',
            name: 'rtyu',
          },
          createdAt: '2345678903456',
          name: 'Test Group Chat',
          messages: [
            {
              _id: '345678',
              createdAt: '345678908765',
              messageContent: 'Hello',
              replyTo: null,
<<<<<<< HEAD
=======
              type: 'STRING',
>>>>>>> 036b92e5
              sender: {
                _id: '2',
                firstName: 'Test',
                lastName: 'User',
                email: 'test@example.com',
                image: '',
              },
            },
          ],
          users: [
            {
              _id: '1',
              firstName: 'Disha',
              lastName: 'Talreja',
              email: 'disha@example.com',
              image: '',
            },
            {
              _id: '2',
              firstName: 'Test',
              lastName: 'User',
              email: 'test@example.com',
              image: '',
            },
            {
              _id: '3',
              firstName: 'Test',
              lastName: 'User1',
              email: 'test1@example.com',
              image: '',
            },
            {
              _id: '4',
              firstName: 'Test',
              lastName: 'User2',
              email: 'test2@example.com',
              image: '',
            },
            {
              _id: '5',
              firstName: 'Test',
              lastName: 'User4',
              email: 'test4@example.com',
              image: '',
            },
          ],
        },
      },
    },
  },
];

const CREATE_CHAT_MUTATION = [
  {
    request: {
      query: CREATE_CHAT,
      variables: {
        organizationId: '6401ff65ce8e8406b8jygjgf07af2',
        userIds: [null],
        name: 'Test Group',
        isGroup: true,
      },
    },
    result: {
      data: {
        createChat: {
          _id: '65844efc814dd4003db811c4',
          isGroup: true,
          creator: {
            _id: '64378abd85008f171cf2990d',
            firstName: 'Wilt',
            lastName: 'Shepherd',
            image: null,
            email: 'testsuperadmin@example.com',
            createdAt: '2023-04-13T04:53:17.742Z',
            __typename: 'User',
          },
          organization: {
            _id: 'pw3ertyuiophgfre45678',
            name: 'rtyu',
          },
          createdAt: '2345678903456',
          name: 'Test Group Chat',
          messages: [
            {
              _id: '345678',
              createdAt: '345678908765',
              messageContent: 'Hello',
              replyTo: null,
<<<<<<< HEAD
=======
              type: 'STRING',
>>>>>>> 036b92e5
              sender: {
                _id: '2',
                firstName: 'Test',
                lastName: 'User',
                email: 'test@example.com',
                image: '',
              },
            },
          ],
          users: [
            {
              _id: '1',
              firstName: 'Disha',
              lastName: 'Talreja',
              email: 'disha@example.com',
              image: '',
            },
            {
              _id: '2',
              firstName: 'Test',
              lastName: 'User',
              email: 'test@example.com',
              image: '',
            },
            {
              _id: '3',
              firstName: 'Test',
              lastName: 'User1',
              email: 'test1@example.com',
              image: '',
            },
            {
              _id: '4',
              firstName: 'Test',
              lastName: 'User2',
              email: 'test2@example.com',
              image: '',
            },
            {
              _id: '5',
              firstName: 'Test',
              lastName: 'User4',
              email: 'test4@example.com',
              image: '',
            },
          ],
        },
      },
    },
  },
  {
    request: {
      query: CREATE_CHAT,
      variables: {
        organizationId: '',
        userIds: [null],
        name: 'Test Group',
        isGroup: true,
      },
    },
    result: {
      data: {
        createChat: {
          _id: '65844efc814dd4003db811c4',
          isGroup: true,
          creator: {
            _id: '64378abd85008f171cf2990d',
            firstName: 'Wilt',
            lastName: 'Shepherd',
            image: null,
            email: 'testsuperadmin@example.com',
            createdAt: '2023-04-13T04:53:17.742Z',
            __typename: 'User',
          },
          organization: {
            _id: 'pw3ertyuiophgfre45678',
            name: 'rtyu',
          },
          createdAt: '2345678903456',
          name: 'Test Group Chat',
          messages: [
            {
              _id: '345678',
              createdAt: '345678908765',
              messageContent: 'Hello',
              replyTo: null,
              type: 'STRING',
              sender: {
                _id: '2',
                firstName: 'Test',
                lastName: 'User',
                email: 'test@example.com',
                image: '',
              },
            },
          ],
          users: [
            {
              _id: '1',
              firstName: 'Disha',
              lastName: 'Talreja',
              email: 'disha@example.com',
              image: '',
            },
            {
              _id: '2',
              firstName: 'Test',
              lastName: 'User',
              email: 'test@example.com',
              image: '',
            },
            {
              _id: '3',
              firstName: 'Test',
              lastName: 'User1',
              email: 'test1@example.com',
              image: '',
            },
            {
              _id: '4',
              firstName: 'Test',
              lastName: 'User2',
              email: 'test2@example.com',
              image: '',
            },
            {
              _id: '5',
              firstName: 'Test',
              lastName: 'User4',
              email: 'test4@example.com',
              image: '',
            },
          ],
        },
      },
    },
  },
];

async function wait(ms = 100): Promise<void> {
  await act(() => {
    return new Promise((resolve) => {
      setTimeout(resolve, ms);
    });
  });
}

describe('Testing Create Group Chat Modal [User Portal]', () => {
  window.HTMLElement.prototype.scrollIntoView = jest.fn();

  Object.defineProperty(window, 'matchMedia', {
    writable: true,
    value: jest.fn().mockImplementation((query) => ({
      matches: false,
      media: query,
      onchange: null,
      addListener: jest.fn(), // Deprecated
      removeListener: jest.fn(), // Deprecated
      addEventListener: jest.fn(),
      removeEventListener: jest.fn(),
      dispatchEvent: jest.fn(),
    })),
  });

  test('Test open and close create new direct chat modal', async () => {
    const mock = [
      ...USER_JOINED_ORG_MOCK,
      ...GROUP_CHAT_BY_ID_QUERY_MOCK,
      ...MESSAGE_SENT_TO_CHAT_MOCK,
      ...CHAT_BY_ID_QUERY_MOCK,
      ...CHATS_LIST_MOCK,
      ...UserConnectionListMock,
      ...CREATE_CHAT_MUTATION,
      ...CHATS_LIST_MOCK,
    ];
    render(
      <MockedProvider addTypename={false} mocks={mock}>
        <BrowserRouter>
          <Provider store={store}>
            <I18nextProvider i18n={i18nForTest}>
              <Chat />
            </I18nextProvider>
          </Provider>
        </BrowserRouter>
      </MockedProvider>,
    );

    await wait();

    const dropdown = await screen.findByTestId('dropdown');
    expect(dropdown).toBeInTheDocument();
    fireEvent.click(dropdown);
    const newGroupChatBtn = await screen.findByTestId('newGroupChat');
    expect(newGroupChatBtn).toBeInTheDocument();
    fireEvent.click(newGroupChatBtn);

    const closeButton = screen.getByRole('button', { name: /close/i });
    expect(closeButton).toBeInTheDocument();

    fireEvent.click(closeButton);
  });

  test('Test create new group chat', async () => {
    const mock = [
      ...USER_JOINED_ORG_MOCK,
      ...GROUP_CHAT_BY_ID_QUERY_MOCK,
      ...MESSAGE_SENT_TO_CHAT_MOCK,
      ...CHAT_BY_ID_QUERY_MOCK,
      ...CHATS_LIST_MOCK,
      ...UserConnectionListMock,
      ...CREATE_CHAT_MUTATION,
      ...CHATS_LIST_MOCK,
    ];
    render(
      <MockedProvider addTypename={false} mocks={mock}>
        <BrowserRouter>
          <Provider store={store}>
            <I18nextProvider i18n={i18nForTest}>
              <Chat />
            </I18nextProvider>
          </Provider>
        </BrowserRouter>
      </MockedProvider>,
    );

    await wait();

    const dropdown = await screen.findByTestId('dropdown');
    expect(dropdown).toBeInTheDocument();
    fireEvent.click(dropdown);

    const newGroupChatBtn = await screen.findByTestId('newGroupChat');
    expect(newGroupChatBtn).toBeInTheDocument();

    fireEvent.click(newGroupChatBtn);

    await waitFor(async () => {
      expect(
        await screen.findByTestId('createGroupChatModal'),
      ).toBeInTheDocument();
    });

    const groupTitleInput = screen.getByLabelText(
      'Group name',
    ) as HTMLInputElement;

    expect(groupTitleInput).toBeInTheDocument();

    fireEvent.change(groupTitleInput, { target: { value: 'Test Group' } });
    await waitFor(() => {
      expect(groupTitleInput.value).toBe('Test Group');
    });

    const selectLabel = /select organization/i;
    const orgSelect = await screen.findByLabelText('Select Organization');
    // console.log(prettyDOM(document));

    // act(() => {
    //   fireEvent.change(orgSelect, {
    //     target: { value: '6401ff65ce8e8406b8f07af2' },
    //   });
    // })
    // fireEvent.change(orgSelect, {
    //   target: { value: '6401ff65ce8e8406b8f07af2' },
    // });

    // act(() => {
    userEvent.click(orgSelect);

    const optionsPopupEl = await screen.findByRole('listbox', {
      name: selectLabel,
    });

    userEvent.click(within(optionsPopupEl).getByText(/any organization/i));
    // });

    // await waitFor(async () => {
    // const option = await screen.findAllByText('Any Organization');

    // console.log("option", option);
    // });

    const nextBtn = await screen.findByTestId('nextBtn');

    act(() => {
      fireEvent.click(nextBtn);
    });

    const createBtn = await screen.findByTestId('createBtn');
    await waitFor(async () => {
      expect(createBtn).toBeInTheDocument();
    });

    await act(async () => {
      fireEvent.click(await screen.findByTestId('createBtn'));
    });

    // await waitFor(() => {
    //   expect(createBtn).not.toBeInTheDocument();
    // });
  }, 3000);

  test('Test add and remove user ', async () => {
    setItem('userId', '1');
    const mock = [
      ...USER_JOINED_ORG_MOCK,
      ...GROUP_CHAT_BY_ID_QUERY_MOCK,
      ...MESSAGE_SENT_TO_CHAT_MOCK,
      ...CHAT_BY_ID_QUERY_MOCK,
      ...CHATS_LIST_MOCK,
      ...UserConnectionListMock,
      ...CREATE_CHAT_MUTATION,
      ...CHATS_LIST_MOCK,
    ];
    render(
      <MockedProvider addTypename={false} mocks={mock}>
        <BrowserRouter>
          <Provider store={store}>
            <I18nextProvider i18n={i18nForTest}>
              <Chat />
            </I18nextProvider>
          </Provider>
        </BrowserRouter>
      </MockedProvider>,
    );

    await wait();

    const dropdown = await screen.findByTestId('dropdown');
    expect(dropdown).toBeInTheDocument();
    fireEvent.click(dropdown);
    const newGroupChatBtn = await screen.findByTestId('newGroupChat');
    expect(newGroupChatBtn).toBeInTheDocument();
    fireEvent.click(newGroupChatBtn);

    await waitFor(async () => {
      expect(
        await screen.findByTestId('createGroupChatModal'),
      ).toBeInTheDocument();
    });

    const nextBtn = await screen.findByTestId('nextBtn');

    act(() => {
      fireEvent.click(nextBtn);
    });

    await waitFor(async () => {
      const addBtn = await screen.findAllByTestId('addBtn');
      expect(addBtn[0]).toBeInTheDocument();
    });

    const addBtn = await screen.findAllByTestId('addBtn');

    fireEvent.click(addBtn[0]);

    const removeBtn = await screen.findAllByText('Remove');
    await waitFor(async () => {
      expect(removeBtn[0]).toBeInTheDocument();
    });
    fireEvent.click(removeBtn[0]);

    await waitFor(() => {
      expect(addBtn[0]).toBeInTheDocument();
    });

    const submitBtn = await screen.findByTestId('submitBtn');

    expect(submitBtn).toBeInTheDocument();

    const searchInput = (await screen.findByTestId(
      'searchUser',
    )) as HTMLInputElement;
    expect(searchInput).toBeInTheDocument();

    fireEvent.change(searchInput, { target: { value: 'Disha' } });

    expect(searchInput.value).toBe('Disha');

    fireEvent.click(submitBtn);

    const closeButton = screen.getAllByRole('button', { name: /close/i });
    expect(closeButton[0]).toBeInTheDocument();

    fireEvent.click(closeButton[0]);

    await wait(500);
  });
});<|MERGE_RESOLUTION|>--- conflicted
+++ resolved
@@ -41,647 +41,7 @@
 
 const { setItem } = useLocalStorage();
 
-<<<<<<< HEAD
-const MOCKS = [
-  {
-    request: {
-      query: GROUP_CHAT_LIST,
-      variables: {
-        id: null,
-      },
-    },
-    result: {
-      data: {
-        groupChatsByUserId: [
-          {
-            _id: '1',
-            creator: {
-              _id: '1',
-              firstName: 'Disha',
-              lastName: 'Talreja',
-              email: 'disha@example.com',
-            },
-            messages: {
-              _id: '1',
-              createdAt: '',
-              messageContent: 'Hello',
-              replyTo: null,
-              sender: {
-                _id: '2',
-                firstName: 'Test',
-                lastName: 'User',
-                email: 'test@email.com',
-              },
-            },
-            title: 'Test GroupChat',
-            organization: {
-              _id: '1',
-              name: 'Test Org',
-            },
-            users: [
-              {
-                _id: '1',
-                firstName: 'Disha',
-                lastName: 'Talreja',
-                email: 'disha@email.com',
-                image: 'img',
-              },
-            ],
-          },
-          {
-            _id: '2',
-            creator: {
-              _id: '1',
-              firstName: 'Disha',
-              lastName: 'Talreja',
-              email: 'disha@example.com',
-            },
-            messages: {
-              _id: '1',
-              createdAt: '',
-              messageContent: 'Hello',
-              replyTo: null,
-              sender: {
-                _id: '2',
-                firstName: 'Test',
-                lastName: 'User',
-                email: 'test@email.com',
-              },
-            },
-            title: 'Test GroupChat',
-            organization: {
-              _id: '1',
-              name: 'Test Org',
-            },
-            users: [
-              {
-                _id: '1',
-                firstName: 'Disha',
-                lastName: 'Talreja',
-                email: 'disha@email.com',
-                image: 'img',
-              },
-            ],
-          },
-        ],
-      },
-    },
-  },
-  {
-    request: {
-      query: GROUP_CHAT_LIST,
-      variables: {
-        id: '1',
-      },
-    },
-    result: {
-      data: {
-        groupChatsByUserId: [
-          {
-            _id: '1',
-            creator: {
-              _id: '1',
-              firstName: 'Disha',
-              lastName: 'Talreja',
-              email: 'disha@example.com',
-            },
-            messages: {
-              _id: '1',
-              createdAt: '',
-              messageContent: 'Hello',
-              replyTo: null,
-              sender: {
-                _id: '2',
-                firstName: 'Test',
-                lastName: 'User',
-                email: 'test@email.com',
-              },
-            },
-            title: 'Test GroupChat',
-            organization: {
-              _id: '1',
-              name: 'Test Org',
-            },
-            users: [
-              {
-                _id: '1',
-                firstName: 'Disha',
-                lastName: 'Talreja',
-                email: 'disha@email.com',
-                image: 'img',
-              },
-            ],
-          },
-          {
-            _id: '2',
-            creator: {
-              _id: '1',
-              firstName: 'Disha',
-              lastName: 'Talreja',
-              email: 'disha@example.com',
-            },
-            messages: {
-              _id: '1',
-              createdAt: '',
-              messageContent: 'Hello',
-              replyTo: null,
-              sender: {
-                _id: '2',
-                firstName: 'Test',
-                lastName: 'User',
-                email: 'test@email.com',
-              },
-            },
-            title: 'Test GroupChat',
-            organization: {
-              _id: '1',
-              name: 'Test Org',
-            },
-            users: [
-              {
-                _id: '1',
-                firstName: 'Disha',
-                lastName: 'Talreja',
-                email: 'disha@email.com',
-                image: 'img',
-              },
-            ],
-          },
-        ],
-      },
-    },
-  },
-  {
-    request: {
-      query: GROUP_CHAT_LIST,
-      variables: {
-        id: null,
-      },
-    },
-    result: {
-      data: {
-        groupChatsByUserId: [
-          {
-            _id: '1',
-            creator: {
-              _id: '1',
-              firstName: 'Disha',
-              lastName: 'Talreja',
-              email: 'disha@example.com',
-            },
-            messages: {
-              _id: '1',
-              createdAt: '',
-              messageContent: 'Hello',
-              replyTo: null,
-              sender: {
-                _id: '2',
-                firstName: 'Test',
-                lastName: 'User',
-                email: 'test@email.com',
-              },
-            },
-            title: 'Test GroupChat',
-            organization: {
-              _id: '1',
-              name: 'Test Org',
-            },
-            users: [
-              {
-                _id: '1',
-                firstName: 'Disha',
-                lastName: 'Talreja',
-                email: 'disha@email.com',
-                image: 'img',
-              },
-            ],
-          },
-          {
-            _id: '2',
-            creator: {
-              _id: '1',
-              firstName: 'Disha',
-              lastName: 'Talreja',
-              email: 'disha@example.com',
-            },
-            messages: {
-              _id: '1',
-              createdAt: '',
-              messageContent: 'Hello',
-              replyTo: null,
-              sender: {
-                _id: '2',
-                firstName: 'Test',
-                lastName: 'User',
-                email: 'test@email.com',
-              },
-            },
-            title: 'Test GroupChat',
-            organization: {
-              _id: '1',
-              name: 'Test Org',
-            },
-            users: [
-              {
-                _id: '1',
-                firstName: 'Disha',
-                lastName: 'Talreja',
-                email: 'disha@email.com',
-                image: 'img',
-              },
-            ],
-          },
-        ],
-      },
-    },
-  },
-  {
-    request: {
-      query: DIRECT_CHATS_LIST,
-      variables: {
-        id: null,
-      },
-    },
-    result: {
-      data: {
-        directChatsByUserID: [
-          {
-            _id: '666c88dd92e995354d98527c',
-            creator: {
-              _id: '65378abd85008f171cf2990d',
-              firstName: 'Vyvyan',
-              lastName: 'Kerry',
-              email: 'testadmin1@example.com',
-              __typename: 'User',
-            },
-            messages: [
-              {
-                _id: '668930bae43ce54e6e302cf1',
-                createdAt: '2024-07-06T11:55:38.933Z',
-                messageContent: 'hJnkank',
-                replyTo: null,
-                receiver: {
-                  _id: '65378abd85008f171cf2990d',
-                  firstName: 'Vyvyan',
-                  lastName: 'Kerry',
-                  email: 'testadmin1@example.com',
-                  __typename: 'User',
-                },
-                sender: {
-                  _id: '64378abd85008f171cf2990d',
-                  firstName: 'Wilt',
-                  lastName: 'Shepherd',
-                  email: 'testsuperadmin@example.com',
-                  __typename: 'User',
-                },
-                __typename: 'DirectChatMessage',
-              },
-            ],
-            organization: {
-              _id: '6737904485008f171cf29924',
-              name: 'Unity Foundation',
-              __typename: 'Organization',
-            },
-            users: [
-              {
-                _id: '64378abd85008f171cf2990d',
-                firstName: 'Wilt',
-                lastName: 'Shepherd',
-                email: 'testsuperadmin@example.com',
-                image: null,
-                __typename: 'User',
-              },
-              {
-                _id: '65378abd85008f171cf2990d',
-                firstName: 'Vyvyan',
-                lastName: 'Kerry',
-                email: 'testadmin1@example.com',
-                image: null,
-                __typename: 'User',
-              },
-            ],
-            __typename: 'DirectChat',
-          },
-          {
-            _id: '666f09c892e995354d98a5ee',
-            creator: {
-              _id: '67378abd85008f171cf2990d',
-              firstName: 'Darcy',
-              lastName: 'Wilf',
-              email: 'testadmin3@example.com',
-              __typename: 'User',
-            },
-            messages: [
-              {
-                _id: '6676932692e995354d98ab7f',
-                createdAt: '2024-06-22T09:02:30.776Z',
-                messageContent: 'hii',
-                replyTo: null,
-                receiver: {
-                  _id: '67378abd85008f171cf2990d',
-                  firstName: 'Darcy',
-                  lastName: 'Wilf',
-                  email: 'testadmin3@example.com',
-                  __typename: 'User',
-                },
-                sender: {
-                  _id: '64378abd85008f171cf2990d',
-                  firstName: 'Wilt',
-                  lastName: 'Shepherd',
-                  email: 'testsuperadmin@example.com',
-                  __typename: 'User',
-                },
-                __typename: 'DirectChatMessage',
-              },
-            ],
-            organization: {
-              _id: '6737904485008f171cf29924',
-              name: 'Unity Foundation',
-              __typename: 'Organization',
-            },
-            users: [
-              {
-                _id: '64378abd85008f171cf2990d',
-                firstName: 'Wilt',
-                lastName: 'Shepherd',
-                email: 'testsuperadmin@example.com',
-                image: null,
-                __typename: 'User',
-              },
-              {
-                _id: '67378abd85008f171cf2990d',
-                firstName: 'Darcy',
-                lastName: 'Wilf',
-                email: 'testadmin3@example.com',
-                image: null,
-                __typename: 'User',
-              },
-            ],
-            __typename: 'DirectChat',
-          },
-        ],
-      },
-    },
-  },
-  {
-    request: {
-      query: DIRECT_CHATS_LIST,
-      variables: {
-        id: '1',
-      },
-    },
-    result: {
-      data: {
-        directChatsByUserID: [
-          {
-            _id: '666c88dd92e995354d98527c',
-            creator: {
-              _id: '65378abd85008f171cf2990d',
-              firstName: 'Vyvyan',
-              lastName: 'Kerry',
-              email: 'testadmin1@example.com',
-              __typename: 'User',
-            },
-            messages: [
-              {
-                _id: '668930bae43ce54e6e302cf1',
-                createdAt: '2024-07-06T11:55:38.933Z',
-                messageContent: 'hJnkank',
-                replyTo: null,
-                receiver: {
-                  _id: '65378abd85008f171cf2990d',
-                  firstName: 'Vyvyan',
-                  lastName: 'Kerry',
-                  email: 'testadmin1@example.com',
-                  __typename: 'User',
-                },
-                sender: {
-                  _id: '64378abd85008f171cf2990d',
-                  firstName: 'Wilt',
-                  lastName: 'Shepherd',
-                  email: 'testsuperadmin@example.com',
-                  __typename: 'User',
-                },
-                __typename: 'DirectChatMessage',
-              },
-            ],
-            organization: {
-              _id: '6737904485008f171cf29924',
-              name: 'Unity Foundation',
-              __typename: 'Organization',
-            },
-            users: [
-              {
-                _id: '64378abd85008f171cf2990d',
-                firstName: 'Wilt',
-                lastName: 'Shepherd',
-                email: 'testsuperadmin@example.com',
-                image: null,
-                __typename: 'User',
-              },
-              {
-                _id: '65378abd85008f171cf2990d',
-                firstName: 'Vyvyan',
-                lastName: 'Kerry',
-                email: 'testadmin1@example.com',
-                image: null,
-                __typename: 'User',
-              },
-            ],
-            __typename: 'DirectChat',
-          },
-          {
-            _id: '666f09c892e995354d98a5ee',
-            creator: {
-              _id: '67378abd85008f171cf2990d',
-              firstName: 'Darcy',
-              lastName: 'Wilf',
-              email: 'testadmin3@example.com',
-              __typename: 'User',
-            },
-            messages: [
-              {
-                _id: '6676932692e995354d98ab7f',
-                createdAt: '2024-06-22T09:02:30.776Z',
-                messageContent: 'hii',
-                replyTo: null,
-                receiver: {
-                  _id: '67378abd85008f171cf2990d',
-                  firstName: 'Darcy',
-                  lastName: 'Wilf',
-                  email: 'testadmin3@example.com',
-                  __typename: 'User',
-                },
-                sender: {
-                  _id: '64378abd85008f171cf2990d',
-                  firstName: 'Wilt',
-                  lastName: 'Shepherd',
-                  email: 'testsuperadmin@example.com',
-                  __typename: 'User',
-                },
-                __typename: 'DirectChatMessage',
-              },
-            ],
-            organization: {
-              _id: '6737904485008f171cf29924',
-              name: 'Unity Foundation',
-              __typename: 'Organization',
-            },
-            users: [
-              {
-                _id: '64378abd85008f171cf2990d',
-                firstName: 'Wilt',
-                lastName: 'Shepherd',
-                email: 'testsuperadmin@example.com',
-                image: null,
-                __typename: 'User',
-              },
-              {
-                _id: '67378abd85008f171cf2990d',
-                firstName: 'Darcy',
-                lastName: 'Wilf',
-                email: 'testadmin3@example.com',
-                image: null,
-                __typename: 'User',
-              },
-            ],
-            __typename: 'DirectChat',
-          },
-        ],
-      },
-    },
-  },
-  {
-    request: {
-      query: DIRECT_CHATS_LIST,
-      variables: {
-        id: '1',
-      },
-    },
-    result: {
-      data: {
-        directChatsByUserID: [
-          {
-            _id: '666c88dd92e995354d98527c',
-            creator: {
-              _id: '65378abd85008f171cf2990d',
-              firstName: 'Vyvyan',
-              lastName: 'Kerry',
-              email: 'testadmin1@example.com',
-              __typename: 'User',
-            },
-            messages: [
-              {
-                _id: '668930bae43ce54e6e302cf1',
-                createdAt: '2024-07-06T11:55:38.933Z',
-                messageContent: 'hJnkank',
-                replyTo: null,
-                receiver: {
-                  _id: '65378abd85008f171cf2990d',
-                  firstName: 'Vyvyan',
-                  lastName: 'Kerry',
-                  email: 'testadmin1@example.com',
-                  __typename: 'User',
-                },
-                sender: {
-                  _id: '64378abd85008f171cf2990d',
-                  firstName: 'Wilt',
-                  lastName: 'Shepherd',
-                  email: 'testsuperadmin@example.com',
-                  __typename: 'User',
-                },
-                __typename: 'DirectChatMessage',
-              },
-            ],
-            organization: {
-              _id: '6737904485008f171cf29924',
-              name: 'Unity Foundation',
-              __typename: 'Organization',
-            },
-            users: [
-              {
-                _id: '64378abd85008f171cf2990d',
-                firstName: 'Wilt',
-                lastName: 'Shepherd',
-                email: 'testsuperadmin@example.com',
-                image: null,
-                __typename: 'User',
-              },
-              {
-                _id: '65378abd85008f171cf2990d',
-                firstName: 'Vyvyan',
-                lastName: 'Kerry',
-                email: 'testadmin1@example.com',
-                image: null,
-                __typename: 'User',
-              },
-            ],
-            __typename: 'DirectChat',
-          },
-          {
-            _id: '666f09c892e995354d98a5ee',
-            creator: {
-              _id: '67378abd85008f171cf2990d',
-              firstName: 'Darcy',
-              lastName: 'Wilf',
-              email: 'testadmin3@example.com',
-              __typename: 'User',
-            },
-            messages: [
-              {
-                _id: '6676932692e995354d98ab7f',
-                createdAt: '2024-06-22T09:02:30.776Z',
-                messageContent: 'hii',
-                replyTo: null,
-                receiver: {
-                  _id: '67378abd85008f171cf2990d',
-                  firstName: 'Darcy',
-                  lastName: 'Wilf',
-                  email: 'testadmin3@example.com',
-                  __typename: 'User',
-                },
-                sender: {
-                  _id: '64378abd85008f171cf2990d',
-                  firstName: 'Wilt',
-                  lastName: 'Shepherd',
-                  email: 'testsuperadmin@example.com',
-                  __typename: 'User',
-                },
-                __typename: 'DirectChatMessage',
-              },
-            ],
-            organization: {
-              _id: '6737904485008f171cf29924',
-              name: 'Unity Foundation',
-              __typename: 'Organization',
-            },
-            users: [
-              {
-                _id: '64378abd85008f171cf2990d',
-                firstName: 'Wilt',
-                lastName: 'Shepherd',
-                email: 'testsuperadmin@example.com',
-                image: null,
-                __typename: 'User',
-              },
-              {
-                _id: '67378abd85008f171cf2990d',
-                firstName: 'Darcy',
-                lastName: 'Wilf',
-                email: 'testadmin3@example.com',
-                image: null,
-                __typename: 'User',
-              },
-            ],
-            __typename: 'DirectChat',
-          },
-        ],
-      },
-    },
-  },
-=======
 const USER_JOINED_ORG_MOCK = [
->>>>>>> 036b92e5
   {
     request: {
       query: USER_JOINED_ORGANIZATIONS,
@@ -691,215 +51,6 @@
     },
     result: {
       data: {
-<<<<<<< HEAD
-        directChatsByUserID: [
-          {
-            _id: '666c88dd92e995354d98527c',
-            creator: {
-              _id: '65378abd85008f171cf2990d',
-              firstName: 'Vyvyan',
-              lastName: 'Kerry',
-              email: 'testadmin1@example.com',
-              __typename: 'User',
-            },
-            messages: [
-              {
-                _id: '668930bae43ce54e6e302cf1',
-                createdAt: '2024-07-06T11:55:38.933Z',
-                messageContent: 'hJnkank',
-                replyTo: null,
-                receiver: {
-                  _id: '65378abd85008f171cf2990d',
-                  firstName: 'Vyvyan',
-                  lastName: 'Kerry',
-                  email: 'testadmin1@example.com',
-                  __typename: 'User',
-                },
-                sender: {
-                  _id: '64378abd85008f171cf2990d',
-                  firstName: 'Wilt',
-                  lastName: 'Shepherd',
-                  email: 'testsuperadmin@example.com',
-                  __typename: 'User',
-                },
-                __typename: 'DirectChatMessage',
-              },
-            ],
-            organization: {
-              _id: '6737904485008f171cf29924',
-              name: 'Unity Foundation',
-              __typename: 'Organization',
-            },
-            users: [
-              {
-                _id: '64378abd85008f171cf2990d',
-                firstName: 'Wilt',
-                lastName: 'Shepherd',
-                email: 'testsuperadmin@example.com',
-                image: null,
-                __typename: 'User',
-              },
-              {
-                _id: '65378abd85008f171cf2990d',
-                firstName: 'Vyvyan',
-                lastName: 'Kerry',
-                email: 'testadmin1@example.com',
-                image: null,
-                __typename: 'User',
-              },
-            ],
-            __typename: 'DirectChat',
-          },
-          {
-            _id: '666f09c892e995354d98a5ee',
-            creator: {
-              _id: '67378abd85008f171cf2990d',
-              firstName: 'Darcy',
-              lastName: 'Wilf',
-              email: 'testadmin3@example.com',
-              __typename: 'User',
-            },
-            messages: [
-              {
-                _id: '6676932692e995354d98ab7f',
-                createdAt: '2024-06-22T09:02:30.776Z',
-                messageContent: 'hii',
-                replyTo: null,
-                receiver: {
-                  _id: '67378abd85008f171cf2990d',
-                  firstName: 'Darcy',
-                  lastName: 'Wilf',
-                  email: 'testadmin3@example.com',
-                  __typename: 'User',
-                },
-                sender: {
-                  _id: '64378abd85008f171cf2990d',
-                  firstName: 'Wilt',
-                  lastName: 'Shepherd',
-                  email: 'testsuperadmin@example.com',
-                  __typename: 'User',
-                },
-                __typename: 'DirectChatMessage',
-              },
-            ],
-            organization: {
-              _id: '6737904485008f171cf29924',
-              name: 'Unity Foundation',
-              __typename: 'Organization',
-            },
-            users: [
-              {
-                _id: '64378abd85008f171cf2990d',
-                firstName: 'Wilt',
-                lastName: 'Shepherd',
-                email: 'testsuperadmin@example.com',
-                image: null,
-                __typename: 'User',
-              },
-              {
-                _id: '67378abd85008f171cf2990d',
-                firstName: 'Darcy',
-                lastName: 'Wilf',
-                email: 'testadmin3@example.com',
-                image: null,
-                __typename: 'User',
-              },
-            ],
-            __typename: 'DirectChat',
-          },
-        ],
-      },
-    },
-  },
-  {
-    request: {
-      query: DIRECT_CHATS_LIST,
-      variables: {
-        id: '',
-      },
-    },
-    result: {
-      data: {
-        directChatsByUserID: [
-          {
-            _id: '666c88dd92e995354d98527c',
-            creator: {
-              _id: '65378abd85008f171cf2990d',
-              firstName: 'Vyvyan',
-              lastName: 'Kerry',
-              email: 'testadmin1@example.com',
-              __typename: 'User',
-            },
-            messages: [
-              {
-                _id: '668930bae43ce54e6e302cf1',
-                createdAt: '2024-07-06T11:55:38.933Z',
-                messageContent: 'hJnkank',
-                replyTo: null,
-                receiver: {
-                  _id: '65378abd85008f171cf2990d',
-                  firstName: 'Vyvyan',
-                  lastName: 'Kerry',
-                  email: 'testadmin1@example.com',
-                  __typename: 'User',
-                },
-                sender: {
-                  _id: '64378abd85008f171cf2990d',
-                  firstName: 'Wilt',
-                  lastName: 'Shepherd',
-                  email: 'testsuperadmin@example.com',
-                  __typename: 'User',
-                },
-                __typename: 'DirectChatMessage',
-              },
-            ],
-            organization: {
-              _id: '6737904485008f171cf29924',
-              name: 'Unity Foundation',
-              __typename: 'Organization',
-            },
-            users: [
-              {
-                _id: '64378abd85008f171cf2990d',
-                firstName: 'Wilt',
-                lastName: 'Shepherd',
-                email: 'testsuperadmin@example.com',
-                image: null,
-                __typename: 'User',
-              },
-              {
-                _id: '65378abd85008f171cf2990d',
-                firstName: 'Vyvyan',
-                lastName: 'Kerry',
-                email: 'testadmin1@example.com',
-                image: null,
-                __typename: 'User',
-              },
-            ],
-            __typename: 'DirectChat',
-          },
-          {
-            _id: '666f09c892e995354d98a5ee',
-            creator: {
-              _id: '67378abd85008f171cf2990d',
-              firstName: 'Darcy',
-              lastName: 'Wilf',
-              email: 'testadmin3@example.com',
-              __typename: 'User',
-            },
-            messages: [
-              {
-                _id: '6676932692e995354d98ab7f',
-                createdAt: '2024-06-22T09:02:30.776Z',
-                messageContent: 'hii',
-                replyTo: null,
-                receiver: {
-                  _id: '67378abd85008f171cf2990d',
-                  firstName: 'Darcy',
-                  lastName: 'Wilf',
-                  email: 'testadmin3@example.com',
-                  __typename: 'User',
-=======
         users: [
           {
             user: {
@@ -999,7 +150,6 @@
                       },
                     },
                   ],
->>>>>>> 036b92e5
                 },
                 {
                   __typename: 'Organization',
@@ -2053,105 +1203,28 @@
               __typename: 'AppUserProfile',
             },
             __typename: 'UserData',
-<<<<<<< HEAD
           },
         ],
       },
     },
   },
+];
+
+const MESSAGE_SENT_TO_CHAT_MOCK = [
   {
     request: {
-      query: USERS_CONNECTION_LIST,
+      query: MESSAGE_SENT_TO_CHAT,
       variables: {
-        firstName_contains: '',
-        lastName_contains: '',
+        userId: null,
       },
     },
     result: {
       data: {
-        users: {
-          user: [
-            {
-              firstName: 'Disha',
-              lastName: 'Talreja',
-              image: 'img',
-              _id: '1',
-              email: 'disha@email.com',
-              createdAt: '',
-              appUserProfile: {
-                _id: '12',
-                isSuperAdmin: 'false',
-                createdOrganizations: {
-                  _id: '345678',
-                },
-                createdEvents: {
-                  _id: '34567890',
-                },
-              },
-              organizationsBlockedBy: [],
-              joinedOrganizations: [],
-            },
-            {
-              firstName: 'Disha',
-              lastName: 'Talreja',
-              image: 'img',
-              _id: '2',
-              email: 'disha@email.com',
-              createdAt: '',
-              appUserProfile: {
-                _id: '12',
-                isSuperAdmin: 'false',
-                createdOrganizations: {
-                  _id: '345678',
-                },
-                createdEvents: {
-                  _id: '34567890',
-                },
-              },
-              organizationsBlockedBy: [],
-              joinedOrganizations: [],
-            },
-            {
-              firstName: 'Disha',
-              lastName: 'Talreja',
-              image: 'img',
-              _id: '3',
-              email: 'disha@email.com',
-              createdAt: '',
-              appUserProfile: {
-                _id: '12',
-                isSuperAdmin: 'false',
-                createdOrganizations: {
-                  _id: '345678',
-                },
-                createdEvents: {
-                  _id: '34567890',
-                },
-              },
-              organizationsBlockedBy: [],
-              joinedOrganizations: [],
-            },
-          ],
-        },
-      },
-    },
-  },
-];
-
-const MESSAGE_SENT_TO_GROUP_CHAT_MOCK = [
-  {
-    request: {
-      query: MESSAGE_SENT_TO_GROUP_CHAT,
-      variables: {
-        userId: null,
-      },
-    },
-    result: {
-      data: {
-        messageSentToGroupChat: {
+        messageSentToChat: {
           _id: '668ec1f1364e03ac47a151',
           createdAt: '2024-07-10T17:16:33.248Z',
           messageContent: 'Test ',
+          type: 'STRING',
           replyTo: null,
           sender: {
             _id: '64378abd85008f171cf2990d',
@@ -2166,7 +1239,7 @@
   },
   {
     request: {
-      query: MESSAGE_SENT_TO_GROUP_CHAT,
+      query: MESSAGE_SENT_TO_CHAT,
       variables: {
         userId: '2',
       },
@@ -2178,6 +1251,7 @@
           createdAt: '2024-07-10T17:16:33.248Z',
           messageContent: 'Test ',
           replyTo: null,
+          type: 'STRING',
           sender: {
             _id: '64378abd85008f171cf2990d',
             firstName: 'Wilt',
@@ -2191,7 +1265,7 @@
   },
   {
     request: {
-      query: MESSAGE_SENT_TO_GROUP_CHAT,
+      query: MESSAGE_SENT_TO_CHAT,
       variables: {
         userId: '1',
       },
@@ -2203,116 +1277,7 @@
           createdAt: '2024-07-10T17:16:33.248Z',
           messageContent: 'Test ',
           replyTo: null,
-          sender: {
-            _id: '64378abd85008f171cf2990d',
-            firstName: 'Wilt',
-            lastName: 'Shepherd',
-            image: '',
-=======
->>>>>>> 036b92e5
-          },
-        ],
-      },
-    },
-  },
-];
-
-const MESSAGE_SENT_TO_CHAT_MOCK = [
-  {
-    request: {
-      query: MESSAGE_SENT_TO_CHAT,
-      variables: {
-        userId: null,
-      },
-    },
-    result: {
-      data: {
-        messageSentToChat: {
-          _id: '668ec1f1364e03ac47a151',
-          createdAt: '2024-07-10T17:16:33.248Z',
-          messageContent: 'Test ',
-<<<<<<< HEAD
-          replyTo: null,
-          receiver: {
-            _id: '65378abd85008f171cf2990d',
-            firstName: 'Vyvyan',
-            lastName: 'Kerry',
-            image: '',
-          },
-=======
           type: 'STRING',
-          replyTo: null,
->>>>>>> 036b92e5
-          sender: {
-            _id: '64378abd85008f171cf2990d',
-            firstName: 'Wilt',
-            lastName: 'Shepherd',
-            image: '',
-          },
-          updatedAt: '2024-07-10',
-        },
-      },
-    },
-  },
-  {
-    request: {
-      query: MESSAGE_SENT_TO_CHAT,
-      variables: {
-        userId: '2',
-      },
-    },
-    result: {
-      data: {
-        messageSentToGroupChat: {
-          _id: '668ec1f1df364e03ac47a151',
-          createdAt: '2024-07-10T17:16:33.248Z',
-          messageContent: 'Test ',
-          replyTo: null,
-<<<<<<< HEAD
-          receiver: {
-            _id: '65378abd85008f171cf2990d',
-            firstName: 'Vyvyan',
-            lastName: 'Kerry',
-            image: '',
-          },
-=======
-          type: 'STRING',
->>>>>>> 036b92e5
-          sender: {
-            _id: '64378abd85008f171cf2990d',
-            firstName: 'Wilt',
-            lastName: 'Shepherd',
-            image: '',
-          },
-          updatedAt: '2024-07-10',
-        },
-      },
-    },
-  },
-  {
-    request: {
-      query: MESSAGE_SENT_TO_CHAT,
-      variables: {
-        userId: '1',
-      },
-    },
-    result: {
-      data: {
-        messageSentToGroupChat: {
-          _id: '668ec1f13603ac4697a151',
-          createdAt: '2024-07-10T17:16:33.248Z',
-          messageContent: 'Test ',
-          replyTo: null,
-<<<<<<< HEAD
-          receiver: {
-            _id: '65378abd85008f171cf2990d',
-            firstName: 'Vyvyan',
-            lastName: 'Kerry',
-            image: '',
-          },
-=======
-          type: 'STRING',
->>>>>>> 036b92e5
           sender: {
             _id: '64378abd85008f171cf2990d',
             firstName: 'Wilt',
@@ -2357,17 +1322,7 @@
               createdAt: '345678908765',
               messageContent: 'Hello',
               replyTo: null,
-<<<<<<< HEAD
-              receiver: {
-                _id: '1',
-                firstName: 'Disha',
-                lastName: 'Talreja',
-                email: 'disha@example.com',
-                image: '',
-              },
-=======
               type: 'STRING',
->>>>>>> 036b92e5
               sender: {
                 _id: '2',
                 firstName: 'Test',
@@ -2427,17 +1382,7 @@
               createdAt: '345678908765',
               messageContent: 'Hello',
               replyTo: null,
-<<<<<<< HEAD
-              receiver: {
-                _id: '1',
-                firstName: 'Disha',
-                lastName: 'Talreja',
-                email: 'disha@example.com',
-                image: '',
-              },
-=======
               type: 'STRING',
->>>>>>> 036b92e5
               sender: {
                 _id: '2',
                 firstName: 'Test',
@@ -2497,17 +1442,7 @@
               createdAt: '345678908765',
               messageContent: 'Hello',
               replyTo: null,
-<<<<<<< HEAD
-              receiver: {
-                _id: '1',
-                firstName: 'Disha',
-                lastName: 'Talreja',
-                email: 'disha@example.com',
-                image: '',
-              },
-=======
               type: 'STRING',
->>>>>>> 036b92e5
               sender: {
                 _id: '2',
                 firstName: 'Test',
@@ -2549,18 +1484,6 @@
     },
     result: {
       data: {
-<<<<<<< HEAD
-        directChatById: {
-          _id: '65844efc814dd4003db811c4',
-          createdAt: '2345678903456',
-          messages: [
-            {
-              _id: '345678',
-              createdAt: '345678908765',
-              messageContent: 'Hello',
-              replyTo: null,
-              receiver: {
-=======
         chatsByUserId: [
           {
             _id: '65844efc814dd40fgh03db811c4',
@@ -2598,7 +1521,6 @@
             ],
             users: [
               {
->>>>>>> 036b92e5
                 _id: '1',
                 firstName: 'Disha',
                 lastName: 'Talreja',
@@ -2720,18 +1642,6 @@
     },
     result: {
       data: {
-<<<<<<< HEAD
-        directChatById: {
-          _id: '65844efc814dd4003db811c4',
-          createdAt: '2345678903456',
-          messages: [
-            {
-              _id: '345678',
-              createdAt: '345678908765',
-              messageContent: 'Hello',
-              replyTo: null,
-              receiver: {
-=======
         chatsByUserId: [
           {
             _id: '65844ghjefc814dd4003db811c4',
@@ -2769,7 +1679,6 @@
             ],
             users: [
               {
->>>>>>> 036b92e5
                 _id: '1',
                 firstName: 'Disha',
                 lastName: 'Talreja',
@@ -2822,36 +1731,6 @@
               _id: 'pw3ertyuiophgfre45678',
               name: 'rtyu',
             },
-<<<<<<< HEAD
-          ],
-        },
-      },
-    },
-  },
-];
-
-const GROUP_CHAT_BY_ID_QUERY_MOCK = [
-  {
-    request: {
-      query: GROUP_CHAT_BY_ID,
-      variables: {
-        id: '1',
-      },
-    },
-    result: {
-      data: {
-        groupChatById: {
-          _id: '65844efc814dd4003db811c4',
-          createdAt: '2345678903456',
-          title: 'Test Group Chat',
-          messages: [
-            {
-              _id: '345678',
-              createdAt: '345678908765',
-              messageContent: 'Hello',
-              replyTo: null,
-              sender: {
-=======
             createdAt: '2345678903456',
             name: 'Test Group Chat',
             messages: [
@@ -2879,7 +1758,6 @@
                 image: '',
               },
               {
->>>>>>> 036b92e5
                 _id: '2',
                 firstName: 'Test',
                 lastName: 'User',
@@ -2922,19 +1800,6 @@
     },
     result: {
       data: {
-<<<<<<< HEAD
-        groupChatById: {
-          _id: '65844efc814dd4003db811c4',
-          createdAt: '2345678903456',
-          title: 'Test Group Chat',
-          messages: [
-            {
-              _id: '345678',
-              createdAt: '345678908765',
-              messageContent: 'Hello',
-              replyTo: null,
-              sender: {
-=======
         chatsByUserId: [
           {
             _id: '65844efc814dhjmkdftyd4003db811c4',
@@ -2979,7 +1844,6 @@
                 image: '',
               },
               {
->>>>>>> 036b92e5
                 _id: '2',
                 firstName: 'Test',
                 lastName: 'User',
@@ -3121,10 +1985,7 @@
               createdAt: '345678908765',
               messageContent: 'Hello',
               replyTo: null,
-<<<<<<< HEAD
-=======
               type: 'STRING',
->>>>>>> 036b92e5
               sender: {
                 _id: '2',
                 firstName: 'Test',
@@ -3214,10 +2075,7 @@
               createdAt: '345678908765',
               messageContent: 'Hello',
               replyTo: null,
-<<<<<<< HEAD
-=======
               type: 'STRING',
->>>>>>> 036b92e5
               sender: {
                 _id: '2',
                 firstName: 'Test',
