--- conflicted
+++ resolved
@@ -136,10 +136,6 @@
     await act(async () => {
       await i18nForTest.changeLanguage('en');
     });
-<<<<<<< HEAD
-
-=======
->>>>>>> 089c5fc3
     vi.clearAllMocks();
   });
 
