import React, { act } from 'react';
import { MockedProvider } from '@apollo/react-testing';
import { render, screen } from '@testing-library/react';
import { I18nextProvider } from 'react-i18next';
import { Provider } from 'react-redux';
import { BrowserRouter, Router } from 'react-router-dom';
import { store } from 'state/store';
import i18nForTest from 'utils/i18nForTest';
import cookies from 'js-cookie';
import { StaticMockLink } from 'utils/StaticMockLink';

import OrganizationNavbar from './OrganizationNavbar';
import userEvent from '@testing-library/user-event';
<<<<<<< HEAD
import { ORGANIZATION_LIST } from 'GraphQl/Queries/Queries';
import { PLUGIN_SUBSCRIPTION } from 'GraphQl/Mutations/mutations';
=======
import { USER_ORGANIZATION_CONNECTION } from 'GraphQl/Queries/Queries';
>>>>>>> 5126a0f1

import { createMemoryHistory } from 'history';
import { vi } from 'vitest';

/**
 * Unit tests for the OrganizationNavbar component.
 *
 * These tests validate the rendering and behavior of the component, ensuring it renders correctly,
 * handles user interactions, and manages language updates.
 *
 * 1. **Component rendering**: Verifies correct rendering with provided props and organization details.
 * 2. **Language switch to English**: Tests if the language changes to English.
 * 3. **Language switch to French**: Tests if the language changes to French.
 * 4. **Language switch to Hindi**: Tests if the language changes to Hindi.
 * 5. **Language switch to Spanish**: Tests if the language changes to Spanish.
 * 6. **Language switch to Chinese**: Tests if the language changes to Chinese.
 * 7. **Should handle logout properly**: Ensures that local storage is cleared and user is redirected to home screen when logout button is clicked
 * 8. **Should navigate to home page on home link click**: Ensures that browser history is correctly updated and navigates to oraganization home page.
 * 9. **Should use fallback "en" when cookies.get returns null: Ensures component fallsback to "en" language when i18next cookie is absent.
 *
 * Mocked GraphQL queries and subscriptions simulate backend behavior.
 */

const organizationId = 'org1234';

const MOCK_ORGANIZATION_CONNECTION = {
  request: {
    query: ORGANIZATION_LIST,
    variables: {
      id: organizationId,
    },
  },
  result: {
    data: {
      organizations: [
        {
          __typename: 'Organization',
          _id: '6401ff65ce8e8406b8f07af2',
          image: '',
          address: {
            city: 'abc',
            countryCode: '123',
            postalCode: '456',
            state: 'def',
            dependentLocality: 'ghi',
            line1: 'asdfg',
            line2: 'dfghj',
            sortingCode: '4567',
          },
          name: 'anyOrganization1',
          description: 'desc',
          userRegistrationRequired: true,
          createdAt: '12345678900',
          creator: { __typename: 'User', firstName: 'John', lastName: 'Doe' },
          members: [
            {
              _id: '56gheqyr7deyfuiwfewifruy8',
              user: {
                _id: '45ydeg2yet721rtgdu32ry',
              },
            },
          ],
          admins: [
            {
              _id: '45gj5678jk45678fvgbhnr4rtgh',
            },
          ],
          membershipRequests: [
            {
              _id: '56gheqyr7deyfuiwfewifruy8',
              user: {
                _id: '45ydeg2yet721rtgdu32ry',
              },
            },
          ],
        },
      ],
    },
  },
};

const MOCKS = [MOCK_ORGANIZATION_CONNECTION];

async function wait(ms = 100): Promise<void> {
  await act(() => {
    return new Promise((resolve) => {
      setTimeout(resolve, ms);
    });
  });
}

const link = new StaticMockLink(MOCKS, true);

const navbarProps = {
  currentPage: 'home',
};

vi.mock('react-router-dom', async () => {
  const actual = await vi.importActual('react-router-dom');
  return {
    ...actual,
    useParams: () => ({ orgId: organizationId }),
  };
});

describe('Testing OrganizationNavbar Component [User Portal]', () => {
  Object.defineProperty(window, 'matchMedia', {
    writable: true,
    value: vi.fn().mockImplementation((query) => ({
      matches: false,
      media: query,
      onchange: null,
      addListener: vi.fn(), // Deprecated
      removeListener: vi.fn(), // Deprecated
      addEventListener: vi.fn(),
      removeEventListener: vi.fn(),
      dispatchEvent: vi.fn(),
    })),
  });

  afterEach(async () => {
    await act(async () => {
      await i18nForTest.changeLanguage('en');
    });
  });

  it('Component should be rendered properly', async () => {
    render(
      <MockedProvider addTypename={false} link={link}>
        <BrowserRouter>
          <Provider store={store}>
            <I18nextProvider i18n={i18nForTest}>
              <OrganizationNavbar {...navbarProps} />
            </I18nextProvider>
          </Provider>
        </BrowserRouter>
      </MockedProvider>,
    );

    await wait();

    expect(screen.queryByText('anyOrganization1')).toBeInTheDocument();
    // Check if navigation links are rendered
    expect(screen.getByText('Home')).toBeInTheDocument();
    // expect(screen.getByText('Chat')).toBeInTheDocument();
  });

  it('The language is switched to English', async () => {
    render(
      <MockedProvider addTypename={false} link={link}>
        <BrowserRouter>
          <Provider store={store}>
            <I18nextProvider i18n={i18nForTest}>
              <OrganizationNavbar {...navbarProps} />
            </I18nextProvider>
          </Provider>
        </BrowserRouter>
      </MockedProvider>,
    );

    await wait();

    await userEvent.click(screen.getByTestId('languageIcon'));

    await userEvent.click(screen.getByTestId('changeLanguageBtn0'));

    await wait();

    expect(cookies.get('i18next')).toBe('en');
    // Check if navigation links are rendered
    expect(screen.getByText('Home')).toBeInTheDocument();
    // expect(screen.getByText('Chat')).toBeInTheDocument();
  });

  it('The language is switched to fr', async () => {
    render(
      <MockedProvider addTypename={false} link={link}>
        <BrowserRouter>
          <Provider store={store}>
            <I18nextProvider i18n={i18nForTest}>
              <OrganizationNavbar {...navbarProps} />
            </I18nextProvider>
          </Provider>
        </BrowserRouter>
      </MockedProvider>,
    );

    await wait();

    await userEvent.click(screen.getByTestId('languageIcon'));

    await userEvent.click(screen.getByTestId('changeLanguageBtn1'));

    await wait();

    expect(cookies.get('i18next')).toBe('fr');
  });

  it('The language is switched to hi', async () => {
    render(
      <MockedProvider addTypename={false} link={link}>
        <BrowserRouter>
          <Provider store={store}>
            <I18nextProvider i18n={i18nForTest}>
              <OrganizationNavbar {...navbarProps} />
            </I18nextProvider>
          </Provider>
        </BrowserRouter>
      </MockedProvider>,
    );

    await wait();

    await userEvent.click(screen.getByTestId('languageIcon'));

    await userEvent.click(screen.getByTestId('changeLanguageBtn2'));

    await wait();

    expect(cookies.get('i18next')).toBe('hi');
  });

  it('The language is switched to es', async () => {
    render(
      <MockedProvider addTypename={false} link={link}>
        <BrowserRouter>
          <Provider store={store}>
            <I18nextProvider i18n={i18nForTest}>
              <OrganizationNavbar {...navbarProps} />
            </I18nextProvider>
          </Provider>
        </BrowserRouter>
      </MockedProvider>,
    );

    await wait();

    await userEvent.click(screen.getByTestId('languageIcon'));

    await userEvent.click(screen.getByTestId('changeLanguageBtn3'));

    await wait();

    expect(cookies.get('i18next')).toBe('es');
  });

  it('The language is switched to zh', async () => {
    render(
      <MockedProvider addTypename={false} link={link}>
        <BrowserRouter>
          <Provider store={store}>
            <I18nextProvider i18n={i18nForTest}>
              <OrganizationNavbar {...navbarProps} />
            </I18nextProvider>
          </Provider>
        </BrowserRouter>
      </MockedProvider>,
    );

    await wait();

    await userEvent.click(screen.getByTestId('languageIcon'));

    await userEvent.click(screen.getByTestId('changeLanguageBtn4'));

    await wait();

    expect(cookies.get('i18next')).toBe('zh');
  });

  it('Should handle logout properly', async () => {
    const mockStorage = {
      clear: vi.fn(),
      getItem: vi.fn((key: 'name') => {
        const items = {
          name: JSON.stringify('Test User'),
        };
        return items[key] || null;
      }),
      setItem: vi.fn(),
      removeItem: vi.fn(),
      length: 0,
      key: vi.fn(),
    };
    Object.defineProperty(window, 'localStorage', {
      value: mockStorage,
    });
    const mockLocation = {
      replace: vi.fn(),
    };
    Object.defineProperty(window, 'location', {
      value: mockLocation,
      writable: true,
    });
    render(
      <MockedProvider addTypename={false} link={link}>
        <BrowserRouter>
          <Provider store={store}>
            <I18nextProvider i18n={i18nForTest}>
              <OrganizationNavbar {...navbarProps} />
            </I18nextProvider>
          </Provider>
        </BrowserRouter>
      </MockedProvider>,
    );
    await wait();
    await userEvent.click(screen.getByTestId('personIcon'));
    await userEvent.click(screen.getByTestId('logoutBtn'));
    expect(mockStorage.clear).toHaveBeenCalled();
    expect(mockLocation.replace).toHaveBeenCalledWith('/');
  });

  it('Should navigate to home page on home link click', async () => {
    const history = createMemoryHistory({
      initialEntries: ['/initial'],
    });
    render(
      <MockedProvider addTypename={false} link={link}>
        <Router location={history.location} navigator={history}>
          <Provider store={store}>
            <I18nextProvider i18n={i18nForTest}>
              <OrganizationNavbar {...navbarProps} />
            </I18nextProvider>
          </Provider>
        </Router>
      </MockedProvider>,
    );
    const homeLink = screen.getByText('Home');
    expect(homeLink).toBeInTheDocument();
    await userEvent.click(homeLink);
    await wait();
    expect(history.location.pathname).toBe(
      `/user/organization/${organizationId}`,
    );
  });
});

describe('Testing OrganizationNavbar Cookie Fallback', () => {
  beforeEach(() => {
    vi.clearAllMocks();
  });

  it('should use fallback "en" when cookies.get returns null', async () => {
    vi.spyOn(cookies, 'get').mockReturnValue(
      null as unknown as { [key: string]: string },
    );
    render(
      <MockedProvider>
        <BrowserRouter>
          <Provider store={store}>
            <I18nextProvider i18n={i18nForTest}>
              <OrganizationNavbar currentPage="home" />
            </I18nextProvider>
          </Provider>
        </BrowserRouter>
      </MockedProvider>,
    );
    expect(cookies.get).toHaveBeenCalledWith('i18next');
    expect(screen.getByText('Home')).toBeInTheDocument();
  });
});<|MERGE_RESOLUTION|>--- conflicted
+++ resolved
@@ -11,12 +11,7 @@
 
 import OrganizationNavbar from './OrganizationNavbar';
 import userEvent from '@testing-library/user-event';
-<<<<<<< HEAD
 import { ORGANIZATION_LIST } from 'GraphQl/Queries/Queries';
-import { PLUGIN_SUBSCRIPTION } from 'GraphQl/Mutations/mutations';
-=======
-import { USER_ORGANIZATION_CONNECTION } from 'GraphQl/Queries/Queries';
->>>>>>> 5126a0f1
 
 import { createMemoryHistory } from 'history';
 import { vi } from 'vitest';
