--- conflicted
+++ resolved
@@ -161,44 +161,6 @@
               >
                 {t('home')}
               </Nav.Link>
-<<<<<<< HEAD
-              <Nav.Link
-                active={props.currentPage === 'events'}
-                onClick={
-                  /* istanbul ignore next */
-                  (): void => history.push(eventsLink)
-                }
-              >
-                {t('events')}
-              </Nav.Link>
-              <Nav.Link
-                active={props.currentPage === 'people'}
-                onClick={
-                  /* istanbul ignore next */
-                  (): void => history.push(peopleLink)
-                }
-              >
-                {t('people')}
-              </Nav.Link>
-              <Nav.Link
-                active={props.currentPage === 'chat'}
-                onClick={
-                  /* istanbul ignore next */
-                  (): void => history.push(chatLink)
-                }
-              >
-                {t('chat')}
-              </Nav.Link>
-              <Nav.Link
-                active={props.currentPage === 'donate'}
-                onClick={
-                  /* istanbul ignore next */
-                  (): void => history.push(donationLink)
-                }
-              >
-                {t('donate')}
-              </Nav.Link>
-=======
               {plugins.map(
                 (plugin, idx) =>
                   plugin.view && (
@@ -211,7 +173,6 @@
                     </Nav.Link>
                   )
               )}
->>>>>>> 12f210b7
             </Nav>
             <Navbar.Collapse className="justify-content-end">
               <Dropdown data-testid="languageDropdown" drop={dropDirection}>
