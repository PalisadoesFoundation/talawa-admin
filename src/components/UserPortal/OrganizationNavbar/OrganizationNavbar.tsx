--- conflicted
+++ resolved
@@ -161,8 +161,6 @@
               >
                 {t('home')}
               </Nav.Link>
-<<<<<<< HEAD
-
               {plugins.map(
                 (plugin, idx) =>
                   plugin.view && (
@@ -175,44 +173,7 @@
                     </Nav.Link>
                   )
               )}
-=======
-              <Nav.Link
-                active={props.currentPage === 'events'}
-                onClick={
-                  /* istanbul ignore next */
-                  (): void => history.push(eventsLink)
-                }
-              >
-                {t('events')}
-              </Nav.Link>
-              <Nav.Link
-                active={props.currentPage === 'people'}
-                onClick={
-                  /* istanbul ignore next */
-                  (): void => history.push(peopleLink)
-                }
-              >
-                {t('people')}
-              </Nav.Link>
-              <Nav.Link
-                active={props.currentPage === 'chat'}
-                onClick={
-                  /* istanbul ignore next */
-                  (): void => history.push(chatLink)
-                }
-              >
-                {t('chat')}
-              </Nav.Link>
-              <Nav.Link
-                active={props.currentPage === 'donate'}
-                onClick={
-                  /* istanbul ignore next */
-                  (): void => history.push(donationLink)
-                }
-              >
-                {t('donate')}
-              </Nav.Link>
->>>>>>> 5dffa1b7
+
             </Nav>
             <Navbar.Collapse className="justify-content-end">
               <Dropdown data-testid="languageDropdown" drop={dropDirection}>
