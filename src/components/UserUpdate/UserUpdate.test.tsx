import React from 'react';
import { act, render, screen } from '@testing-library/react';
import { MockedProvider } from '@apollo/react-testing';
import userEvent from '@testing-library/user-event';
import { I18nextProvider } from 'react-i18next';
import { BrowserRouter as Router } from 'react-router-dom';
import UserUpdate from './UserUpdate';
import { UPDATE_USER_MUTATION } from 'GraphQl/Mutations/mutations';
import i18nForTest from 'utils/i18nForTest';
import { USER_DETAILS } from 'GraphQl/Queries/Queries';
import { StaticMockLink } from 'utils/StaticMockLink';
import { toast } from 'react-toastify';

const MOCKS = [
  {
    request: {
      query: USER_DETAILS,
      variables: {
        id: '1',
      },
    },
    result: {
      data: {
        user: {
          __typename: 'User',
          image: null,
          firstName: '',
          lastName: '',
          email: '',
          role: 'SUPERADMIN',
          appLanguageCode: 'en',
          userType: 'SUPERADMIN',
          pluginCreationAllowed: true,
          adminApproved: true,
          createdAt: '2023-02-18T09:22:27.969Z',
          adminFor: [],
          createdOrganizations: [],
          joinedOrganizations: [],
          organizationsBlockedBy: [],
          createdEvents: [],
          registeredEvents: [],
          eventAdmin: [],
          membershipRequests: [],
        },
      },
    },
  },
  {
    request: {
      query: UPDATE_USER_MUTATION,
      variable: {
        firstName: '',
        lastName: '',
        email: '',
      },
    },
    result: {
      data: {
        users: [
          {
            _id: '1',
          },
        ],
      },
    },
  },
];

const link = new StaticMockLink(MOCKS, true);

async function wait(ms = 5): Promise<void> {
  await act(() => {
    return new Promise((resolve) => {
      setTimeout(resolve, ms);
    });
  });
}

describe('Testing User Update', () => {
  const props = {
    key: '123',
    id: '1',
    toggleStateValue: jest.fn(),
  };

  const formData = {
    firstName: 'Ansh',
    lastName: 'Goyal',
    email: 'ansh@gmail.com',
    image: new File(['hello'], 'hello.png', { type: 'image/png' }),
  };

  global.alert = jest.fn();

  test('should display warnings for blank form submission', async () => {
    jest.spyOn(toast, 'warning');

    render(
      <MockedProvider addTypename={false} link={link}>
        <I18nextProvider i18n={i18nForTest}>
          <Router>
            <UserUpdate {...props} />
          </Router>
        </I18nextProvider>
      </MockedProvider>,
    );

    await wait();

    userEvent.click(screen.getByText(/Save Changes/i));

    expect(toast.warning).toHaveBeenCalledWith('First Name cannot be blank!');
    expect(toast.warning).toHaveBeenCalledWith('Last Name cannot be blank!');
    expect(toast.warning).toHaveBeenCalledWith('Email cannot be blank!');
  });

  test('should render props and text elements test for the page component', async () => {
    render(
      <MockedProvider addTypename={false} link={link}>
        <I18nextProvider i18n={i18nForTest}>
          <Router>
            <UserUpdate {...props} />
          </Router>
        </I18nextProvider>
      </MockedProvider>,
    );

    await wait();

    userEvent.type(
      screen.getByPlaceholderText(/First Name/i),
      formData.firstName,
    );
    userEvent.type(
      screen.getByPlaceholderText(/Last Name/i),
      formData.lastName,
    );
    userEvent.type(screen.getByPlaceholderText(/Email/i), formData.email);
<<<<<<< HEAD
    expect(screen.getByRole('applangcode')).toBeInTheDocument();
    expect(screen.getByText('English')).toBeInTheDocument();
=======
    userEvent.selectOptions(screen.getByTestId('applangcode'), 'Français');
>>>>>>> 6cb2a46f

    userEvent.upload(screen.getByLabelText(/Display Image:/i), formData.image);
    await wait();

    userEvent.click(screen.getByText(/Save Changes/i));

    expect(screen.getByPlaceholderText(/First Name/i)).toHaveValue(
      formData.firstName,
    );
    expect(screen.getByPlaceholderText(/Last Name/i)).toHaveValue(
      formData.lastName,
    );
    expect(screen.getByPlaceholderText(/Email/i)).toHaveValue(formData.email);

    expect(screen.getByText(/Cancel/i)).toBeTruthy();
    expect(screen.getByPlaceholderText(/First Name/i)).toBeInTheDocument();
    expect(screen.getByPlaceholderText(/Last Name/i)).toBeInTheDocument();
    expect(screen.getByPlaceholderText(/Email/i)).toBeInTheDocument();
    expect(screen.getByText(/Display Image/i)).toBeInTheDocument();
  });
});<|MERGE_RESOLUTION|>--- conflicted
+++ resolved
@@ -136,12 +136,7 @@
       formData.lastName,
     );
     userEvent.type(screen.getByPlaceholderText(/Email/i), formData.email);
-<<<<<<< HEAD
-    expect(screen.getByRole('applangcode')).toBeInTheDocument();
-    expect(screen.getByText('English')).toBeInTheDocument();
-=======
     userEvent.selectOptions(screen.getByTestId('applangcode'), 'Français');
->>>>>>> 6cb2a46f
 
     userEvent.upload(screen.getByLabelText(/Display Image:/i), formData.image);
     await wait();
