import React from 'react';
import { act, render, screen } from '@testing-library/react';
import { MockedProvider } from '@apollo/react-testing';
import userEvent from '@testing-library/user-event';
import { I18nextProvider } from 'react-i18next';
import { BrowserRouter as Router } from 'react-router-dom';
import UserUpdate from './UserUpdate';
import { UPDATE_USER_MUTATION } from 'GraphQl/Mutations/mutations';
import i18nForTest from 'utils/i18nForTest';
import { USER_DETAILS } from 'GraphQl/Queries/Queries';
import { StaticMockLink } from 'utils/StaticMockLink';
import { toast } from 'react-toastify';

const MOCKS = [
  {
    request: {
      query: USER_DETAILS,
      variables: {
        id: '1',
      },
    },
    result: {
      data: {
        user: {
          __typename: 'User',
          image: null,
          firstName: '',
          lastName: '',
          email: '',
          role: 'SUPERADMIN',
          appLanguageCode: 'en',
          userType: 'SUPERADMIN',
          pluginCreationAllowed: true,
          adminApproved: true,
          createdAt: '2023-02-18T09:22:27.969Z',
          adminFor: [],
          createdOrganizations: [],
          joinedOrganizations: [],
          organizationsBlockedBy: [],
          createdEvents: [],
          registeredEvents: [],
          eventAdmin: [],
          membershipRequests: [],
        },
      },
    },
  },
  {
    request: {
      query: UPDATE_USER_MUTATION,
      variable: {
        firstName: '',
        lastName: '',
        email: '',
      },
    },
    result: {
      data: {
        users: [
          {
            _id: '1',
          },
        ],
      },
    },
  },
];

const link = new StaticMockLink(MOCKS, true);

async function wait(ms = 5): Promise<void> {
  await act(() => {
    return new Promise((resolve) => {
      setTimeout(resolve, ms);
    });
  });
}

describe('Testing User Update', () => {
  const props = {
    key: '123',
    id: '1',
    toggleStateValue: jest.fn(),
  };

  const formData = {
    firstName: 'Ansh',
    lastName: 'Goyal',
    email: 'ansh@gmail.com',
    image: new File(['hello'], 'hello.png', { type: 'image/png' }),
  };

  global.alert = jest.fn();

  test('should display warnings for blank form submission', async () => {
    jest.spyOn(toast, 'warning');

    render(
      <MockedProvider addTypename={false} link={link}>
        <I18nextProvider i18n={i18nForTest}>
          <Router>
            <UserUpdate {...props} />
          </Router>
        </I18nextProvider>
      </MockedProvider>
    );

    await wait();

    userEvent.click(screen.getByText(/Save Changes/i));

    expect(toast.warning).toHaveBeenCalledWith('First Name cannot be blank!');
    expect(toast.warning).toHaveBeenCalledWith('Last Name cannot be blank!');
    expect(toast.warning).toHaveBeenCalledWith('Email cannot be blank!');
  });

  test('should render props and text elements test for the page component', async () => {
    render(
      <MockedProvider addTypename={false} link={link}>
        <I18nextProvider i18n={i18nForTest}>
          <Router>
            <UserUpdate {...props} />
          </Router>
        </I18nextProvider>
      </MockedProvider>,
    );

    await wait();

    userEvent.type(
      screen.getByPlaceholderText(/First Name/i),
      formData.firstName,
    );
    userEvent.type(
      screen.getByPlaceholderText(/Last Name/i),
      formData.lastName,
    );
    userEvent.type(screen.getByPlaceholderText(/Email/i), formData.email);
    // userEvent.selectOptions(screen.getByTestId('applangcode'), 'Français');
    expect(screen.getByRole('applangcode')).toBeInTheDocument();
    expect(screen.getByText('English')).toBeInTheDocument();

    userEvent.upload(screen.getByLabelText(/Display Image:/i), formData.image);
    await wait();

    userEvent.click(screen.getByText(/Save Changes/i));

    expect(screen.getByPlaceholderText(/First Name/i)).toHaveValue(
      formData.firstName,
    );
    expect(screen.getByPlaceholderText(/Last Name/i)).toHaveValue(
      formData.lastName,
    );
    expect(screen.getByPlaceholderText(/Email/i)).toHaveValue(formData.email);

    expect(screen.getByText(/Cancel/i)).toBeTruthy();
    expect(screen.getByPlaceholderText(/First Name/i)).toBeInTheDocument();
    expect(screen.getByPlaceholderText(/Last Name/i)).toBeInTheDocument();
    expect(screen.getByPlaceholderText(/Email/i)).toBeInTheDocument();
    expect(screen.getByText(/Display Image/i)).toBeInTheDocument();
  });
<<<<<<< HEAD
=======
  test('should display warnings for blank form submission', async () => {
    jest.spyOn(toast, 'warning');

    render(
      <MockedProvider addTypename={false} link={link}>
        <I18nextProvider i18n={i18nForTest}>
          <Router>
            <UserUpdate {...props} />
          </Router>
        </I18nextProvider>
      </MockedProvider>,
    );

    await wait();

    userEvent.click(screen.getByText(/Save Changes/i));

    expect(toast.warning).toHaveBeenCalledWith('First Name cannot be blank!');
    expect(toast.warning).toHaveBeenCalledWith('Last Name cannot be blank!');
    expect(toast.warning).toHaveBeenCalledWith('Email cannot be blank!');
  });
>>>>>>> 68615592
});<|MERGE_RESOLUTION|>--- conflicted
+++ resolved
@@ -159,8 +159,7 @@
     expect(screen.getByPlaceholderText(/Email/i)).toBeInTheDocument();
     expect(screen.getByText(/Display Image/i)).toBeInTheDocument();
   });
-<<<<<<< HEAD
-=======
+  
   test('should display warnings for blank form submission', async () => {
     jest.spyOn(toast, 'warning');
 
@@ -182,5 +181,5 @@
     expect(toast.warning).toHaveBeenCalledWith('Last Name cannot be blank!');
     expect(toast.warning).toHaveBeenCalledWith('Email cannot be blank!');
   });
->>>>>>> 68615592
+  
 });