--- conflicted
+++ resolved
@@ -114,12 +114,8 @@
           applangcode: '',
           file: '',
         });
-<<<<<<< HEAD
-        if (currentUrl === localStorage.getItem('id')) {
-=======
 
         if (localStorage.getItem('id') === currentUrl) {
->>>>>>> 751bcbef
           localStorage.setItem('FirstName', firstName);
           localStorage.setItem('LastName', lastName);
           localStorage.setItem('Email', email);
