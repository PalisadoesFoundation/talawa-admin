--- conflicted
+++ resolved
@@ -11,7 +11,7 @@
 import { languages } from 'utils/languages';
 import { toast } from 'react-toastify';
 import { errorHandler } from 'utils/errorHandler';
-import { Dropdown, Form } from 'react-bootstrap';
+import { Form } from 'react-bootstrap';
 import Loader from 'components/Loader/Loader';
 import useLocalStorage from 'utils/useLocalstorage';
 
@@ -200,42 +200,22 @@
             <div>
               <label>
                 {t('appLanguageCode')}
-                <Dropdown
-                  onSelect={(eventKey): void => {
+                <select
+                  className="form-control"
+                  data-testid="applangcode"
+                  onChange={(e): void => {
                     setFormState({
                       ...formState,
-<<<<<<< HEAD
-                      appLanguageCode: eventKey !== null ? eventKey : '',
-=======
                       appLanguageCode: e.target.value,
->>>>>>> 6cb2a46f
                     });
                   }}
                 >
-                  <div role="applangcode">
-                    <Dropdown.Toggle>
-                      {
-                        languages.find(
-                          (lang) => lang.code == formState.appLanguageCode,
-                        )?.name
-                      }
-                    </Dropdown.Toggle>
-                  </div>
-                  <Dropdown.Menu>
-                    {languages.map((language, index) => {
-                      return (
-                        <Dropdown.Item
-                          href=""
-                          key={index}
-                          eventKey={language.code}
-                          role={language.name}
-                        >
-                          {language.name}
-                        </Dropdown.Item>
-                      );
-                    })}
-                  </Dropdown.Menu>
-                </Dropdown>
+                  {languages.map((language, index: number) => (
+                    <option key={index} value={language.code}>
+                      {language.name}
+                    </option>
+                  ))}
+                </select>
               </label>
             </div>
           </div>
