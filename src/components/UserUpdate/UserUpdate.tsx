import React from 'react';
import { useMutation, useQuery } from '@apollo/client';
import { UPDATE_USER_MUTATION } from 'GraphQl/Mutations/mutations';
import { useTranslation } from 'react-i18next';
import Button from 'react-bootstrap/Button';
import styles from './UserUpdate.module.css';
import convertToBase64 from 'utils/convertToBase64';
import { USER_DETAILS } from 'GraphQl/Queries/Queries';

import { languages } from 'utils/languages';
import { toast } from 'react-toastify';
import { errorHandler } from 'utils/errorHandler';
import { Form } from 'react-bootstrap';

interface InterfaceUserUpdateProps {
  id: string;
}

// eslint-disable-next-line @typescript-eslint/no-unused-vars
const UserUpdate: React.FC<InterfaceUserUpdateProps> = ({
  id,
}): JSX.Element => {
  const currentUrl = localStorage.getItem('id');
  const { t } = useTranslation('translation', {
    keyPrefix: 'userUpdate',
  });
  const [formState, setFormState] = React.useState({
    firstName: '',
    lastName: '',
    email: '',
    password: '',
    applangcode: '',
    file: '',
  });

  const [updateUser] = useMutation(UPDATE_USER_MUTATION);

  const {
    data: data,
    loading: loading,
    error: error,
  } = useQuery(USER_DETAILS, {
    variables: { id: localStorage.getItem('id') ?? id }, // For testing we are sending the id as a prop
  });
  React.useEffect(() => {
    if (data) {
      setFormState({
        ...formState,
        firstName: data?.user?.firstName,
        lastName: data?.user?.lastName,
        email: data?.user?.email,
      });
    }
  }, [data]);

  if (loading) {
    return (
      <>
        <div className={styles.loader}></div>
      </>
    );
  }

  /* istanbul ignore next */
  if (error) {
    window.location.assign(`/orgsettings/id=${currentUrl}`);
  }

  const loginLink = async (): Promise<void> => {
    try {
      const { data } = await updateUser({
        variables: {
          //Currently on these  fields are supported by the api
          firstName: formState.firstName,
          lastName: formState.lastName,
          email: formState.email,
          file: formState.file,
        },
      });
      /* istanbul ignore next */
      if (data) {
        setFormState({
          firstName: '',
          lastName: '',
          email: '',
          password: '',
          applangcode: '',
          file: '',
        });
        toast.success('Successful updated');
        setTimeout(() => {
          window.location.reload();
        }, 500);
      }
    } catch (error: any) {
      /* istanbul ignore next */
      errorHandler(t, error);
    }
  };

  /* istanbul ignore next */
  const cancelUpdate = (): void => {
    window.location.reload();
  };

  return (
    <>
      <div id="userupdate" className={styles.userupdatediv}>
        <form>
          {/* <h3 className={styles.settingstitle}>Update Your Details</h3> */}
          <div className={styles.dispflex}>
            <div>
              <label>{t('firstName')}</label>
              <Form.Control
                type="input"
                id="firstname"
                placeholder={t('firstName')}
                autoComplete="off"
                required
                value={formState.firstName}
                onChange={(e): void => {
                  setFormState({
                    ...formState,
                    firstName: e.target.value,
                  });
                }}
              />
            </div>
          </div>
          <div className={styles.dispflex}>
            <div>
              <label>{t('lastName')}</label>
              <Form.Control
                type="input"
                id="lastname"
                placeholder={t('lastName')}
                autoComplete="off"
                required
                value={formState.lastName}
                onChange={(e): void => {
                  setFormState({
                    ...formState,
                    lastName: e.target.value,
                  });
                }}
              />
            </div>
          </div>
          <div className={styles.dispflex}>
            <div>
              <label>{t('email')}</label>
              <Form.Control
                type="email"
                id="email"
                placeholder={t('email')}
                autoComplete="off"
                required
                value={formState.email}
                onChange={(e): void => {
                  setFormState({
                    ...formState,
                    email: e.target.value,
                  });
                }}
              />
            </div>
          </div>

          <div className={styles.dispflex}>
            <div>
              <label>
                {t('appLanguageCode')}
                <select
                  className="form-control"
                  data-testid="applangcode"
                  onChange={(e): void => {
                    setFormState({
                      ...formState,
                      applangcode: e.target.value,
                    });
                  }}
                >
                  {languages.map((language, index: number) => (
                    <option key={index} value={language.code}>
                      {language.name}
                    </option>
                  ))}
                </select>
              </label>
            </div>
          </div>
          <label htmlFor="orgphoto" className={styles.orgphoto}>
            {t('displayImage')}:
            <Form.Control
              accept="image/*"
              id="orgphoto"
              name="photo"
              type="file"
              multiple={false}
<<<<<<< HEAD
              onChange={async (e: React.ChangeEvent) => {
                const target = e.target as HTMLInputElement;
                const file = target.files && target.files[0];
=======
              onChange={async (e): Promise<void> => {
                const file = e.target.files?.[0];
>>>>>>> a82c3845
                if (file)
                  setFormState({
                    ...formState,
                    file: await convertToBase64(file),
                  });
              }}
              data-testid="organisationImage"
            />
          </label>
          <div className={styles.dispbtnflex}>
            <Button
              type="button"
              className={styles.greenregbtn}
              value="savechanges"
              onClick={loginLink}
            >
              {t('saveChanges')}
            </Button>
            <Button
              type="button"
              className={styles.whitebtn}
              value="cancelchanges"
              onClick={cancelUpdate}
            >
              {t('cancel')}
            </Button>
          </div>
        </form>
      </div>
    </>
  );
};
export default UserUpdate;<|MERGE_RESOLUTION|>--- conflicted
+++ resolved
@@ -197,14 +197,9 @@
               name="photo"
               type="file"
               multiple={false}
-<<<<<<< HEAD
-              onChange={async (e: React.ChangeEvent) => {
+              onChange={async (e: React.ChangeEvent): Promise<void> => {
                 const target = e.target as HTMLInputElement;
                 const file = target.files && target.files[0];
-=======
-              onChange={async (e): Promise<void> => {
-                const file = e.target.files?.[0];
->>>>>>> a82c3845
                 if (file)
                   setFormState({
                     ...formState,
