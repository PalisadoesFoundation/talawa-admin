import React from 'react';
import { useMutation, useQuery } from '@apollo/client';
import { UPDATE_USER_MUTATION } from 'GraphQl/Mutations/mutations';
import { useTranslation } from 'react-i18next';
import styles from './UserUpdate.module.css';
<<<<<<< HEAD
import convertToBase64 from 'utils/convertToBase64';
import { USER_DETAILS } from 'GraphQl/Queries/Queries';
import { useLocation } from 'react-router-dom';
=======
import { USER_DETAILS } from 'GraphQl/Queries/Queries';
>>>>>>> a389d169

interface UserUpdateProps {
  id: string;
}

// eslint-disable-next-line @typescript-eslint/no-unused-vars
const UserUpdate: React.FC<UserUpdateProps> = ({ id }): JSX.Element => {
  const currentUrl = localStorage.getItem('id');
  const { t } = useTranslation('translation', {
    keyPrefix: 'userUpdate',
  });
  const [formState, setFormState] = React.useState({
    firstName: '',
    lastName: '',
    email: '',
<<<<<<< HEAD
    password: '',
    applangcode: '',
    selectedOption: '',
    file: '',
=======
>>>>>>> a389d169
  });

  const [login] = useMutation(UPDATE_USER_MUTATION);

  const {
    data: data,
    loading: loading,
    error: error,
  } = useQuery(USER_DETAILS, {
    variables: { id: localStorage.getItem('id') ?? id }, // For testing we are sending the id as a prop
  });
  React.useEffect(() => {
    if (data) {
      setFormState({
        ...formState,
        firstName: data?.user?.firstName,
        lastName: data?.user?.lastName,
        email: data?.user?.email,
      });
    }
  }, [data]);

  if (loading) {
    return (
      <>
        <div className={styles.loader}></div>
      </>
    );
  }

  /* istanbul ignore next */
  if (error) {
    window.location.assign(`/orgsettings/id=${currentUrl}`);
  }

  const login_link = async () => {
    try {
      const { data } = await login({
        variables: {
          file: formState.file,
        },
      });
      /* istanbul ignore next */
      if (data) {
        window.alert('Successful updated');
        setFormState({
          firstName: '',
          lastName: '',
          email: '',
          password: '',
          applangcode: '',
          selectedOption: '',
          file: '',
        });
        window.location.reload();
      }
    } catch (error) {
      /* istanbul ignore next */
      window.alert(error);
    }
  };

  /* istanbul ignore next */
  const cancelUpdate = () => {
    window.location.reload();
  };

  return (
    <>
      <div id="userupdate" className={styles.userupdatediv}>
        <form>
          {/* <h3 className={styles.settingstitle}>Update Your Details</h3> */}
          <div className={styles.dispflex}>
            <div>
              <label>{t('firstName')}</label>
              <input
                type="input"
                id="firstname"
                placeholder={t('firstName')}
                autoComplete="off"
                required
                value={formState.firstName}
                onChange={(e) => {
                  setFormState({
                    ...formState,
                    firstName: e.target.value,
                  });
                }}
              />
            </div>
          </div>
          <div className={styles.dispflex}>
            <div>
              <label>{t('lastName')}</label>
              <input
                type="input"
                id="lastname"
                placeholder={t('lastName')}
                autoComplete="off"
                required
                value={formState.lastName}
                onChange={(e) => {
                  setFormState({
                    ...formState,
                    lastName: e.target.value,
                  });
                }}
              />
            </div>
          </div>
          <div className={styles.dispflex}>
            <div>
              <label>{t('email')}</label>
              <input
                type="email"
                id="email"
                placeholder={t('email')}
                autoComplete="off"
                required
                value={formState.email}
                onChange={(e) => {
                  setFormState({
                    ...formState,
                    email: e.target.value,
                  });
                }}
              />
            </div>
          </div>
<<<<<<< HEAD
          <div className={styles.dispflex}>
            <div>
              <label>{t('appLanguageCode')}</label>
              <select
                className="form-control"
                data-testid="applangcode"
                onChange={(e) => {
                  setFormState({
                    ...formState,
                    applangcode: e.target.value,
                  });
                }}
              >
                {languages.map((language, index: number) => (
                  <option key={index} value={language.code}>
                    {language.name}
                  </option>
                ))}
              </select>
            </div>
            <div>
              <label>{t('userType')}</label>
              <div className={styles.radio_buttons}>
                <input
                  type="radio"
                  id="admin"
                  value="selectadmin"
                  name="selectRole"
                  checked={formState.selectedOption === 'selectadmin'}
                  onChange={(e) => {
                    setFormState({
                      ...formState,
                      selectedOption: e.target.value,
                    });
                  }}
                />
                <label htmlFor="admin">{t('admin')}</label>
                <input
                  type="radio"
                  id="superadmin"
                  value="selectsuperadmin"
                  name="selectRole"
                  checked={formState.selectedOption === 'selectsuperadmin'}
                  onChange={(e) => {
                    setFormState({
                      ...formState,
                      selectedOption: e.target.value,
                    });
                  }}
                />
                <label htmlFor="superadmin">{t('superAdmin')}</label>
              </div>
            </div>
          </div>
          <label htmlFor="orgphoto" className={styles.orgphoto}>
            {t('displayImage')}:
            <input
              accept="image/*"
              id="photo"
              name="photo"
              type="file"
              multiple={false}
              onChange={async (e) => {
                const file = e.target.files?.[0];
                if (file)
                  setFormState({
                    ...formState,
                    file: await convertToBase64(file),
                  });
              }}
              data-testid="organisationImage"
            />
          </label>
=======
>>>>>>> a389d169
          <div className={styles.dispbtnflex}>
            <button
              type="button"
              className={styles.greenregbtn}
              value="savechanges"
              onClick={login_link}
            >
              {t('saveChanges')}
            </button>
            <button
              type="button"
              className={styles.whitebtn}
              value="cancelchanges"
              onClick={cancelUpdate}
            >
              {t('cancel')}
            </button>
          </div>
        </form>
      </div>
    </>
  );
};
export default UserUpdate;<|MERGE_RESOLUTION|>--- conflicted
+++ resolved
@@ -3,13 +3,10 @@
 import { UPDATE_USER_MUTATION } from 'GraphQl/Mutations/mutations';
 import { useTranslation } from 'react-i18next';
 import styles from './UserUpdate.module.css';
-<<<<<<< HEAD
 import convertToBase64 from 'utils/convertToBase64';
 import { USER_DETAILS } from 'GraphQl/Queries/Queries';
 import { useLocation } from 'react-router-dom';
-=======
 import { USER_DETAILS } from 'GraphQl/Queries/Queries';
->>>>>>> a389d169
 
 interface UserUpdateProps {
   id: string;
@@ -25,13 +22,10 @@
     firstName: '',
     lastName: '',
     email: '',
-<<<<<<< HEAD
     password: '',
     applangcode: '',
     selectedOption: '',
     file: '',
-=======
->>>>>>> a389d169
   });
 
   const [login] = useMutation(UPDATE_USER_MUTATION);
@@ -161,7 +155,7 @@
               />
             </div>
           </div>
-<<<<<<< HEAD
+
           <div className={styles.dispflex}>
             <div>
               <label>{t('appLanguageCode')}</label>
@@ -235,8 +229,6 @@
               data-testid="organisationImage"
             />
           </label>
-=======
->>>>>>> a389d169
           <div className={styles.dispbtnflex}>
             <button
               type="button"
