import React from 'react';
import Button from 'react-bootstrap/Button';
import { useTranslation } from 'react-i18next';
import { NavLink, useNavigate } from 'react-router-dom';
import { ReactComponent as AngleRightIcon } from 'assets/svgs/angleRight.svg';
import { ReactComponent as LogoutIcon } from 'assets/svgs/logout.svg';
import { ReactComponent as OrganizationsIcon } from 'assets/svgs/organizations.svg';
import { ReactComponent as RolesIcon } from 'assets/svgs/roles.svg';
import { ReactComponent as SettingsIcon } from 'assets/svgs/settings.svg';
import { ReactComponent as TalawaLogo } from 'assets/svgs/talawa.svg';
import styles from './LeftDrawer.module.css';
import { useMutation } from '@apollo/client';
import { REVOKE_REFRESH_TOKEN } from 'GraphQl/Mutations/mutations';
import useLocalStorage from 'utils/useLocalstorage';
import Avatar from 'components/Avatar/Avatar';

export interface InterfaceLeftDrawerProps {
  hideDrawer: boolean | null;
  setHideDrawer: React.Dispatch<React.SetStateAction<boolean | null>>;
}

const leftDrawer = ({ hideDrawer }: InterfaceLeftDrawerProps): JSX.Element => {
  const { t } = useTranslation('translation', { keyPrefix: 'leftDrawer' });

  const { getItem } = useLocalStorage();
  const userType = getItem('UserType');
  const firstName = getItem('FirstName');
  const lastName = getItem('LastName');
  const userImage = getItem('UserImage');
  const navigate = useNavigate();

  const [revokeRefreshToken] = useMutation(REVOKE_REFRESH_TOKEN);

  const logout = (): void => {
    revokeRefreshToken();
    localStorage.clear();
    navigate('/');
  };

  return (
<<<<<<< HEAD
    <div
      className={`${styles.leftDrawer} customScroll ${
        hideDrawer === null
          ? styles.hideElemByDefault
          : hideDrawer
            ? styles.inactiveDrawer
            : styles.activeDrawer
      }`}
      data-testid="leftDrawerContainer"
    >
      <TalawaLogo className={styles.talawaLogo} />
      <p className={styles.talawaText}>{t('talawaAdminPortal')}</p>
      <h5 className={styles.titleHeader}>{t('menu')}</h5>
      <div className={styles.optionList}>
        <Button
          variant={screenName === 'My Organizations' ? 'success' : 'light'}
          className={`${
            screenName === 'My Organizations' ? 'text-white' : 'text-secondary'
          }`}
          data-testid="orgsBtn"
          onClick={(): void => {
            history.push('/orglist');
          }}
        >
          <div className={styles.iconWrapper}>
            <OrganizationsIcon
              stroke={`${
                screenName === 'My Organizations'
                  ? 'var(--bs-white)'
                  : 'var(--bs-secondary)'
              }`}
            />
          </div>
          {t('my organizations')}
        </Button>
        {userType === 'SUPERADMIN' && (
          <>
            <Button
              variant={screenName === 'Users' ? 'success' : 'light'}
              className={`${
                screenName === 'Users' ? 'text-white' : 'text-secondary'
              }`}
              onClick={(): void => {
                history.push('/users');
              }}
              data-testid="rolesBtn"
            >
              <div className={styles.iconWrapper}>
                <RolesIcon
                  fill={`${
                    screenName === 'Users'
                      ? 'var(--bs-white)'
                      : 'var(--bs-secondary)'
                  }`}
                />
              </div>
              {t('users')}
            </Button>
            <Button
              variant={screenName === 'Community Profile' ? 'success' : 'light'}
              className={`${
                screenName === 'Community Profile'
                  ? 'text-white'
                  : 'text-secondary'
              }`}
              onClick={(): void => {
                history.push('/communityProfile');
              }}
              data-testid="communityProfileBtn"
            >
              <div className={styles.iconWrapper}>
                <SettingsIcon
                  stroke={`${
                    screenName === 'Community Profile'
                      ? 'var(--bs-white)'
                      : 'var(--bs-secondary)'
                  }`}
                />
              </div>
              {t('communityProfile')}
            </Button>
          </>
        )}
      </div>
      <div style={{ marginTop: 'auto' }}>
        <Link
          to={{
            pathname: `/member/id=${userId}`,
            state: { from: 'orglist' },
          }}
        >
          <Button
            key={'profileBtn'}
=======
    <>
      <div
        className={`${styles.leftDrawer} customScroll ${
          hideDrawer === null
            ? styles.hideElemByDefault
            : hideDrawer
              ? styles.inactiveDrawer
              : styles.activeDrawer
        }`}
        data-testid="leftDrawerContainer"
      >
        <TalawaLogo className={styles.talawaLogo} />
        <p className={styles.talawaText}>{t('talawaAdminPortal')}</p>
        <h5 className={styles.titleHeader}>{t('menu')}</h5>
        <div className={styles.optionList}>
          <NavLink to={'/orglist'}>
            {({ isActive }) => (
              <Button
                variant={isActive === true ? 'success' : 'light'}
                className={`${
                  isActive === true ? 'text-white' : 'text-secondary'
                }`}
                data-testid="orgsBtn"
              >
                <div className={styles.iconWrapper}>
                  <OrganizationsIcon
                    stroke={`${
                      isActive === true
                        ? 'var(--bs-white)'
                        : 'var(--bs-secondary)'
                    }`}
                  />
                </div>
                {t('my organizations')}
              </Button>
            )}
          </NavLink>
          {userType === 'SUPERADMIN' && (
            <NavLink to={'/users'}>
              {({ isActive }) => (
                <Button
                  variant={isActive === true ? 'success' : 'light'}
                  className={`${
                    isActive === true ? 'text-white' : 'text-secondary'
                  }`}
                  data-testid="rolesBtn"
                >
                  <div className={styles.iconWrapper}>
                    <RolesIcon
                      fill={`${
                        isActive === true
                          ? 'var(--bs-white)'
                          : 'var(--bs-secondary)'
                      }`}
                    />
                  </div>
                  {t('users')}
                </Button>
              )}
            </NavLink>
          )}
        </div>
        <div style={{ marginTop: 'auto' }}>
          <button
>>>>>>> e04abf34
            className={styles.profileContainer}
            data-testid="profileBtn"
            onClick={(): void => {
              navigate(`/member`);
            }}
          >
            <div className={styles.imageContainer}>
              {userImage && userImage !== 'null' ? (
                <img src={userImage} alt={`profile picture`} />
              ) : (
                <Avatar
                  name={`${firstName} ${lastName}`}
                  alt={`dummy picture`}
                />
              )}
            </div>
            <div className={styles.profileText}>
              <span className={styles.primaryText}>
                {firstName} {lastName}
              </span>
              <span className={styles.secondaryText}>
                {`${userType}`.toLowerCase()}
              </span>
            </div>
            <AngleRightIcon fill={'var(--bs-secondary)'} />
          </button>

          <Button
            variant="light"
            className={`mt-4 d-flex justify-content-start px-0 w-100 bg-danger text-white  ${styles.logout}`}
            onClick={(): void => logout()}
            data-testid="logoutBtn"
          >
            <div className={styles.imageContainer}>
              <LogoutIcon fill={'white'} />
            </div>
            {t('logout')}
          </Button>
        </div>
      </div>
    </>
  );
};

export default leftDrawer;<|MERGE_RESOLUTION|>--- conflicted
+++ resolved
@@ -38,101 +38,6 @@
   };
 
   return (
-<<<<<<< HEAD
-    <div
-      className={`${styles.leftDrawer} customScroll ${
-        hideDrawer === null
-          ? styles.hideElemByDefault
-          : hideDrawer
-            ? styles.inactiveDrawer
-            : styles.activeDrawer
-      }`}
-      data-testid="leftDrawerContainer"
-    >
-      <TalawaLogo className={styles.talawaLogo} />
-      <p className={styles.talawaText}>{t('talawaAdminPortal')}</p>
-      <h5 className={styles.titleHeader}>{t('menu')}</h5>
-      <div className={styles.optionList}>
-        <Button
-          variant={screenName === 'My Organizations' ? 'success' : 'light'}
-          className={`${
-            screenName === 'My Organizations' ? 'text-white' : 'text-secondary'
-          }`}
-          data-testid="orgsBtn"
-          onClick={(): void => {
-            history.push('/orglist');
-          }}
-        >
-          <div className={styles.iconWrapper}>
-            <OrganizationsIcon
-              stroke={`${
-                screenName === 'My Organizations'
-                  ? 'var(--bs-white)'
-                  : 'var(--bs-secondary)'
-              }`}
-            />
-          </div>
-          {t('my organizations')}
-        </Button>
-        {userType === 'SUPERADMIN' && (
-          <>
-            <Button
-              variant={screenName === 'Users' ? 'success' : 'light'}
-              className={`${
-                screenName === 'Users' ? 'text-white' : 'text-secondary'
-              }`}
-              onClick={(): void => {
-                history.push('/users');
-              }}
-              data-testid="rolesBtn"
-            >
-              <div className={styles.iconWrapper}>
-                <RolesIcon
-                  fill={`${
-                    screenName === 'Users'
-                      ? 'var(--bs-white)'
-                      : 'var(--bs-secondary)'
-                  }`}
-                />
-              </div>
-              {t('users')}
-            </Button>
-            <Button
-              variant={screenName === 'Community Profile' ? 'success' : 'light'}
-              className={`${
-                screenName === 'Community Profile'
-                  ? 'text-white'
-                  : 'text-secondary'
-              }`}
-              onClick={(): void => {
-                history.push('/communityProfile');
-              }}
-              data-testid="communityProfileBtn"
-            >
-              <div className={styles.iconWrapper}>
-                <SettingsIcon
-                  stroke={`${
-                    screenName === 'Community Profile'
-                      ? 'var(--bs-white)'
-                      : 'var(--bs-secondary)'
-                  }`}
-                />
-              </div>
-              {t('communityProfile')}
-            </Button>
-          </>
-        )}
-      </div>
-      <div style={{ marginTop: 'auto' }}>
-        <Link
-          to={{
-            pathname: `/member/id=${userId}`,
-            state: { from: 'orglist' },
-          }}
-        >
-          <Button
-            key={'profileBtn'}
-=======
     <>
       <div
         className={`${styles.leftDrawer} customScroll ${
@@ -171,33 +76,56 @@
             )}
           </NavLink>
           {userType === 'SUPERADMIN' && (
-            <NavLink to={'/users'}>
-              {({ isActive }) => (
-                <Button
-                  variant={isActive === true ? 'success' : 'light'}
-                  className={`${
-                    isActive === true ? 'text-white' : 'text-secondary'
-                  }`}
-                  data-testid="rolesBtn"
-                >
-                  <div className={styles.iconWrapper}>
-                    <RolesIcon
-                      fill={`${
-                        isActive === true
-                          ? 'var(--bs-white)'
-                          : 'var(--bs-secondary)'
-                      }`}
-                    />
-                  </div>
-                  {t('users')}
-                </Button>
-              )}
-            </NavLink>
+            <>
+              <NavLink to={'/users'}>
+                {({ isActive }) => (
+                  <Button
+                    variant={isActive === true ? 'success' : 'light'}
+                    className={`${
+                      isActive === true ? 'text-white' : 'text-secondary'
+                    }`}
+                    data-testid="rolesBtn"
+                  >
+                    <div className={styles.iconWrapper}>
+                      <RolesIcon
+                        fill={`${
+                          isActive === true
+                            ? 'var(--bs-white)'
+                            : 'var(--bs-secondary)'
+                        }`}
+                      />
+                    </div>
+                    {t('users')}
+                  </Button>
+                )}
+              </NavLink>
+              <NavLink to={'/communityProfile'}>
+                {({ isActive }) => (
+                  <Button
+                    variant={isActive === true ? 'success' : 'light'}
+                    className={`${
+                      isActive === true ? 'text-white' : 'text-secondary'
+                    }`}
+                    data-testid="communityProfileBtn"
+                  >
+                    <div className={styles.iconWrapper}>
+                      <SettingsIcon
+                        stroke={`${
+                          isActive === true
+                            ? 'var(--bs-white)'
+                            : 'var(--bs-secondary)'
+                        }`}
+                      />
+                    </div>
+                    {t('communityProfile')}
+                  </Button>
+                )}
+              </NavLink>
+            </>
           )}
         </div>
         <div style={{ marginTop: 'auto' }}>
           <button
->>>>>>> e04abf34
             className={styles.profileContainer}
             data-testid="profileBtn"
             onClick={(): void => {
