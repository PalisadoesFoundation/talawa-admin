<<<<<<< HEAD
=======
import { useMutation } from '@apollo/client';
import { REVOKE_REFRESH_TOKEN } from 'GraphQl/Mutations/mutations';
import { ReactComponent as AngleRightIcon } from 'assets/svgs/angleRight.svg';
import { ReactComponent as LogoutIcon } from 'assets/svgs/logout.svg';
import { ReactComponent as OrganizationsIcon } from 'assets/svgs/organizations.svg';
import { ReactComponent as RolesIcon } from 'assets/svgs/roles.svg';
import { ReactComponent as TalawaLogo } from 'assets/svgs/talawa.svg';
import { ReactComponent as RequestsIcon } from 'assets/svgs/requests.svg';
import Avatar from 'components/Avatar/Avatar';
>>>>>>> 340d5ed8
import React from 'react';
import Button from 'react-bootstrap/Button';
import { useTranslation } from 'react-i18next';
import { NavLink } from 'react-router-dom';
import { ReactComponent as OrganizationsIcon } from 'assets/svgs/organizations.svg';
import { ReactComponent as RolesIcon } from 'assets/svgs/roles.svg';
import { ReactComponent as TalawaLogo } from 'assets/svgs/talawa.svg';
import styles from './LeftDrawer.module.css';
import useLocalStorage from 'utils/useLocalstorage';

export interface InterfaceLeftDrawerProps {
  hideDrawer: boolean | null;
  setHideDrawer: React.Dispatch<React.SetStateAction<boolean | null>>;
}

const leftDrawer = ({ hideDrawer }: InterfaceLeftDrawerProps): JSX.Element => {
  const { t } = useTranslation('translation', { keyPrefix: 'leftDrawer' });

  const { getItem } = useLocalStorage();
  const userType = getItem('UserType');
  const superAdmin = getItem('SuperAdmin');

  return (
    <>
      <div
        className={`${styles.leftDrawer} customScroll ${
          hideDrawer === null
            ? styles.hideElemByDefault
            : hideDrawer
              ? styles.inactiveDrawer
              : styles.activeDrawer
        }`}
        data-testid="leftDrawerContainer"
      >
        <TalawaLogo className={styles.talawaLogo} />
        <p className={styles.talawaText}>{t('talawaAdminPortal')}</p>
        <h5 className={styles.titleHeader}>{t('menu')}</h5>
        <div className={styles.optionList}>
          <NavLink to={'/orglist'}>
            {({ isActive }) => (
              <Button
                variant={isActive === true ? 'success' : 'light'}
                className={`${
                  isActive === true ? 'text-white' : 'text-secondary'
                }`}
                data-testid="orgsBtn"
              >
                <div className={styles.iconWrapper}>
                  <OrganizationsIcon
                    stroke={`${
                      isActive === true
                        ? 'var(--bs-white)'
                        : 'var(--bs-secondary)'
                    }`}
                  />
                </div>
                {t('my organizations')}
              </Button>
            )}
          </NavLink>
          {role === 'Admin' && (
            <NavLink to={'/requests'}>
              {({ isActive }) => (
                <Button
                  variant={isActive === true ? 'success' : 'light'}
                  className={`${
                    isActive === true ? 'text-white' : 'text-secondary'
                  }`}
                  data-testid="requestsBtn"
                >
                  <div className={styles.iconWrapper}>
                    <RequestsIcon
                      fill={`${
                        isActive === true
                          ? 'var(--bs-white)'
                          : 'var(--bs-secondary)'
                      }`}
                    />
                  </div>
                  {t('requests')}
                </Button>
              )}
            </NavLink>
          )}
          {superAdmin && (
            <NavLink to={'/users'}>
              {({ isActive }) => (
                <Button
                  variant={isActive === true ? 'success' : 'light'}
                  className={`${
                    isActive === true ? 'text-white' : 'text-secondary'
                  }`}
                  data-testid="rolesBtn"
                >
                  <div className={styles.iconWrapper}>
                    <RolesIcon
                      fill={`${
                        isActive === true
                          ? 'var(--bs-white)'
                          : 'var(--bs-secondary)'
                      }`}
                    />
                  </div>
                  {t('users')}
                </Button>
              )}
            </NavLink>
          )}
        </div>
      </div>
    </>
  );
};

export default leftDrawer;<|MERGE_RESOLUTION|>--- conflicted
+++ resolved
@@ -1,15 +1,3 @@
-<<<<<<< HEAD
-=======
-import { useMutation } from '@apollo/client';
-import { REVOKE_REFRESH_TOKEN } from 'GraphQl/Mutations/mutations';
-import { ReactComponent as AngleRightIcon } from 'assets/svgs/angleRight.svg';
-import { ReactComponent as LogoutIcon } from 'assets/svgs/logout.svg';
-import { ReactComponent as OrganizationsIcon } from 'assets/svgs/organizations.svg';
-import { ReactComponent as RolesIcon } from 'assets/svgs/roles.svg';
-import { ReactComponent as TalawaLogo } from 'assets/svgs/talawa.svg';
-import { ReactComponent as RequestsIcon } from 'assets/svgs/requests.svg';
-import Avatar from 'components/Avatar/Avatar';
->>>>>>> 340d5ed8
 import React from 'react';
 import Button from 'react-bootstrap/Button';
 import { useTranslation } from 'react-i18next';
