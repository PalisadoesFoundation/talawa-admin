--- conflicted
+++ resolved
@@ -32,7 +32,6 @@
   const userImage = getItem('UserImage');
   const userId = getItem('id');
   const history = useHistory();
-  const userDicebearUrl = `https://api.dicebear.com/5.x/initials/svg?seed=${firstName}%20${lastName}`;
 
   const [revokeRefreshToken] = useMutation(REVOKE_REFRESH_TOKEN);
 
@@ -112,7 +111,6 @@
               state: { from: 'orglist' },
             }}
           >
-<<<<<<< HEAD
             <Button
               key={'profileBtn'}
               className={styles.profileContainer}
@@ -123,7 +121,10 @@
                 {userImage && userImage !== 'null' ? (
                   <img src={userImage} alt={`profile picture`} />
                 ) : (
-                  <img src={userDicebearUrl} alt={`dummy picture`} />
+                  <Avatar
+                    name={`${firstName} ${lastName}`}
+                    alt={`dummy picture`}
+                  />
                 )}
               </div>
               <div className={styles.profileText}>
@@ -141,29 +142,7 @@
               <AngleRightIcon fill={'var(--bs-secondary)'} />
             </Button>
           </Link>
-=======
-            <div className={styles.imageContainer}>
-              {userImage && userImage !== 'null' ? (
-                <img src={userImage} alt={`profile picture`} />
-              ) : (
-                <Avatar
-                  name={`${firstName} ${lastName}`}
-                  alt={`dummy picture`}
-                />
-              )}
-            </div>
-            <div className={styles.profileText}>
-              <span className={styles.primaryText}>
-                {firstName} {lastName}
-              </span>
-              <span className={styles.secondaryText}>
-                {`${userType}`.toLowerCase()}
-              </span>
-            </div>
-            <AngleRightIcon fill={'var(--bs-secondary)'} />
-          </button>
 
->>>>>>> 7828c400
           <Button
             variant="light"
             className={`mt-4 d-flex justify-content-start px-0 w-100 bg-danger text-white  ${styles.logout}`}
