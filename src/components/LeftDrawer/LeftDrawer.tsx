--- conflicted
+++ resolved
@@ -1,4 +1,4 @@
-<<<<<<< HEAD
+
 import React from 'react';
 import Button from 'react-bootstrap/Button';
 import { useTranslation } from 'react-i18next';
@@ -8,22 +8,6 @@
 import { ReactComponent as TalawaLogo } from 'assets/svgs/talawa.svg';
 import styles from './LeftDrawer.module.css';
 import useLocalStorage from 'utils/useLocalstorage';
-=======
-import { useMutation } from '@apollo/client';
-import { REVOKE_REFRESH_TOKEN } from 'GraphQl/Mutations/mutations';
-import { ReactComponent as AngleRightIcon } from 'assets/svgs/angleRight.svg';
-import { ReactComponent as LogoutIcon } from 'assets/svgs/logout.svg';
-import { ReactComponent as OrganizationsIcon } from 'assets/svgs/organizations.svg';
-import { ReactComponent as RolesIcon } from 'assets/svgs/roles.svg';
-import { ReactComponent as TalawaLogo } from 'assets/svgs/talawa.svg';
-import Avatar from 'components/Avatar/Avatar';
-import React from 'react';
-import Button from 'react-bootstrap/Button';
-import { useTranslation } from 'react-i18next';
-import { NavLink, useNavigate } from 'react-router-dom';
-import useLocalStorage from 'utils/useLocalstorage';
-import styles from './LeftDrawer.module.css';
->>>>>>> 77974c22
 
 export interface InterfaceLeftDrawerProps {
   hideDrawer: boolean | null;
@@ -34,23 +18,7 @@
   const { t } = useTranslation('translation', { keyPrefix: 'leftDrawer' });
 
   const { getItem } = useLocalStorage();
-<<<<<<< HEAD
   const userType = getItem('UserType');
-=======
-  const superAdmin = getItem('SuperAdmin');
-  const firstName = getItem('FirstName');
-  const lastName = getItem('LastName');
-  const userImage = getItem('UserImage');
-  const navigate = useNavigate();
-  const role = superAdmin ? 'SuperAdmin' : 'Admin';
-  const [revokeRefreshToken] = useMutation(REVOKE_REFRESH_TOKEN);
-
-  const logout = (): void => {
-    revokeRefreshToken();
-    localStorage.clear();
-    navigate('/');
-  };
->>>>>>> 77974c22
 
   return (
     <>
@@ -115,50 +83,6 @@
             </NavLink>
           )}
         </div>
-<<<<<<< HEAD
-=======
-        <div style={{ marginTop: 'auto' }}>
-          <button
-            className={styles.profileContainer}
-            data-testid="profileBtn"
-            onClick={(): void => {
-              navigate(`/member`);
-            }}
-          >
-            <div className={styles.imageContainer}>
-              {userImage && userImage !== 'null' ? (
-                <img src={userImage} alt={`profile picture`} />
-              ) : (
-                <Avatar
-                  name={`${firstName} ${lastName}`}
-                  alt={`dummy picture`}
-                />
-              )}
-            </div>
-            <div className={styles.profileText}>
-              <span className={styles.primaryText}>
-                {firstName} {lastName}
-              </span>
-              <span className={styles.secondaryText}>
-                {`${role}`.toLowerCase()}
-              </span>
-            </div>
-            <AngleRightIcon fill={'var(--bs-secondary)'} />
-          </button>
-
-          <Button
-            variant="light"
-            className={`mt-4 d-flex justify-content-start px-0 w-100 bg-danger text-white  ${styles.logout}`}
-            onClick={(): void => logout()}
-            data-testid="logoutBtn"
-          >
-            <div className={styles.imageContainer}>
-              <LogoutIcon fill={'white'} />
-            </div>
-            {t('logout')}
-          </Button>
-        </div>
->>>>>>> 77974c22
       </div>
     </>
   );
