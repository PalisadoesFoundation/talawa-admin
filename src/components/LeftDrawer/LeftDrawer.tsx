--- conflicted
+++ resolved
@@ -90,11 +90,7 @@
               <NavLink to={'/users'}>
                 {({ isActive }) => (
                   <Button
-<<<<<<< HEAD
-                    variant={isActive === true ? 'success' : 'light'}
-=======
                     variant={isActive === true ? 'success' : ''}
->>>>>>> 259e65b2
                     className={`${
                       isActive === true ? 'text-white' : 'text-secondary'
                     }`}
@@ -116,11 +112,7 @@
               <NavLink to={'/communityProfile'}>
                 {({ isActive }) => (
                   <Button
-<<<<<<< HEAD
-                    variant={isActive === true ? 'success' : 'light'}
-=======
                     variant={isActive === true ? 'success' : ''}
->>>>>>> 259e65b2
                     className={`${
                       isActive === true ? 'text-white' : 'text-secondary'
                     }`}
