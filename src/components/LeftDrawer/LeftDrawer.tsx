import { useMutation } from '@apollo/client';
import { REVOKE_REFRESH_TOKEN } from 'GraphQl/Mutations/mutations';
import { ReactComponent as AngleRightIcon } from 'assets/svgs/angleRight.svg';
import { ReactComponent as LogoutIcon } from 'assets/svgs/logout.svg';
import { ReactComponent as OrganizationsIcon } from 'assets/svgs/organizations.svg';
import { ReactComponent as RolesIcon } from 'assets/svgs/roles.svg';
import { ReactComponent as SettingsIcon } from 'assets/svgs/settings.svg';
import { ReactComponent as TalawaLogo } from 'assets/svgs/talawa.svg';
import Avatar from 'components/Avatar/Avatar';
import React from 'react';
import Button from 'react-bootstrap/Button';
import { useTranslation } from 'react-i18next';
import { NavLink, useNavigate } from 'react-router-dom';
import useLocalStorage from 'utils/useLocalstorage';
import styles from './LeftDrawer.module.css';

export interface InterfaceLeftDrawerProps {
  hideDrawer: boolean | null;
  setHideDrawer: React.Dispatch<React.SetStateAction<boolean | null>>;
}

const leftDrawer = ({ hideDrawer }: InterfaceLeftDrawerProps): JSX.Element => {
  const { t } = useTranslation('translation', { keyPrefix: 'leftDrawer' });

  const { getItem } = useLocalStorage();
  const superAdmin = getItem('SuperAdmin');
  const firstName = getItem('FirstName');
  const lastName = getItem('LastName');
  const userImage = getItem('UserImage');
  const navigate = useNavigate();
  const role = superAdmin ? 'SuperAdmin' : 'Admin';
  const [revokeRefreshToken] = useMutation(REVOKE_REFRESH_TOKEN);

  const logout = (): void => {
    revokeRefreshToken();
    localStorage.clear();
    navigate('/');
  };

  return (
    <>
      <div
        className={`${styles.leftDrawer} customScroll ${
          hideDrawer === null
            ? styles.hideElemByDefault
            : hideDrawer
              ? styles.inactiveDrawer
              : styles.activeDrawer
        }`}
        data-testid="leftDrawerContainer"
      >
        <TalawaLogo className={styles.talawaLogo} />
        <p className={styles.talawaText}>{t('talawaAdminPortal')}</p>
        <h5 className={styles.titleHeader}>{t('menu')}</h5>
        <div className={styles.optionList}>
          <NavLink to={'/orglist'}>
            {({ isActive }) => (
              <Button
                variant={isActive === true ? 'success' : 'light'}
                className={`${
                  isActive === true ? 'text-white' : 'text-secondary'
                }`}
                data-testid="orgsBtn"
              >
                <div className={styles.iconWrapper}>
                  <OrganizationsIcon
                    stroke={`${
                      isActive === true
                        ? 'var(--bs-white)'
                        : 'var(--bs-secondary)'
                    }`}
                  />
                </div>
                {t('my organizations')}
              </Button>
            )}
          </NavLink>
<<<<<<< HEAD
          {userType === 'SUPERADMIN' && (
            <>
              <NavLink to={'/users'}>
                {({ isActive }) => (
                  <Button
                    variant={isActive === true ? 'success' : 'light'}
                    className={`${
                      isActive === true ? 'text-white' : 'text-secondary'
                    }`}
                    data-testid="rolesBtn"
                  >
                    <div className={styles.iconWrapper}>
                      <RolesIcon
                        fill={`${
                          isActive === true
                            ? 'var(--bs-white)'
                            : 'var(--bs-secondary)'
                        }`}
                      />
                    </div>
                    {t('users')}
                  </Button>
                )}
              </NavLink>
              <NavLink to={'/communityProfile'}>
                {({ isActive }) => (
                  <Button
                    variant={isActive === true ? 'success' : 'light'}
                    className={`${
                      isActive === true ? 'text-white' : 'text-secondary'
                    }`}
                    data-testid="communityProfileBtn"
                  >
                    <div className={styles.iconWrapper}>
                      <SettingsIcon
                        stroke={`${
                          isActive === true
                            ? 'var(--bs-white)'
                            : 'var(--bs-secondary)'
                        }`}
                      />
                    </div>
                    {t('communityProfile')}
                  </Button>
                )}
              </NavLink>
            </>
=======
          {superAdmin && (
            <NavLink to={'/users'}>
              {({ isActive }) => (
                <Button
                  variant={isActive === true ? 'success' : 'light'}
                  className={`${
                    isActive === true ? 'text-white' : 'text-secondary'
                  }`}
                  data-testid="rolesBtn"
                >
                  <div className={styles.iconWrapper}>
                    <RolesIcon
                      fill={`${
                        isActive === true
                          ? 'var(--bs-white)'
                          : 'var(--bs-secondary)'
                      }`}
                    />
                  </div>
                  {t('users')}
                </Button>
              )}
            </NavLink>
>>>>>>> 32299e7a
          )}
        </div>
        <div style={{ marginTop: 'auto' }}>
          <button
            className={styles.profileContainer}
            data-testid="profileBtn"
            onClick={(): void => {
              navigate(`/member`);
            }}
          >
            <div className={styles.imageContainer}>
              {userImage && userImage !== 'null' ? (
                <img src={userImage} alt={`profile picture`} />
              ) : (
                <Avatar
                  name={`${firstName} ${lastName}`}
                  alt={`dummy picture`}
                />
              )}
            </div>
            <div className={styles.profileText}>
              <span className={styles.primaryText}>
                {firstName} {lastName}
              </span>
              <span className={styles.secondaryText}>
                {`${role}`.toLowerCase()}
              </span>
            </div>
            <AngleRightIcon fill={'var(--bs-secondary)'} />
          </button>

          <Button
            variant="light"
            className={`mt-4 d-flex justify-content-start px-0 w-100 bg-danger text-white  ${styles.logout}`}
            onClick={(): void => logout()}
            data-testid="logoutBtn"
          >
            <div className={styles.imageContainer}>
              <LogoutIcon fill={'white'} />
            </div>
            {t('logout')}
          </Button>
        </div>
      </div>
    </>
  );
};

export default leftDrawer;<|MERGE_RESOLUTION|>--- conflicted
+++ resolved
@@ -75,8 +75,7 @@
               </Button>
             )}
           </NavLink>
-<<<<<<< HEAD
-          {userType === 'SUPERADMIN' && (
+          {superAdmin && (
             <>
               <NavLink to={'/users'}>
                 {({ isActive }) => (
@@ -123,31 +122,6 @@
                 )}
               </NavLink>
             </>
-=======
-          {superAdmin && (
-            <NavLink to={'/users'}>
-              {({ isActive }) => (
-                <Button
-                  variant={isActive === true ? 'success' : 'light'}
-                  className={`${
-                    isActive === true ? 'text-white' : 'text-secondary'
-                  }`}
-                  data-testid="rolesBtn"
-                >
-                  <div className={styles.iconWrapper}>
-                    <RolesIcon
-                      fill={`${
-                        isActive === true
-                          ? 'var(--bs-white)'
-                          : 'var(--bs-secondary)'
-                      }`}
-                    />
-                  </div>
-                  {t('users')}
-                </Button>
-              )}
-            </NavLink>
->>>>>>> 32299e7a
           )}
         </div>
         <div style={{ marginTop: 'auto' }}>
