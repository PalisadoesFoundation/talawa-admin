--- conflicted
+++ resolved
@@ -86,12 +86,11 @@
             </NavLink>
           )}
           {superAdmin && (
-<<<<<<< HEAD
             <>
               <NavLink to={'/users'}>
                 {({ isActive }) => (
                   <Button
-                    variant={isActive === true ? 'success' : 'light'}
+                    variant={isActive === true ? 'success' : ''}
                     className={`${
                       isActive === true ? 'text-white' : 'text-secondary'
                     }`}
@@ -113,7 +112,7 @@
               <NavLink to={'/communityProfile'}>
                 {({ isActive }) => (
                   <Button
-                    variant={isActive === true ? 'success' : 'light'}
+                    variant={isActive === true ? 'success' : ''}
                     className={`${
                       isActive === true ? 'text-white' : 'text-secondary'
                     }`}
@@ -133,30 +132,6 @@
                 )}
               </NavLink>
             </>
-=======
-            <NavLink to={'/users'}>
-              {({ isActive }) => (
-                <Button
-                  variant={isActive === true ? 'success' : ''}
-                  className={`${
-                    isActive === true ? 'text-white' : 'text-secondary'
-                  }`}
-                  data-testid="rolesBtn"
-                >
-                  <div className={styles.iconWrapper}>
-                    <RolesIcon
-                      fill={`${
-                        isActive === true
-                          ? 'var(--bs-white)'
-                          : 'var(--bs-secondary)'
-                      }`}
-                    />
-                  </div>
-                  {t('users')}
-                </Button>
-              )}
-            </NavLink>
->>>>>>> 07aa4ac3
           )}
         </div>
       </div>
