--- conflicted
+++ resolved
@@ -64,89 +64,7 @@
         <h5 className={`${styles.titleHeader} ${styles['text-secondary']}`}>
           {tCommon('menu')}
         </h5>
-<<<<<<< HEAD
-        <div className={styles.optionList}>
-          <NavLink to={'/orglist'} onClick={handleLinkClick}>
-            {({ isActive }) => (
-              <Button
-                variant={isActive === true ? 'success' : ''}
-                className={`${
-                  isActive === true
-                    ? styles['text-black']
-                    : styles['text-secondary']
-                }`}
-                style={{
-                  backgroundColor: isActive === true ? '#EAEBEF' : '',
-                }}
-                data-testid="orgsBtn"
-              >
-                <div className={styles.iconWrapper}>
-                  <OrganizationsIcon
-                    fill={
-                      isActive === true
-                        ? 'var(--bs-black)'
-                        : 'var(--bs-secondary)'
-                    }
-                  />
-                </div>
-                {t('my organizations')}
-              </Button>
-            )}
-          </NavLink>
-          {superAdmin && (
-            <>
-              <NavLink to={'/users'} onClick={handleLinkClick}>
-                {({ isActive }) => (
-                  <Button
-                    variant={isActive === true ? 'success' : ''}
-                    className={`${
-                      isActive === true
-                        ? styles['text-white']
-                        : styles['text-secondary']
-                    }`}
-                    data-testid="rolesBtn"
-                  >
-                    <div className={styles.iconWrapper}>
-                      <RolesIcon
-                        fill={`${
-                          isActive === true
-                            ? 'var(--bs-white)'
-                            : 'var(--bs-secondary)'
-                        }`}
-                      />
-                    </div>
-                    {tCommon('users')}
-                  </Button>
-                )}
-              </NavLink>
-              <NavLink to={'/communityProfile'} onClick={handleLinkClick}>
-                {({ isActive }) => (
-                  <Button
-                    variant={isActive === true ? 'success' : ''}
-                    className={`${
-                      isActive === true
-                        ? styles['text-white']
-                        : styles['text-secondary']
-                    }`}
-                    data-testid="communityProfileBtn"
-                  >
-                    <div className={styles.iconWrapper}>
-                      <SettingsIcon
-                        stroke={`${
-                          isActive === true
-                            ? 'var(--bs-white)'
-                            : 'var(--bs-secondary)'
-                        }`}
-                      />
-                    </div>
-                    {t('communityProfile')}
-                  </Button>
-                )}
-              </NavLink>
-            </>
-          )}
-=======
-        <div className={`d-flex flex-column ${styles.sidebarcompheight} `}>
+        <div className={`styles['d-flex'] styles['flex-column'] ${styles.sidebarcompheight} `}>
           <div className={styles.optionList}>
             <NavLink to={'/orglist'} onClick={handleLinkClick}>
               {({ isActive }) => (
@@ -237,10 +155,9 @@
               </>
             )}
           </div>
-          <div className="mt-auto">
+          <div className= {`${styles['mt-auto']}`}>
             <ProfileDropdown />
           </div>
->>>>>>> 846ce57e
         </div>
       </div>
     </>
