--- conflicted
+++ resolved
@@ -88,12 +88,9 @@
 
     const orgsBtn = screen.getByTestId(/orgsBtn/i);
     const rolesBtn = screen.getByTestId(/rolesBtn/i);
-<<<<<<< HEAD
     const communityProfileBtn = screen.getByTestId(/communityProfileBtn/i);
 
-=======
     orgsBtn.click();
->>>>>>> e04abf34
     expect(
       orgsBtn.className.includes('text-white btn btn-success'),
     ).toBeTruthy();
