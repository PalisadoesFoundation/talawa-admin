--- conflicted
+++ resolved
@@ -56,34 +56,6 @@
  * @param organizationId - The ID of the organization where the direct chat is created.
  * @returns The created direct chat object.
  */
-
-export const CREATE_GROUP_CHAT = gql`
-  mutation createGroupChat(
-    $userIds: [ID!]!
-    $organizationId: ID!
-    $title: String!
-  ) {
-    createGroupChat(
-      data: {
-        userIds: $userIds
-        organizationId: $organizationId
-        title: $title
-      }
-    ) {
-      _id
-    }
-  }
-`;
-
-export const CREATE_DIRECT_CHAT = gql`
-  mutation createDirectChat($userIds: [ID!]!, $organizationId: ID) {
-    createDirectChat(
-      data: { userIds: $userIds, organizationId: $organizationId }
-    ) {
-      _id
-    }
-  }
-`;
 
 export const CREATE_CHAT = gql`
   mutation createChat(
@@ -98,15 +70,12 @@
         organizationId: $organizationId
         isGroup: $isGroup
         name: $name
-<<<<<<< HEAD
-      }
-    ) {
-      _id
-    }
-  }
-`;
-
-// markChatMessagesAsRead(chatId: ID!, userId: ID!): Chat
+      }
+    ) {
+      _id
+    }
+  }
+`;
 
 export const MARK_CHAT_MESSAGES_AS_READ = gql`
   mutation markChatMessagesAsRead($chatId: ID!, $userId: ID!) {
@@ -121,13 +90,11 @@
     $chatId: ID!
     $replyTo: ID
     $messageContent: String!
-    $type: String!
   ) {
     sendMessageToChat(
       chatId: $chatId
       replyTo: $replyTo
       messageContent: $messageContent
-      type: $type
     ) {
       _id
       createdAt
@@ -153,76 +120,32 @@
   }
 `;
 
-export const SEND_MESSAGE_TO_DIRECT_CHAT = gql`
-  mutation sendMessageToDirectChat(
-    $chatId: ID!
-    $replyTo: ID
-    $messageContent: String!
-  ) {
-    sendMessageToDirectChat(
-      chatId: $chatId
-      replyTo: $replyTo
-      messageContent: $messageContent
-    ) {
+export const CREATE_MESSAGE_CHAT = gql`
+  mutation createMessageChat($receiver: ID!, $messageContent: String!) {
+    createMessageChat(data: { receiver: $receiver, message: $messageContent }) {
       _id
       createdAt
-      messageContent
-      replyTo {
-        _id
-        createdAt
-        messageContent
-        receiver {
-          _id
-          firstName
-          lastName
-        }
-        sender {
-          _id
-          firstName
-          lastName
-        }
-        updatedAt
-      }
+      message
+      languageBarrier
       receiver {
         _id
-        firstName
-        lastName
       }
       sender {
         _id
-        firstName
-        lastName
-=======
->>>>>>> 0e059923
-      }
-    ) {
-      _id
-    }
-  }
-`;
-
-<<<<<<< HEAD
-export const SEND_MESSAGE_TO_GROUP_CHAT = gql`
-  mutation sendMessageToGroupChat(
-=======
-export const SEND_MESSAGE_TO_CHAT = gql`
-  mutation sendMessageToChat(
->>>>>>> 0e059923
-    $chatId: ID!
-    $replyTo: ID
-    $messageContent: String!
-  ) {
-<<<<<<< HEAD
-    sendMessageToGroupChat(
-=======
-    sendMessageToChat(
->>>>>>> 0e059923
-      chatId: $chatId
-      replyTo: $replyTo
-      messageContent: $messageContent
-    ) {
+      }
+      updatedAt
+    }
+  }
+`;
+
+export const MESSAGE_SENT_TO_CHAT = gql`
+  subscription messageSentToChat($userId: ID!) {
+    messageSentToChat(userId: $userId) {
       _id
       createdAt
+      chatMessageBelongsTo {
+        _id
+      }
       messageContent
       replyTo {
         _id
@@ -235,6 +158,7 @@
         }
         updatedAt
       }
+      type
       sender {
         _id
         firstName
@@ -245,106 +169,6 @@
   }
 `;
 
-export const CREATE_MESSAGE_CHAT = gql`
-  mutation createMessageChat($receiver: ID!, $messageContent: String!) {
-    createMessageChat(data: { receiver: $receiver, message: $messageContent }) {
-      _id
-      createdAt
-      message
-      languageBarrier
-      receiver {
-        _id
-      }
-      sender {
-        _id
-      }
-      updatedAt
-    }
-  }
-`;
-
-export const MESSAGE_SENT_TO_CHAT = gql`
-  subscription messageSentToChat($userId: ID!) {
-    messageSentToChat(userId: $userId) {
-      _id
-      createdAt
-      chatMessageBelongsTo {
-        _id
-      }
-      messageContent
-      replyTo {
-        _id
-        createdAt
-        messageContent
-        sender {
-          _id
-          firstName
-          lastName
-        }
-        updatedAt
-      }
-      sender {
-        _id
-        firstName
-        lastName
-      }
-      updatedAt
-    }
-  }
-`;
-
-<<<<<<< HEAD
-export const MESSAGE_SENT_TO_CHAT = gql`
-  subscription messageSentToChat($userId: ID!) {
-    messageSentToChat(userId: $userId) {
-      _id
-      createdAt
-      chatMessageBelongsTo {
-        _id
-      }
-      messageContent
-      replyTo {
-        _id
-        createdAt
-        messageContent
-        sender {
-          _id
-          firstName
-          lastName
-        }
-        updatedAt
-      }
-      type
-      sender {
-        _id
-        firstName
-        lastName
-      }
-      updatedAt
-    }
-  }
-`;
-
-export const MESSAGE_SENT_TO_GROUP_CHAT = gql`
-  subscription messageSentToGroupChat($userId: ID!) {
-    messageSentToGroupChat(userId: $userId) {
-      _id
-      createdAt
-      groupChatMessageBelongsTo {
-        _id
-      }
-      messageContent
-      sender {
-        _id
-        firstName
-        lastName
-      }
-      updatedAt
-    }
-  }
-`;
-=======
->>>>>>> 0e059923
 //Plugin WebSocket listner
 
 /**
