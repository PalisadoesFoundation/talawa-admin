import gql from 'graphql-tag';

/**
 * GraphQL mutation to create an action item.
 * Updated to match new schema structure.
 */
export const CREATE_ACTION_ITEM_MUTATION = gql`
  mutation CreateActionItem($input: CreateActionItemInput!) {
    createActionItem(input: $input) {
      id
      isCompleted
      assignedAt
      completionAt
      createdAt
      preCompletionNotes
      postCompletionNotes
      assignee {
        id
        name
      }
      creator {
        id
        name
      }
      updater {
        id
        name
      }
      category {
        id
        name
        description
        isDisabled
      }
      organization {
        id
        name
      }
      event {
        id
        description
        name
      }
    }
  }
`;

/**
 * GraphQL mutation to update an action item.
 * Updated to match new schema structure.
 */
export const UPDATE_ACTION_ITEM_MUTATION = gql`
  mutation UpdateActionItem($input: MutationUpdateActionItemInput!) {
    updateActionItem(input: $input) {
      id
      isCompleted
      assignedAt
      completionAt
      createdAt
      preCompletionNotes
      postCompletionNotes
      assignee {
        id
      }
      creator {
        id
      }
      updater {
        id
      }
      category {
        id
        name
        description
        isDisabled
      }
      organization {
        id
        name
      }
      event {
        id
        description
      }
    }
  }
`;

/**
 * GraphQL mutation to delete an action item.
 * Updated to match new schema structure.
 */
export const DELETE_ACTION_ITEM_MUTATION = gql`
  mutation DeleteActionItem($input: MutationDeleteActionItemInput!) {
    deleteActionItem(input: $input) {
      id
    }
  }
`;

/**
 * GraphQL mutation to mark action item as pending.
 * New mutation for status updates.
 */
export const MARK_ACTION_ITEM_AS_PENDING_MUTATION = gql`
  mutation MarkActionItemAsPending($input: MarkActionItemAsPendingInput!) {
    markActionItemAsPending(input: $input) {
      id
      isCompleted
    }
  }
`;
<<<<<<< HEAD
export const COMPLETE_ACTION_FOR_INSTANCE = gql`
  mutation CompleteActionForInstance(
    $input: MutationCompleteActionForInstanceInput!
  ) {
    completeActionForInstance(input: $input) {
=======
export const COMPLETE_ACTION_ITEM_FOR_INSTANCE = gql`
  mutation CompleteActionItemForInstance(
    $input: MutationCompleteActionItemForInstanceInput!
  ) {
    completeActionItemForInstance(input: $input) {
>>>>>>> 6f66719e
      id
    }
  }
`;
<<<<<<< HEAD
export const MARK_ACTION_AS_PENDING_FOR_INSTANCE = gql`
  mutation MarkActionAsPendingForInstance(
    $input: MutationMarkActionAsPendingForInstanceInput!
  ) {
    markActionAsPendingForInstance(input: $input) {
=======
export const MARK_ACTION_ITEM_AS_PENDING_FOR_INSTANCE = gql`
  mutation MarkActionItemAsPendingForInstance(
    $input: MutationMarkActionAsPendingForInstanceInput!
  ) {
    markActionItemAsPendingForInstance(input: $input) {
>>>>>>> 6f66719e
      id
    }
  }
`;
<<<<<<< HEAD
export const UPDATE_ACTION_FOR_INSTANCE = gql`
  mutation UpdateActionForInstance(
    $input: MutationUpdateActionForInstanceInput!
  ) {
    updateActionForInstance(input: $input) {
=======
export const UPDATE_ACTION_ITEM_FOR_INSTANCE = gql`
  mutation UpdateActionItemForInstance(
    $input: MutationUpdateActionItemForInstanceInput!
  ) {
    updateActionItemForInstance(input: $input) {
>>>>>>> 6f66719e
      id
    }
  }
`;

<<<<<<< HEAD
export const DELETE_ACTION_FOR_INSTANCE = gql`
  mutation DeleteActionForInstance(
    $input: MutationDeleteActionForInstanceInput!
  ) {
    deleteActionForInstance(input: $input) {
=======
export const DELETE_ACTION_ITEM_FOR_INSTANCE = gql`
  mutation DeleteActionItemForInstance(
    $input: MutationDeleteActionItemForInstanceInput!
  ) {
    deleteActionItemForInstance(input: $input) {
>>>>>>> 6f66719e
      id
    }
  }
`;<|MERGE_RESOLUTION|>--- conflicted
+++ resolved
@@ -110,71 +110,39 @@
     }
   }
 `;
-<<<<<<< HEAD
-export const COMPLETE_ACTION_FOR_INSTANCE = gql`
-  mutation CompleteActionForInstance(
-    $input: MutationCompleteActionForInstanceInput!
-  ) {
-    completeActionForInstance(input: $input) {
-=======
 export const COMPLETE_ACTION_ITEM_FOR_INSTANCE = gql`
   mutation CompleteActionItemForInstance(
     $input: MutationCompleteActionItemForInstanceInput!
   ) {
     completeActionItemForInstance(input: $input) {
->>>>>>> 6f66719e
       id
     }
   }
 `;
-<<<<<<< HEAD
-export const MARK_ACTION_AS_PENDING_FOR_INSTANCE = gql`
-  mutation MarkActionAsPendingForInstance(
-    $input: MutationMarkActionAsPendingForInstanceInput!
-  ) {
-    markActionAsPendingForInstance(input: $input) {
-=======
 export const MARK_ACTION_ITEM_AS_PENDING_FOR_INSTANCE = gql`
   mutation MarkActionItemAsPendingForInstance(
     $input: MutationMarkActionAsPendingForInstanceInput!
   ) {
     markActionItemAsPendingForInstance(input: $input) {
->>>>>>> 6f66719e
       id
     }
   }
 `;
-<<<<<<< HEAD
-export const UPDATE_ACTION_FOR_INSTANCE = gql`
-  mutation UpdateActionForInstance(
-    $input: MutationUpdateActionForInstanceInput!
-  ) {
-    updateActionForInstance(input: $input) {
-=======
 export const UPDATE_ACTION_ITEM_FOR_INSTANCE = gql`
   mutation UpdateActionItemForInstance(
     $input: MutationUpdateActionItemForInstanceInput!
   ) {
     updateActionItemForInstance(input: $input) {
->>>>>>> 6f66719e
       id
     }
   }
 `;
 
-<<<<<<< HEAD
-export const DELETE_ACTION_FOR_INSTANCE = gql`
-  mutation DeleteActionForInstance(
-    $input: MutationDeleteActionForInstanceInput!
-  ) {
-    deleteActionForInstance(input: $input) {
-=======
 export const DELETE_ACTION_ITEM_FOR_INSTANCE = gql`
   mutation DeleteActionItemForInstance(
     $input: MutationDeleteActionItemForInstanceInput!
   ) {
     deleteActionItemForInstance(input: $input) {
->>>>>>> 6f66719e
       id
     }
   }
