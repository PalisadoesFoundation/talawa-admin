import gql from 'graphql-tag';

export const UNBLOCK_USER_MUTATION = gql`
  mutation UnblockUser($userId: ID!, $orgId: ID!) {
    unblockUser(organizationId: $orgId, userId: $userId) {
      _id
    }
  }
`;

// to block the user

export const BLOCK_USER_MUTATION = gql`
  mutation BlockUser($userId: ID!, $orgId: ID!) {
    blockUser(organizationId: $orgId, userId: $userId) {
      _id
    }
  }
`;

// to reject the organization request

export const REJECT_ORGANIZATION_REQUEST_MUTATION = gql`
  mutation RejectMembershipRequest($id: ID!) {
    rejectMembershipRequest(membershipRequestId: $id) {
      _id
    }
  }
`;

// to accept the organization request

export const ACCEPT_ORGANIZATION_REQUEST_MUTATION = gql`
  mutation AcceptMembershipRequest($id: ID!) {
    acceptMembershipRequest(membershipRequestId: $id) {
      _id
    }
  }
`;

// to update the organization details

export const UPDATE_ORGANIZATION_MUTATION = gql`
  mutation UpdateOrganization(
    $id: ID!
    $name: String
    $description: String
    $location: String
    $userRegistrationRequired: Boolean
    $visibleInSearch: Boolean
    $file: String
  ) {
    updateOrganization(
      id: $id
      data: {
        name: $name
        description: $description
        userRegistrationRequired: $userRegistrationRequired
        visibleInSearch: $visibleInSearch
        location: $location
      }
      file: $file
    ) {
      _id
    }
  }
`;

// to update the details of the user

export const UPDATE_USER_MUTATION = gql`
  mutation UpdateUserProfile(
    $firstName: String
    $lastName: String
    $email: EmailAddress
    $file: String
  ) {
    updateUserProfile(
      data: { firstName: $firstName, lastName: $lastName, email: $email }
      file: $file
    ) {
      _id
    }
  }
`;

// to update the password of user

export const UPDATE_USER_PASSWORD_MUTATION = gql`
  mutation UpdateUserPassword(
    $previousPassword: String!
    $newPassword: String!
    $confirmNewPassword: String!
  ) {
    updateUserPassword(
      data: {
        previousPassword: $previousPassword
        newPassword: $newPassword
        confirmNewPassword: $confirmNewPassword
      }
    ) {
      _id
    }
  }
`;

// to sign up in the talawa admin

export const SIGNUP_MUTATION = gql`
  mutation SignUp(
    $firstName: String!
    $lastName: String!
    $email: EmailAddress!
    $password: String!
  ) {
    signUp(
      data: {
        firstName: $firstName
        lastName: $lastName
        email: $email
        password: $password
      }
    ) {
      user {
        _id
      }
      accessToken
      refreshToken
    }
  }
`;

// to login in the talawa admin

export const LOGIN_MUTATION = gql`
  mutation Login($email: EmailAddress!, $password: String!) {
    login(data: { email: $email, password: $password }) {
      user {
        _id
        userType
        adminApproved
      }
      accessToken
      refreshToken
    }
  }
`;

// to get the refresh token

export const REFRESH_TOKEN_MUTATION = gql`
  mutation RefreshToken($refreshToken: String!) {
    refreshToken(refreshToken: $refreshToken) {
      refreshToken
      accessToken
    }
  }
`;

// to revoke a refresh token

export const REVOKE_REFRESH_TOKEN = gql`
  mutation RevokeRefreshTokenForUser {
    revokeRefreshTokenForUser
  }
`;

// To verify the google recaptcha

export const RECAPTCHA_MUTATION = gql`
  mutation Recaptcha($recaptchaToken: String!) {
    recaptcha(data: { recaptchaToken: $recaptchaToken })
  }
`;

// to create the organization

export const CREATE_ORGANIZATION_MUTATION = gql`
  mutation CreateOrganization(
    $description: String!
    $location: String!
    $name: String!
    $visibleInSearch: Boolean!
    $userRegistrationRequired: Boolean!
    $image: String
  ) {
    createOrganization(
      data: {
        description: $description
        location: $location
        name: $name
        visibleInSearch: $visibleInSearch
        userRegistrationRequired: $userRegistrationRequired
      }
      file: $image
    ) {
      _id
    }
  }
`;

// to delete the organization

export const DELETE_ORGANIZATION_MUTATION = gql`
  mutation RemoveOrganization($id: ID!) {
    removeOrganization(id: $id) {
      _id
    }
  }
`;

// to create the event by any organization

export const CREATE_EVENT_MUTATION = gql`
  mutation CreateEvent(
    $title: String!
    $description: String!
    $recurring: Boolean!
    $isPublic: Boolean!
    $isRegisterable: Boolean!
    $organizationId: ID!
    $startDate: Date!
    $endDate: Date
    $allDay: Boolean!
    $startTime: Time
    $endTime: Time
    $location: String
  ) {
    createEvent(
      data: {
        title: $title
        description: $description
        recurring: $recurring
        isPublic: $isPublic
        isRegisterable: $isRegisterable
        organizationId: $organizationId
        startDate: $startDate
        endDate: $endDate
        allDay: $allDay
        startTime: $startTime
        endTime: $endTime
        location: $location
      }
    ) {
      _id
    }
  }
`;

// to delete any event by any organization

export const DELETE_EVENT_MUTATION = gql`
  mutation RemoveEvent($id: ID!) {
    removeEvent(id: $id) {
      _id
    }
  }
`;

// to remove an admin from an organization

export const REMOVE_ADMIN_MUTATION = gql`
  mutation RemoveAdmin($orgid: ID!, $userid: ID!) {
    removeAdmin(data: { organizationId: $orgid, userId: $userid }) {
      _id
    }
  }
`;

// to Remove member from an organization

export const REMOVE_MEMBER_MUTATION = gql`
  mutation RemoveMember($orgid: ID!, $userid: ID!) {
    removeMember(data: { organizationId: $orgid, userId: $userid }) {
      _id
    }
  }
`;

// to add the admin

export const ADD_ADMIN_MUTATION = gql`
  mutation CreateAdmin($orgid: ID!, $userid: ID!) {
    createAdmin(data: { organizationId: $orgid, userId: $userid }) {
      _id
    }
  }
`;

export const CREATE_POST_MUTATION = gql`
  mutation CreatePost(
    $text: String!
    $title: String!
    $imageUrl: URL
    $videoUrl: URL
    $organizationId: ID!
    $file: String
  ) {
    createPost(
      data: {
        text: $text
        title: $title
        imageUrl: $imageUrl
        videoUrl: $videoUrl
        organizationId: $organizationId
      }
      file: $file
    ) {
      _id
    }
  }
`;

export const DELETE_POST_MUTATION = gql`
  mutation RemovePost($id: ID!) {
    removePost(id: $id) {
      _id
    }
  }
`;

export const GENERATE_OTP_MUTATION = gql`
  mutation Otp($email: EmailAddress!) {
    otp(data: { email: $email }) {
      otpToken
    }
  }
`;

export const FORGOT_PASSWORD_MUTATION = gql`
  mutation ForgotPassword(
    $userOtp: String!
    $newPassword: String!
    $otpToken: String!
  ) {
    forgotPassword(
      data: {
        userOtp: $userOtp
        newPassword: $newPassword
        otpToken: $otpToken
      }
    )
  }
`;

export const UPDATE_USERTYPE_MUTATION = gql`
  mutation UpdateUserType($id: ID!, $userType: String!) {
    updateUserType(data: { id: $id, userType: $userType })
  }
`;

export const ACCEPT_ADMIN_MUTATION = gql`
  mutation AcceptAdmin($id: ID!) {
    acceptAdmin(id: $id)
  }
`;

export const REJECT_ADMIN_MUTATION = gql`
  mutation RejectAdmin($id: ID!) {
    rejectAdmin(id: $id)
  }
`;

/**
 * {@label UPDATE_INSTALL_STATUS_PLUGIN_MUTATION}
 * @remarks
 * used to toggle `installStatus` (boolean value) of a Plugin
 */
export const UPDATE_INSTALL_STATUS_PLUGIN_MUTATION = gql`
  mutation ($id: ID!, $orgId: ID!) {
    updatePluginStatus(id: $id, orgId: $orgId) {
      _id
      pluginName
      pluginCreatedBy
      pluginDesc
      uninstalledOrgs
    }
  }
`;

/**
 * {@label UPDATE_ORG_STATUS_PLUGIN_MUTATION}
 * @remarks
 * used  `updatePluginStatus`to add or remove the current Organization the in the plugin list `uninstalledOrgs`
 */
export const UPDATE_ORG_STATUS_PLUGIN_MUTATION = gql`
  mutation update_install_status_plugin_mutation($id: ID!, $orgId: ID!) {
    updatePluginStatus(id: $id, orgId: $orgId) {
      _id
      pluginName
      pluginCreatedBy
      pluginDesc
      uninstalledOrgs
    }
  }
`;

/**
 * {@label ADD_PLUGIN_MUTATION}
 * @remarks
 * used  `createPlugin` to add new Plugin in database
 */
export const ADD_PLUGIN_MUTATION = gql`
  mutation add_plugin_mutation(
    $pluginName: String!
    $pluginCreatedBy: String!
    $pluginDesc: String!
  ) {
    createPlugin(
      pluginName: $pluginName
      pluginCreatedBy: $pluginCreatedBy
      pluginDesc: $pluginDesc
    ) {
      _id
      pluginName
      pluginCreatedBy
      pluginDesc
    }
  }
`;
export const ADD_ADVERTISEMENT_MUTATION = gql`
  mutation (
    $orgId: ID!
    $name: String!
    $link: String!
    $type: String!
    $startDate: Date!
    $endDate: Date!
  ) {
    createAdvertisement(
      orgId: $orgId
      name: $name
      link: $link
      type: $type
      startDate: $startDate
      endDate: $endDate
    ) {
      _id
    }
  }
`;
export const DELETE_ADVERTISEMENT_BY_ID = gql`
  mutation ($id: ID!) {
    deleteAdvertisementById(id: $id) {
      success
    }
  }
`;
export const UPDATE_POST_MUTATION = gql`
  mutation UpdatePost(
    $id: ID!
    $title: String
    $text: String
    $imageUrl: String
    $videoUrl: String
  ) {
    updatePost(
      id: $id
      data: {
        title: $title
        text: $text
        imageUrl: $imageUrl
        videoUrl: $videoUrl
      }
    ) {
      _id
    }
  }
`;

export const UPDATE_EVENT_MUTATION = gql`
  mutation UpdateEvent(
    $id: ID!
    $title: String!
    $description: String!
    $recurring: Boolean!
    $isPublic: Boolean!
    $isRegisterable: Boolean!
    $allDay: Boolean!
    $startTime: Time
    $endTime: Time
    $location: String
  ) {
    updateEvent(
      id: $id
      data: {
        title: $title
        description: $description
        recurring: $recurring
        isPublic: $isPublic
        isRegisterable: $isRegisterable
        allDay: $allDay
        startTime: $startTime
        endTime: $endTime
        location: $location
      }
    ) {
      _id
    }
  }
`;

export const LIKE_POST = gql`
  mutation likePost($postId: ID!) {
    likePost(id: $postId) {
      _id
    }
  }
`;

export const UNLIKE_POST = gql`
  mutation unlikePost($postId: ID!) {
    unlikePost(id: $postId) {
      _id
    }
  }
`;

export const REGISTER_EVENT = gql`
  mutation registerForEvent($eventId: ID!) {
    registerForEvent(id: $eventId) {
      _id
    }
  }
`;

<<<<<<< HEAD
export const ADD_EVENT_ATTENDEE = gql`
  mutation addEventAttendee($userId: ID!, $eventId: ID!) {
    addEventAttendee(data: { userId: $userId, eventId: $eventId }) {
      _id
    }
  }
`;

export const REMOVE_EVENT_ATTENDEE = gql`
  mutation removeEventAttendee($userId: ID!, $eventId: ID!) {
    removeEventAttendee(data: { userId: $userId, eventId: $eventId }) {
=======
export const ADD_EVENT_PROJECT_MUTATION = gql`
  mutation AddEventProject(
    $title: String!
    $description: String!
    $eventId: ID!
  ) {
    createEventProject(
      data: { title: $title, description: $description, eventId: $eventId }
    ) {
>>>>>>> 5bae8f58
      _id
    }
  }
`;

<<<<<<< HEAD
export const MARK_CHECKIN = gql`
  mutation checkIn(
    $userId: ID!
    $eventId: ID!
    $allotedRoom: String
    $allotedSeat: String
  ) {
    checkIn(
      data: {
        userId: $userId
        eventId: $eventId
        allotedRoom: $allotedRoom
        allotedSeat: $allotedSeat
      }
=======
export const UPDATE_EVENT_PROJECT_MUTATION = gql`
  mutation UpdateEventProject($title: String, $description: String, $id: ID!) {
    updateEventProject(
      id: $id
      data: { title: $title, description: $description }
>>>>>>> 5bae8f58
    ) {
      _id
    }
  }
`;

<<<<<<< HEAD
export const CREATE_COMMENT_POST = gql`
  mutation createComment($comment: String!, $postId: ID!) {
    createComment(data: { text: $comment }, postId: $postId) {
      _id
      creator {
        _id
        firstName
        lastName
        email
      }
      likeCount
      likedBy {
        _id
      }
      text
    }
  }
`;

export const LIKE_COMMENT = gql`
  mutation likeComment($commentId: ID!) {
    likeComment(id: $commentId) {
=======
export const DELETE_EVENT_PROJECT_MUTATION = gql`
  mutation DeleteEventProject($id: ID!) {
    removeEventProject(id: $id) {
      _id
    }
  }
`;

export const ADD_EVENT_PROJECT_TASK_MUTATION = gql`
  mutation AddEventTask(
    $title: String!
    $description: String!
    $projectId: ID!
    $deadline: DateTime!
  ) {
    createTask(
      eventProjectId: $projectId
      data: { title: $title, description: $description, deadline: $deadline }
    ) {
>>>>>>> 5bae8f58
      _id
    }
  }
`;
<<<<<<< HEAD
=======
// Changes the role of a event in an organization and add and remove the event from the organization
export { UPDATE_EVENT_PROJECT_TASK_MUTATION } from './EventTaskMutations';
export { DELETE_EVENT_TASK_MUTATION } from './EventTaskMutations';
export { SET_TASK_VOLUNTEERS_MUTATION } from './EventTaskMutations';

// Changes the role of a event in an organization and add and remove the event from the organization
export { ADD_EVENT_ATTENDEE } from './EventAttendeeMutations';
export { REMOVE_EVENT_ATTENDEE } from './EventAttendeeMutations';
export { MARK_CHECKIN } from './EventAttendeeMutations';
>>>>>>> 5bae8f58

// Create the new comment on a post and Like and Unlike the comment
export { CREATE_COMMENT_POST } from './CommentMutations';
export { LIKE_COMMENT } from './CommentMutations';
export { UNLIKE_COMMENT } from './CommentMutations';

// Changes the role of a user in an organization
export { UPDATE_USER_ROLE_IN_ORG_MUTATION } from './OrganizationMutations';
export { CREATE_SAMPLE_ORGANIZATION_MUTATION } from './OrganizationMutations';
export { REMOVE_SAMPLE_ORGANIZATION_MUTATION } from './OrganizationMutations';
export { CREATE_DIRECT_CHAT } from './OrganizationMutations';
export { PLUGIN_SUBSCRIPTION } from './OrganizationMutations';
export { TOGGLE_PINNED_POST } from './OrganizationMutations';
export { ADD_CUSTOM_FIELD } from './OrganizationMutations';
export { REMOVE_CUSTOM_FIELD } from './OrganizationMutations';<|MERGE_RESOLUTION|>--- conflicted
+++ resolved
@@ -523,113 +523,6 @@
     }
   }
 `;
-
-<<<<<<< HEAD
-export const ADD_EVENT_ATTENDEE = gql`
-  mutation addEventAttendee($userId: ID!, $eventId: ID!) {
-    addEventAttendee(data: { userId: $userId, eventId: $eventId }) {
-      _id
-    }
-  }
-`;
-
-export const REMOVE_EVENT_ATTENDEE = gql`
-  mutation removeEventAttendee($userId: ID!, $eventId: ID!) {
-    removeEventAttendee(data: { userId: $userId, eventId: $eventId }) {
-=======
-export const ADD_EVENT_PROJECT_MUTATION = gql`
-  mutation AddEventProject(
-    $title: String!
-    $description: String!
-    $eventId: ID!
-  ) {
-    createEventProject(
-      data: { title: $title, description: $description, eventId: $eventId }
-    ) {
->>>>>>> 5bae8f58
-      _id
-    }
-  }
-`;
-
-<<<<<<< HEAD
-export const MARK_CHECKIN = gql`
-  mutation checkIn(
-    $userId: ID!
-    $eventId: ID!
-    $allotedRoom: String
-    $allotedSeat: String
-  ) {
-    checkIn(
-      data: {
-        userId: $userId
-        eventId: $eventId
-        allotedRoom: $allotedRoom
-        allotedSeat: $allotedSeat
-      }
-=======
-export const UPDATE_EVENT_PROJECT_MUTATION = gql`
-  mutation UpdateEventProject($title: String, $description: String, $id: ID!) {
-    updateEventProject(
-      id: $id
-      data: { title: $title, description: $description }
->>>>>>> 5bae8f58
-    ) {
-      _id
-    }
-  }
-`;
-
-<<<<<<< HEAD
-export const CREATE_COMMENT_POST = gql`
-  mutation createComment($comment: String!, $postId: ID!) {
-    createComment(data: { text: $comment }, postId: $postId) {
-      _id
-      creator {
-        _id
-        firstName
-        lastName
-        email
-      }
-      likeCount
-      likedBy {
-        _id
-      }
-      text
-    }
-  }
-`;
-
-export const LIKE_COMMENT = gql`
-  mutation likeComment($commentId: ID!) {
-    likeComment(id: $commentId) {
-=======
-export const DELETE_EVENT_PROJECT_MUTATION = gql`
-  mutation DeleteEventProject($id: ID!) {
-    removeEventProject(id: $id) {
-      _id
-    }
-  }
-`;
-
-export const ADD_EVENT_PROJECT_TASK_MUTATION = gql`
-  mutation AddEventTask(
-    $title: String!
-    $description: String!
-    $projectId: ID!
-    $deadline: DateTime!
-  ) {
-    createTask(
-      eventProjectId: $projectId
-      data: { title: $title, description: $description, deadline: $deadline }
-    ) {
->>>>>>> 5bae8f58
-      _id
-    }
-  }
-`;
-<<<<<<< HEAD
-=======
 // Changes the role of a event in an organization and add and remove the event from the organization
 export { UPDATE_EVENT_PROJECT_TASK_MUTATION } from './EventTaskMutations';
 export { DELETE_EVENT_TASK_MUTATION } from './EventTaskMutations';
@@ -639,7 +532,6 @@
 export { ADD_EVENT_ATTENDEE } from './EventAttendeeMutations';
 export { REMOVE_EVENT_ATTENDEE } from './EventAttendeeMutations';
 export { MARK_CHECKIN } from './EventAttendeeMutations';
->>>>>>> 5bae8f58
 
 // Create the new comment on a post and Like and Unlike the comment
 export { CREATE_COMMENT_POST } from './CommentMutations';
