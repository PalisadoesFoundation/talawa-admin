--- conflicted
+++ resolved
@@ -87,7 +87,6 @@
     $firstName: String
     $lastName: String
     $email: EmailAddress
-<<<<<<< HEAD
     $appLanguageCode: String
     $file: String
   ) {
@@ -98,12 +97,6 @@
         email: $email
         appLanguageCode: $appLanguageCode
       }
-=======
-    $file: String
-  ) {
-    updateUserProfile(
-      data: { firstName: $firstName, lastName: $lastName, email: $email }
->>>>>>> 7f089b24
       file: $file
     ) {
       _id
