--- conflicted
+++ resolved
@@ -636,26 +636,22 @@
     }
   }
 `;
-<<<<<<< HEAD
+
 export const TOGGLE_PINNED_POST = gql`
   mutation TogglePostPin($id: ID!) {
     togglePostPin(id: $id) {
-=======
+    _id
+    }
+  }
+`;
+
 
 export const CREATE_DIRECT_CHAT = gql`
   mutation createDirectChat($userIds: [ID!]!, $organizationId: ID!) {
     createDirectChat(
       data: { userIds: $userIds, organizationId: $organizationId }
     ) {
->>>>>>> 046600a9
-      _id
-    }
-  }
-`;
-<<<<<<< HEAD
-=======
-
->>>>>>> 046600a9
+
 //Plugin WebSocket listner
 export const PLUGIN_SUBSCRIPTION = gql`
   subscription onPluginUpdate {
