--- conflicted
+++ resolved
@@ -677,7 +677,18 @@
   }
 `;
 
-<<<<<<< HEAD
+export const UPDATE_COMMUNITY = gql`
+  mutation updateCommunity($data: UpdateCommunityInput!) {
+    updateCommunity(data: $data)
+  }
+`;
+
+export const RESET_COMMUNITY = gql`
+  mutation resetCommunity {
+    resetCommunity
+  }
+`;
+
 export const DONATE_TO_ORGANIZATION = gql`
   mutation donate(
     $userId: ID!
@@ -703,8 +714,6 @@
   }
 `;
 
-=======
->>>>>>> 259e65b2
 // Create and Update Action Item Categories
 export {
   CREATE_ACTION_ITEM_CATEGORY_MUTATION,
