import gql from 'graphql-tag';

// List of the mutations used in the code

// to unblock the user

export const UNBLOCK_USER_MUTATION = gql`
  mutation UnblockUser($userId: ID!, $orgId: ID!) {
    unblockUser(organizationId: $orgId, userId: $userId) {
      _id
    }
  }
`;

// to block the user

export const BLOCK_USER_MUTATION = gql`
  mutation BlockUser($userId: ID!, $orgId: ID!) {
    blockUser(organizationId: $orgId, userId: $userId) {
      _id
    }
  }
`;

// to reject the organization request

export const REJECT_ORGANIZATION_REQUEST_MUTATION = gql`
  mutation RejectMembershipRequest($id: ID!) {
    rejectMembershipRequest(membershipRequestId: $id) {
      _id
    }
  }
`;

// to accept the organization request

export const ACCEPT_ORGANIZATION_REQUEST_MUTATION = gql`
  mutation AcceptMembershipRequest($id: ID!) {
    acceptMembershipRequest(membershipRequestId: $id) {
      _id
    }
  }
`;

// to update the organization details

export const UPDATE_ORGANIZATION_MUTATION = gql`
  mutation UpdateOrganization(
    $id: ID!
    $name: String
    $description: String
    $isPublic: Boolean
    $visibleInSearch: Boolean
  ) {
    updateOrganization(
      id: $id
      data: {
        name: $name
        description: $description
        isPublic: $isPublic
        visibleInSearch: $visibleInSearch
      }
    ) {
      _id
    }
  }
`;

// to update the details of the user

export const UPDATE_USER_MUTATION = gql`
  mutation UpdateUserProfile(
    $firstName: String
    $lastName: String
    $email: String
  ) {
    updateUserProfile(
      data: { firstName: $firstName, lastName: $lastName, email: $email }
    ) {
      _id
    }
  }
`;

// to sign up in the talawa admin

export const SIGNUP_MUTATION = gql`
  mutation SignUp(
    $firstName: String!
    $lastName: String!
    $email: String!
    $password: String!
    $userType: UserType
  ) {
    signUp(
      data: {
        firstName: $firstName
        lastName: $lastName
        email: $email
        password: $password
        userType: $userType
      }
    ) {
      user {
        _id
      }
      accessToken
      refreshToken
    }
  }
`;

// to login in the talawa admin

export const LOGIN_MUTATION = gql`
  mutation Login($email: String!, $password: String!) {
    login(data: { email: $email, password: $password }) {
      user {
        _id
        userType
        adminApproved
      }
      accessToken
      refreshToken
    }
  }
`;

// To verify the google recaptcha

export const RECAPTCHA_MUTATION = gql`
  mutation Recaptcha($recaptchaToken: String!) {
    recaptcha(data: { recaptchaToken: $recaptchaToken })
  }
`;

// to create the organization

export const CREATE_ORGANIZATION_MUTATION = gql`
  mutation CreateOrganization(
    $description: String!
    $location: String!
    $name: String!
    $visibleInSearch: Boolean!
    $isPublic: Boolean!
    $tags: [String]
  ) {
    createOrganization(
      data: {
        description: $description
        location: $location
        name: $name
        visibleInSearch: $visibleInSearch
        isPublic: $isPublic
        tags: $tags
      }
    ) {
      _id
    }
  }
`;

// to delete the organization

export const DELETE_ORGANIZATION_MUTATION = gql`
  mutation RemoveOrganization($id: ID!) {
    removeOrganization(id: $id) {
      _id
    }
  }
`;

// to create the event by any organization

export const CREATE_EVENT_MUTATION = gql`
  mutation CreateEvent(
    $title: String!
    $description: String!
    $recurring: Boolean!
    $isPublic: Boolean!
    $isRegisterable: Boolean!
    $organizationId: ID!
    $startDate: String!
    $endDate: String
    $allDay: Boolean!
    $startTime: String
    $endTime: String
    $location: String
  ) {
    createEvent(
      data: {
        title: $title
        description: $description
        recurring: $recurring
        isPublic: $isPublic
        isRegisterable: $isRegisterable
        organizationId: $organizationId
        startDate: $startDate
        endDate: $endDate
        allDay: $allDay
        startTime: $startTime
        endTime: $endTime
        location: $location
      }
    ) {
      _id
    }
  }
`;

// to delete any event by any organization

export const DELETE_EVENT_MUTATION = gql`
  mutation RemoveEvent($id: ID!) {
    removeEvent(id: $id) {
      _id
    }
  }
`;

// to remove an admin from an organization

export const REMOVE_ADMIN_MUTATION = gql`
  mutation RemoveAdmin($orgid: ID!, $userid: ID!) {
    removeAdmin(data: { organizationId: $orgid, userId: $userid }) {
      _id
    }
  }
`;

// to Remove member from an organization

export const REMOVE_MEMBER_MUTATION = gql`
  mutation RemoveAdmin($orgid: ID!, $userid: ID!) {
    removeAdmin(data: { organizationId: $orgid, userId: $userid }) {
      _id
    }
  }
`;

// to add the admin

export const ADD_ADMIN_MUTATION = gql`
  mutation CreateAdmin($orgid: ID!, $userid: ID!) {
    createAdmin(data: { organizationId: $orgid, userId: $userid }) {
      _id
    }
  }
`;

export const CREATE_POST_MUTATION = gql`
  mutation CreatePost(
    $text: String!
    $title: String!
    $imageUrl: String
    $videoUrl: String
    $organizationId: ID!
  ) {
    createPost(
      data: {
        text: $text
        title: $title
        imageUrl: $imageUrl
        videoUrl: $videoUrl
        organizationId: $organizationId
      }
    ) {
      _id
    }
  }
`;

export const DELETE_POST_MUTATION = gql`
  mutation RemovePost($id: ID!) {
    removePost(id: $id) {
      _id
    }
  }
`;

export const GENERATE_OTP_MUTATION = gql`
  mutation Otp($email: String!) {
    otp(data: { email: $email }) {
      otpToken
    }
  }
`;

export const FORGOT_PASSWORD_MUTATION = gql`
  mutation ForgotPassword(
    $userOtp: String!
    $newPassword: String!
    $otpToken: String!
  ) {
    forgotPassword(
      data: {
        userOtp: $userOtp
        newPassword: $newPassword
        otpToken: $otpToken
      }
    )
  }
`;

export const UPDATE_USERTYPE_MUTATION = gql`
  mutation UpdateUserType($id: ID!, $userType: String!) {
    updateUserType(data: { id: $id, userType: $userType })
  }
`;

export const ACCPET_ADMIN_MUTATION = gql`
  mutation AcceptAdmin($id: ID!) {
    acceptAdmin(id: $id)
  }
`;

export const REJECT_ADMIN_MUTATION = gql`
  mutation RejectAdmin($id: ID!) {
    rejectAdmin(id: $id)
  }
`;
<<<<<<< HEAD
=======
/**
 * @name UPDATE_INSTALL_STATUS_PLUGIN_MUTATION
 * @description used to toggle `installStatus` (boolean value) of a Plugin
 */
export const UPDATE_INSTALL_STATUS_PLUGIN_MUTATION = gql`
  mutation update_install_status_plugin_mutation($id: ID!, $status: Boolean!) {
    updateTempPluginStatus(id: $id, status: $status) {
      _id
      pluginName
      pluginCreatedBy
      pluginDesc
      pluginInstallStatus
    }
  }
`;
/**
 * @name UPDATE_ORG_STATUS_PLUGIN_MUTATION
 * @description used  `updateTempPluginInstalledOrgs`to add or remove the current Organization the in the plugin list `installedOrgs`
 */
export const UPDATE_ORG_STATUS_PLUGIN_MUTATION = gql`
  mutation update_install_status_plugin_mutation($id: ID!, $orgId: ID!) {
    updateTempPluginInstalledOrgs(id: $id, orgId: $orgId) {
      _id
      pluginName
      pluginCreatedBy
      pluginDesc
      pluginInstallStatus
      installedOrgs
    }
  }
`;
/**
 * @name ADD_PLUGIN_MUTATION
 * @description used  `createPlugin` to add new Plugin in database
 */
export const ADD_PLUGIN_MUTATION = gql`
  mutation add_plugin_mutation(
    $pluginName: String!
    $pluginCreatedBy: String!
    $pluginDesc: String!
    $pluginInstallStatus: Boolean!
    $installedOrgs: [ID!]
  ) {
    createPlugin(
      pluginName: $pluginName
      pluginCreatedBy: $pluginCreatedBy
      pluginDesc: $pluginDesc
      pluginInstallStatus: $pluginInstallStatus
      installedOrgs: $installedOrgs
    ) {
      _id
      pluginName
      pluginCreatedBy
      pluginDesc
      pluginInstallStatus
      installedOrgs
    }
  }
`;
>>>>>>> 1f5205a9

export const UPDATE_POST_MUTATION = gql`
  mutation UpdatePost($id: ID!, $title: String, $text: String) {
    updatePost(data: { _id: $id, title: $title, text: $text }) {
      _id
    }
  }
`;

export const UPDATE_EVENT_MUTATION = gql`
  mutation UpdateEvent(
    $id: ID!
    $title: String!
    $description: String!
    $recurring: Boolean!
    $isPublic: Boolean!
    $isRegisterable: Boolean!
    $allDay: Boolean!
    $startTime: String
    $endTime: String
    $location: String
  ) {
    updateEvent(
      id: $id
      data: {
        title: $title
        description: $description
        recurring: $recurring
        isPublic: $isPublic
        isRegisterable: $isRegisterable
        allDay: $allDay
        startTime: $startTime
        endTime: $endTime
        location: $location
      }
    ) {
      _id
    }
  }
`;

export const UPDATE_SPAM_NOTIFICATION_MUTATION = gql`
  mutation UpdateSpamNotification(
    $orgId: ID!
    $spamId: ID!
    $isReaded: Boolean
  ) {
    updateSpamNotification(
      data: { orgId: $orgId, spamId: $spamId, isReaded: $isReaded }
    ) {
      _id
    }
  }
`;<|MERGE_RESOLUTION|>--- conflicted
+++ resolved
@@ -319,8 +319,6 @@
     rejectAdmin(id: $id)
   }
 `;
-<<<<<<< HEAD
-=======
 /**
  * @name UPDATE_INSTALL_STATUS_PLUGIN_MUTATION
  * @description used to toggle `installStatus` (boolean value) of a Plugin
@@ -380,7 +378,6 @@
     }
   }
 `;
->>>>>>> 1f5205a9
 
 export const UPDATE_POST_MUTATION = gql`
   mutation UpdatePost($id: ID!, $title: String, $text: String) {
