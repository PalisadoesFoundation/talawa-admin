--- conflicted
+++ resolved
@@ -319,7 +319,65 @@
     rejectAdmin(id: $id)
   }
 `;
-<<<<<<< HEAD
+/**
+ * @name UPDATE_INSTALL_STATUS_PLUGIN_MUTATION
+ * @description used to toggle `installStatus` (boolean value) of a Plugin
+ */
+export const UPDATE_INSTALL_STATUS_PLUGIN_MUTATION = gql`
+  mutation update_install_status_plugin_mutation($id: ID!, $status: Boolean!) {
+    updateTempPluginStatus(id: $id, status: $status) {
+      _id
+      pluginName
+      pluginCreatedBy
+      pluginDesc
+      pluginInstallStatus
+    }
+  }
+`;
+/**
+ * @name UPDATE_ORG_STATUS_PLUGIN_MUTATION
+ * @description used  `updateTempPluginInstalledOrgs`to add or remove the current Organization the in the plugin list `installedOrgs`
+ */
+export const UPDATE_ORG_STATUS_PLUGIN_MUTATION = gql`
+  mutation update_install_status_plugin_mutation($id: ID!, $orgId: ID!) {
+    updateTempPluginInstalledOrgs(id: $id, orgId: $orgId) {
+      _id
+      pluginName
+      pluginCreatedBy
+      pluginDesc
+      pluginInstallStatus
+      installedOrgs
+    }
+  }
+`;
+/**
+ * @name ADD_PLUGIN_MUTATION
+ * @description used  `createPlugin` to add new Plugin in database
+ */
+export const ADD_PLUGIN_MUTATION = gql`
+  mutation add_plugin_mutation(
+    $pluginName: String!
+    $pluginCreatedBy: String!
+    $pluginDesc: String!
+    $pluginInstallStatus: Boolean!
+    $installedOrgs: [ID!]
+  ) {
+    createPlugin(
+      pluginName: $pluginName
+      pluginCreatedBy: $pluginCreatedBy
+      pluginDesc: $pluginDesc
+      pluginInstallStatus: $pluginInstallStatus
+      installedOrgs: $installedOrgs
+    ) {
+      _id
+      pluginName
+      pluginCreatedBy
+      pluginDesc
+      pluginInstallStatus
+      installedOrgs
+    }
+  }
+`;
 
 export const UPDATE_POST_MUTATION = gql`
   mutation UpdatePost($id: ID!, $title: String, $text: String) {
@@ -371,64 +429,6 @@
       data: { orgId: $orgId, spamId: $spamId, isReaded: $isReaded }
     ) {
       _id
-=======
-/**
- * @name UPDATE_INSTALL_STATUS_PLUGIN_MUTATION
- * @description used to toggle `installStatus` (boolean value) of a Plugin
- */
-export const UPDATE_INSTALL_STATUS_PLUGIN_MUTATION = gql`
-  mutation update_install_status_plugin_mutation($id: ID!, $status: Boolean!) {
-    updateTempPluginStatus(id: $id, status: $status) {
-      _id
-      pluginName
-      pluginCreatedBy
-      pluginDesc
-      pluginInstallStatus
-    }
-  }
-`;
-/**
- * @name UPDATE_ORG_STATUS_PLUGIN_MUTATION
- * @description used  `updateTempPluginInstalledOrgs`to add or remove the current Organization the in the plugin list `installedOrgs`
- */
-export const UPDATE_ORG_STATUS_PLUGIN_MUTATION = gql`
-  mutation update_install_status_plugin_mutation($id: ID!, $orgId: ID!) {
-    updateTempPluginInstalledOrgs(id: $id, orgId: $orgId) {
-      _id
-      pluginName
-      pluginCreatedBy
-      pluginDesc
-      pluginInstallStatus
-      installedOrgs
-    }
-  }
-`;
-/**
- * @name ADD_PLUGIN_MUTATION
- * @description used  `createPlugin` to add new Plugin in database
- */
-export const ADD_PLUGIN_MUTATION = gql`
-  mutation add_plugin_mutation(
-    $pluginName: String!
-    $pluginCreatedBy: String!
-    $pluginDesc: String!
-    $pluginInstallStatus: Boolean!
-    $installedOrgs: [ID!]
-  ) {
-    createPlugin(
-      pluginName: $pluginName
-      pluginCreatedBy: $pluginCreatedBy
-      pluginDesc: $pluginDesc
-      pluginInstallStatus: $pluginInstallStatus
-      installedOrgs: $installedOrgs
-    ) {
-      _id
-      pluginName
-      pluginCreatedBy
-      pluginDesc
-      pluginInstallStatus
-      installedOrgs
->>>>>>> 8552d0e0
     }
   }
 `;