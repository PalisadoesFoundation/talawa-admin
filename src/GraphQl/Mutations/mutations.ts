--- conflicted
+++ resolved
@@ -177,11 +177,7 @@
     $recurring: Boolean!
     $isPublic: Boolean!
     $isRegisterable: Boolean!
-<<<<<<< HEAD
     $organizationId: ID!
-=======
-    $organizationId: ObjectID!
->>>>>>> d3932768
     $startDate: Date!
     $endDate: Date
     $allDay: Boolean!
@@ -256,11 +252,7 @@
     $title: String!
     $imageUrl: URL
     $videoUrl: URL
-<<<<<<< HEAD
     $organizationId: ID!
-=======
-    $organizationId: ObjectID!
->>>>>>> d3932768
   ) {
     createPost(
       data: {
