import gql from 'graphql-tag';

// List of the mutations used in the code

// to unblock the user

export const UNBLOCK_USER_MUTATION = gql`
  mutation UnblockUser($userId: ID!, $orgId: ID!) {
    unblockUser(organizationId: $orgId, userId: $userId) {
      _id
    }
  }
`;

// to block the user

export const BLOCK_USER_MUTATION = gql`
  mutation BlockUser($userId: ID!, $orgId: ID!) {
    blockUser(organizationId: $orgId, userId: $userId) {
      _id
    }
  }
`;

// to reject the organization request

export const REJECT_ORGANIZATION_REQUEST_MUTATION = gql`
  mutation RejectMembershipRequest($id: ID!) {
    rejectMembershipRequest(membershipRequestId: $id) {
      _id
    }
  }
`;

// to accept the organization request

export const ACCEPT_ORGANIZATION_REQUEST_MUTATION = gql`
  mutation AcceptMembershipRequest($id: ID!) {
    acceptMembershipRequest(membershipRequestId: $id) {
      _id
    }
  }
`;

// to update the organization details

export const UPDATE_ORGANIZATION_MUTATION = gql`
  mutation UpdateOrganization(
    $id: ID!
    $name: String
    $description: String
    $location: String
    $isPublic: Boolean
    $visibleInSearch: Boolean
    $file: String
  ) {
    updateOrganization(
      id: $id
      data: {
        name: $name
        description: $description
        isPublic: $isPublic
        visibleInSearch: $visibleInSearch
        location: $location
      }
      file: $file
    ) {
      _id
    }
  }
`;

// to update the details of the user

export const UPDATE_USER_MUTATION = gql`
  mutation UpdateUserProfile(
    $firstName: String
    $lastName: String
    $email: EmailAddress
    $file: String
  ) {
    updateUserProfile(
      data: { firstName: $firstName, lastName: $lastName, email: $email }
      file: $file
    ) {
      _id
    }
  }
`;

// to update the password of user

export const UPDATE_USER_PASSWORD_MUTATION = gql`
  mutation UpdateUserPassword(
    $previousPassword: String!
    $newPassword: String!
    $confirmNewPassword: String!
  ) {
    updateUserPassword(
      data: {
        previousPassword: $previousPassword
        newPassword: $newPassword
        confirmNewPassword: $confirmNewPassword
      }
    ) {
      _id
    }
  }
`;

// to sign up in the talawa admin

export const SIGNUP_MUTATION = gql`
  mutation SignUp(
    $firstName: String!
    $lastName: String!
    $email: EmailAddress!
    $password: String!
  ) {
    signUp(
      data: {
        firstName: $firstName
        lastName: $lastName
        email: $email
        password: $password
      }
    ) {
      user {
        _id
      }
      accessToken
      refreshToken
    }
  }
`;

// to login in the talawa admin

export const LOGIN_MUTATION = gql`
  mutation Login($email: EmailAddress!, $password: String!) {
    login(data: { email: $email, password: $password }) {
      user {
        _id
        userType
        adminApproved
      }
      accessToken
      refreshToken
    }
  }
`;

// To verify the google recaptcha

export const RECAPTCHA_MUTATION = gql`
  mutation Recaptcha($recaptchaToken: String!) {
    recaptcha(data: { recaptchaToken: $recaptchaToken })
  }
`;

// to create the organization

export const CREATE_ORGANIZATION_MUTATION = gql`
  mutation CreateOrganization(
    $description: String!
    $location: String!
    $name: String!
    $visibleInSearch: Boolean!
    $isPublic: Boolean!
    $image: String
  ) {
    createOrganization(
      data: {
        description: $description
        location: $location
        name: $name
        visibleInSearch: $visibleInSearch
        isPublic: $isPublic
      }
      file: $image
    ) {
      _id
    }
  }
`;

// to delete the organization

export const DELETE_ORGANIZATION_MUTATION = gql`
  mutation RemoveOrganization($id: ID!) {
    removeOrganization(id: $id) {
      _id
    }
  }
`;

// to create the event by any organization

export const CREATE_EVENT_MUTATION = gql`
  mutation CreateEvent(
    $title: String!
    $description: String!
    $recurring: Boolean!
    $isPublic: Boolean!
    $isRegisterable: Boolean!
    $organizationId: ID!
    $startDate: Date!
    $endDate: Date
    $allDay: Boolean!
    $startTime: Time
    $endTime: Time
    $location: String
  ) {
    createEvent(
      data: {
        title: $title
        description: $description
        recurring: $recurring
        isPublic: $isPublic
        isRegisterable: $isRegisterable
        organizationId: $organizationId
        startDate: $startDate
        endDate: $endDate
        allDay: $allDay
        startTime: $startTime
        endTime: $endTime
        location: $location
      }
    ) {
      _id
    }
  }
`;

// to delete any event by any organization

export const DELETE_EVENT_MUTATION = gql`
  mutation RemoveEvent($id: ID!) {
    removeEvent(id: $id) {
      _id
    }
  }
`;

// to remove an admin from an organization

export const REMOVE_ADMIN_MUTATION = gql`
  mutation RemoveAdmin($orgid: ID!, $userid: ID!) {
    removeAdmin(data: { organizationId: $orgid, userId: $userid }) {
      _id
    }
  }
`;

// to Remove member from an organization

export const REMOVE_MEMBER_MUTATION = gql`
  mutation RemoveMember($orgid: ID!, $userid: ID!) {
    removeMember(data: { organizationId: $orgid, userId: $userid }) {
      _id
    }
  }
`;

// to add the admin

export const ADD_ADMIN_MUTATION = gql`
  mutation CreateAdmin($orgid: ID!, $userid: ID!) {
    createAdmin(data: { organizationId: $orgid, userId: $userid }) {
      _id
    }
  }
`;

export const CREATE_POST_MUTATION = gql`
  mutation CreatePost(
    $text: String!
    $title: String!
    $imageUrl: URL
    $videoUrl: URL
    $organizationId: ID!
    $file: String
  ) {
    createPost(
      data: {
        text: $text
        title: $title
        imageUrl: $imageUrl
        videoUrl: $videoUrl
        organizationId: $organizationId
      }
      file: $file
    ) {
      _id
    }
  }
`;

export const DELETE_POST_MUTATION = gql`
  mutation RemovePost($id: ID!) {
    removePost(id: $id) {
      _id
    }
  }
`;

export const GENERATE_OTP_MUTATION = gql`
  mutation Otp($email: EmailAddress!) {
    otp(data: { email: $email }) {
      otpToken
    }
  }
`;

export const FORGOT_PASSWORD_MUTATION = gql`
  mutation ForgotPassword(
    $userOtp: String!
    $newPassword: String!
    $otpToken: String!
  ) {
    forgotPassword(
      data: {
        userOtp: $userOtp
        newPassword: $newPassword
        otpToken: $otpToken
      }
    )
  }
`;

export const UPDATE_USERTYPE_MUTATION = gql`
  mutation UpdateUserType($id: ID!, $userType: String!) {
    updateUserType(data: { id: $id, userType: $userType })
  }
`;

export const ACCEPT_ADMIN_MUTATION = gql`
  mutation AcceptAdmin($id: ID!) {
    acceptAdmin(id: $id)
  }
`;

export const REJECT_ADMIN_MUTATION = gql`
  mutation RejectAdmin($id: ID!) {
    rejectAdmin(id: $id)
  }
`;

/**
 * @name UPDATE_INSTALL_STATUS_PLUGIN_MUTATION
 * @description used to toggle `installStatus` (boolean value) of a Plugin
 */
export const UPDATE_INSTALL_STATUS_PLUGIN_MUTATION = gql`
  mutation ($id: ID!, $orgId: ID!) {
    updatePluginStatus(id: $id, orgId: $orgId) {
      _id
      pluginName
      pluginCreatedBy
      pluginDesc
      uninstalledOrgs
    }
  }
`;

/**
 * @name UPDATE_ORG_STATUS_PLUGIN_MUTATION
 * @description used  `updatePluginStatus`to add or remove the current Organization the in the plugin list `uninstalledOrgs`
 */
export const UPDATE_ORG_STATUS_PLUGIN_MUTATION = gql`
  mutation update_install_status_plugin_mutation($id: ID!, $orgId: ID!) {
    updatePluginStatus(id: $id, orgId: $orgId) {
      _id
      pluginName
      pluginCreatedBy
      pluginDesc
      uninstalledOrgs
    }
  }
`;

/**
 * @name ADD_PLUGIN_MUTATION
 * @description used  `createPlugin` to add new Plugin in database
 */
export const ADD_PLUGIN_MUTATION = gql`
  mutation add_plugin_mutation(
    $pluginName: String!
    $pluginCreatedBy: String!
    $pluginDesc: String!
  ) {
    createPlugin(
      pluginName: $pluginName
      pluginCreatedBy: $pluginCreatedBy
      pluginDesc: $pluginDesc
    ) {
      _id
      pluginName
      pluginCreatedBy
      pluginDesc
    }
  }
`;

export const UPDATE_POST_MUTATION = gql`
  mutation UpdatePost($id: ID!, $title: String, $text: String) {
    updatePost(id: $id, data: { title: $title, text: $text }) {
      _id
    }
  }
`;

export const UPDATE_EVENT_MUTATION = gql`
  mutation UpdateEvent(
    $id: ID!
    $title: String!
    $description: String!
    $recurring: Boolean!
    $isPublic: Boolean!
    $isRegisterable: Boolean!
    $allDay: Boolean!
    $startTime: Time
    $endTime: Time
    $location: String
  ) {
    updateEvent(
      id: $id
      data: {
        title: $title
        description: $description
        recurring: $recurring
        isPublic: $isPublic
        isRegisterable: $isRegisterable
        allDay: $allDay
        startTime: $startTime
        endTime: $endTime
        location: $location
      }
    ) {
      _id
    }
  }
`;

export const LIKE_POST = gql`
  mutation likePost($postId: ID!) {
    likePost(id: $postId) {
      _id
    }
  }
`;

export const UNLIKE_POST = gql`
  mutation unlikePost($postId: ID!) {
    unlikePost(id: $postId) {
      _id
    }
  }
`;

export const REGISTER_EVENT = gql`
  mutation registerForEvent($eventId: ID!) {
    registerForEvent(id: $eventId) {
      _id
    }
  }
`;

export const ADD_EVENT_PROJECT_MUTATION = gql`
  mutation AddEventProject(
    $title: String!
    $description: String!
    $eventId: ID!
  ) {
    createEventProject(
      data: { title: $title, description: $description, eventId: $eventId }
    ) {
      _id
    }
  }
`;

export const UPDATE_EVENT_PROJECT_MUTATION = gql`
  mutation UpdateEventProject($title: String, $description: String, $id: ID!) {
    updateEventProject(
      id: $id
      data: { title: $title, description: $description }
    ) {
      _id
    }
  }
`;

export const DELETE_EVENT_PROJECT_MUTATION = gql`
  mutation DeleteEventProject($id: ID!) {
    removeEventProject(id: $id) {
      _id
    }
  }
`;

export const ADD_EVENT_PROJECT_TASK_MUTATION = gql`
  mutation AddEventTask(
    $title: String!
    $description: String!
    $projectId: ID!
    $deadline: DateTime!
  ) {
    createTask(
      eventProjectId: $projectId
      data: { title: $title, description: $description, deadline: $deadline }
    ) {
      _id
    }
  }
`;

export const UPDATE_EVENT_PROJECT_TASK_MUTATION = gql`
  mutation UpdateEventTask(
    $title: String!
    $description: String!
    $taskId: ID!
    $deadline: DateTime!
    $completed: Boolean!
  ) {
    updateTask(
      id: $taskId
      data: {
        title: $title
        description: $description
        deadline: $deadline
        completed: $completed
      }
    ) {
      _id
    }
  }
`;

export const DELETE_EVENT_TASK_MUTATION = gql`
  mutation DeleteTask($id: ID!) {
    removeTask(id: $id) {
      _id
    }
  }
`;

export const SET_TASK_VOLUNTEERS_MUTATION = gql`
  mutation SetTaskVolunteers($id: ID!, $volunteers: [ID]!) {
    setTaskVolunteers(id: $id, volunteers: $volunteers) {
      _id
    }
  }
`;

export const ADD_EVENT_ATTENDEE = gql`
  mutation addEventAttendee($userId: ID!, $eventId: ID!) {
    addEventAttendee(data: { userId: $userId, eventId: $eventId }) {
      _id
    }
  }
`;

export const REMOVE_EVENT_ATTENDEE = gql`
  mutation removeEventAttendee($userId: ID!, $eventId: ID!) {
    removeEventAttendee(data: { userId: $userId, eventId: $eventId }) {
      _id
    }
  }
`;

export const MARK_CHECKIN = gql`
  mutation checkIn(
    $userId: ID!
    $eventId: ID!
    $allotedRoom: String
    $allotedSeat: String
  ) {
    checkIn(
      data: {
        userId: $userId
        eventId: $eventId
        allotedRoom: $allotedRoom
        allotedSeat: $allotedSeat
      }
    ) {
      _id
    }
  }
`;

export const CREATE_COMMENT_POST = gql`
  mutation createComment($comment: String!, $postId: ID!) {
    createComment(data: { text: $comment }, postId: $postId) {
      _id
      creator {
        _id
        firstName
        lastName
        email
      }
      likeCount
      likedBy {
        _id
      }
      text
    }
  }
`;

export const LIKE_COMMENT = gql`
  mutation likeComment($commentId: ID!) {
    likeComment(id: $commentId) {
      _id
    }
  }
`;

export const UNLIKE_COMMENT = gql`
  mutation unlikeComment($commentId: ID!) {
    unlikeComment(id: $commentId) {
      _id
    }
  }
`;
<<<<<<< HEAD

export const CREATE_DIRECT_CHAT = gql`
  mutation createDirectChat($userIds: [ID!]!, $organizationId: ID!) {
    createDirectChat(
      data: { userIds: $userIds, organizationId: $organizationId }
    ) {
      _id
=======
//Plugin WebSocket listner
export const PLUGIN_SUBSCRIPTION = gql`
  subscription onPluginUpdate {
    onPluginUpdate {
      pluginName
      _id
      pluginDesc
      uninstalledOrgs
>>>>>>> 12f210b7
    }
  }
`;<|MERGE_RESOLUTION|>--- conflicted
+++ resolved
@@ -622,7 +622,6 @@
     }
   }
 `;
-<<<<<<< HEAD
 
 export const CREATE_DIRECT_CHAT = gql`
   mutation createDirectChat($userIds: [ID!]!, $organizationId: ID!) {
@@ -630,7 +629,10 @@
       data: { userIds: $userIds, organizationId: $organizationId }
     ) {
       _id
-=======
+    }
+  }
+`;
+
 //Plugin WebSocket listner
 export const PLUGIN_SUBSCRIPTION = gql`
   subscription onPluginUpdate {
@@ -639,7 +641,6 @@
       _id
       pluginDesc
       uninstalledOrgs
->>>>>>> 12f210b7
     }
   }
 `;