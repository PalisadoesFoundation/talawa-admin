--- conflicted
+++ resolved
@@ -274,13 +274,9 @@
     $location: String
     $frequency: Frequency
     $weekDays: [WeekDays]
-<<<<<<< HEAD
     $count: PositiveInt
-=======
     $interval: PositiveInt
-    $count: PositiveInt
     $weekDayOccurenceInMonth: Int
->>>>>>> 63225ec5
   ) {
     createEvent(
       data: {
