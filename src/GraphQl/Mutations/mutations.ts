import gql from 'graphql-tag';

// List of the mutations used in the code

// to unblock the user

export const UNBLOCK_USER_MUTATION = gql`
  mutation UnblockUser($userId: ID!, $orgId: ID!) {
    unblockUser(organizationId: $orgId, userId: $userId) {
      _id
    }
  }
`;

// to block the user

export const BLOCK_USER_MUTATION = gql`
  mutation BlockUser($userId: ID!, $orgId: ID!) {
    blockUser(organizationId: $orgId, userId: $userId) {
      _id
    }
  }
`;

// to reject the organization request

export const REJECT_ORGANIZATION_REQUEST_MUTATION = gql`
  mutation RejectMembershipRequest($id: ID!) {
    rejectMembershipRequest(membershipRequestId: $id) {
      _id
    }
  }
`;

// to accept the organization request

export const ACCEPT_ORGANIZATION_REQUEST_MUTATION = gql`
  mutation AcceptMembershipRequest($id: ID!) {
    acceptMembershipRequest(membershipRequestId: $id) {
      _id
    }
  }
`;

// to update the organization details

export const UPDATE_ORGANIZATION_MUTATION = gql`
  mutation UpdateOrganization(
    $id: ID!
    $name: String
    $description: String
    $location: String
    $isPublic: Boolean
    $visibleInSearch: Boolean
    $file: String
  ) {
    updateOrganization(
      id: $id
      data: {
        name: $name
        description: $description
        isPublic: $isPublic
        visibleInSearch: $visibleInSearch
        location: $location
      }
      file: $file
    ) {
      _id
    }
  }
`;

// to update the details of the user

export const UPDATE_USER_MUTATION = gql`
  mutation UpdateUserProfile(
    $firstName: String
    $lastName: String
    $email: EmailAddress
    $file: String
  ) {
    updateUserProfile(
      data: { firstName: $firstName, lastName: $lastName, email: $email }
      file: $file
    ) {
      _id
    }
  }
`;

// to update the password of user

export const UPDATE_USER_PASSWORD_MUTATION = gql`
  mutation UpdateUserPassword(
    $previousPassword: String!
    $newPassword: String!
    $confirmNewPassword: String!
  ) {
    updateUserPassword(
      data: {
        previousPassword: $previousPassword
        newPassword: $newPassword
        confirmNewPassword: $confirmNewPassword
      }
    ) {
      _id
    }
  }
`;

// to sign up in the talawa admin

export const SIGNUP_MUTATION = gql`
  mutation SignUp(
    $firstName: String!
    $lastName: String!
    $email: EmailAddress!
    $password: String!
  ) {
    signUp(
      data: {
        firstName: $firstName
        lastName: $lastName
        email: $email
        password: $password
      }
    ) {
      user {
        _id
      }
      accessToken
      refreshToken
    }
  }
`;

// to login in the talawa admin

export const LOGIN_MUTATION = gql`
  mutation Login($email: EmailAddress!, $password: String!) {
    login(data: { email: $email, password: $password }) {
      user {
        _id
        userType
        adminApproved
      }
      accessToken
      refreshToken
    }
  }
`;

// To verify the google recaptcha

export const RECAPTCHA_MUTATION = gql`
  mutation Recaptcha($recaptchaToken: String!) {
    recaptcha(data: { recaptchaToken: $recaptchaToken })
  }
`;

// to create the organization

export const CREATE_ORGANIZATION_MUTATION = gql`
  mutation CreateOrganization(
    $description: String!
    $location: String!
    $name: String!
    $visibleInSearch: Boolean!
    $isPublic: Boolean!
    $image: String
  ) {
    createOrganization(
      data: {
        description: $description
        location: $location
        name: $name
        visibleInSearch: $visibleInSearch
        isPublic: $isPublic
      }
      file: $image
    ) {
      _id
    }
  }
`;

// to delete the organization

export const DELETE_ORGANIZATION_MUTATION = gql`
  mutation RemoveOrganization($id: ID!) {
    removeOrganization(id: $id) {
      _id
    }
  }
`;

// to create the event by any organization

export const CREATE_EVENT_MUTATION = gql`
  mutation CreateEvent(
    $title: String!
    $description: String!
    $recurring: Boolean!
    $isPublic: Boolean!
    $isRegisterable: Boolean!
    $organizationId: ID!
    $startDate: Date!
    $endDate: Date
    $allDay: Boolean!
    $startTime: Time
    $endTime: Time
    $location: String
  ) {
    createEvent(
      data: {
        title: $title
        description: $description
        recurring: $recurring
        isPublic: $isPublic
        isRegisterable: $isRegisterable
        organizationId: $organizationId
        startDate: $startDate
        endDate: $endDate
        allDay: $allDay
        startTime: $startTime
        endTime: $endTime
        location: $location
      }
    ) {
      _id
    }
  }
`;

// to delete any event by any organization

export const DELETE_EVENT_MUTATION = gql`
  mutation RemoveEvent($id: ID!) {
    removeEvent(id: $id) {
      _id
    }
  }
`;

// to remove an admin from an organization

export const REMOVE_ADMIN_MUTATION = gql`
  mutation RemoveAdmin($orgid: ID!, $userid: ID!) {
    removeAdmin(data: { organizationId: $orgid, userId: $userid }) {
      _id
    }
  }
`;

// to Remove member from an organization

export const REMOVE_MEMBER_MUTATION = gql`
  mutation RemoveMember($orgid: ID!, $userid: ID!) {
    removeMember(data: { organizationId: $orgid, userId: $userid }) {
      _id
    }
  }
`;

// to add the admin

export const ADD_ADMIN_MUTATION = gql`
  mutation CreateAdmin($orgid: ID!, $userid: ID!) {
    createAdmin(data: { organizationId: $orgid, userId: $userid }) {
      _id
    }
  }
`;

export const CREATE_POST_MUTATION = gql`
  mutation CreatePost(
    $text: String!
    $title: String!
    $imageUrl: URL
    $videoUrl: URL
    $organizationId: ID!
    $file: String
  ) {
    createPost(
      data: {
        text: $text
        title: $title
        imageUrl: $imageUrl
        videoUrl: $videoUrl
        organizationId: $organizationId
      }
      file: $file
    ) {
      _id
    }
  }
`;

export const DELETE_POST_MUTATION = gql`
  mutation RemovePost($id: ID!) {
    removePost(id: $id) {
      _id
    }
  }
`;

export const GENERATE_OTP_MUTATION = gql`
  mutation Otp($email: EmailAddress!) {
    otp(data: { email: $email }) {
      otpToken
    }
  }
`;

export const FORGOT_PASSWORD_MUTATION = gql`
  mutation ForgotPassword(
    $userOtp: String!
    $newPassword: String!
    $otpToken: String!
  ) {
    forgotPassword(
      data: {
        userOtp: $userOtp
        newPassword: $newPassword
        otpToken: $otpToken
      }
    )
  }
`;

export const UPDATE_USERTYPE_MUTATION = gql`
  mutation UpdateUserType($id: ID!, $userType: String!) {
    updateUserType(data: { id: $id, userType: $userType })
  }
`;

export const ACCEPT_ADMIN_MUTATION = gql`
  mutation AcceptAdmin($id: ID!) {
    acceptAdmin(id: $id)
  }
`;

export const REJECT_ADMIN_MUTATION = gql`
  mutation RejectAdmin($id: ID!) {
    rejectAdmin(id: $id)
  }
`;

/**
 * @name UPDATE_INSTALL_STATUS_PLUGIN_MUTATION
 * @description used to toggle `installStatus` (boolean value) of a Plugin
 */
export const UPDATE_INSTALL_STATUS_PLUGIN_MUTATION = gql`
  mutation ($id: ID!, $orgId: ID!) {
    updatePluginStatus(id: $id, orgId: $orgId) {
      _id
      pluginName
      pluginCreatedBy
      pluginDesc
      uninstalledOrgs
    }
  }
`;

/**
 * @name UPDATE_ORG_STATUS_PLUGIN_MUTATION
 * @description used  `updatePluginStatus`to add or remove the current Organization the in the plugin list `uninstalledOrgs`
 */
export const UPDATE_ORG_STATUS_PLUGIN_MUTATION = gql`
  mutation update_install_status_plugin_mutation($id: ID!, $orgId: ID!) {
    updatePluginStatus(id: $id, orgId: $orgId) {
      _id
      pluginName
      pluginCreatedBy
      pluginDesc
      uninstalledOrgs
    }
  }
`;

/**
 * @name ADD_PLUGIN_MUTATION
 * @description used  `createPlugin` to add new Plugin in database
 */
export const ADD_PLUGIN_MUTATION = gql`
  mutation add_plugin_mutation(
    $pluginName: String!
    $pluginCreatedBy: String!
    $pluginDesc: String!
  ) {
    createPlugin(
      pluginName: $pluginName
      pluginCreatedBy: $pluginCreatedBy
      pluginDesc: $pluginDesc
    ) {
      _id
      pluginName
      pluginCreatedBy
      pluginDesc
    }
  }
`;

export const UPDATE_POST_MUTATION = gql`
  mutation UpdatePost(
    $id: ID!
    $title: String
    $text: String
    $imageUrl: String
    $videoUrl: String
  ) {
    updatePost(
      id: $id
      data: {
        title: $title
        text: $text
        imageUrl: $imageUrl
        videoUrl: $videoUrl
      }
    ) {
      _id
    }
  }
`;

export const UPDATE_EVENT_MUTATION = gql`
  mutation UpdateEvent(
    $id: ID!
    $title: String!
    $description: String!
    $recurring: Boolean!
    $isPublic: Boolean!
    $isRegisterable: Boolean!
    $allDay: Boolean!
    $startTime: Time
    $endTime: Time
    $location: String
  ) {
    updateEvent(
      id: $id
      data: {
        title: $title
        description: $description
        recurring: $recurring
        isPublic: $isPublic
        isRegisterable: $isRegisterable
        allDay: $allDay
        startTime: $startTime
        endTime: $endTime
        location: $location
      }
    ) {
      _id
    }
  }
`;

export const LIKE_POST = gql`
  mutation likePost($postId: ID!) {
    likePost(id: $postId) {
      _id
    }
  }
`;

export const UNLIKE_POST = gql`
  mutation unlikePost($postId: ID!) {
    unlikePost(id: $postId) {
      _id
    }
  }
`;

export const REGISTER_EVENT = gql`
  mutation registerForEvent($eventId: ID!) {
    registerForEvent(id: $eventId) {
      _id
    }
  }
`;

export const ADD_EVENT_PROJECT_MUTATION = gql`
  mutation AddEventProject(
    $title: String!
    $description: String!
    $eventId: ID!
  ) {
    createEventProject(
      data: { title: $title, description: $description, eventId: $eventId }
    ) {
      _id
    }
  }
`;

export const UPDATE_EVENT_PROJECT_MUTATION = gql`
  mutation UpdateEventProject($title: String, $description: String, $id: ID!) {
    updateEventProject(
      id: $id
      data: { title: $title, description: $description }
    ) {
      _id
    }
  }
`;

export const DELETE_EVENT_PROJECT_MUTATION = gql`
  mutation DeleteEventProject($id: ID!) {
    removeEventProject(id: $id) {
      _id
    }
  }
`;

export const ADD_EVENT_PROJECT_TASK_MUTATION = gql`
  mutation AddEventTask(
    $title: String!
    $description: String!
    $projectId: ID!
    $deadline: DateTime!
  ) {
    createTask(
      eventProjectId: $projectId
      data: { title: $title, description: $description, deadline: $deadline }
    ) {
      _id
    }
  }
`;

export const UPDATE_EVENT_PROJECT_TASK_MUTATION = gql`
  mutation UpdateEventTask(
    $title: String!
    $description: String!
    $taskId: ID!
    $deadline: DateTime!
    $completed: Boolean!
  ) {
    updateTask(
      id: $taskId
      data: {
        title: $title
        description: $description
        deadline: $deadline
        completed: $completed
      }
    ) {
      _id
    }
  }
`;

export const DELETE_EVENT_TASK_MUTATION = gql`
  mutation DeleteTask($id: ID!) {
    removeTask(id: $id) {
      _id
    }
  }
`;

export const SET_TASK_VOLUNTEERS_MUTATION = gql`
  mutation SetTaskVolunteers($id: ID!, $volunteers: [ID]!) {
    setTaskVolunteers(id: $id, volunteers: $volunteers) {
      _id
    }
  }
`;

export const ADD_EVENT_ATTENDEE = gql`
  mutation addEventAttendee($userId: ID!, $eventId: ID!) {
    addEventAttendee(data: { userId: $userId, eventId: $eventId }) {
      _id
    }
  }
`;

export const REMOVE_EVENT_ATTENDEE = gql`
  mutation removeEventAttendee($userId: ID!, $eventId: ID!) {
    removeEventAttendee(data: { userId: $userId, eventId: $eventId }) {
      _id
    }
  }
`;

export const MARK_CHECKIN = gql`
  mutation checkIn(
    $userId: ID!
    $eventId: ID!
    $allotedRoom: String
    $allotedSeat: String
  ) {
    checkIn(
      data: {
        userId: $userId
        eventId: $eventId
        allotedRoom: $allotedRoom
        allotedSeat: $allotedSeat
      }
    ) {
      _id
    }
  }
`;

export const CREATE_COMMENT_POST = gql`
  mutation createComment($comment: String!, $postId: ID!) {
    createComment(data: { text: $comment }, postId: $postId) {
      _id
      creator {
        _id
        firstName
        lastName
        email
      }
      likeCount
      likedBy {
        _id
      }
      text
    }
  }
`;

export const LIKE_COMMENT = gql`
  mutation likeComment($commentId: ID!) {
    likeComment(id: $commentId) {
      _id
    }
  }
`;

export const UNLIKE_COMMENT = gql`
  mutation unlikeComment($commentId: ID!) {
    unlikeComment(id: $commentId) {
      _id
    }
  }
`;

<<<<<<< HEAD
export const CREATE_SAMPLE_ORGANIZATION_MUTATION = gql`
  mutation {
    createSampleOrganization
  }
`;

export const REMOVE_SAMPLE_ORGANIZATION_MUTATION = gql`
  mutation {
    removeSampleOrganization
=======
// Changes the role of a user in an organization
export const UPDATE_USER_ROLE_IN_ORG_MUTATION = gql`
  mutation updateUserRoleInOrganization(
    $organizationId: ID!
    $userId: ID!
    $role: String!
  ) {
    updateUserRoleInOrganization(
      organizationId: $organizationId
      userId: $userId
      role: $role
    ) {
      _id
    }
>>>>>>> 23f034d1
  }
`;

export const CREATE_DIRECT_CHAT = gql`
  mutation createDirectChat($userIds: [ID!]!, $organizationId: ID!) {
    createDirectChat(
      data: { userIds: $userIds, organizationId: $organizationId }
    ) {
      _id
    }
  }
`;

//Plugin WebSocket listner
export const PLUGIN_SUBSCRIPTION = gql`
  subscription onPluginUpdate {
    onPluginUpdate {
      pluginName
      _id
      pluginDesc
      uninstalledOrgs
    }
  }
`;
export const TOGGLE_PINNED_POST = gql`
  mutation TogglePostPin($id: ID!) {
    togglePostPin(id: $id) {
      _id
    }
  }
`;<|MERGE_RESOLUTION|>--- conflicted
+++ resolved
@@ -637,17 +637,6 @@
   }
 `;
 
-<<<<<<< HEAD
-export const CREATE_SAMPLE_ORGANIZATION_MUTATION = gql`
-  mutation {
-    createSampleOrganization
-  }
-`;
-
-export const REMOVE_SAMPLE_ORGANIZATION_MUTATION = gql`
-  mutation {
-    removeSampleOrganization
-=======
 // Changes the role of a user in an organization
 export const UPDATE_USER_ROLE_IN_ORG_MUTATION = gql`
   mutation updateUserRoleInOrganization(
@@ -662,7 +651,18 @@
     ) {
       _id
     }
->>>>>>> 23f034d1
+  }
+`;
+
+export const CREATE_SAMPLE_ORGANIZATION_MUTATION = gql`
+  mutation {
+    createSampleOrganization
+  }
+`;
+
+export const REMOVE_SAMPLE_ORGANIZATION_MUTATION = gql`
+  mutation {
+    removeSampleOrganization
   }
 `;
 
