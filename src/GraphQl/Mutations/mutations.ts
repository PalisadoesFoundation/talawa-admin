--- conflicted
+++ resolved
@@ -1,12 +1,9 @@
 import { gql } from '@apollo/client';
 
-<<<<<<< HEAD
 // List of the mutations used in the code
 
 // to unblock the user
 
-=======
->>>>>>> db4669d6
 export const UNBLOCK_USER_MUTATION = gql`
   mutation UnblockUser($userId: ID!, $orgId: ID!) {
     unblockUser(organizationId: $orgId, userId: $userId) {
@@ -15,11 +12,9 @@
   }
 `;
 
-<<<<<<< HEAD
+
 // to block the user
 
-=======
->>>>>>> db4669d6
 export const BLOCK_USER_MUTATION = gql`
   mutation BlockUser($userId: ID!, $orgId: ID!) {
     blockUser(organizationId: $orgId, userId: $userId) {
@@ -28,11 +23,8 @@
   }
 `;
 
-<<<<<<< HEAD
 // to reject the organization request
 
-=======
->>>>>>> db4669d6
 export const REJECT_ORGANIZATION_REQUEST_MUTATION = gql`
   mutation RejectMembershipRequest($id: ID!) {
     rejectMembershipRequest(membershipRequestId: $id) {
@@ -41,11 +33,8 @@
   }
 `;
 
-<<<<<<< HEAD
 // to accept the organization request
 
-=======
->>>>>>> db4669d6
 export const ACCEPT_ORGANIZATION_REQUEST_MUTATION = gql`
   mutation AcceptMembershipRequest($id: ID!) {
     acceptMembershipRequest(membershipRequestId: $id) {
@@ -54,11 +43,9 @@
   }
 `;
 
-<<<<<<< HEAD
+
 // to update the organization details
 
-=======
->>>>>>> db4669d6
 export const UPDATE_ORGANIZATION_MUTATION = gql`
   mutation UpdateOrganization(
     $id: ID!
