// OrganizationQueries.js
import gql from 'graphql-tag';

// display posts

/**
 * GraphQL query to retrieve the list of organizations.
 *
 * @param first - Optional. Number of organizations to retrieve in the first batch.
 * @param skip - Optional. Number of organizations to skip before starting to collect the result set.
 * @param filter - Optional. Filter organizations by a specified string.
 * @param id - Optional. The ID of a specific organization to retrieve.
 * @returns The list of organizations based on the applied filters.
 */

export const ORGANIZATION_POST_LIST = gql`
  query OrganizationPostList(
    $input: QueryOrganizationInput!
    $after: String
    $before: String
    $first: Int
    $last: Int
  ) {
    organization(input: $input) {
      id
      posts(after: $after, before: $before, first: $first, last: $last) {
        edges {
          node {
            id
            caption
            creator {
              id
            }
            createdAt
          }
          cursor
        }
        pageInfo {
          startCursor
          endCursor
          hasNextPage
          hasPreviousPage
        }
      }
    }
  }
`;

export const GET_POSTS_BY_ORG = gql`
  query GetPostsByOrganization($input: GetPostsByOrgInput!) {
    postsByOrganization(input: $input) {
      id
      createdAt
      updatedAt
      caption
      attachments {
        url
      }
      creator {
        id
      }
    }
  }
`;

export const FILTERED_ORGANIZATION_POSTS = gql`
  query FilteredOrganizationPosts(
    $input: QueryOrganizationInput!
    $title_contains: String
    $text_contains: String
    $after: String
    $before: String
    $first: Int
    $last: Int
  ) {
    organization(input: $input) {
      id
      posts(
        title_contains: $title_contains
        text_contains: $text_contains
        after: $after
        before: $before
        first: $first
        last: $last
      ) {
        edges {
          node {
            id
            title
            text
            imageUrl
            creator {
              id
              name
            }
            createdAt
            updatedAt
            likeCount
            commentCount
            pinned
          }
          cursor
        }
        pageInfo {
          startCursor
          endCursor
          hasNextPage
          hasPreviousPage
        }
      }
    }
  }
`;
// GraphQL query to retrieve all the Organizations user is Part of with filter by name
export const USER_JOINED_ORGANIZATIONS_PG = gql`
  query UserJoinedOrganizations($id: String!, $filter: String, $first: Int) {
    user(input: { id: $id }) {
      organizationsWhereMember(first: $first, filter: $filter) {
        pageInfo {
          hasNextPage
        }
        edges {
          node {
            id
            name
            city
            countryCode
            addressLine1
            postalCode
            state
            description
            avatarURL
            members(first: $first) {
              edges {
                node {
                  id
                }
              }
            }
          }
        }
      }
    }
  }
`;

/**
 * GraphQL query to retrieve the list of user tags belonging to an organization.
 *
 * @param id - ID of the organization.
 * @param first - Number of tags to retrieve "after" (if provided) a certain tag.
 * @param after - Id of the last tag on the current page.
 * @param last - Number of tags to retrieve "before" (if provided) a certain tag.
 * @param before - Id of the first tag on the current page.
 * @returns The list of organizations based on the applied filters.
 */

export const ORGANIZATION_USER_TAGS_LIST = gql`
  query Organizations(
    $id: ID!
    $after: String
    $before: String
    $first: PositiveInt
    $last: PositiveInt
    $where: UserTagWhereInput
    $sortedBy: UserTagSortedByInput
  ) {
    organizations(id: $id) {
      userTags(
        after: $after
        before: $before
        first: $first
        last: $last
        where: $where
        sortedBy: $sortedBy
      ) {
        edges {
          node {
            _id
            name
            parentTag {
              _id
            }
            usersAssignedTo(first: $first, last: $last) {
              totalCount
            }
            childTags(first: $first, last: $last) {
              totalCount
            }
            ancestorTags {
              _id
              name
            }
          }
          cursor
        }
        pageInfo {
          startCursor
          endCursor
          hasNextPage
          hasPreviousPage
        }
        totalCount
      }
    }
  }
`;

<<<<<<< HEAD
=======
export const ORGANIZATION_USER_TAGS_LIST_PG = gql`
  query OrganizationTags(
    $input: QueryOrganizationInput!
    $after: String
    $before: String
    $first: Int
    $last: Int
  ) {
    organization(input: $input) {
      id
      name
      tags(after: $after, before: $before, first: $first, last: $last) {
        edges {
          cursor
          node {
            id
            name
            createdAt
            updater {
              id
              name
            }
            folder {
              id
              name
            }
          }
        }
        pageInfo {
          hasNextPage
          hasPreviousPage
          startCursor
          endCursor
        }
      }
    }
  }
`;

export const ORGANIZATION_ADVERTISEMENT_LIST = gql`
  query Organizations(
    $id: ID!
    $after: String
    $before: String
    $first: Int
    $last: Int
  ) {
    organizations(id: $id) {
      _id
      advertisements(
        after: $after
        before: $before
        first: $first
        last: $last
      ) {
        edges {
          node {
            _id
            name
            startDate
            endDate
            mediaUrl
          }
          cursor
        }
        pageInfo {
          startCursor
          endCursor
          hasNextPage
          hasPreviousPage
        }
        totalCount
      }
    }
  }
`;

/**
 * GraphQL query to retrieve organizations based on user connection.
 *
 * @param first - Optional. Number of organizations to retrieve in the first batch.
 * @param skip - Optional. Number of organizations to skip before starting to collect the result set.
 * @param filter - Optional. Filter organizations by a specified string.
 * @param id - Optional. The ID of a specific organization to retrieve.
 * @returns The list of organizations based on the applied filters.
 */

>>>>>>> 6b935d47
/**
 * GraphQL query to retrieve organizations created by a user.
 *
 * @param id - The ID of the user for which created organizations are being retrieved.
 * @returns The list of organizations created by the user.
 */

export const USER_CREATED_ORGANIZATIONS = gql`
  query UserCreatedOrganizations($id: String!, $filter: String) {
    user(input: { id: $id }) {
      id
      createdOrganizations(filter: $filter) {
        id
        name
        description
        createdAt
        avatarMimeType
        isMember
        membersCount
        adminsCount
      }
    }
  }
`;

/**
 * GraphQL query to retrieve the list of admins for a specific organization.
 *
 * @param id - The ID of the organization for which admins are being retrieved.
 * @returns The list of admins associated with the organization.
 */

export const ORGANIZATION_ADMINS_LIST = gql`
  query Organizations($id: ID!) {
    organizations(id: $id) {
      _id
      admins {
        _id
        image
        firstName
        lastName
        email
      }
    }
  }
`;

/**
 * GraphQL query to retrieve the list of members for a specific organization.
 *
 * @param id - The ID of the organization for which members are being retrieved.
 * @returns The list of members associated with the organization.
 */
export const ORGANIZATION_FUNDS = gql`
  query Organizations($id: ID!) {
    organizations(id: $id) {
      funds {
        _id
        name
        refrenceNumber
        taxDeductible
        isArchived
        isDefault
        createdAt
      }
    }
  }
`;

/**
 * GraphQL query to retrieve the list of venues for a specific organization.
 *
 * @param id - The ID of the organization for which venues are being retrieved.
 * @returns The list of venues associated with the organization.
 */
export const VENUE_LIST = gql`
  query GetVenueByOrgId(
    $orgId: ID!
    $first: Int
    $orderBy: VenueOrderByInput
    $where: VenueWhereInput
  ) {
    getVenueByOrgId(
      orgId: $orgId
      first: $first
      orderBy: $orderBy
      where: $where
    ) {
      _id
      capacity
      name
      description
      imageUrl
      organization {
        _id
      }
    }
  }
`;<|MERGE_RESOLUTION|>--- conflicted
+++ resolved
@@ -206,96 +206,6 @@
   }
 `;
 
-<<<<<<< HEAD
-=======
-export const ORGANIZATION_USER_TAGS_LIST_PG = gql`
-  query OrganizationTags(
-    $input: QueryOrganizationInput!
-    $after: String
-    $before: String
-    $first: Int
-    $last: Int
-  ) {
-    organization(input: $input) {
-      id
-      name
-      tags(after: $after, before: $before, first: $first, last: $last) {
-        edges {
-          cursor
-          node {
-            id
-            name
-            createdAt
-            updater {
-              id
-              name
-            }
-            folder {
-              id
-              name
-            }
-          }
-        }
-        pageInfo {
-          hasNextPage
-          hasPreviousPage
-          startCursor
-          endCursor
-        }
-      }
-    }
-  }
-`;
-
-export const ORGANIZATION_ADVERTISEMENT_LIST = gql`
-  query Organizations(
-    $id: ID!
-    $after: String
-    $before: String
-    $first: Int
-    $last: Int
-  ) {
-    organizations(id: $id) {
-      _id
-      advertisements(
-        after: $after
-        before: $before
-        first: $first
-        last: $last
-      ) {
-        edges {
-          node {
-            _id
-            name
-            startDate
-            endDate
-            mediaUrl
-          }
-          cursor
-        }
-        pageInfo {
-          startCursor
-          endCursor
-          hasNextPage
-          hasPreviousPage
-        }
-        totalCount
-      }
-    }
-  }
-`;
-
-/**
- * GraphQL query to retrieve organizations based on user connection.
- *
- * @param first - Optional. Number of organizations to retrieve in the first batch.
- * @param skip - Optional. Number of organizations to skip before starting to collect the result set.
- * @param filter - Optional. Filter organizations by a specified string.
- * @param id - Optional. The ID of a specific organization to retrieve.
- * @returns The list of organizations based on the applied filters.
- */
-
->>>>>>> 6b935d47
 /**
  * GraphQL query to retrieve organizations created by a user.
  *
