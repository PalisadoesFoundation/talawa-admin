--- conflicted
+++ resolved
@@ -1127,25 +1127,4 @@
 export {
   ORGANIZATION_ADMINS_LIST,
   USER_CREATED_ORGANIZATIONS,
-<<<<<<< HEAD
-  USER_JOINED_ORGANIZATIONS,
-  USER_ORGANIZATION_CONNECTION,
-} from './OrganizationQueries';
-=======
-} from './OrganizationQueries';
-
-export const GET_ORGANIZATION_EVENTS = gql`
-  query Organization($input: QueryOrganizationInput!) {
-    organization(input: $input) {
-      id
-      events {
-        id
-        name
-        description
-        startAt
-        endAt
-      }
-    }
-  }
-`;
->>>>>>> 4407143b
+} from './OrganizationQueries';