--- conflicted
+++ resolved
@@ -713,7 +713,6 @@
       }
     }
   }
-<<<<<<< HEAD
 `;
 
 export const DIRECT_CHATS_LIST = gql`
@@ -756,6 +755,4 @@
       }
     }
   }
-=======
->>>>>>> 12f210b7
 `;