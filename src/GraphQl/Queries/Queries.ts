--- conflicted
+++ resolved
@@ -87,51 +87,6 @@
   }
 `;
 
-<<<<<<< HEAD
-=======
-// Query to take the Organization list with filter  and sort option
-export const ORGANIZATION_CONNECTION_LIST = gql`
-  query OrganizationsConnection(
-    $filter: String
-    $first: Int
-    $skip: Int
-    $orderBy: OrganizationOrderByInput
-  ) {
-    organizationsConnection(
-      where: { name_contains: $filter }
-      first: $first
-      skip: $skip
-      orderBy: $order
-    ) {
-      _id
-      image
-      creator {
-        firstName
-        lastName
-      }
-      name
-      members {
-        _id
-      }
-      admins {
-        _id
-      }
-      createdAt
-      address {
-        city
-        countryCode
-        dependentLocality
-        line1
-        line2
-        postalCode
-        sortingCode
-        state
-      }
-    }
-  }
-`;
-
->>>>>>> dc443766
 // Query to take the User list
 export const USER_LIST = gql`
   query Users(
@@ -1051,11 +1006,6 @@
 export {
   ORGANIZATION_ADMINS_LIST,
   USER_CREATED_ORGANIZATIONS,
-<<<<<<< HEAD
-} from './OrganizationQueries';
-=======
-  USER_JOINED_ORGANIZATIONS,
-  USER_ORGANIZATION_CONNECTION,
 } from './OrganizationQueries';
 
 export const GET_ORGANIZATION_EVENTS = gql`
@@ -1071,5 +1021,4 @@
       }
     }
   }
-`;
->>>>>>> dc443766
+`;