import gql from 'graphql-tag';

//Query List
// Check Auth
export const CHECK_AUTH = gql`
  query {
    checkAuth {
      _id
      firstName
      lastName
      image
      email
<<<<<<< HEAD
      userType
      birthDate
      educationGrade
      employmentStatus
      gender
      maritalStatus
      phone {
        mobile
      }
      address {
        line1
        state
        countryCode
      }
=======
>>>>>>> 77974c22
    }
  }
`;

// Query to take the Organization list
export const ORGANIZATION_LIST = gql`
  query {
    organizations {
      _id
      image
      creator {
        firstName
        lastName
      }
      name
      members {
        _id
      }
      admins {
        _id
      }
      createdAt
      address {
        city
        countryCode
        dependentLocality
        line1
        line2
        postalCode
        sortingCode
        state
      }
    }
  }
`;

// Query to take the Organization list with filter  and sort option
export const ORGANIZATION_CONNECTION_LIST = gql`
  query OrganizationsConnection(
    $filter: String
    $first: Int
    $skip: Int
    $orderBy: OrganizationOrderByInput
  ) {
    organizationsConnection(
      where: { name_contains: $filter }
      first: $first
      skip: $skip
      orderBy: $orderBy
    ) {
      _id
      image
      creator {
        firstName
        lastName
      }
      name
      members {
        _id
      }
      admins {
        _id
      }
      createdAt
      address {
        city
        countryCode
        dependentLocality
        line1
        line2
        postalCode
        sortingCode
        state
      }
    }
  }
`;

// Query to take the User list
export const USER_LIST = gql`
  query Users(
    $firstName_contains: String
    $lastName_contains: String
    $skip: Int
    $first: Int
  ) {
    users(
      where: {
        firstName_contains: $firstName_contains
        lastName_contains: $lastName_contains
      }
      skip: $skip
      first: $first
    ) {
      user {
        _id
        joinedOrganizations {
          _id
          name
          image
          createdAt
          address {
            city
            countryCode
            dependentLocality
            line1
            line2
            postalCode
            sortingCode
            state
          }
          creator {
            _id
            firstName
            lastName
            image
            email
          }
        }
        firstName
        lastName
        email
        image
        createdAt
        registeredEvents {
          _id
        }
        organizationsBlockedBy {
          _id
          name
          image
          address {
            city
            countryCode
            dependentLocality
            line1
            line2
            postalCode
            sortingCode
            state
          }
          creator {
            _id
            firstName
            lastName
            image
            email
          }
          createdAt
        }
        membershipRequests {
          _id
        }
      }
      appUserProfile {
        adminApproved
        _id
        adminFor {
          _id
        }
        isSuperAdmin
        createdOrganizations {
          _id
        }
        createdEvents {
          _id
        }
        eventAdmin {
          _id
        }
      }
    }
  }
`;

export const USER_LIST_REQUEST = gql`
  query Users(
    $firstName_contains: String
    $lastName_contains: String
    $first: Int
    $skip: Int
    $userType: String
    $adminApproved: Boolean
  ) {
    users(
      where: {
        firstName_contains: $firstName_contains
        lastName_contains: $lastName_contains
      }
      skip: $skip
      first: $first
      userType: $userType
      adminApproved: $adminApproved
    ) {
      firstName
      lastName
      image
      _id
      email
      userType
      adminApproved
      createdAt
    }
  }
`;

export const EVENT_DETAILS = gql`
  query Event($id: ID!) {
    event(id: $id) {
      _id
      title
      description
      startDate
      endDate
      startTime
      endTime
      allDay
      location
      organization {
        _id
        members {
          _id
          firstName
          lastName
        }
      }
      attendees {
        _id
      }
    }
  }
`;

export const EVENT_ATTENDEES = gql`
  query Event($id: ID!) {
    event(id: $id) {
      attendees {
        _id
        firstName
        lastName
      }
    }
  }
`;

export const EVENT_CHECKINS = gql`
  query eventCheckIns($id: ID!) {
    event(id: $id) {
      _id
      attendeesCheckInStatus {
        _id
        user {
          _id
          firstName
          lastName
        }
        checkIn {
          _id
          time
          allotedRoom
          allotedSeat
        }
      }
    }
  }
`;

export const EVENT_FEEDBACKS = gql`
  query eventFeedback($id: ID!) {
    event(id: $id) {
      _id
      feedback {
        _id
        rating
        review
      }
      averageFeedbackScore
    }
  }
`;

// Query to take the Organization with data
export const ORGANIZATIONS_LIST = gql`
  query Organizations($id: ID!) {
    organizations(id: $id) {
      _id
      image
      creator {
        firstName
        lastName
        email
      }
      name
      description
      address {
        city
        countryCode
        dependentLocality
        line1
        line2
        postalCode
        sortingCode
        state
      }
      userRegistrationRequired
      visibleInSearch
      members {
        _id
        firstName
        lastName
        email
      }
      admins {
        _id
        firstName
        lastName
        email
      }
      membershipRequests {
        _id
        user {
          firstName
          lastName
          email
        }
      }
      blockedUsers {
        _id
        firstName
        lastName
        email
      }
    }
  }
`;

// Query to take the Members of a particular organization
export const MEMBERS_LIST = gql`
  query Organizations($id: ID!) {
    organizations(id: $id) {
      _id
      members {
        _id
        firstName
        lastName
        image
        email
        createdAt
        organizationsBlockedBy {
          _id
        }
      }
    }
  }
`;

export const BLOCK_PAGE_MEMBER_LIST = gql`
  query Organizations(
    $orgId: ID!
    $firstName_contains: String
    $lastName_contains: String
  ) {
    organizationsMemberConnection(
      orgId: $orgId
      where: {
        firstName_contains: $firstName_contains
        lastName_contains: $lastName_contains
      }
    ) {
      edges {
        _id
        firstName
        lastName
        email
        organizationsBlockedBy {
          _id
        }
      }
    }
  }
`;

// Query to filter out all the members with the macthing query and a particular OrgId
export const ORGANIZATIONS_MEMBER_CONNECTION_LIST = gql`
  query Organizations(
    $orgId: ID!
    $firstName_contains: String
    $lastName_contains: String
    $event_title_contains: String
    $first: Int
    $skip: Int
  ) {
    organizationsMemberConnection(
      orgId: $orgId
      first: $first
      skip: $skip
      where: {
        firstName_contains: $firstName_contains
        lastName_contains: $lastName_contains
        event_title_contains: $event_title_contains
      }
    ) {
      edges {
        _id
        firstName
        lastName
        image
        email
        createdAt
      }
    }
  }
`;

// To take the list of the oranization joined by a user
export const USER_ORGANIZATION_LIST = gql`
  query User($userId: ID!) {
    user(id: $userId) {
      user {
        firstName
        email
        image
        lastName
      }
    }
  }
`;

// To take the details of a user
export const USER_DETAILS = gql`
  query User($id: ID!) {
    user(id: $id) {
      user {
        _id
        joinedOrganizations {
          _id
        }
        firstName
        lastName
        email
        image
        createdAt
        registeredEvents {
          _id
        }
        membershipRequests {
          _id
        }
      }
      appUserProfile {
        _id
        adminApproved
        adminFor {
          _id
        }
        isSuperAdmin
        createdOrganizations {
          _id
        }
        createdEvents {
          _id
        }
        eventAdmin {
          _id
        }
      }
    }
  }
`;

// to take the organization event list
export const ORGANIZATION_EVENT_LIST = gql`
  query EventsByOrganization($id: ID!) {
    eventsByOrganization(id: $id) {
      _id
      title
      description
      startDate
      endDate
      location
      startTime
      endTime
      allDay
      recurring
      isPublic
      isRegisterable
    }
  }
`;

export const ORGANIZATION_EVENT_CONNECTION_LIST = gql`
  query EventsByOrganizationConnection(
    $organization_id: ID!
    $title_contains: String
    $description_contains: String
    $location_contains: String
    $first: Int
    $skip: Int
  ) {
    eventsByOrganizationConnection(
      where: {
        organization_id: $organization_id
        title_contains: $title_contains
        description_contains: $description_contains
        location_contains: $location_contains
      }
      first: $first
      skip: $skip
    ) {
      _id
      title
      description
      startDate
      endDate
      location
      startTime
      endTime
      allDay
      recurring
      isPublic
      isRegisterable
    }
  }
`;

export const ORGANIZATION_DONATION_CONNECTION_LIST = gql`
  query GetDonationByOrgIdConnection(
    $orgId: ID!
    $id: ID
    $name_of_user_contains: String
  ) {
    getDonationByOrgIdConnection(
      orgId: $orgId
      where: { id: $id, name_of_user_contains: $name_of_user_contains }
    ) {
      _id
      nameOfUser
      amount
      userId
      payPalId
    }
  }
`;

// to take the list of the admins of a particular
export const ADMIN_LIST = gql`
  query Organizations($id: ID!) {
    organizations(id: $id) {
      _id
      admins {
        _id
        firstName
        lastName
        image
        email
        createdAt
      }
    }
  }
`;

// to take the membership request
export const MEMBERSHIP_REQUEST = gql`
  query Organizations($id: ID!) {
    organizations(id: $id) {
      _id
      membershipRequests {
        _id
        user {
          _id
          firstName
          lastName
          email
        }
      }
    }
  }
`;

export const USERS_CONNECTION_LIST = gql`
  query usersConnection(
    $id_not_in: [ID!]
    $firstName_contains: String
    $lastName_contains: String
  ) {
    users(
      where: {
        id_not_in: $id_not_in
        firstName_contains: $firstName_contains
        lastName_contains: $lastName_contains
      }
    ) {
      firstName
      lastName
      image
      _id
      email
      userType
      adminApproved
      adminFor {
        _id
      }
      createdAt
      organizationsBlockedBy {
        _id
        name
        image
        address {
          city
          countryCode
          dependentLocality
          line1
          line2
          postalCode
          sortingCode
          state
        }
        createdAt
        creator {
          _id
          firstName
          lastName
          image
          email
          createdAt
        }
      }
      joinedOrganizations {
        _id
        name
        image
        address {
          city
          countryCode
          dependentLocality
          line1
          line2
          postalCode
          sortingCode
          state
        }
        createdAt
        creator {
          _id
          firstName
          lastName
          image
          email
          createdAt
        }
      }
    }
  }
`;

// get the list of Action Item Categories
export { ACTION_ITEM_CATEGORY_LIST } from './ActionItemCategoryQueries';

// get the list of Action Items
export { ACTION_ITEM_LIST } from './ActionItemQueries';

// to take the list of the blocked users
export {
  ADVERTISEMENTS_GET,
  DIRECT_CHATS_LIST,
  IS_SAMPLE_ORGANIZATION_QUERY,
  ORGANIZATION_CUSTOM_FIELDS,
  ORGANIZATION_EVENTS_CONNECTION,
  PLUGIN_GET,
} from './PlugInQueries';

// display posts
export { ORGANIZATION_POST_LIST } from './OrganizationQueries';

export {
  ORGANIZATION_ADMINS_LIST,
  USER_CREATED_ORGANIZATIONS,
  USER_JOINED_ORGANIZATIONS,
  USER_ORGANIZATION_CONNECTION,
} from './OrganizationQueries';<|MERGE_RESOLUTION|>--- conflicted
+++ resolved
@@ -10,23 +10,6 @@
       lastName
       image
       email
-<<<<<<< HEAD
-      userType
-      birthDate
-      educationGrade
-      employmentStatus
-      gender
-      maritalStatus
-      phone {
-        mobile
-      }
-      address {
-        line1
-        state
-        countryCode
-      }
-=======
->>>>>>> 77974c22
     }
   }
 `;
