--- conflicted
+++ resolved
@@ -716,50 +716,50 @@
   }
 `;
 
-<<<<<<< HEAD
+export const DIRECT_CHATS_LIST = gql`
+  query DirectChatsByUserID($id: ID!) {
+    directChatsByUserID(id: $id) {
+      _id
+      creator {
+        _id
+        firstName
+        lastName
+        email
+      }
+      messages {
+        _id
+        createdAt
+        messageContent
+        receiver {
+          _id
+          firstName
+          lastName
+          email
+        }
+        sender {
+          _id
+          firstName
+          lastName
+          email
+        }
+      }
+      organization {
+        _id
+        name
+      }
+      users {
+        _id
+        firstName
+        lastName
+        email
+        image
+      }
+    }
+  }
+`;
+
 export const IS_SAMPLE_ORGANIZATION_QUERY = gql`
   query ($isSampleOrganizationId: ID!) {
     isSampleOrganization(id: $isSampleOrganizationId)
-=======
-export const DIRECT_CHATS_LIST = gql`
-  query DirectChatsByUserID($id: ID!) {
-    directChatsByUserID(id: $id) {
-      _id
-      creator {
-        _id
-        firstName
-        lastName
-        email
-      }
-      messages {
-        _id
-        createdAt
-        messageContent
-        receiver {
-          _id
-          firstName
-          lastName
-          email
-        }
-        sender {
-          _id
-          firstName
-          lastName
-          email
-        }
-      }
-      organization {
-        _id
-        name
-      }
-      users {
-        _id
-        firstName
-        lastName
-        email
-        image
-      }
-    }
->>>>>>> 066bb4e3
   }
 `;