import { gql } from '@apollo/client';

//Query List

// Query to take the Organization list
export const ORGANIZATION_LIST = gql`
  query {
    organizations {
      _id
      image
      creator {
        firstName
        lastName
      }
      name
    }
  }
`;

// Query to take the User list

export const USER_LIST = gql`
  query {
    users {
      firstName
      lastName
      image
      _id
    }
  }
`;

// Query to take the Organization with data

export const ORGANIZATIONS_LIST = gql`
  query Organizations($id: ID!) {
    organizations(id: $id) {
      _id
      image
      creator {
        firstName
        lastName
        email
      }
      name
      description
    }
  }
`;

// Query to take the Members of a particular organization

export const MEMBERS_LIST = gql`
  query Organizations($id: ID!) {
    organizations(id: $id) {
      _id
      members {
        _id
        firstName
        lastName
        image
      }
    }
  }
`;

// To take the list of the oranization joined by a user
export const USER_ORGANIZATION_LIST = gql`
  query User($id: ID!) {
    user(id: $id) {
      firstName
      lastName
      image
      email
      userType
      adminFor {
        _id
        name
        image
      }
    }
  }
`;

// to take the organization event list
export const ORGANIZATION_EVENT_LIST = gql`
  query EventsByOrganization($id: ID!) {
    eventsByOrganization(id: $id) {
      _id
      title
      description
      startDate
    }
  }
`;

// to take the list of the admins of a particular

export const ADMIN_LIST = gql`
  query Organizations($id: ID!) {
    organizations(id: $id) {
      _id
      admins {
        _id
        firstName
        lastName
        image
      }
    }
  }
`;
<<<<<<< HEAD
export const ORGANIZATION_POST_LIST = gql`
  query PostsByOrganization($id: ID!) {
    postsByOrganization(id: $id) {
      _id
      title
      text
      imageUrl
      videoUrl
=======

// to take the membership request

export const MEMBERSHIP_REQUEST = gql`
  query Organizations($id: ID!) {
    organizations(id: $id) {
      _id
      membershipRequests {
        _id
        user {
          _id
          firstName
          lastName
          email
        }
      }
>>>>>>> 540ce1e1
    }
  }
`;<|MERGE_RESOLUTION|>--- conflicted
+++ resolved
@@ -109,16 +109,6 @@
     }
   }
 `;
-<<<<<<< HEAD
-export const ORGANIZATION_POST_LIST = gql`
-  query PostsByOrganization($id: ID!) {
-    postsByOrganization(id: $id) {
-      _id
-      title
-      text
-      imageUrl
-      videoUrl
-=======
 
 // to take the membership request
 
@@ -135,7 +125,20 @@
           email
         }
       }
->>>>>>> 540ce1e1
+    }
+  }
+`;
+
+// display posts
+
+export const ORGANIZATION_POST_LIST = gql`
+  query PostsByOrganization($id: ID!) {
+    postsByOrganization(id: $id) {
+      _id
+      title
+      text
+      imageUrl
+      videoUrl
     }
   }
 `;