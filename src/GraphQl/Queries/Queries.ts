--- conflicted
+++ resolved
@@ -39,7 +39,6 @@
 // Query to take the Organization list
 export const ORGANIZATION_LIST = gql`
   query {
-<<<<<<< HEAD
     organization {
       _id
       image
@@ -47,23 +46,23 @@
         firstName
         lastName
       }
-=======
-    organizations {
-      id
->>>>>>> 06b7a377
       name
-      addressLine1
-      description
-      avatarURL
-      members(first: 32) {
-        edges {
-          node {
-            id
-          }
-        }
-        pageInfo {
-          hasNextPage
-        }
+      members {
+        _id
+      }
+      admins {
+        _id
+      }
+      createdAt
+      address {
+        city
+        countryCode
+        dependentLocality
+        line1
+        line2
+        postalCode
+        sortingCode
+        state
       }
     }
   }
