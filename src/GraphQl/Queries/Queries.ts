import gql from 'graphql-tag';
import 'style/app.module.css';
//Query List
// Check Auth

// Query to get info about current user
export const CURRENT_USER = gql`
  query CurrentUser {
    currentUser {
      addressLine1
      addressLine2
      avatarMimeType
      avatarURL
      birthDate
      city
      countryCode
      createdAt
      description
      educationGrade
      emailAddress
      employmentStatus
      homePhoneNumber
      id
      isEmailAddressVerified
      maritalStatus
      mobilePhoneNumber
      name
      natalSex
      naturalLanguageCode
      postalCode
      role
      state
      updatedAt
      workPhoneNumber
    }
  }
`;

// Query to take the Organization list
export const ORGANIZATION_LIST = gql`
  query {
    organizations {
      id
      name
      addressLine1
      description
      avatarURL
      members(first: 32) {
        edges {
          node {
            id
          }
        }
        pageInfo {
          hasNextPage
        }
      }
    }
  }
`;

export const USER_JOINED_ORGANIZATIONS_PG = gql`
  query UserJoinedOrganizations($id: String!, $first: Int!) {
    user(input: { id: $id }) {
      organizationsWhereMember(first: $first) {
        pageInfo {
          hasNextPage
        }
        edges {
          node {
            id
            name
            addressLine1
            description
            avatarURL
            members(first: 32) {
              edges {
                node {
                  id
                }
              }
            }
          }
        }
      }
    }
  }
`;

export const ALL_ORGANIZATIONS_PG = gql`
  query UserJoinedOrganizations {
    organizations {
      id
      name
      addressLine1
      description
      avatarURL
      members(first: 32) {
        edges {
          node {
            id
          }
        }
      }
    }
  }
`;

// Query to take the User list
export const USER_LIST = gql`
  query Users(
    $firstName_contains: String
    $lastName_contains: String
    $skip: Int
    $first: Int
    $order: UserOrderByInput
  ) {
    users(
      where: {
        firstName_contains: $firstName_contains
        lastName_contains: $lastName_contains
      }
      skip: $skip
      first: $first
      orderBy: $order
    ) {
      user {
        _id
        joinedOrganizations {
          _id
          name
          image
          createdAt
          address {
            city
            countryCode
            dependentLocality
            line1
            line2
            postalCode
            sortingCode
            state
          }
          creator {
            _id
            firstName
            lastName
            image
            email
          }
        }
        firstName
        lastName
        email
        image
        createdAt
        registeredEvents {
          _id
        }
        organizationsBlockedBy {
          _id
          name
          image
          address {
            city
            countryCode
            dependentLocality
            line1
            line2
            postalCode
            sortingCode
            state
          }
          creator {
            _id
            firstName
            lastName
            image
            email
          }
          createdAt
        }
        membershipRequests {
          _id
        }
      }
      appUserProfile {
        _id
        adminFor {
          _id
        }
        isSuperAdmin
        createdOrganizations {
          _id
        }
        createdEvents {
          _id
        }
        eventAdmin {
          _id
        }
      }
    }
  }
`;
export const USER_LIST_FOR_TABLE = gql`
  query allUsers(
    $first: Int
    $after: String
    $last: Int
    $before: String
    $where: QueryAllUsersWhereInput
  ) {
    allUsers(
      first: $first
      after: $after
      last: $last
      before: $before
      where: $where
    ) {
      pageInfo {
        endCursor
        hasPreviousPage
        hasNextPage
        startCursor
      }
      edges {
        cursor
        node {
          id
          name
          role
          avatarURL
          emailAddress
        }
      }
    }
  }
`;

export const USER_LIST_REQUEST = gql`
  query Users(
    $firstName_contains: String
    $lastName_contains: String
    $first: Int
    $skip: Int
  ) {
    users(
      where: {
        firstName_contains: $firstName_contains
        lastName_contains: $lastName_contains
      }
      skip: $skip
      first: $first
    ) {
      user {
        firstName
        lastName
        image
        _id
        email
        createdAt
      }
      appUserProfile {
        _id
        adminFor {
          _id
        }
        isSuperAdmin
        createdOrganizations {
          _id
        }
        createdEvents {
          _id
        }
        eventAdmin {
          _id
        }
      }
    }
  }
`;

export const EVENT_DETAILS = gql`
  query Event($id: ID!) {
    event(id: $id) {
      _id
      title
      description
      startDate
      endDate
      startTime
      endTime
      allDay
      location
      recurring
      baseRecurringEvent {
        _id
      }
      organization {
        _id
        members {
          _id
          firstName
          lastName
        }
      }
      attendees {
        _id
      }
    }
  }
`;

export const RECURRING_EVENTS = gql`
  query RecurringEvents($baseRecurringEventId: ID!) {
    getRecurringEvents(baseRecurringEventId: $baseRecurringEventId) {
      _id
      startDate
      title
      attendees {
        _id
        gender
      }
    }
  }
`;

export const EVENT_ATTENDEES = gql`
  query Event($id: ID!) {
    event(id: $id) {
      attendees {
        _id
        firstName
        lastName
        createdAt
        gender
        birthDate
        eventsAttended {
          _id
        }
      }
    }
  }
`;

export const EVENT_REGISTRANTS = gql`
  query GetEventAttendeesByEventId($eventId: ID!) {
    getEventAttendeesByEventId(eventId: $eventId) {
      userId
      isRegistered
      _id
    }
  }
`;

export const EVENT_CHECKINS = gql`
  query eventCheckIns($id: ID!) {
    event(id: $id) {
      _id
      attendeesCheckInStatus {
        _id
        user {
          _id
          firstName
          lastName
        }
        checkIn {
          _id
          time
        }
      }
    }
  }
`;

export const EVENT_FEEDBACKS = gql`
  query eventFeedback($id: ID!) {
    event(id: $id) {
      _id
      feedback {
        _id
        rating
        review
      }
      averageFeedbackScore
    }
  }
`;

// Query to take the Organization with data

export const GET_ORGANIZATION_POSTS_COUNT_PG = gql`
  query getOrganizationPostsCount($id: String!) {
    organization(input: { id: $id }) {
      id
      postsCount
    }
  }
`;

export const GET_POSTS_BY_ORG = gql`
  query GetPostsByOrg($input: GetPostsByOrgInput!) {
    postsByOrganization(input: $input) {
      id
      caption
      pinnedAt
      createdAt
      updatedAt
      attachments {
        url
      }
      creator {
        id
      }
    }
  }
`;

export const GET_USER_BY_ID = gql`
  query GetUserById($input: QueryUserInput!) {
    user(input: $input) {
      id
      name
    }
  }
`;

export const GET_ORGANIZATION_MEMBERS_PG = gql`
  query GetOrganizationMembers($id: String!, $first: Int, $after: String) {
    organization(input: { id: $id }) {
      members(first: $first, after: $after) {
        edges {
          node {
            id
            name
            emailAddress
            role
          }
          cursor
        }
        pageInfo {
          hasNextPage
          endCursor
        }
      }
    }
  }
`;

export const GET_ORGANIZATION_BLOCKED_USERS_PG = gql`
  query GetOrganizationBlockedUsers($id: String!, $first: Int, $after: String) {
    organization(input: { id: $id }) {
      blockedUsers(first: $first, after: $after) {
        edges {
          node {
            id
            name
            emailAddress
            role
          }
          cursor
        }
        pageInfo {
          hasNextPage
          endCursor
        }
      }
    }
  }
`;

export const GET_ORGANIZATION_EVENTS_PG = gql`
  query GetOrganizationEvents($id: String!, $first: Int, $after: String) {
    organization(input: { id: $id }) {
      events(first: $first, after: $after) {
        edges {
          node {
            id
            name
            description
            startAt
            endAt
            creator {
              id
              name
            }
          }
          cursor
        }
        pageInfo {
          hasNextPage
          endCursor
        }
      }
    }
  }
`;

export const GET_ORGANIZATION_POSTS_PG = gql`
  query GetOrganizationPosts($id: String!, $first: Int) {
    organization(input: { id: $id }) {
      posts(first: $first) {
        edges {
          node {
            id
            caption
            createdAt
            creator {
              id
              name
            }
          }
        }
      }
    }
  }
`;

export const GET_ORGANIZATION_DATA_PG = gql`
  query getOrganizationData($id: String!) {
    organization(input: { id: $id }) {
      id
      avatarURL
      name
      city
    }
  }
`;

export const ORGANIZATIONS_LIST = gql`
  query getOrganization($id: String!) {
    organization(input: { id: $id }) {
      id
      name
      description
      addressLine1
      addressLine2
      city
      state
      postalCode
      countryCode
      avatarURL
      createdAt
      updatedAt
      creator {
        id
        name
        emailAddress
      }
      updater {
        id
        name
        emailAddress
      }
    }
  }
`;

// Query to take the Members of a particular organization
export const MEMBERS_LIST = gql`
  query Organizations($id: ID!) {
    organizations(id: $id) {
      _id
      members {
        _id
        firstName
        lastName
        image
        email
        createdAt
        organizationsBlockedBy {
          _id
        }
      }
    }
  }
`;

export const BLOCK_PAGE_MEMBER_LIST = gql`
  query Organizations(
    $orgId: ID!
    $firstName_contains: String
    $lastName_contains: String
  ) {
    organizationsMemberConnection(
      orgId: $orgId
      where: {
        firstName_contains: $firstName_contains
        lastName_contains: $lastName_contains
      }
    ) {
      edges {
        _id
        firstName
        lastName
        email
        organizationsBlockedBy {
          _id
        }
      }
    }
  }
`;

// Query to filter out all the members with the macthing query and a particular OrgId
export const ORGANIZATIONS_MEMBER_CONNECTION_LIST = gql`
  query Organizations(
    $orgId: String!
    $first: Int
    $after: String
    $last: Int
    $before: String
    $where: MembersWhereInput
  ) {
    organization(input: { id: $orgId }) {
      members(
        first: $first
        after: $after
        last: $last
        before: $before
        where: $where
      ) {
        pageInfo {
          endCursor
          hasPreviousPage
          hasNextPage
          startCursor
        }
        edges {
          cursor
          node {
            id
            name
            role
            avatarURL
            emailAddress
            createdAt
          }
        }
      }
    }
  }
`;

// To take the list of the oranization joined by a user
export const USER_ORGANIZATION_LIST = gql`
  query User($userId: ID!) {
    user(id: $userId) {
      user {
        firstName
        email
        image
        lastName
      }
    }
  }
`;

// To take the details of a user
export const USER_DETAILS = gql`
  query User(
    $id: ID!
    $after: String
    $before: String
    $first: PositiveInt
    $last: PositiveInt
  ) {
    user(id: $id) {
      user {
        _id
        eventsAttended {
          _id
        }
        joinedOrganizations {
          _id
        }
        firstName
        lastName
        email
        image
        createdAt
        birthDate
        educationGrade
        employmentStatus
        gender
        maritalStatus
        phone {
          mobile
        }
        address {
          line1
          countryCode
          city
          state
        }
        tagsAssignedWith(
          after: $after
          before: $before
          first: $first
          last: $last
        ) {
          edges {
            node {
              _id
              name
              parentTag {
                _id
              }
            }
          }
          pageInfo {
            startCursor
            endCursor
            hasNextPage
            hasPreviousPage
          }
          totalCount
        }
        registeredEvents {
          _id
        }
        membershipRequests {
          _id
        }
      }
      appUserProfile {
        _id
        adminFor {
          _id
        }
        isSuperAdmin
        appLanguageCode
        createdOrganizations {
          _id
        }
        createdEvents {
          _id
        }
        eventAdmin {
          _id
        }
      }
    }
  }
`;

// to take the organization event list
export const ORGANIZATION_EVENT_LIST = gql`
  query Organization($input: QueryOrganizationInput!) {
    organization(input: $input) {
      id
      events {
        edges {
          node {
            id
            name
            description
            startAt
            endAt
            location
          }
        }
      }
    }
  }
`;

export const ORGANIZATION_EVENT_CONNECTION_LIST = gql`
  query EventsByOrganizationConnection(
    $organization_id: ID!
    $title_contains: String
    $description_contains: String
    $location_contains: String
    $first: Int
    $skip: Int
  ) {
    eventsByOrganizationConnection(
      where: {
        organization_id: $organization_id
        title_contains: $title_contains
        description_contains: $description_contains
        location_contains: $location_contains
      }
      first: $first
      skip: $skip
    ) {
      _id
      title
      description
      startDate
      endDate
      location
      startTime
      endTime
      allDay
      recurring
      attendees {
        _id
        createdAt
        firstName
        lastName
        gender
        eventsAttended {
          _id
          endDate
        }
      }
      recurrenceRule {
        recurrenceStartDate
        recurrenceEndDate
        frequency
        weekDays
        interval
        count
        weekDayOccurenceInMonth
      }
      isRecurringEventException
      isPublic
      isRegisterable
    }
  }
`;

export const ORGANIZATION_DONATION_CONNECTION_LIST = gql`
  query GetDonationByOrgIdConnection(
    $orgId: ID!
    $id: ID
    $name_of_user_contains: String
  ) {
    getDonationByOrgIdConnection(
      orgId: $orgId
      where: { id: $id, name_of_user_contains: $name_of_user_contains }
    ) {
      _id
      nameOfUser
      amount
      userId
      payPalId
      updatedAt
    }
  }
`;

// to take the list of the admins of a particular
export const ADMIN_LIST = gql`
  query Organizations($id: ID!) {
    organizations(id: $id) {
      _id
      admins {
        _id
        firstName
        lastName
        image
        email
        createdAt
      }
    }
  }
`;

// to take the membership request
export const MEMBERSHIP_REQUEST = gql`
  query Organization(
    $input: QueryOrganizationInput!
    $skip: Int
    $first: Int
    $name_contains: String
  ) {
<<<<<<< HEAD
    organization(input: $input) {
      id
=======
    organizations(id: $id) {
      _id
>>>>>>> 5bd18c72
      membershipRequests(
        skip: $skip
        first: $first
        where: { user: { name_contains: $name_contains } }
      ) {
        membershipRequestId
        createdAt
        status
        user {
          id
          name
          emailAddress
        }
      }
    }
  }
`;

export const USERS_CONNECTION_LIST = gql`
  query usersConnection(
    $id_not_in: [ID!]
    $firstName_contains: String
    $lastName_contains: String
  ) {
    users(
      where: {
        id_not_in: $id_not_in
        firstName_contains: $firstName_contains
        lastName_contains: $lastName_contains
      }
    ) {
      user {
        firstName
        lastName
        image
        _id
        email
        createdAt
        organizationsBlockedBy {
          _id
          name
          image
          address {
            city
            countryCode
            dependentLocality
            line1
            line2
            postalCode
            sortingCode
            state
          }
          createdAt
          creator {
            _id
            firstName
            lastName
            image
            email
            createdAt
          }
        }
        joinedOrganizations {
          _id
          name
          image
          address {
            city
            countryCode
            dependentLocality
            line1
            line2
            postalCode
            sortingCode
            state
          }
          createdAt
          creator {
            _id
            firstName
            lastName
            image
            email
            createdAt
          }
        }
      }
      appUserProfile {
        _id
        adminFor {
          _id
        }
        isSuperAdmin
        createdOrganizations {
          _id
        }
        createdEvents {
          _id
        }
        eventAdmin {
          _id
        }
      }
    }
  }
`;

export const GET_COMMUNITY_DATA_PG = gql`
  query getCommunityData {
    community {
      createdAt
      facebookURL
      githubURL
      id
      inactivityTimeoutDuration
      instagramURL
      linkedInURL
      logoMimeType
      logoURL
      name
      redditURL
      slackURL
      updatedAt
      updater
      websiteURL
      xURL
      youtubeURL
    }
  }
`;

export const GET_COMMUNITY_DATA = gql`
  query CommunityInfo {
    community {
      id
      name
      websiteLink
      logoUrl
      socialMediaUrls {
        facebook
        gitHub
        instagram
        X
        linkedIn
        youTube
        reddit
        slack
      }
    }
  }
`;

export const SIGNIN_QUERY = gql`
  query SignIn($email: EmailAddress!, $password: String!) {
    signIn(input: { emailAddress: $email, password: $password }) {
      user {
        id
        name
        emailAddress
        role
        countryCode
        avatarURL
      }
      authenticationToken
    }
  }
`;

export const GET_COMMUNITY_SESSION_TIMEOUT_DATA_PG = gql`
  query getCommunityData {
    community {
      inactivityTimeoutDuration
    }
  }
`;

// get the list of Action Item Categories
export { ACTION_ITEM_CATEGORY_LIST } from './ActionItemCategoryQueries';

// get the list of Action Items
export { ACTION_ITEM_LIST } from './ActionItemQueries';

export {
  AgendaItemByEvent,
  AgendaItemByOrganization,
} from './AgendaItemQueries';

export { AGENDA_ITEM_CATEGORY_LIST } from './AgendaCategoryQueries';
// to take the list of the blocked users
export {
  ADVERTISEMENTS_GET,
  IS_SAMPLE_ORGANIZATION_QUERY,
  ORGANIZATION_EVENTS_CONNECTION,
} from './PlugInQueries';

// display posts
export {
  ORGANIZATION_POST_LIST,
  ORGANIZATION_ADVERTISEMENT_LIST,
} from './OrganizationQueries';

export {
  ORGANIZATION_ADMINS_LIST,
  USER_CREATED_ORGANIZATIONS,
} from './OrganizationQueries';

export const GET_ORGANIZATION_EVENTS = gql`
  query Organization($input: QueryOrganizationInput!) {
    organization(input: $input) {
      id
      events {
        id
        name
        description
        startAt
        endAt
      }
    }
  }
`;<|MERGE_RESOLUTION|>--- conflicted
+++ resolved
@@ -867,13 +867,8 @@
     $first: Int
     $name_contains: String
   ) {
-<<<<<<< HEAD
     organization(input: $input) {
       id
-=======
-    organizations(id: $id) {
-      _id
->>>>>>> 5bd18c72
       membershipRequests(
         skip: $skip
         first: $first
