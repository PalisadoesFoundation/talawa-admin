--- conflicted
+++ resolved
@@ -454,52 +454,7 @@
 export const USER_DETAILS = gql`
   query User($id: ID!) {
     user(id: $id) {
-<<<<<<< HEAD
-      image
-      firstName
-      lastName
-      email
-      appLanguageCode
-      userType
-      pluginCreationAllowed
-      adminApproved
-      createdAt
-      gender
-      birthDate
-      educationGrade
-      employmentStatus
-      maritalStatus
-      address {
-        line1
-        countryCode
-        city
-        state
-      }
-      phone {
-        home
-      }
-      adminFor {
-        _id
-      }
-      createdOrganizations {
-        _id
-      }
-      joinedOrganizations {
-        _id
-      }
-      organizationsBlockedBy {
-        _id
-      }
-      createdEvents {
-        _id
-      }
-      registeredEvents {
-        _id
-      }
-      eventAdmin {
-=======
       user {
->>>>>>> 9538a8fc
         _id
         joinedOrganizations {
           _id
