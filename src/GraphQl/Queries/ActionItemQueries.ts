--- conflicted
+++ resolved
@@ -52,10 +52,6 @@
       isCompleted
       preCompletionNotes
       postCompletionNotes
-<<<<<<< HEAD
-      hasExceptions
-=======
->>>>>>> 6f66719e
       isInstanceException
       isTemplate
     }
@@ -72,11 +68,7 @@
       baseEvent {
         id
       }
-<<<<<<< HEAD
-      actionItems(first: 10) {
-=======
       actionItems(first: 20) {
->>>>>>> 6f66719e
         edges {
           node {
             id
@@ -84,11 +76,6 @@
             assignedAt
             preCompletionNotes
             postCompletionNotes
-<<<<<<< HEAD
-            recurringEventInstanceId
-            hasExceptions
-=======
->>>>>>> 6f66719e
             isInstanceException
             isTemplate
             creator {
