--- conflicted
+++ resolved
@@ -226,10 +226,7 @@
         lastName
         email
       }
-<<<<<<< HEAD
       unseenMessagesByUsers
-=======
->>>>>>> e6e5c241
     }
   }
 `;
@@ -274,9 +271,6 @@
     }
   }
 `;
-<<<<<<< HEAD
-// directChatByChatId
-=======
 
 export const CHATS_LIST = gql`
   query ChatsByUserId($id: ID!) {
@@ -284,47 +278,6 @@
       _id
       isGroup
       name
->>>>>>> e6e5c241
-
-      creator {
-        _id
-        firstName
-        lastName
-        email
-      }
-      messages {
-        _id
-        type
-        createdAt
-        messageContent
-        sender {
-          _id
-          firstName
-          lastName
-          email
-        }
-      }
-      organization {
-        _id
-        name
-      }
-      users {
-        _id
-        firstName
-        lastName
-        email
-        image
-      }
-    }
-  }
-`;
-
-export const CHATS_LIST = gql`
-  query ChatsByUserId($id: ID!) {
-    chatsByUserId(id: $id) {
-      _id
-      isGroup
-      name
 
       creator {
         _id
