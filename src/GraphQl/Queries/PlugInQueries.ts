--- conflicted
+++ resolved
@@ -141,7 +141,6 @@
         _id
         createdAt
         messageContent
-<<<<<<< HEAD
         replyTo {
           _id
           createdAt
@@ -161,8 +160,6 @@
             image
           }
         }
-=======
->>>>>>> 01ef5c64
         receiver {
           _id
           firstName
@@ -188,7 +185,6 @@
   }
 `;
 
-<<<<<<< HEAD
 export const CHAT_BY_ID = gql`
   query chatById($id: ID!) {
     chatById(id: $id) {
@@ -234,8 +230,6 @@
   }
 `;
 
-=======
->>>>>>> 01ef5c64
 export const GROUP_CHAT_BY_ID = gql`
   query groupChatById($id: ID!) {
     groupChatById(id: $id) {
@@ -246,7 +240,6 @@
         _id
         createdAt
         messageContent
-<<<<<<< HEAD
         replyTo {
           _id
           createdAt
@@ -259,8 +252,6 @@
             image
           }
         }
-=======
->>>>>>> 01ef5c64
         sender {
           _id
           firstName
@@ -279,35 +270,7 @@
     }
   }
 `;
-<<<<<<< HEAD
-=======
-
->>>>>>> 01ef5c64
-// directChatByChatId
-
-// export const GROUP_CHAT_MESSAGES_BY_CHAT_ID = gql`
-//   query directChatsMessagesByChatID($id: ID!) {
-//     directChatsMessagesByChatID(id: $id) {
-//       _id
-//       createdAt
-//       messageContent
-//       receiver {
-//         _id
-//         firstName
-//         lastName
-//         email
-//       }
-//       sender {
-//         _id
-//         firstName
-//         lastName
-//         email
-//       }
-//     }
-//   }
-// `;
-
-<<<<<<< HEAD
+
 export const CHATS_LIST = gql`
   query ChatsByUserId($id: ID!) {
     chatsByUserId(id: $id) {
@@ -348,8 +311,6 @@
   }
 `;
 
-=======
->>>>>>> 01ef5c64
 export const DIRECT_CHATS_LIST = gql`
   query DirectChatsByUserID($id: ID!) {
     directChatsByUserID(id: $id) {
