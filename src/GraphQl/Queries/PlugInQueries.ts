import gql from 'graphql-tag';

/**
 * GraphQL query to retrieve a list of plugins.
 *
 * @returns The list of plugins with details such as ID, name, creator, description, and uninstalled organizations.
 */

export const PLUGIN_GET = gql`
  query getPluginList {
    getPlugins {
      _id
      pluginName
      pluginCreatedBy
      pluginDesc
      uninstalledOrgs
    }
  }
`;

/**
 * GraphQL query to retrieve a list of advertisements.
 *
 * @returns The list of advertisements with details such as ID, name, type, organization ID, link, start date, and end date.
 */

export const ADVERTISEMENTS_GET = gql`
  query getAdvertisements {
    advertisementsConnection {
      edges {
        node {
          _id
          name
          type
          organization {
            _id
          }
          mediaUrl
          endDate
          startDate
        }
      }
    }
  }
`;

/**
 * GraphQL query to retrieve a list of events based on organization connection.
 *
 * @param organization_id - The ID of the organization for which events are being retrieved.
 * @param title_contains - Optional. Filter events by title containing a specified string.
 * @param description_contains - Optional. Filter events by description containing a specified string.
 * @param location_contains - Optional. Filter events by location containing a specified string.
 * @param first - Optional. Number of events to retrieve in the first batch.
 * @param skip - Optional. Number of events to skip before starting to collect the result set.
 * @returns The list of events associated with the organization based on the applied filters.
 */

export const ORGANIZATION_EVENTS_CONNECTION = gql`
  query EventsByOrganizationConnection(
    $organization_id: ID!
    $title_contains: String
    $description_contains: String
    $location_contains: String
    $first: Int
    $skip: Int
  ) {
    eventsByOrganizationConnection(
      where: {
        organization_id: $organization_id
        title_contains: $title_contains
        description_contains: $description_contains
        location_contains: $location_contains
      }
      first: $first
      skip: $skip
    ) {
      _id
      title
      description
      startDate
      endDate
      location
      startTime
      endTime
      allDay
      recurring
      isPublic
      isRegisterable
      creator {
        _id
        firstName
        lastName
      }
      attendees {
        _id
      }
    }
  }
`;

/**
 * GraphQL query to retrieve a list of direct chats based on user ID.
 *
 * @param id - The ID of the user for which direct chats are being retrieved.
 * @returns The list of direct chats associated with the user, including details such as ID, creator, messages, organization, and participating users.
 */

// directChatsMessagesByChatID(id: ID!): [DirectChatMessage]

export const CHAT_BY_ID = gql`
  query chatById($id: ID!) {
    chatById(id: $id) {
      _id
      isGroup
      name
      organization {
        _id
      }
      createdAt
      messages {
        _id
        createdAt
        messageContent
        replyTo {
<<<<<<< HEAD
          _id
          createdAt
          messageContent
          receiver {
            _id
            firstName
            lastName
            email
            image
          }
          sender {
            _id
            firstName
            lastName
            email
            image
          }
        }
        receiver {
=======
>>>>>>> 0e059923
          _id
          createdAt
          messageContent
          sender {
            _id
            firstName
            lastName
            email
            image
          }
        }
        sender {
          _id
          firstName
          lastName
          email
          image
        }
      }
      users {
        _id
        firstName
        lastName
        email
      }
    }
  }
`;

<<<<<<< HEAD
export const CHAT_BY_ID = gql`
  query chatById($id: ID!) {
    chatById(id: $id) {
      _id
      isGroup
      name
      organization {
        _id
      }
      createdAt
      messages {
        _id
        createdAt
        messageContent
        replyTo {
          _id
          createdAt
          messageContent
          type
          sender {
            _id
            firstName
            lastName
            email
            image
          }
        }
        sender {
          _id
          firstName
          lastName
          email
          image
        }
      }
      users {
        _id
        firstName
        lastName
        email
      }
      unseenMessagesByUsers
    }
  }
`;

export const GROUP_CHAT_BY_ID = gql`
  query groupChatById($id: ID!) {
    groupChatById(id: $id) {
      _id
      createdAt
      title
      messages {
        _id
        createdAt
        messageContent
        replyTo {
          _id
          createdAt
          messageContent
          sender {
            _id
            firstName
            lastName
            email
            image
          }
        }
        sender {
          _id
          firstName
          lastName
          email
          image
        }
      }
      users {
        _id
        firstName
        lastName
        email
        image
      }
    }
  }
`;

export const CHATS_LIST = gql`
  query ChatsByUserId($id: ID!) {
    chatsByUserId(id: $id) {
      _id
      isGroup
      name

      creator {
        _id
        firstName
        lastName
        email
      }
      messages {
        _id
        type
        createdAt
        messageContent
        sender {
          _id
          firstName
          lastName
          email
        }
      }
      organization {
        _id
        name
      }
      users {
        _id
        firstName
        lastName
        email
        image
      }
      unseenMessagesByUsers
    }
  }
`;
=======
export const CHATS_LIST = gql`
  query ChatsByUserId($id: ID!) {
    chatsByUserId(id: $id) {
      _id
      isGroup
      name
>>>>>>> 0e059923

      creator {
        _id
        firstName
        lastName
        email
      }
      messages {
        _id
        createdAt
        messageContent
        sender {
          _id
          firstName
          lastName
          email
        }
      }
      organization {
        _id
        name
      }
      users {
        _id
        firstName
        lastName
        email
        image
      }
    }
  }
`;

/**
 * GraphQL query to check if an organization is a sample organization.
 *
 * @param isSampleOrganizationId - The ID of the organization being checked.
 * @returns A boolean indicating whether the organization is a sample organization.
 */

export const IS_SAMPLE_ORGANIZATION_QUERY = gql`
  query ($isSampleOrganizationId: ID!) {
    isSampleOrganization(id: $isSampleOrganizationId)
  }
`;

/**
 * GraphQL query to retrieve custom fields for a specific organization.
 *
 * @param customFieldsByOrganizationId - The ID of the organization for which custom fields are being retrieved.
 * @returns The list of custom fields associated with the organization, including details such as ID, type, and name.
 */

export const ORGANIZATION_CUSTOM_FIELDS = gql`
  query ($customFieldsByOrganizationId: ID!) {
    customFieldsByOrganization(id: $customFieldsByOrganizationId) {
      _id
      type
      name
    }
  }
`;<|MERGE_RESOLUTION|>--- conflicted
+++ resolved
@@ -123,28 +123,6 @@
         createdAt
         messageContent
         replyTo {
-<<<<<<< HEAD
-          _id
-          createdAt
-          messageContent
-          receiver {
-            _id
-            firstName
-            lastName
-            email
-            image
-          }
-          sender {
-            _id
-            firstName
-            lastName
-            email
-            image
-          }
-        }
-        receiver {
-=======
->>>>>>> 0e059923
           _id
           createdAt
           messageContent
@@ -174,158 +152,28 @@
   }
 `;
 
-<<<<<<< HEAD
-export const CHAT_BY_ID = gql`
-  query chatById($id: ID!) {
-    chatById(id: $id) {
+export const CHATS_LIST = gql`
+  query ChatsByUserId($id: ID!) {
+    chatsByUserId(id: $id) {
       _id
       isGroup
       name
-      organization {
-        _id
-      }
-      createdAt
+
+      creator {
+        _id
+        firstName
+        lastName
+        email
+      }
       messages {
         _id
         createdAt
         messageContent
-        replyTo {
-          _id
-          createdAt
-          messageContent
-          type
-          sender {
-            _id
-            firstName
-            lastName
-            email
-            image
-          }
-        }
         sender {
           _id
           firstName
           lastName
           email
-          image
-        }
-      }
-      users {
-        _id
-        firstName
-        lastName
-        email
-      }
-      unseenMessagesByUsers
-    }
-  }
-`;
-
-export const GROUP_CHAT_BY_ID = gql`
-  query groupChatById($id: ID!) {
-    groupChatById(id: $id) {
-      _id
-      createdAt
-      title
-      messages {
-        _id
-        createdAt
-        messageContent
-        replyTo {
-          _id
-          createdAt
-          messageContent
-          sender {
-            _id
-            firstName
-            lastName
-            email
-            image
-          }
-        }
-        sender {
-          _id
-          firstName
-          lastName
-          email
-          image
-        }
-      }
-      users {
-        _id
-        firstName
-        lastName
-        email
-        image
-      }
-    }
-  }
-`;
-
-export const CHATS_LIST = gql`
-  query ChatsByUserId($id: ID!) {
-    chatsByUserId(id: $id) {
-      _id
-      isGroup
-      name
-
-      creator {
-        _id
-        firstName
-        lastName
-        email
-      }
-      messages {
-        _id
-        type
-        createdAt
-        messageContent
-        sender {
-          _id
-          firstName
-          lastName
-          email
-        }
-      }
-      organization {
-        _id
-        name
-      }
-      users {
-        _id
-        firstName
-        lastName
-        email
-        image
-      }
-      unseenMessagesByUsers
-    }
-  }
-`;
-=======
-export const CHATS_LIST = gql`
-  query ChatsByUserId($id: ID!) {
-    chatsByUserId(id: $id) {
-      _id
-      isGroup
-      name
->>>>>>> 0e059923
-
-      creator {
-        _id
-        firstName
-        lastName
-        email
-      }
-      messages {
-        _id
-        createdAt
-        messageContent
-        sender {
-          _id
-          firstName
-          lastName
-          email
         }
       }
       organization {
