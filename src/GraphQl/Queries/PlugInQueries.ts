--- conflicted
+++ resolved
@@ -271,8 +271,6 @@
   }
 `;
 
-<<<<<<< HEAD
-=======
 export const CHATS_LIST = gql`
   query ChatsByUserId($id: ID!) {
     chatsByUserId(id: $id) {
@@ -313,7 +311,6 @@
   }
 `;
 
->>>>>>> 036b92e5
 export const DIRECT_CHATS_LIST = gql`
   query DirectChatsByUserID($id: ID!) {
     directChatsByUserID(id: $id) {
