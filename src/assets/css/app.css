--- conflicted
+++ resolved
@@ -2478,13 +2478,9 @@
 .form-control:focus {
   color: var(--bs-body-color);
   background-color: #f2f2f2;
-<<<<<<< HEAD
   border-color: #98b3dd;
   outline: 0;
   box-shadow: 0 0 0 0.25rem rgba(155, 174, 211, 0.5);
-=======
-  outline: 0;
->>>>>>> ece035fa
 }
 
 .form-control::-webkit-date-and-time-value {
