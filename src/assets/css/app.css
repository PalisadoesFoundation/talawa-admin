@charset "UTF-8";
@import url('https://fonts.googleapis.com/css2?family=Lato:ital,wght@0,100;0,300;0,400;0,700;0,900;1,100;1,300;1,400;1,700;1,900&display=swap');

/*!
 * Bootstrap  v5.3.0 (https://getbootstrap.com/)
 * Copyright 2011-2023 The Bootstrap Authors
 * Licensed under MIT (https://github.com/twbs/bootstrap/blob/main/LICENSE)
 */
:root,
[data-bs-theme='light'] {
  --bs-blue: #0d6efd;
  --bs-indigo: #6610f2;
  --bs-purple: #6f42c1;
  --bs-pink: #d63384;
  --bs-red: #dc3545;
  --bs-orange: #fd7e14;
  --bs-yellow: #ffc107;
  --bs-green: #198754;
  --bs-teal: #20c997;
  --bs-cyan: #0dcaf0;
  --bs-black: #000;
  --bs-white: #fff;
  --bs-gray: #6c757d;
  --bs-gray-dark: #343a40;
  --bs-greyish-black: #555555;
  --bs-gray-100: #f8f9fa;
  --bs-gray-200: #e9ecef;
  --bs-gray-300: #dee2e6;
  --bs-gray-400: #ced4da;
  --bs-gray-500: #adb5bd;
  --bs-gray-600: #6c757d;
  --bs-gray-700: #495057;
  --bs-gray-800: #343a40;
  --bs-gray-900: #212529;
  --bs-primary: #eaebef;
  --bs-secondary: #707070;
  --bs-success: #31bb6b;
  --bs-info: #0dcaf0;
  --bs-warning: #febc59;
  --bs-danger: #dc3545;
  --bs-light: #f8f9fa;
  --bs-dark: #212529;
  --bs-primary-rgb: 49, 187, 107;
  --bs-secondary-rgb: 112, 112, 112;
  --bs-success-rgb: 49, 187, 107;
  --bs-info-rgb: 13, 202, 240;
  --bs-warning-rgb: 254, 188, 89;
  --bs-danger-rgb: 220, 53, 69;
  --bs-light-rgb: 248, 249, 250;
  --bs-dark-rgb: 33, 37, 41;
  --bs-primary-text-emphasis: #144b2b;
  --bs-secondary-text-emphasis: #2d2d2d;
  --bs-success-text-emphasis: #144b2b;
  --bs-info-text-emphasis: #055160;
  --bs-warning-text-emphasis: #664b24;
  --bs-danger-text-emphasis: #58151c;
  --bs-light-text-emphasis: #495057;
  --bs-dark-text-emphasis: #495057;
  --bs-primary-bg-subtle: #d6f1e1;
  --bs-secondary-bg-subtle: #e2e2e2;
  --bs-success-bg-subtle: #d6f1e1;
  --bs-info-bg-subtle: #cff4fc;
  --bs-warning-bg-subtle: #fff2de;
  --bs-danger-bg-subtle: #f8d7da;
  --bs-light-bg-subtle: #fcfcfd;
  --bs-dark-bg-subtle: #ced4da;
  --bs-primary-border-subtle: #ade4c4;
  --bs-secondary-border-subtle: #c6c6c6;
  --bs-success-border-subtle: #ade4c4;
  --bs-info-border-subtle: #9eeaf9;
  --bs-warning-border-subtle: #ffe4bd;
  --bs-danger-border-subtle: #f1aeb5;
  --bs-light-border-subtle: #e9ecef;
  --bs-dark-border-subtle: #adb5bd;
  --bs-white-rgb: 255, 255, 255;
  --bs-black-rgb: 0, 0, 0;
  --bs-font-sans-serif: system-ui, -apple-system, 'Segoe UI', Roboto,
    'Helvetica Neue', 'Noto Sans', 'Liberation Sans', Arial, sans-serif,
    'Apple Color Emoji', 'Segoe UI Emoji', 'Segoe UI Symbol', 'Noto Color Emoji';
  --bs-font-monospace: SFMono-Regular, Menlo, Monaco, Consolas,
    --bs-body-color 'Liberation Mono', 'Courier New', monospace;
  --bs-font-lato: 'Lato';
  --bs-gradient: linear-gradient(
    180deg,
    rgba(255, 255, 255, 0.15),
    rgba(255, 255, 255, 0)
  );
  --bs-body-font-family: var(--bs-font-sans-serif);
  --bs-leftDrawer-font-family: var(--bs-font-sans-serif);
  --bs-body-font-size: 1rem;
  --bs-body-font-weight: 400;
  --bs-body-line-height: 1.5;
  --bs-body-color: #212529;
  --bs-body-color-rgb: 33, 37, 41;
  --bs-body-bg: #fff;
  --bs-body-bg-rgb: 255, 255, 255;
  --bs-emphasis-color: #000;
  --bs-emphasis-color-rgb: 0, 0, 0;
  --bs-secondary-color: rgba(33, 37, 41, 0.75);
  --bs-secondary-color-rgb: 33, 37, 41;
  --bs-secondary-bg: #e9ecef;
  --bs-secondary-bg-rgb: 233, 236, 239;
  --bs-tertiary-color: rgba(33, 37, 41, 0.5);
  --bs-tertiary-color-rgb: 33, 37, 41;
  --bs-tertiary-bg: #f8f9fa;
  --bs-tertiary-bg-rgb: 248, 249, 250;
  --bs-heading-color: inherit;
  --bs-link-color: #0d6efd;
  --bs-link-color-rgb: 13, 110, 253;
  --bs-link-decoration: none;
  --bs-link-hover-color: #0a58ca;
  --bs-link-hover-color-rgb: 10, 88, 202;
  --bs-code-color: #d63384;
  --bs-highlight-bg: #fff3cd;
  --bs-border-width: 1px;
  --bs-border-style: solid;
  --bs-border-color: #dee2e6;
  --bs-border-color-translucent: rgba(0, 0, 0, 0.175);
  --bs-border-radius: 0.375rem;
  --bs-border-radius-sm: 0.25rem;
  --bs-border-radius-lg: 0.5rem;
  --bs-border-radius-xl: 1rem;
  --bs-border-radius-xxl: 2rem;
  --bs-border-radius-2xl: var(--bs-border-radius-xxl);
  --bs-border-radius-pill: 50rem;
  --bs-box-shadow: 0 0.5rem 1rem rgba(0, 0, 0, 0.15);
  --bs-box-shadow-sm: 0 0.125rem 0.25rem rgba(0, 0, 0, 0.075);
  --bs-box-shadow-lg: 0 1rem 3rem rgba(0, 0, 0, 0.175);
  --bs-box-shadow-inset: inset 0 1px 2px rgba(0, 0, 0, 0.075);
  --bs-focus-ring-width: 0.25rem;
  --bs-focus-ring-opacity: 0.25;
  --bs-focus-ring-color: rgba(49, 187, 107, 0.25);
  --bs-form-valid-color: #31bb6b;
  --bs-form-valid-border-color: #31bb6b;
  --bs-form-invalid-color: #dc3545;
  --bs-form-invalid-border-color: #dc3545;
  --dropdown-border-color: #555555;
  --dropdown-text-color: #555555;
  --dropdown-hover-color: #eff1f7;
  --grey-bg-color: #eaebef;
  --subtle-blue-grey: #7c9beb;
  --subtle-blue-grey-hover: #5f7e91;
  --modal-width: 670px;
  --modal-max-width: 680px;
  --input-shadow-color: #dddddd;
  --delete-button-bg: #f8d6dc;
  --delete-button-color: #ff4d4f;
  --search-button-bg: #a8c7fa;
  --search-button-border: #555555;
  --table-image-size: 50px;
  --table-head-bg: var(--bs-primary, blue);
  /* Assuming var(--bs-primary) is defined elsewhere */
  --table-head-color: white;
  --table-header-color: var(--bs-greyish-black, black);
  --table-head-radius: 20px;
  --table-bg-color: #eaebef;
  --tablerow-bg-color: #eff1f7;
  --row-background: var(--bs-white, white);
  --font-size-header: 16px;
}

[data-bs-theme='dark'] {
  color-scheme: dark;
  --bs-body-color: #f6f8fc;
  --bs-body-color-rgb: 173, 181, 189;
  --bs-body-bg: #212529;
  --bs-body-bg-rgb: 33, 37, 41;
  --bs-emphasis-color: #fff;
  --bs-emphasis-color-rgb: 255, 255, 255;
  --bs-secondary-color: rgba(173, 181, 189, 0.75);
  --bs-secondary-color-rgb: 173, 181, 189;
  --bs-secondary-bg: #343a40;
  --bs-secondary-bg-rgb: 52, 58, 64;
  --bs-tertiary-color: rgba(173, 181, 189, 0.5);
  --bs-tertiary-color-rgb: 173, 181, 189;
  --bs-tertiary-bg: #2b3035;
  --bs-tertiary-bg-rgb: 43, 48, 53;
  --bs-primary-text-emphasis: #83d6a6;
  --bs-secondary-text-emphasis: darkgray;
  --bs-success-text-emphasis: #83d6a6;
  --bs-info-text-emphasis: #6edff6;
  --bs-warning-text-emphasis: #fed79b;
  --bs-danger-text-emphasis: #ea868f;
  --bs-light-text-emphasis: #f8f9fa;
  --bs-dark-text-emphasis: #dee2e6;
  --bs-primary-bg-subtle: #0a2515;
  --bs-secondary-bg-subtle: #161616;
  --bs-success-bg-subtle: #0a2515;
  --bs-info-bg-subtle: #032830;
  --bs-warning-bg-subtle: #332612;
  --bs-danger-bg-subtle: #2c0b0e;
  --bs-light-bg-subtle: #343a40;
  --bs-dark-bg-subtle: #1a1d20;
  --bs-primary-border-subtle: #1d7040;
  --bs-secondary-border-subtle: #434343;
  --bs-success-border-subtle: #1d7040;
  --bs-info-border-subtle: #087990;
  --bs-warning-border-subtle: #987135;
  --bs-danger-border-subtle: #842029;
  --bs-light-border-subtle: #495057;
  --bs-dark-border-subtle: #343a40;
  --bs-heading-color: inherit;
  --bs-link-color: #83d6a6;
  --bs-link-hover-color: #9cdeb8;
  --bs-link-color-rgb: 131, 214, 166;
  --bs-link-hover-color-rgb: 156, 222, 184;
  --bs-code-color: #e685b5;
  --bs-border-color: #495057;
  --bs-border-color-translucent: rgba(255, 255, 255, 0.15);
  --bs-form-valid-color: #75b798;
  --bs-form-valid-border-color: #75b798;
  --bs-form-invalid-color: #ea868f;
  --bs-form-invalid-border-color: #ea868f;
}

*,
*::before,
*::after {
  box-sizing: border-box;
}

@media (prefers-reduced-motion: no-preference) {
  :root {
    scroll-behavior: smooth;
  }
}

body {
  margin: 0;
  font-family: var(--bs-body-font-family);
  font-size: var(--bs-body-font-size);
  font-weight: var(--bs-body-font-weight);
  line-height: var(--bs-body-line-height);
  color: var(--bs-body-color);
  text-align: var(--bs-body-text-align);
  background-color: var(--bs-body-bg);
  -webkit-text-size-adjust: 100%;
  -webkit-tap-highlight-color: rgba(0, 0, 0, 0);
}

hr {
  margin: 1rem 0;
  color: inherit;
  border: 0;
  border-top: var(--bs-border-width) solid;
  opacity: 0.25;
}

h6,
.h6,
h5,
.h5,
h4,
.h4,
h3,
.h3,
h2,
.h2,
h1,
.h1 {
  margin-top: 0;
  margin-bottom: 0.5rem;
  font-weight: 500;
  line-height: 1.2;
  color: var(--bs-heading-color);
}

h1,
.h1 {
  font-size: calc(1.375rem + 1.5vw);
}

@media (min-width: 1200px) {
  h1,
  .h1 {
    font-size: 2.5rem;
  }
}

h2,
.h2 {
  font-size: calc(1.325rem + 0.9vw);
}

@media (min-width: 1200px) {
  h2,
  .h2 {
    font-size: 2rem;
  }
}

h3,
.h3 {
  font-size: calc(1.3rem + 0.6vw);
}

@media (min-width: 1200px) {
  h3,
  .h3 {
    font-size: 1.75rem;
  }
}

h4,
.h4 {
  font-size: calc(1.275rem + 0.3vw);
}

@media (min-width: 1200px) {
  h4,
  .h4 {
    font-size: 1.5rem;
  }
}

h5,
.h5 {
  font-size: 1.25rem;
}

h6,
.h6 {
  font-size: 1rem;
}

p {
  margin-top: 0;
  margin-bottom: 1rem;
}

abbr[title] {
  text-decoration: underline dotted;
  cursor: help;
  text-decoration-skip-ink: none;
}

address {
  margin-bottom: 1rem;
  font-style: normal;
  line-height: inherit;
}

ol,
ul {
  padding-left: 2rem;
}

ol,
ul,
dl {
  margin-top: 0;
  margin-bottom: 1rem;
}

ol ol,
ul ul,
ol ul,
ul ol {
  margin-bottom: 0;
}

dt {
  font-weight: 700;
}

dd {
  margin-bottom: 0.5rem;
  margin-left: 0;
}

blockquote {
  margin: 0 0 1rem;
}

b,
strong {
  font-weight: bolder;
}

small,
.small {
  font-size: 0.875em;
}

mark,
.mark {
  padding: 0.1875em;
  background-color: var(--bs-highlight-bg);
}

sub,
sup {
  position: relative;
  font-size: 0.75em;
  line-height: 0;
  vertical-align: baseline;
}

sub {
  bottom: -0.25em;
}

sup {
  top: -0.5em;
}

a {
  color: rgba(var(--bs-link-color-rgb), var(--bs-link-opacity, 1));
  text-decoration: none;
}

a:hover {
  --bs-link-color-rgb: var(--bs-link-hover-color-rgb);
}

a:not([href]):not([class]),
a:not([href]):not([class]):hover {
  color: inherit;
  text-decoration: none;
}

pre,
code,
kbd,
samp {
  font-family: var(--bs-font-monospace);
  font-size: 1em;
}

pre {
  display: block;
  margin-top: 0;
  margin-bottom: 1rem;
  overflow: auto;
  font-size: 0.875em;
}

pre code {
  font-size: inherit;
  color: inherit;
  word-break: normal;
}

code {
  font-size: 0.875em;
  color: var(--bs-code-color);
  word-wrap: break-word;
}

a > code {
  color: inherit;
}

kbd {
  padding: 0.1875rem 0.375rem;
  font-size: 0.875em;
  color: var(--bs-body-bg);
  background-color: var(--bs-body-color);
  border-radius: 0.25rem;
}

kbd kbd {
  padding: 0;
  font-size: 1em;
}

figure {
  margin: 0 0 1rem;
}

img,
svg {
  vertical-align: middle;
}

table {
  caption-side: bottom;
  border-collapse: collapse;
}

caption {
  padding-top: 0.5rem;
  padding-bottom: 0.5rem;
  color: var(--bs-secondary-color);
  text-align: left;
}

th {
  text-align: inherit;
  text-align: -webkit-match-parent;
}

thead,
tbody,
tfoot,
tr,
td,
th {
  border-color: inherit;
  border-style: solid;
  border-width: 0;
}

label {
  display: inline-block;
}

button {
  border-radius: 0;
}

button:focus:not(:focus-visible) {
  outline: 0;
}

input,
button,
select,
optgroup,
textarea {
  margin: 0;
  font-family: inherit;
  font-size: inherit;
  line-height: inherit;
}

button,
select {
  text-transform: none;
}

[role='button'] {
  cursor: pointer;
}

select {
  word-wrap: normal;
}

select:disabled {
  opacity: 1;
}

[list]:not([type='date']):not([type='datetime-local']):not([type='month']):not(
    [type='week']
  ):not([type='time'])::-webkit-calendar-picker-indicator {
  display: none !important;
}

button,
[type='button'],
[type='reset'],
[type='submit'] {
  -webkit-appearance: button;
}

button:not(:disabled),
[type='button']:not(:disabled),
[type='reset']:not(:disabled),
[type='submit']:not(:disabled) {
  cursor: pointer;
}

::-moz-focus-inner {
  padding: 0;
  border-style: none;
}

textarea {
  resize: vertical;
}

fieldset {
  min-width: 0;
  padding: 0;
  margin: 0;
  border: 0;
}

legend {
  float: left;
  width: 100%;
  padding: 0;
  margin-bottom: 0.5rem;
  font-size: calc(1.275rem + 0.3vw);
  line-height: inherit;
}

@media (min-width: 1200px) {
  legend {
    font-size: 1.5rem;
  }
}

legend + * {
  clear: left;
}

::-webkit-datetime-edit-fields-wrapper,
::-webkit-datetime-edit-text,
::-webkit-datetime-edit-minute,
::-webkit-datetime-edit-hour-field,
::-webkit-datetime-edit-day-field,
::-webkit-datetime-edit-month-field,
::-webkit-datetime-edit-year-field {
  padding: 0;
}

::-webkit-inner-spin-button {
  height: auto;
}

[type='search'] {
  outline-offset: -2px;
  -webkit-appearance: textfield;
}

/* rtl:raw:
   [type="tel"],
   [type="url"],
   [type="email"],
   [type="number"] {
     direction: ltr;
   }
   */
::-webkit-search-decoration {
  -webkit-appearance: none;
}

::-webkit-color-swatch-wrapper {
  padding: 0;
}

::file-selector-button {
  font: inherit;
  -webkit-appearance: button;
}

output {
  display: inline-block;
}

iframe {
  border: 0;
}

summary {
  display: list-item;
  cursor: pointer;
}

progress {
  vertical-align: baseline;
}

[hidden] {
  display: none !important;
}

.lead {
  font-size: 1.25rem;
  font-weight: 300;
}

.display-1 {
  font-size: calc(1.625rem + 4.5vw);
  font-weight: 300;
  line-height: 1.2;
}

@media (min-width: 1200px) {
  .display-1 {
    font-size: 5rem;
  }
}

.display-2 {
  font-size: calc(1.575rem + 3.9vw);
  font-weight: 300;
  line-height: 1.2;
}

@media (min-width: 1200px) {
  .display-2 {
    font-size: 4.5rem;
  }
}

.display-3 {
  font-size: calc(1.525rem + 3.3vw);
  font-weight: 300;
  line-height: 1.2;
}

@media (min-width: 1200px) {
  .display-3 {
    font-size: 4rem;
  }
}

.display-4 {
  font-size: calc(1.475rem + 2.7vw);
  font-weight: 300;
  line-height: 1.2;
}

@media (min-width: 1200px) {
  .display-4 {
    font-size: 3.5rem;
  }
}

.display-5 {
  font-size: calc(1.425rem + 2.1vw);
  font-weight: 300;
  line-height: 1.2;
}

@media (min-width: 1200px) {
  .display-5 {
    font-size: 3rem;
  }
}

.display-6 {
  font-size: calc(1.375rem + 1.5vw);
  font-weight: 300;
  line-height: 1.2;
}

@media (min-width: 1200px) {
  .display-6 {
    font-size: 2.5rem;
  }
}

.list-unstyled {
  padding-left: 0;
  list-style: none;
}

.list-inline {
  padding-left: 0;
  list-style: none;
}

.list-inline-item {
  display: inline-block;
}

.list-inline-item:not(:last-child) {
  margin-right: 0.5rem;
}

.initialism {
  font-size: 0.875em;
  text-transform: uppercase;
}

.blockquote {
  margin-bottom: 1rem;
  font-size: 1.25rem;
}

.blockquote > :last-child {
  margin-bottom: 0;
}

.blockquote-footer {
  margin-top: -1rem;
  margin-bottom: 1rem;
  font-size: 0.875em;
  color: #6c757d;
}

.blockquote-footer::before {
  content: '— ';
}

.img-fluid {
  max-width: 100%;
  height: auto;
}

.img-thumbnail {
  padding: 0.25rem;
  background-color: var(--bs-body-bg);
  border: var(--bs-border-width) solid var(--bs-border-color);
  border-radius: var(--bs-border-radius);
  max-width: 100%;
  height: auto;
}

.figure {
  display: inline-block;
}

.figure-img {
  margin-bottom: 0.5rem;
  line-height: 1;
}

.figure-caption {
  font-size: 0.875em;
  color: var(--bs-secondary-color);
}

.container,
.container-fluid,
.container-xxl,
.container-xl,
.container-lg,
.container-md,
.container-sm {
  --bs-gutter-x: 1.5rem;
  --bs-gutter-y: 0;
  width: 100%;
  padding-right: calc(var(--bs-gutter-x) * 0.5);
  padding-left: calc(var(--bs-gutter-x) * 0.5);
  margin-right: auto;
  margin-left: auto;
}

@media (min-width: 576px) {
  .container-sm,
  .container {
    max-width: 540px;
  }
}

@media (min-width: 768px) {
  .container-md,
  .container-sm,
  .container {
    max-width: 720px;
  }
}

@media (min-width: 992px) {
  .container-lg,
  .container-md,
  .container-sm,
  .container {
    max-width: 960px;
  }
}

@media (min-width: 1200px) {
  .container-xl,
  .container-lg,
  .container-md,
  .container-sm,
  .container {
    max-width: 1140px;
  }
}

@media (min-width: 1400px) {
  .container-xxl,
  .container-xl,
  .container-lg,
  .container-md,
  .container-sm,
  .container {
    max-width: 1320px;
  }
}

:root {
  --bs-breakpoint-xs: 0;
  --bs-breakpoint-sm: 576px;
  --bs-breakpoint-md: 768px;
  --bs-breakpoint-lg: 992px;
  --bs-breakpoint-xl: 1200px;
  --bs-breakpoint-xxl: 1400px;
}

.row {
  --bs-gutter-x: 1.5rem;
  --bs-gutter-y: 0;
  display: flex;
  flex-wrap: wrap;
  margin-top: calc(-1 * var(--bs-gutter-y));
  margin-right: calc(-0.5 * var(--bs-gutter-x));
  margin-left: calc(-0.5 * var(--bs-gutter-x));
}

.row > * {
  flex-shrink: 0;
  width: 100%;
  max-width: 100%;
  padding-right: calc(var(--bs-gutter-x) * 0.5);
  padding-left: calc(var(--bs-gutter-x) * 0.5);
  margin-top: var(--bs-gutter-y);
}

.col {
  flex: 1 0 0%;
}

.row-cols-auto > * {
  flex: 0 0 auto;
  width: auto;
}

.row-cols-1 > * {
  flex: 0 0 auto;
  width: 100%;
}

.row-cols-2 > * {
  flex: 0 0 auto;
  width: 50%;
}

.row-cols-3 > * {
  flex: 0 0 auto;
  width: 33.3333333333%;
}

.row-cols-4 > * {
  flex: 0 0 auto;
  width: 25%;
}

.row-cols-5 > * {
  flex: 0 0 auto;
  width: 20%;
}

.row-cols-6 > * {
  flex: 0 0 auto;
  width: 16.6666666667%;
}

.col-auto {
  flex: 0 0 auto;
  width: auto;
}

.col-1 {
  flex: 0 0 auto;
  width: 8.33333333%;
}

.col-2 {
  flex: 0 0 auto;
  width: 16.66666667%;
}

.col-3 {
  flex: 0 0 auto;
  width: 25%;
}

.col-4 {
  flex: 0 0 auto;
  width: 33.33333333%;
}

.col-5 {
  flex: 0 0 auto;
  width: 41.66666667%;
}

.col-6 {
  flex: 0 0 auto;
  width: 50%;
}

.col-7 {
  flex: 0 0 auto;
  width: 58.33333333%;
}

.col-8 {
  flex: 0 0 auto;
  width: 66.66666667%;
}

.col-9 {
  flex: 0 0 auto;
  width: 75%;
}

.col-10 {
  flex: 0 0 auto;
  width: 83.33333333%;
}

.col-11 {
  flex: 0 0 auto;
  width: 91.66666667%;
}

.col-12 {
  flex: 0 0 auto;
  width: 100%;
}

.offset-1 {
  margin-left: 8.33333333%;
}

.offset-2 {
  margin-left: 16.66666667%;
}

.offset-3 {
  margin-left: 25%;
}

.offset-4 {
  margin-left: 33.33333333%;
}

.offset-5 {
  margin-left: 41.66666667%;
}

.offset-6 {
  margin-left: 50%;
}

.offset-7 {
  margin-left: 58.33333333%;
}

.offset-8 {
  margin-left: 66.66666667%;
}

.offset-9 {
  margin-left: 75%;
}

.offset-10 {
  margin-left: 83.33333333%;
}

.offset-11 {
  margin-left: 91.66666667%;
}

.g-0,
.gx-0 {
  --bs-gutter-x: 0;
}

.g-0,
.gy-0 {
  --bs-gutter-y: 0;
}

.g-1,
.gx-1 {
  --bs-gutter-x: 0.25rem;
}

.g-1,
.gy-1 {
  --bs-gutter-y: 0.25rem;
}

.g-2,
.gx-2 {
  --bs-gutter-x: 0.5rem;
}

.g-2,
.gy-2 {
  --bs-gutter-y: 0.5rem;
}

.g-3,
.gx-3 {
  --bs-gutter-x: 1rem;
}

.g-3,
.gy-3 {
  --bs-gutter-y: 1rem;
}

.g-4,
.gx-4 {
  --bs-gutter-x: 1.5rem;
}

.g-4,
.gy-4 {
  --bs-gutter-y: 1.5rem;
}

.g-5,
.gx-5 {
  --bs-gutter-x: 3rem;
}

.g-5,
.gy-5 {
  --bs-gutter-y: 3rem;
}

@media (min-width: 576px) {
  .col-sm {
    flex: 1 0 0%;
  }

  .row-cols-sm-auto > * {
    flex: 0 0 auto;
    width: auto;
  }

  .row-cols-sm-1 > * {
    flex: 0 0 auto;
    width: 100%;
  }

  .row-cols-sm-2 > * {
    flex: 0 0 auto;
    width: 50%;
  }

  .row-cols-sm-3 > * {
    flex: 0 0 auto;
    width: 33.3333333333%;
  }

  .row-cols-sm-4 > * {
    flex: 0 0 auto;
    width: 25%;
  }

  .row-cols-sm-5 > * {
    flex: 0 0 auto;
    width: 20%;
  }

  .row-cols-sm-6 > * {
    flex: 0 0 auto;
    width: 16.6666666667%;
  }

  .col-sm-auto {
    flex: 0 0 auto;
    width: auto;
  }

  .col-sm-1 {
    flex: 0 0 auto;
    width: 8.33333333%;
  }

  .col-sm-2 {
    flex: 0 0 auto;
    width: 16.66666667%;
  }

  .col-sm-3 {
    flex: 0 0 auto;
    width: 25%;
  }

  .col-sm-4 {
    flex: 0 0 auto;
    width: 33.33333333%;
  }

  .col-sm-5 {
    flex: 0 0 auto;
    width: 41.66666667%;
  }

  .col-sm-6 {
    flex: 0 0 auto;
    width: 50%;
  }

  .col-sm-7 {
    flex: 0 0 auto;
    width: 58.33333333%;
  }

  .col-sm-8 {
    flex: 0 0 auto;
    width: 66.66666667%;
  }

  .col-sm-9 {
    flex: 0 0 auto;
    width: 75%;
  }

  .col-sm-10 {
    flex: 0 0 auto;
    width: 83.33333333%;
  }

  .col-sm-11 {
    flex: 0 0 auto;
    width: 91.66666667%;
  }

  .col-sm-12 {
    flex: 0 0 auto;
    width: 100%;
  }

  .offset-sm-0 {
    margin-left: 0;
  }

  .offset-sm-1 {
    margin-left: 8.33333333%;
  }

  .offset-sm-2 {
    margin-left: 16.66666667%;
  }

  .offset-sm-3 {
    margin-left: 25%;
  }

  .offset-sm-4 {
    margin-left: 33.33333333%;
  }

  .offset-sm-5 {
    margin-left: 41.66666667%;
  }

  .offset-sm-6 {
    margin-left: 50%;
  }

  .offset-sm-7 {
    margin-left: 58.33333333%;
  }

  .offset-sm-8 {
    margin-left: 66.66666667%;
  }

  .offset-sm-9 {
    margin-left: 75%;
  }

  .offset-sm-10 {
    margin-left: 83.33333333%;
  }

  .offset-sm-11 {
    margin-left: 91.66666667%;
  }

  .g-sm-0,
  .gx-sm-0 {
    --bs-gutter-x: 0;
  }

  .g-sm-0,
  .gy-sm-0 {
    --bs-gutter-y: 0;
  }

  .g-sm-1,
  .gx-sm-1 {
    --bs-gutter-x: 0.25rem;
  }

  .g-sm-1,
  .gy-sm-1 {
    --bs-gutter-y: 0.25rem;
  }

  .g-sm-2,
  .gx-sm-2 {
    --bs-gutter-x: 0.5rem;
  }

  .g-sm-2,
  .gy-sm-2 {
    --bs-gutter-y: 0.5rem;
  }

  .g-sm-3,
  .gx-sm-3 {
    --bs-gutter-x: 1rem;
  }

  .g-sm-3,
  .gy-sm-3 {
    --bs-gutter-y: 1rem;
  }

  .g-sm-4,
  .gx-sm-4 {
    --bs-gutter-x: 1.5rem;
  }

  .g-sm-4,
  .gy-sm-4 {
    --bs-gutter-y: 1.5rem;
  }

  .g-sm-5,
  .gx-sm-5 {
    --bs-gutter-x: 3rem;
  }

  .g-sm-5,
  .gy-sm-5 {
    --bs-gutter-y: 3rem;
  }
}

@media (min-width: 768px) {
  .col-md {
    flex: 1 0 0%;
  }

  .row-cols-md-auto > * {
    flex: 0 0 auto;
    width: auto;
  }

  .row-cols-md-1 > * {
    flex: 0 0 auto;
    width: 100%;
  }

  .row-cols-md-2 > * {
    flex: 0 0 auto;
    width: 50%;
  }

  .row-cols-md-3 > * {
    flex: 0 0 auto;
    width: 33.3333333333%;
  }

  .row-cols-md-4 > * {
    flex: 0 0 auto;
    width: 25%;
  }

  .row-cols-md-5 > * {
    flex: 0 0 auto;
    width: 20%;
  }

  .row-cols-md-6 > * {
    flex: 0 0 auto;
    width: 16.6666666667%;
  }

  .col-md-auto {
    flex: 0 0 auto;
    width: auto;
  }

  .col-md-1 {
    flex: 0 0 auto;
    width: 8.33333333%;
  }

  .col-md-2 {
    flex: 0 0 auto;
    width: 16.66666667%;
  }

  .col-md-3 {
    flex: 0 0 auto;
    width: 25%;
  }

  .col-md-4 {
    flex: 0 0 auto;
    width: 33.33333333%;
  }

  .col-md-5 {
    flex: 0 0 auto;
    width: 41.66666667%;
  }

  .col-md-6 {
    flex: 0 0 auto;
    width: 50%;
  }

  .col-md-7 {
    flex: 0 0 auto;
    width: 58.33333333%;
  }

  .col-md-8 {
    flex: 0 0 auto;
    width: 66.66666667%;
  }

  .col-md-9 {
    flex: 0 0 auto;
    width: 75%;
  }

  .col-md-10 {
    flex: 0 0 auto;
    width: 83.33333333%;
  }

  .col-md-11 {
    flex: 0 0 auto;
    width: 91.66666667%;
  }

  .col-md-12 {
    flex: 0 0 auto;
    width: 100%;
  }

  .offset-md-0 {
    margin-left: 0;
  }

  .offset-md-1 {
    margin-left: 8.33333333%;
  }

  .offset-md-2 {
    margin-left: 16.66666667%;
  }

  .offset-md-3 {
    margin-left: 25%;
  }

  .offset-md-4 {
    margin-left: 33.33333333%;
  }

  .offset-md-5 {
    margin-left: 41.66666667%;
  }

  .offset-md-6 {
    margin-left: 50%;
  }

  .offset-md-7 {
    margin-left: 58.33333333%;
  }

  .offset-md-8 {
    margin-left: 66.66666667%;
  }

  .offset-md-9 {
    margin-left: 75%;
  }

  .offset-md-10 {
    margin-left: 83.33333333%;
  }

  .offset-md-11 {
    margin-left: 91.66666667%;
  }

  .g-md-0,
  .gx-md-0 {
    --bs-gutter-x: 0;
  }

  .g-md-0,
  .gy-md-0 {
    --bs-gutter-y: 0;
  }

  .g-md-1,
  .gx-md-1 {
    --bs-gutter-x: 0.25rem;
  }

  .g-md-1,
  .gy-md-1 {
    --bs-gutter-y: 0.25rem;
  }

  .g-md-2,
  .gx-md-2 {
    --bs-gutter-x: 0.5rem;
  }

  .g-md-2,
  .gy-md-2 {
    --bs-gutter-y: 0.5rem;
  }

  .g-md-3,
  .gx-md-3 {
    --bs-gutter-x: 1rem;
  }

  .g-md-3,
  .gy-md-3 {
    --bs-gutter-y: 1rem;
  }

  .g-md-4,
  .gx-md-4 {
    --bs-gutter-x: 1.5rem;
  }

  .g-md-4,
  .gy-md-4 {
    --bs-gutter-y: 1.5rem;
  }

  .g-md-5,
  .gx-md-5 {
    --bs-gutter-x: 3rem;
  }

  .g-md-5,
  .gy-md-5 {
    --bs-gutter-y: 3rem;
  }
}

@media (min-width: 992px) {
  .col-lg {
    flex: 1 0 0%;
  }

  .row-cols-lg-auto > * {
    flex: 0 0 auto;
    width: auto;
  }

  .row-cols-lg-1 > * {
    flex: 0 0 auto;
    width: 100%;
  }

  .row-cols-lg-2 > * {
    flex: 0 0 auto;
    width: 50%;
  }

  .row-cols-lg-3 > * {
    flex: 0 0 auto;
    width: 33.3333333333%;
  }

  .row-cols-lg-4 > * {
    flex: 0 0 auto;
    width: 25%;
  }

  .row-cols-lg-5 > * {
    flex: 0 0 auto;
    width: 20%;
  }

  .row-cols-lg-6 > * {
    flex: 0 0 auto;
    width: 16.6666666667%;
  }

  .col-lg-auto {
    flex: 0 0 auto;
    width: auto;
  }

  .col-lg-1 {
    flex: 0 0 auto;
    width: 8.33333333%;
  }

  .col-lg-2 {
    flex: 0 0 auto;
    width: 16.66666667%;
  }

  .col-lg-3 {
    flex: 0 0 auto;
    width: 25%;
  }

  .col-lg-4 {
    flex: 0 0 auto;
    width: 33.33333333%;
  }

  .col-lg-5 {
    flex: 0 0 auto;
    width: 41.66666667%;
  }

  .col-lg-6 {
    flex: 0 0 auto;
    width: 50%;
  }

  .col-lg-7 {
    flex: 0 0 auto;
    width: 58.33333333%;
  }

  .col-lg-8 {
    flex: 0 0 auto;
    width: 66.66666667%;
  }

  .col-lg-9 {
    flex: 0 0 auto;
    width: 75%;
  }

  .col-lg-10 {
    flex: 0 0 auto;
    width: 83.33333333%;
  }

  .col-lg-11 {
    flex: 0 0 auto;
    width: 91.66666667%;
  }

  .col-lg-12 {
    flex: 0 0 auto;
    width: 100%;
  }

  .offset-lg-0 {
    margin-left: 0;
  }

  .offset-lg-1 {
    margin-left: 8.33333333%;
  }

  .offset-lg-2 {
    margin-left: 16.66666667%;
  }

  .offset-lg-3 {
    margin-left: 25%;
  }

  .offset-lg-4 {
    margin-left: 33.33333333%;
  }

  .offset-lg-5 {
    margin-left: 41.66666667%;
  }

  .offset-lg-6 {
    margin-left: 50%;
  }

  .offset-lg-7 {
    margin-left: 58.33333333%;
  }

  .offset-lg-8 {
    margin-left: 66.66666667%;
  }

  .offset-lg-9 {
    margin-left: 75%;
  }

  .offset-lg-10 {
    margin-left: 83.33333333%;
  }

  .offset-lg-11 {
    margin-left: 91.66666667%;
  }

  .g-lg-0,
  .gx-lg-0 {
    --bs-gutter-x: 0;
  }

  .g-lg-0,
  .gy-lg-0 {
    --bs-gutter-y: 0;
  }

  .g-lg-1,
  .gx-lg-1 {
    --bs-gutter-x: 0.25rem;
  }

  .g-lg-1,
  .gy-lg-1 {
    --bs-gutter-y: 0.25rem;
  }

  .g-lg-2,
  .gx-lg-2 {
    --bs-gutter-x: 0.5rem;
  }

  .g-lg-2,
  .gy-lg-2 {
    --bs-gutter-y: 0.5rem;
  }

  .g-lg-3,
  .gx-lg-3 {
    --bs-gutter-x: 1rem;
  }

  .g-lg-3,
  .gy-lg-3 {
    --bs-gutter-y: 1rem;
  }

  .g-lg-4,
  .gx-lg-4 {
    --bs-gutter-x: 1.5rem;
  }

  .g-lg-4,
  .gy-lg-4 {
    --bs-gutter-y: 1.5rem;
  }

  .g-lg-5,
  .gx-lg-5 {
    --bs-gutter-x: 3rem;
  }

  .g-lg-5,
  .gy-lg-5 {
    --bs-gutter-y: 3rem;
  }
}

@media (min-width: 1200px) {
  .col-xl {
    flex: 1 0 0%;
  }

  .row-cols-xl-auto > * {
    flex: 0 0 auto;
    width: auto;
  }

  .row-cols-xl-1 > * {
    flex: 0 0 auto;
    width: 100%;
  }

  .row-cols-xl-2 > * {
    flex: 0 0 auto;
    width: 50%;
  }

  .row-cols-xl-3 > * {
    flex: 0 0 auto;
    width: 33.3333333333%;
  }

  .row-cols-xl-4 > * {
    flex: 0 0 auto;
    width: 25%;
  }

  .row-cols-xl-5 > * {
    flex: 0 0 auto;
    width: 20%;
  }

  .row-cols-xl-6 > * {
    flex: 0 0 auto;
    width: 16.6666666667%;
  }

  .col-xl-auto {
    flex: 0 0 auto;
    width: auto;
  }

  .col-xl-1 {
    flex: 0 0 auto;
    width: 8.33333333%;
  }

  .col-xl-2 {
    flex: 0 0 auto;
    width: 16.66666667%;
  }

  .col-xl-3 {
    flex: 0 0 auto;
    width: 25%;
  }

  .col-xl-4 {
    flex: 0 0 auto;
    width: 33.33333333%;
  }

  .col-xl-5 {
    flex: 0 0 auto;
    width: 41.66666667%;
  }

  .col-xl-6 {
    flex: 0 0 auto;
    width: 50%;
  }

  .col-xl-7 {
    flex: 0 0 auto;
    width: 58.33333333%;
  }

  .col-xl-8 {
    flex: 0 0 auto;
    width: 66.66666667%;
  }

  .col-xl-9 {
    flex: 0 0 auto;
    width: 75%;
  }

  .col-xl-10 {
    flex: 0 0 auto;
    width: 83.33333333%;
  }

  .col-xl-11 {
    flex: 0 0 auto;
    width: 91.66666667%;
  }

  .col-xl-12 {
    flex: 0 0 auto;
    width: 100%;
  }

  .offset-xl-0 {
    margin-left: 0;
  }

  .offset-xl-1 {
    margin-left: 8.33333333%;
  }

  .offset-xl-2 {
    margin-left: 16.66666667%;
  }

  .offset-xl-3 {
    margin-left: 25%;
  }

  .offset-xl-4 {
    margin-left: 33.33333333%;
  }

  .offset-xl-5 {
    margin-left: 41.66666667%;
  }

  .offset-xl-6 {
    margin-left: 50%;
  }

  .offset-xl-7 {
    margin-left: 58.33333333%;
  }

  .offset-xl-8 {
    margin-left: 66.66666667%;
  }

  .offset-xl-9 {
    margin-left: 75%;
  }

  .offset-xl-10 {
    margin-left: 83.33333333%;
  }

  .offset-xl-11 {
    margin-left: 91.66666667%;
  }

  .g-xl-0,
  .gx-xl-0 {
    --bs-gutter-x: 0;
  }

  .g-xl-0,
  .gy-xl-0 {
    --bs-gutter-y: 0;
  }

  .g-xl-1,
  .gx-xl-1 {
    --bs-gutter-x: 0.25rem;
  }

  .g-xl-1,
  .gy-xl-1 {
    --bs-gutter-y: 0.25rem;
  }

  .g-xl-2,
  .gx-xl-2 {
    --bs-gutter-x: 0.5rem;
  }

  .g-xl-2,
  .gy-xl-2 {
    --bs-gutter-y: 0.5rem;
  }

  .g-xl-3,
  .gx-xl-3 {
    --bs-gutter-x: 1rem;
  }

  .g-xl-3,
  .gy-xl-3 {
    --bs-gutter-y: 1rem;
  }

  .g-xl-4,
  .gx-xl-4 {
    --bs-gutter-x: 1.5rem;
  }

  .g-xl-4,
  .gy-xl-4 {
    --bs-gutter-y: 1.5rem;
  }

  .g-xl-5,
  .gx-xl-5 {
    --bs-gutter-x: 3rem;
  }

  .g-xl-5,
  .gy-xl-5 {
    --bs-gutter-y: 3rem;
  }
}

@media (min-width: 1400px) {
  .col-xxl {
    flex: 1 0 0%;
  }

  .row-cols-xxl-auto > * {
    flex: 0 0 auto;
    width: auto;
  }

  .row-cols-xxl-1 > * {
    flex: 0 0 auto;
    width: 100%;
  }

  .row-cols-xxl-2 > * {
    flex: 0 0 auto;
    width: 50%;
  }

  .row-cols-xxl-3 > * {
    flex: 0 0 auto;
    width: 33.3333333333%;
  }

  .row-cols-xxl-4 > * {
    flex: 0 0 auto;
    width: 25%;
  }

  .row-cols-xxl-5 > * {
    flex: 0 0 auto;
    width: 20%;
  }

  .row-cols-xxl-6 > * {
    flex: 0 0 auto;
    width: 16.6666666667%;
  }

  .col-xxl-auto {
    flex: 0 0 auto;
    width: auto;
  }

  .col-xxl-1 {
    flex: 0 0 auto;
    width: 8.33333333%;
  }

  .col-xxl-2 {
    flex: 0 0 auto;
    width: 16.66666667%;
  }

  .col-xxl-3 {
    flex: 0 0 auto;
    width: 25%;
  }

  .col-xxl-4 {
    flex: 0 0 auto;
    width: 33.33333333%;
  }

  .col-xxl-5 {
    flex: 0 0 auto;
    width: 41.66666667%;
  }

  .col-xxl-6 {
    flex: 0 0 auto;
    width: 50%;
  }

  .col-xxl-7 {
    flex: 0 0 auto;
    width: 58.33333333%;
  }

  .col-xxl-8 {
    flex: 0 0 auto;
    width: 66.66666667%;
  }

  .col-xxl-9 {
    flex: 0 0 auto;
    width: 75%;
  }

  .col-xxl-10 {
    flex: 0 0 auto;
    width: 83.33333333%;
  }

  .col-xxl-11 {
    flex: 0 0 auto;
    width: 91.66666667%;
  }

  .col-xxl-12 {
    flex: 0 0 auto;
    width: 100%;
  }

  .offset-xxl-0 {
    margin-left: 0;
  }

  .offset-xxl-1 {
    margin-left: 8.33333333%;
  }

  .offset-xxl-2 {
    margin-left: 16.66666667%;
  }

  .offset-xxl-3 {
    margin-left: 25%;
  }

  .offset-xxl-4 {
    margin-left: 33.33333333%;
  }

  .offset-xxl-5 {
    margin-left: 41.66666667%;
  }

  .offset-xxl-6 {
    margin-left: 50%;
  }

  .offset-xxl-7 {
    margin-left: 58.33333333%;
  }

  .offset-xxl-8 {
    margin-left: 66.66666667%;
  }

  .offset-xxl-9 {
    margin-left: 75%;
  }

  .offset-xxl-10 {
    margin-left: 83.33333333%;
  }

  .offset-xxl-11 {
    margin-left: 91.66666667%;
  }

  .g-xxl-0,
  .gx-xxl-0 {
    --bs-gutter-x: 0;
  }

  .g-xxl-0,
  .gy-xxl-0 {
    --bs-gutter-y: 0;
  }

  .g-xxl-1,
  .gx-xxl-1 {
    --bs-gutter-x: 0.25rem;
  }

  .g-xxl-1,
  .gy-xxl-1 {
    --bs-gutter-y: 0.25rem;
  }

  .g-xxl-2,
  .gx-xxl-2 {
    --bs-gutter-x: 0.5rem;
  }

  .g-xxl-2,
  .gy-xxl-2 {
    --bs-gutter-y: 0.5rem;
  }

  .g-xxl-3,
  .gx-xxl-3 {
    --bs-gutter-x: 1rem;
  }

  .g-xxl-3,
  .gy-xxl-3 {
    --bs-gutter-y: 1rem;
  }

  .g-xxl-4,
  .gx-xxl-4 {
    --bs-gutter-x: 1.5rem;
  }

  .g-xxl-4,
  .gy-xxl-4 {
    --bs-gutter-y: 1.5rem;
  }

  .g-xxl-5,
  .gx-xxl-5 {
    --bs-gutter-x: 3rem;
  }

  .g-xxl-5,
  .gy-xxl-5 {
    --bs-gutter-y: 3rem;
  }
}

.table {
  --bs-table-color-type: initial;
  --bs-table-bg-type: initial;
  --bs-table-color-state: initial;
  --bs-table-bg-state: initial;
  --bs-table-color: var(--bs-body-color);
  --bs-table-bg: var(--bs-body-bg);
  --bs-table-border-color: var(--bs-border-color);
  --bs-table-accent-bg: transparent;
  --bs-table-striped-color: var(--bs-body-color);
  --bs-table-striped-bg: rgba(0, 0, 0, 0.05);
  --bs-table-active-color: var(--bs-body-color);
  --bs-table-active-bg: rgba(0, 0, 0, 0.1);
  --bs-table-hover-color: var(--bs-body-color);
  --bs-table-hover-bg: rgba(0, 0, 0, 0.075);
  width: 100%;
  margin-bottom: 1rem;
  vertical-align: top;
  border-color: var(--bs-table-border-color);
}

.table > :not(caption) > * > * {
  padding: 0.5rem 0.5rem;
  color: var(
    --bs-table-color-state,
    var(--bs-table-color-type, var(--bs-table-color))
  );
  background-color: var(--bs-table-bg);
  border-bottom-width: var(--bs-border-width);
  box-shadow: inset 0 0 0 9999px
    var(--bs-table-bg-state, var(--bs-table-bg-type, var(--bs-table-accent-bg)));
}

.table > tbody {
  vertical-align: inherit;
}

.table > thead {
  vertical-align: bottom;
}

.table-group-divider {
  border-top: calc(var(--bs-border-width) * 2) solid currentcolor;
}

.caption-top {
  caption-side: top;
}

.table-sm > :not(caption) > * > * {
  padding: 0.25rem 0.25rem;
}

.table-bordered > :not(caption) > * {
  border-width: var(--bs-border-width) 0;
}

.table-bordered > :not(caption) > * > * {
  border-width: 0 var(--bs-border-width);
}

.table-borderless > :not(caption) > * > * {
  border-bottom-width: 0;
}

.table-borderless > :not(:first-child) {
  border-top-width: 0;
}

.table-striped > tbody > tr:nth-of-type(odd) > * {
  --bs-table-color-type: var(--bs-table-striped-color);
  --bs-table-bg-type: var(--bs-table-striped-bg);
}

.table-striped-columns > :not(caption) > tr > :nth-child(even) {
  --bs-table-color-type: var(--bs-table-striped-color);
  --bs-table-bg-type: var(--bs-table-striped-bg);
}

.table-active {
  --bs-table-color-state: var(--bs-table-active-color);
  --bs-table-bg-state: var(--bs-table-active-bg);
}

.table-hover > tbody > tr:hover > * {
  --bs-table-color-state: var(--bs-table-hover-color);
  --bs-table-bg-state: var(--bs-table-hover-bg);
}

.table-primary {
  --bs-table-color: #000;
  --bs-table-bg: #d6f1e1;
  --bs-table-border-color: #c1d9cb;
  --bs-table-striped-bg: #cbe5d6;
  --bs-table-striped-color: #000;
  --bs-table-active-bg: #c1d9cb;
  --bs-table-active-color: #000;
  --bs-table-hover-bg: #c6dfd0;
  --bs-table-hover-color: #000;
  color: var(--bs-table-color);
  border-color: var(--bs-table-border-color);
}

.table-secondary {
  --bs-table-color: #000;
  --bs-table-bg: #e2e2e2;
  --bs-table-border-color: #cbcbcb;
  --bs-table-striped-bg: #d7d7d7;
  --bs-table-striped-color: #000;
  --bs-table-active-bg: #cbcbcb;
  --bs-table-active-color: #000;
  --bs-table-hover-bg: #d1d1d1;
  --bs-table-hover-color: #000;
  color: var(--bs-table-color);
  border-color: var(--bs-table-border-color);
}

.table-success {
  --bs-table-color: #000;
  --bs-table-bg: #d6f1e1;
  --bs-table-border-color: #c1d9cb;
  --bs-table-striped-bg: #cbe5d6;
  --bs-table-striped-color: #000;
  --bs-table-active-bg: #c1d9cb;
  --bs-table-active-color: #000;
  --bs-table-hover-bg: #c6dfd0;
  --bs-table-hover-color: #000;
  color: var(--bs-table-color);
  border-color: var(--bs-table-border-color);
}

.table-info {
  --bs-table-color: #000;
  --bs-table-bg: #cff4fc;
  --bs-table-border-color: #badce3;
  --bs-table-striped-bg: #c5e8ef;
  --bs-table-striped-color: #000;
  --bs-table-active-bg: #badce3;
  --bs-table-active-color: #000;
  --bs-table-hover-bg: #bfe2e9;
  --bs-table-hover-color: #000;
  color: var(--bs-table-color);
  border-color: var(--bs-table-border-color);
}

.table-warning {
  --bs-table-color: #000;
  --bs-table-bg: #fff2de;
  --bs-table-border-color: #e6dac8;
  --bs-table-striped-bg: #f2e6d3;
  --bs-table-striped-color: #000;
  --bs-table-active-bg: #e6dac8;
  --bs-table-active-color: #000;
  --bs-table-hover-bg: #ece0cd;
  --bs-table-hover-color: #000;
  color: var(--bs-table-color);
  border-color: var(--bs-table-border-color);
}

.table-danger {
  --bs-table-color: #000;
  --bs-table-bg: #f8d7da;
  --bs-table-border-color: #dfc2c4;
  --bs-table-striped-bg: #eccccf;
  --bs-table-striped-color: #000;
  --bs-table-active-bg: #dfc2c4;
  --bs-table-active-color: #000;
  --bs-table-hover-bg: #e5c7ca;
  --bs-table-hover-color: #000;
  color: var(--bs-table-color);
  border-color: var(--bs-table-border-color);
}

.table-light {
  --bs-table-color: #000;
  --bs-table-bg: #f8f9fa;
  --bs-table-border-color: #dfe0e1;
  --bs-table-striped-bg: #ecedee;
  --bs-table-striped-color: #000;
  --bs-table-active-bg: #dfe0e1;
  --bs-table-active-color: #000;
  --bs-table-hover-bg: #e5e6e7;
  --bs-table-hover-color: #000;
  color: var(--bs-table-color);
  border-color: var(--bs-table-border-color);
}

.table-dark {
  --bs-table-color: #fff;
  --bs-table-bg: #212529;
  --bs-table-border-color: #373b3e;
  --bs-table-striped-bg: #2c3034;
  --bs-table-striped-color: #fff;
  --bs-table-active-bg: #373b3e;
  --bs-table-active-color: #fff;
  --bs-table-hover-bg: #323539;
  --bs-table-hover-color: #fff;
  color: var(--bs-table-color);
  border-color: var(--bs-table-border-color);
}

.table-responsive {
  overflow-x: auto;
  -webkit-overflow-scrolling: touch;
}

@media (max-width: 575.98px) {
  .table-responsive-sm {
    overflow-x: auto;
    -webkit-overflow-scrolling: touch;
  }
}

@media (max-width: 767.98px) {
  .table-responsive-md {
    overflow-x: auto;
    -webkit-overflow-scrolling: touch;
  }
}

@media (max-width: 991.98px) {
  .table-responsive-lg {
    overflow-x: auto;
    -webkit-overflow-scrolling: touch;
  }
}

@media (max-width: 1199.98px) {
  .table-responsive-xl {
    overflow-x: auto;
    -webkit-overflow-scrolling: touch;
  }
}

@media (max-width: 1399.98px) {
  .table-responsive-xxl {
    overflow-x: auto;
    -webkit-overflow-scrolling: touch;
  }
}

.form-label {
  margin-bottom: 0.5rem;
}

.col-form-label {
  padding-top: 0.7rem;
  padding-bottom: 0.7rem;
  margin-bottom: 0;
  font-size: inherit;
  line-height: 1.5;
}

.col-form-label-lg {
  padding-top: 0.5rem;
  padding-bottom: 0.5rem;
  font-size: 1.25rem;
}

.col-form-label-sm {
  padding-top: 0.25rem;
  padding-bottom: 0.25rem;
  font-size: 0.875rem;
}

.form-text {
  margin-top: 0.25rem;
  font-size: 0.875em;
  color: var(--bs-secondary-color);
}

.form-control {
  display: block;
  width: 100%;
  padding: 0.7rem 1rem;
  font-size: 1rem;
  font-weight: 400;
  line-height: 1.5;
  color: var(--bs-body-color);
  background-color: #f2f2f2;
  background-clip: padding-box;
  border: 1px solid var(--bs-border-color);
  appearance: none;
  border-radius: var(--bs-border-radius);
  transition:
    border-color 0.15s ease-in-out,
    box-shadow 0.15s ease-in-out;
}

@media (prefers-reduced-motion: reduce) {
  .form-control {
    transition: none;
  }
}

.form-control[type='file'] {
  overflow: hidden;
}

.form-control[type='file']:not(:disabled):not([readonly]) {
  cursor: pointer;
}

.form-control:focus {
  color: var(--bs-body-color);
  background-color: #f2f2f2;
  border-color: #98b3dd;
  outline: 0;
  box-shadow: 0 0 0 0.25rem rgba(155, 174, 211, 0.5);
}

.form-control::-webkit-date-and-time-value {
  min-width: 85px;
  height: 1.5em;
  margin: 0;
}

.form-control::-webkit-datetime-edit {
  display: block;
  padding: 0;
}

.form-control::placeholder {
  color: var(--bs-secondary-color);
  opacity: 1;
}

.form-control:disabled {
  background-color: var(--bs-secondary-bg);
  opacity: 1;
}

.form-control::file-selector-button {
  padding: 0.7rem 1rem;
  margin: -0.7rem -1rem;
  margin-inline-end: 1rem;
  color: var(--bs-body-color);
  background-color: var(--bs-tertiary-bg);
  pointer-events: none;
  border-color: inherit;
  border-style: solid;
  border-width: 0;
  border-inline-end-width: 0;
  border-radius: 0;
  transition:
    color 0.15s ease-in-out,
    background-color 0.15s ease-in-out,
    border-color 0.15s ease-in-out,
    box-shadow 0.15s ease-in-out;
}

@media (prefers-reduced-motion: reduce) {
  .form-control::file-selector-button {
    transition: none;
  }
}

.form-control:hover:not(:disabled):not([readonly])::file-selector-button {
  background-color: var(--bs-secondary-bg);
}

.form-control-plaintext {
  display: block;
  width: 100%;
  padding: 0.7rem 0;
  margin-bottom: 0;
  line-height: 1.5;
  color: var(--bs-body-color);
  background-color: transparent;
  border: solid transparent;
  border-width: 0 0;
}

.form-control-plaintext:focus {
  outline: 0;
}

.form-control-plaintext.form-control-sm,
.form-control-plaintext.form-control-lg {
  padding-right: 0;
  padding-left: 0;
}

.form-control-sm {
  min-height: calc(1.5em + 0.5rem + calc(0 * 2));
  padding: 0.25rem 0.5rem;
  font-size: 0.875rem;
  border-radius: var(--bs-border-radius-sm);
}

.form-control-sm::file-selector-button {
  padding: 0.25rem 0.5rem;
  margin: -0.25rem -0.5rem;
  margin-inline-end: 0.5rem;
}

.form-control-lg {
  min-height: calc(1.5em + 1rem + calc(0 * 2));
  padding: 0.5rem 1rem;
  font-size: 1.25rem;
  border-radius: var(--bs-border-radius-lg);
}

.form-control-lg::file-selector-button {
  padding: 0.5rem 1rem;
  margin: -0.5rem -1rem;
  margin-inline-end: 1rem;
}

textarea.form-control {
  min-height: calc(1.5em + 1.4rem + calc(0 * 2));
}

textarea.form-control-sm {
  min-height: calc(1.5em + 0.5rem + calc(0 * 2));
}

textarea.form-control-lg {
  min-height: calc(1.5em + 1rem + calc(0 * 2));
}

.form-control-color {
  width: 3rem;
  height: calc(1.5em + 1.4rem + calc(0 * 2));
  padding: 0.7rem;
}

.form-control-color:not(:disabled):not([readonly]) {
  cursor: pointer;
}

.form-control-color::-moz-color-swatch {
  border: 0 !important;
  border-radius: var(--bs-border-radius);
}

.form-control-color::-webkit-color-swatch {
  border: 0 !important;
  border-radius: var(--bs-border-radius);
}

.form-control-color.form-control-sm {
  height: calc(1.5em + 0.5rem + calc(0 * 2));
}

.form-control-color.form-control-lg {
  height: calc(1.5em + 1rem + calc(0 * 2));
}

.form-select {
  --bs-form-select-bg-img: url("data:image/svg+xml,%3csvg xmlns='http://www.w3.org/2000/svg' viewBox='0 0 16 16'%3e%3cpath fill='none' stroke='%23343a40' stroke-linecap='round' stroke-linejoin='round' stroke-width='2' d='m2 5 6 6 6-6'/%3e%3c/svg%3e");
  display: block;
  width: 100%;
  padding: 0.7rem 3rem 0.7rem 1rem;
  font-size: 1rem;
  font-weight: 400;
  line-height: 1.5;
  color: var(--bs-body-color);
  background-color: #f2f2f2;
  background-image: var(--bs-form-select-bg-img),
    var(--bs-form-select-bg-icon, none);
  background-repeat: no-repeat;
  background-position: right 1rem center;
  background-size: 16px 12px;
  border: 0 solid var(--bs-border-color);
  border-radius: var(--bs-border-radius);
  transition:
    border-color 0.15s ease-in-out,
    box-shadow 0.15s ease-in-out;
  appearance: none;
}

@media (prefers-reduced-motion: reduce) {
  .form-select {
    transition: none;
  }
}

.form-select:focus {
  border-color: #98ddb5;
  outline: 0;
  box-shadow: 0 0 0 0.25rem rgba(49, 187, 107, 0.25);
}

.form-select[multiple],
.form-select[size]:not([size='1']) {
  padding-right: 1rem;
  background-image: none;
}

.form-select:disabled {
  background-color: var(--bs-secondary-bg);
}

.form-select:-moz-focusring {
  color: transparent;
  text-shadow: 0 0 0 var(--bs-body-color);
}

.form-select-sm {
  padding-top: 0.25rem;
  padding-bottom: 0.25rem;
  padding-left: 0.5rem;
  font-size: 0.875rem;
  border-radius: var(--bs-border-radius-sm);
}

.form-select-lg {
  padding-top: 0.5rem;
  padding-bottom: 0.5rem;
  padding-left: 1rem;
  font-size: 1.25rem;
  border-radius: var(--bs-border-radius-lg);
}

[data-bs-theme='dark'] .form-select {
  --bs-form-select-bg-img: url("data:image/svg+xml,%3csvg xmlns='http://www.w3.org/2000/svg' viewBox='0 0 16 16'%3e%3cpath fill='none' stroke='%23adb5bd' stroke-linecap='round' stroke-linejoin='round' stroke-width='2' d='m2 5 6 6 6-6'/%3e%3c/svg%3e");
}

.form-check {
  display: block;
  min-height: 1.5rem;
  padding-left: 1.5em;
  margin-bottom: 0.125rem;
}

.form-check .form-check-input {
  float: left;
  margin-left: -1.5em;
}

.form-check-reverse {
  padding-right: 1.5em;
  padding-left: 0;
  text-align: right;
}

.form-check-reverse .form-check-input {
  float: right;
  margin-right: -1.5em;
  margin-left: 0;
}

.form-check-input {
  --bs-form-check-bg: #f2f2f2;
  width: 1.3em;
  height: 1.3em;
  margin-top: 0.25em;
  vertical-align: top;
  background-color: var(--bs-form-check-bg);
  background-image: var(--bs-form-check-bg-image);
  background-repeat: no-repeat;
  background-position: center;
  background-size: contain;
  border: var(--bs-border-width) solid var(--bs-border-color);
  appearance: none;
  print-color-adjust: exact;
}

.form-check-input[type='checkbox'] {
  border-radius: 0.25em;
}

.form-check-input[type='radio'] {
  border-radius: 50%;
}

.form-check-input:active {
  filter: brightness(90%);
}

.form-check-input:focus {
  border-color: #98ddb5;
  outline: 0;
  box-shadow: 0 0 0 0.25rem rgba(49, 187, 107, 0.25);
}

.form-check-input:checked {
  background-color: #31bb6b;
  border-color: #31bb6b;
}

.form-check-input:checked[type='checkbox'] {
  --bs-form-check-bg-image: url("data:image/svg+xml,%3csvg xmlns='http://www.w3.org/2000/svg' viewBox='0 0 20 20'%3e%3cpath fill='none' stroke='%23fff' stroke-linecap='round' stroke-linejoin='round' stroke-width='3' d='m6 10 3 3 6-6'/%3e%3c/svg%3e");
}

.form-check-input:checked[type='radio'] {
  --bs-form-check-bg-image: url("data:image/svg+xml,%3csvg xmlns='http://www.w3.org/2000/svg' viewBox='-4 -4 8 8'%3e%3ccircle r='2' fill='%23fff'/%3e%3c/svg%3e");
}

.form-check-input[type='checkbox']:indeterminate {
  background-color: #31bb6b;
  border-color: #31bb6b;
  --bs-form-check-bg-image: url("data:image/svg+xml,%3csvg xmlns='http://www.w3.org/2000/svg' viewBox='0 0 20 20'%3e%3cpath fill='none' stroke='%23fff' stroke-linecap='round' stroke-linejoin='round' stroke-width='3' d='M6 10h8'/%3e%3c/svg%3e");
}

.form-check-input:disabled {
  pointer-events: none;
  filter: none;
  opacity: 0.5;
}

.form-check-input[disabled] ~ .form-check-label,
.form-check-input:disabled ~ .form-check-label {
  cursor: default;
  opacity: 0.5;
}

.form-switch {
  padding-left: 2.5em;
}

.form-switch .form-check-input {
  --bs-form-switch-bg: url("data:image/svg+xml,%3csvg xmlns='http://www.w3.org/2000/svg' viewBox='-4 -4 8 8'%3e%3ccircle r='3' fill='rgba%280, 0, 0, 0.25%29'/%3e%3c/svg%3e");
  width: 2em;
  margin-left: -2.5em;
  background-image: var(--bs-form-switch-bg);
  background-position: left center;
  border-radius: 2em;
  transition: background-position 0.15s ease-in-out;
}

@media (prefers-reduced-motion: reduce) {
  .form-switch .form-check-input {
    transition: none;
  }
}

.form-switch .form-check-input:focus {
  --bs-form-switch-bg: url("data:image/svg+xml,%3csvg xmlns='http://www.w3.org/2000/svg' viewBox='-4 -4 8 8'%3e%3ccircle r='3' fill='%2398ddb5'/%3e%3c/svg%3e");
}

.form-switch .form-check-input:checked {
  background-position: right center;
  --bs-form-switch-bg: url("data:image/svg+xml,%3csvg xmlns='http://www.w3.org/2000/svg' viewBox='-4 -4 8 8'%3e%3ccircle r='3' fill='%23fff'/%3e%3c/svg%3e");
}

.form-switch.form-check-reverse {
  padding-right: 2.5em;
  padding-left: 0;
}

.form-switch.form-check-reverse .form-check-input {
  margin-right: -2.5em;
  margin-left: 0;
}

.form-check-inline {
  display: inline-block;
  margin-right: 1rem;
}

.btn-check {
  position: absolute;
  clip: rect(0, 0, 0, 0);
  pointer-events: none;
}

.btn-check[disabled] + .btn,
.btn-check:disabled + .btn {
  pointer-events: none;
  filter: none;
  opacity: 0.65;
}

[data-bs-theme='dark']
  .form-switch
  .form-check-input:not(:checked):not(:focus) {
  --bs-form-switch-bg: url("data:image/svg+xml,%3csvg xmlns='http://www.w3.org/2000/svg' viewBox='-4 -4 8 8'%3e%3ccircle r='3' fill='rgba%28255, 255, 255, 0.25%29'/%3e%3c/svg%3e");
}

.form-range {
  width: 100%;
  height: 1.5rem;
  padding: 0;
  background-color: transparent;
  appearance: none;
}

.form-range:focus {
  outline: 0;
}

.form-range:focus::-webkit-slider-thumb {
  box-shadow:
    0 0 0 1px #fff,
    0 0 0 0.25rem rgba(49, 187, 107, 0.25);
}

.form-range:focus::-moz-range-thumb {
  box-shadow:
    0 0 0 1px #fff,
    0 0 0 0.25rem rgba(49, 187, 107, 0.25);
}

.form-range::-moz-focus-outer {
  border: 0;
}

.form-range::-webkit-slider-thumb {
  width: 1rem;
  height: 1rem;
  margin-top: -0.25rem;
  background-color: #31bb6b;
  border: 0;
  border-radius: 1rem;
  transition:
    background-color 0.15s ease-in-out,
    border-color 0.15s ease-in-out,
    box-shadow 0.15s ease-in-out;
  appearance: none;
}

@media (prefers-reduced-motion: reduce) {
  .form-range::-webkit-slider-thumb {
    transition: none;
  }
}

.form-range::-webkit-slider-thumb:active {
  background-color: #c1ebd3;
}

.form-range::-webkit-slider-runnable-track {
  width: 100%;
  height: 0.5rem;
  color: transparent;
  cursor: pointer;
  background-color: var(--bs-tertiary-bg);
  border-color: transparent;
  border-radius: 1rem;
}

.form-range::-moz-range-thumb {
  width: 1rem;
  height: 1rem;
  background-color: #31bb6b;
  border: 0;
  border-radius: 1rem;
  transition:
    background-color 0.15s ease-in-out,
    border-color 0.15s ease-in-out,
    box-shadow 0.15s ease-in-out;
  appearance: none;
}

@media (prefers-reduced-motion: reduce) {
  .form-range::-moz-range-thumb {
    transition: none;
  }
}

.form-range::-moz-range-thumb:active {
  background-color: #c1ebd3;
}

.form-range::-moz-range-track {
  width: 100%;
  height: 0.5rem;
  color: transparent;
  cursor: pointer;
  background-color: var(--bs-tertiary-bg);
  border-color: transparent;
  border-radius: 1rem;
}

.form-range:disabled {
  pointer-events: none;
}

.form-range:disabled::-webkit-slider-thumb {
  background-color: var(--bs-secondary-color);
}

.form-range:disabled::-moz-range-thumb {
  background-color: var(--bs-secondary-color);
}

.form-floating {
  position: relative;
}

.form-floating > .form-control,
.form-floating > .form-control-plaintext,
.form-floating > .form-select {
  height: calc(3.5rem + calc(0 * 2));
  min-height: calc(3.5rem + calc(0 * 2));
  line-height: 1.25;
}

.form-floating > label {
  position: absolute;
  top: 0;
  left: 0;
  z-index: 2;
  height: 100%;
  padding: 1rem 1rem;
  overflow: hidden;
  text-align: start;
  text-overflow: ellipsis;
  white-space: nowrap;
  pointer-events: none;
  border: 0 solid transparent;
  transform-origin: 0 0;
  transition:
    opacity 0.1s ease-in-out,
    transform 0.1s ease-in-out;
}

@media (prefers-reduced-motion: reduce) {
  .form-floating > label {
    transition: none;
  }
}

.form-floating > .form-control,
.form-floating > .form-control-plaintext {
  padding: 1rem 1rem;
}

.form-floating > .form-control::placeholder,
.form-floating > .form-control-plaintext::placeholder {
  color: transparent;
}

.form-floating > .form-control:focus,
.form-floating > .form-control:not(:placeholder-shown),
.form-floating > .form-control-plaintext:focus,
.form-floating > .form-control-plaintext:not(:placeholder-shown) {
  padding-top: 1.625rem;
  padding-bottom: 0.625rem;
}

.form-floating > .form-control:-webkit-autofill,
.form-floating > .form-control-plaintext:-webkit-autofill {
  padding-top: 1.625rem;
  padding-bottom: 0.625rem;
}

.form-floating > .form-select {
  padding-top: 1.625rem;
  padding-bottom: 0.625rem;
}

.form-floating > .form-control:focus ~ label,
.form-floating > .form-control:not(:placeholder-shown) ~ label,
.form-floating > .form-control-plaintext ~ label,
.form-floating > .form-select ~ label {
  color: rgba(var(--bs-body-color-rgb), 0.65);
  transform: scale(0.85) translateY(-0.5rem) translateX(0.15rem);
}

.form-floating > .form-control:focus ~ label::after,
.form-floating > .form-control:not(:placeholder-shown) ~ label::after,
.form-floating > .form-control-plaintext ~ label::after,
.form-floating > .form-select ~ label::after {
  position: absolute;
  inset: 1rem 0.5rem;
  z-index: -1;
  height: 1.5em;
  content: '';
  background-color: #f2f2f2;
  border-radius: var(--bs-border-radius);
}

.form-floating > .form-control:-webkit-autofill ~ label {
  color: rgba(var(--bs-body-color-rgb), 0.65);
  transform: scale(0.85) translateY(-0.5rem) translateX(0.15rem);
}

.form-floating > .form-control-plaintext ~ label {
  border-width: 0 0;
}

.form-floating > :disabled ~ label {
  color: #6c757d;
}

.form-floating > :disabled ~ label::after {
  background-color: var(--bs-secondary-bg);
}

.input-group {
  position: relative;
  display: flex;
  flex-wrap: wrap;
  align-items: stretch;
  width: 100%;
}

.input-group > .form-control,
.input-group > .form-select,
.input-group > .form-floating {
  position: relative;
  flex: 1 1 auto;
  width: 1%;
  min-width: 0;
}

.input-group > .form-control:focus,
.input-group > .form-select:focus,
.input-group > .form-floating:focus-within {
  z-index: 5;
}

.input-group .btn {
  position: relative;
  z-index: 2;
}

.input-group .btn:focus {
  z-index: 5;
}

.input-group-text {
  display: flex;
  align-items: center;
  padding: 0.7rem 1rem;
  font-size: 1rem;
  font-weight: 400;
  line-height: 1.5;
  color: var(--bs-body-color);
  text-align: center;
  white-space: nowrap;
  background-color: var(--bs-tertiary-bg);
  border: 0 solid var(--bs-border-color);
  border-radius: var(--bs-border-radius);
}

.input-group-lg > .form-control,
.input-group-lg > .form-select,
.input-group-lg > .input-group-text,
.input-group-lg > .btn {
  padding: 0.5rem 1rem;
  font-size: 1.25rem;
  border-radius: var(--bs-border-radius-lg);
}

.input-group-sm > .form-control,
.input-group-sm > .form-select,
.input-group-sm > .input-group-text,
.input-group-sm > .btn {
  padding: 0.25rem 0.5rem;
  font-size: 0.875rem;
  border-radius: var(--bs-border-radius-sm);
}

.input-group-lg > .form-select,
.input-group-sm > .form-select {
  padding-right: 4rem;
}

.input-group:not(.has-validation)
  > :not(:last-child):not(.dropdown-toggle):not(.dropdown-menu):not(
    .form-floating
  ),
.input-group:not(.has-validation) > .dropdown-toggle:nth-last-child(n + 3),
.input-group:not(.has-validation)
  > .form-floating:not(:last-child)
  > .form-control,
.input-group:not(.has-validation)
  > .form-floating:not(:last-child)
  > .form-select {
  border-top-right-radius: 0;
  border-bottom-right-radius: 0;
}

.input-group.has-validation
  > :nth-last-child(n + 3):not(.dropdown-toggle):not(.dropdown-menu):not(
    .form-floating
  ),
.input-group.has-validation > .dropdown-toggle:nth-last-child(n + 4),
.input-group.has-validation
  > .form-floating:nth-last-child(n + 3)
  > .form-control,
.input-group.has-validation
  > .form-floating:nth-last-child(n + 3)
  > .form-select {
  border-top-right-radius: 0;
  border-bottom-right-radius: 0;
}

.input-group
  > :not(:first-child):not(.dropdown-menu):not(.valid-tooltip):not(
    .valid-feedback
  ):not(.invalid-tooltip):not(.invalid-feedback) {
  margin-left: calc(0 * -1);
  border-top-left-radius: 0;
  border-bottom-left-radius: 0;
}

.input-group > .form-floating:not(:first-child) > .form-control,
.input-group > .form-floating:not(:first-child) > .form-select {
  border-top-left-radius: 0;
  border-bottom-left-radius: 0;
}

.valid-feedback {
  display: none;
  width: 100%;
  margin-top: 0.25rem;
  font-size: 0.875em;
  color: var(--bs-form-valid-color);
}

.valid-tooltip {
  position: absolute;
  top: 100%;
  z-index: 5;
  display: none;
  max-width: 100%;
  padding: 0.25rem 0.5rem;
  margin-top: 0.1rem;
  font-size: 0.875rem;
  color: #fff;
  background-color: var(--bs-success);
  border-radius: var(--bs-border-radius);
}

.was-validated :valid ~ .valid-feedback,
.was-validated :valid ~ .valid-tooltip,
.is-valid ~ .valid-feedback,
.is-valid ~ .valid-tooltip {
  display: block;
}

.was-validated .form-control:valid,
.form-control.is-valid {
  border-color: var(--bs-form-valid-border-color);
  padding-right: calc(1.5em + 1.4rem);
  background-image: url("data:image/svg+xml,%3csvg xmlns='http://www.w3.org/2000/svg' viewBox='0 0 8 8'%3e%3cpath fill='%2331bb6b' d='M2.3 6.73.6 4.53c-.4-1.04.46-1.4 1.1-.8l1.1 1.4 3.4-3.8c.6-.63 1.6-.27 1.2.7l-4 4.6c-.43.5-.8.4-1.1.1z'/%3e%3c/svg%3e");
  background-repeat: no-repeat;
  background-position: right calc(0.375em + 0.35rem) center;
  background-size: calc(0.75em + 0.7rem) calc(0.75em + 0.7rem);
}

.was-validated .form-control:valid:focus,
.form-control.is-valid:focus {
  border-color: var(--bs-form-valid-border-color);
  box-shadow: 0 0 0 0.25rem rgba(var(--bs-success-rgb), 0.25);
}

.was-validated textarea.form-control:valid,
textarea.form-control.is-valid {
  padding-right: calc(1.5em + 1.4rem);
  background-position: top calc(0.375em + 0.35rem) right calc(0.375em + 0.35rem);
}

.was-validated .form-select:valid,
.form-select.is-valid {
  border-color: var(--bs-form-valid-border-color);
}

.was-validated .form-select:valid:not([multiple]):not([size]),
.was-validated .form-select:valid:not([multiple])[size='1'],
.form-select.is-valid:not([multiple]):not([size]),
.form-select.is-valid:not([multiple])[size='1'] {
  --bs-form-select-bg-icon: url("data:image/svg+xml,%3csvg xmlns='http://www.w3.org/2000/svg' viewBox='0 0 8 8'%3e%3cpath fill='%2331bb6b' d='M2.3 6.73.6 4.53c-.4-1.04.46-1.4 1.1-.8l1.1 1.4 3.4-3.8c.6-.63 1.6-.27 1.2.7l-4 4.6c-.43.5-.8.4-1.1.1z'/%3e%3c/svg%3e");
  padding-right: 5.5rem;
  background-position:
    right 1rem center,
    center right 3rem;
  background-size:
    16px 12px,
    calc(0.75em + 0.7rem) calc(0.75em + 0.7rem);
}

.was-validated .form-select:valid:focus,
.form-select.is-valid:focus {
  border-color: var(--bs-form-valid-border-color);
  box-shadow: 0 0 0 0.25rem rgba(var(--bs-success-rgb), 0.25);
}

.was-validated .form-control-color:valid,
.form-control-color.is-valid {
  width: calc(3rem + calc(1.5em + 1.4rem));
}

.was-validated .form-check-input:valid,
.form-check-input.is-valid {
  border-color: var(--bs-form-valid-border-color);
}

.was-validated .form-check-input:valid:checked,
.form-check-input.is-valid:checked {
  background-color: var(--bs-form-valid-color);
}

.was-validated .form-check-input:valid:focus,
.form-check-input.is-valid:focus {
  box-shadow: 0 0 0 0.25rem rgba(var(--bs-success-rgb), 0.25);
}

.was-validated .form-check-input:valid ~ .form-check-label,
.form-check-input.is-valid ~ .form-check-label {
  color: var(--bs-form-valid-color);
}

.form-check-inline .form-check-input ~ .valid-feedback {
  margin-left: 0.5em;
}

.was-validated .input-group > .form-control:not(:focus):valid,
.input-group > .form-control:not(:focus).is-valid,
.was-validated .input-group > .form-select:not(:focus):valid,
.input-group > .form-select:not(:focus).is-valid,
.was-validated .input-group > .form-floating:not(:focus-within):valid,
.input-group > .form-floating:not(:focus-within).is-valid {
  z-index: 3;
}

.invalid-feedback {
  display: none;
  width: 100%;
  margin-top: 0.25rem;
  font-size: 0.875em;
  color: var(--bs-form-invalid-color);
}

.invalid-tooltip {
  position: absolute;
  top: 100%;
  z-index: 5;
  display: none;
  max-width: 100%;
  padding: 0.25rem 0.5rem;
  margin-top: 0.1rem;
  font-size: 0.875rem;
  color: #fff;
  background-color: var(--bs-danger);
  border-radius: var(--bs-border-radius);
}

.was-validated :invalid ~ .invalid-feedback,
.was-validated :invalid ~ .invalid-tooltip,
.is-invalid ~ .invalid-feedback,
.is-invalid ~ .invalid-tooltip {
  display: block;
}

.was-validated .form-control:invalid,
.form-control.is-invalid {
  border-color: var(--bs-form-invalid-border-color);
  padding-right: calc(1.5em + 1.4rem);
  background-image: url("data:image/svg+xml,%3csvg xmlns='http://www.w3.org/2000/svg' viewBox='0 0 12 12' width='12' height='12' fill='none' stroke='%23dc3545'%3e%3ccircle cx='6' cy='6' r='4.5'/%3e%3cpath stroke-linejoin='round' d='M5.8 3.6h.4L6 6.5z'/%3e%3ccircle cx='6' cy='8.2' r='.6' fill='%23dc3545' stroke='none'/%3e%3c/svg%3e");
  background-repeat: no-repeat;
  background-position: right calc(0.375em + 0.35rem) center;
  background-size: calc(0.75em + 0.7rem) calc(0.75em + 0.7rem);
}

.was-validated .form-control:invalid:focus,
.form-control.is-invalid:focus {
  border-color: var(--bs-form-invalid-border-color);
  box-shadow: 0 0 0 0.25rem rgba(var(--bs-danger-rgb), 0.25);
}

.was-validated textarea.form-control:invalid,
textarea.form-control.is-invalid {
  padding-right: calc(1.5em + 1.4rem);
  background-position: top calc(0.375em + 0.35rem) right calc(0.375em + 0.35rem);
}

.was-validated .form-select:invalid,
.form-select.is-invalid {
  border-color: var(--bs-form-invalid-border-color);
}

.was-validated .form-select:invalid:not([multiple]):not([size]),
.was-validated .form-select:invalid:not([multiple])[size='1'],
.form-select.is-invalid:not([multiple]):not([size]),
.form-select.is-invalid:not([multiple])[size='1'] {
  --bs-form-select-bg-icon: url("data:image/svg+xml,%3csvg xmlns='http://www.w3.org/2000/svg' viewBox='0 0 12 12' width='12' height='12' fill='none' stroke='%23dc3545'%3e%3ccircle cx='6' cy='6' r='4.5'/%3e%3cpath stroke-linejoin='round' d='M5.8 3.6h.4L6 6.5z'/%3e%3ccircle cx='6' cy='8.2' r='.6' fill='%23dc3545' stroke='none'/%3e%3c/svg%3e");
  padding-right: 5.5rem;
  background-position:
    right 1rem center,
    center right 3rem;
  background-size:
    16px 12px,
    calc(0.75em + 0.7rem) calc(0.75em + 0.7rem);
}

.was-validated .form-select:invalid:focus,
.form-select.is-invalid:focus {
  border-color: var(--bs-form-invalid-border-color);
  box-shadow: 0 0 0 0.25rem rgba(var(--bs-danger-rgb), 0.25);
}

.was-validated .form-control-color:invalid,
.form-control-color.is-invalid {
  width: calc(3rem + calc(1.5em + 1.4rem));
}

.was-validated .form-check-input:invalid,
.form-check-input.is-invalid {
  border-color: var(--bs-form-invalid-border-color);
}

.was-validated .form-check-input:invalid:checked,
.form-check-input.is-invalid:checked {
  background-color: var(--bs-form-invalid-color);
}

.was-validated .form-check-input:invalid:focus,
.form-check-input.is-invalid:focus {
  box-shadow: 0 0 0 0.25rem rgba(var(--bs-danger-rgb), 0.25);
}

.was-validated .form-check-input:invalid ~ .form-check-label,
.form-check-input.is-invalid ~ .form-check-label {
  color: var(--bs-form-invalid-color);
}

.form-check-inline .form-check-input ~ .invalid-feedback {
  margin-left: 0.5em;
}

.was-validated .input-group > .form-control:not(:focus):invalid,
.input-group > .form-control:not(:focus).is-invalid,
.was-validated .input-group > .form-select:not(:focus):invalid,
.input-group > .form-select:not(:focus).is-invalid,
.was-validated .input-group > .form-floating:not(:focus-within):invalid,
.input-group > .form-floating:not(:focus-within).is-invalid {
  z-index: 4;
}

.btn {
  --bs-btn-padding-x: 1rem;
  --bs-btn-padding-y: 0.7rem;
  --bs-btn-font-family: ;
  --bs-btn-font-size: 1rem;
  --bs-btn-font-weight: 400;
  --bs-btn-line-height: 1.5;
  --bs-btn-color: var(--bs-body-color);
  --bs-btn-bg: transparent;
  --bs-btn-border-width: var(--bs-border-width);
  --bs-btn-border-color: transparent;
  --bs-btn-border-radius: var(--bs-border-radius);
  --bs-btn-hover-border-color: transparent;
  --bs-btn-box-shadow: inset 0 1px 0 rgba(255, 255, 255, 0.15),
    0 1px 1px rgba(0, 0, 0, 0.075);
  --bs-btn-disabled-opacity: 0.65;
  --bs-btn-focus-box-shadow: 0 0 0 0.25rem
    rgba(var(--bs-btn-focus-shadow-rgb), 0.5);
  display: inline-block;
  padding: var(--bs-btn-padding-y) var(--bs-btn-padding-x);
  font-family: var(--bs-btn-font-family);
  font-size: var(--bs-btn-font-size);
  font-weight: var(--bs-btn-font-weight);
  line-height: var(--bs-btn-line-height);
  color: var(--bs-btn-color);
  text-align: center;
  vertical-align: middle;
  cursor: pointer;
  user-select: none;
  border: var(--bs-btn-border-width) solid var(--bs-btn-border-color);
  border-radius: var(--bs-btn-border-radius);
  background-color: var(--bs-btn-bg);
  transition:
    color 0.15s ease-in-out,
    background-color 0.15s ease-in-out,
    border-color 0.15s ease-in-out,
    box-shadow 0.15s ease-in-out;
}

@media (prefers-reduced-motion: reduce) {
  .btn {
    transition: none;
  }
}

/* To remove the green and replace by greyish hover , make changes here */
.btn:hover {
  color: var(--bs-btn-hover-color);
  background-color: var(--bs-btn-hover-bg);
  border-color: var(--bs-btn-hover-border-color);
}

.btn-check + .btn:hover {
  color: var(--bs-btn-color);
  background-color: var(--bs-btn-bg);
  border-color: var(--bs-btn-border-color);
}

.btn:focus-visible {
  color: var(--bs-btn-hover-color);
  background-color: var(--bs-btn-hover-bg);
  border-color: var(--bs-btn-hover-border-color);
  outline: 0;
  box-shadow: var(--bs-btn-focus-box-shadow);
}

.btn-check:focus-visible + .btn {
  border-color: var(--bs-btn-hover-border-color);
  outline: 0;
  box-shadow: var(--bs-btn-focus-box-shadow);
}

.btn-check:checked + .btn,
:not(.btn-check) + .btn:active,
.btn:first-child:active,
.btn.active,
.btn.show {
  color: var(--bs-btn-active-color);
  background-color: var(--bs-btn-active-bg);
  border-color: var(--bs-btn-active-border-color);
}

.btn-check:checked + .btn:focus-visible,
:not(.btn-check) + .btn:active:focus-visible,
.btn:first-child:active:focus-visible,
.btn.active:focus-visible,
.btn.show:focus-visible {
  box-shadow: var(--bs-btn-focus-box-shadow);
}

.btn:disabled,
.btn.disabled,
fieldset:disabled .btn {
  color: var(--bs-btn-disabled-color);
  pointer-events: none;
  background-color: var(--bs-btn-disabled-bg);
  border-color: var(--bs-btn-disabled-border-color);
  opacity: var(--bs-btn-disabled-opacity);
}

.btn-primary {
  --bs-btn-color: #000;
  --bs-btn-bg: #85a1e9;
  /* --bs-btn-border-color: #c7d2e9; */
  --bs-btn-hover-color: #000;
  --bs-btn-hover-bg: #2f68f0;
  /* --bs-btn-hover-border-color: #46c27a; */
  --bs-btn-focus-shadow-rgb: 42, 159, 91;
  --bs-btn-active-color: #000;
  --bs-btn-active-bg: #2f68f0;
  /* --bs-btn-active-border-color: #46c27a; */
  --bs-btn-active-shadow: inset 0 3px 5px rgba(0, 0, 0, 0.125);
  --bs-btn-disabled-color: #000;
  --bs-btn-disabled-bg: #31bb6b;
  --bs-btn-disabled-border-color: #31bb6b;
}

.btn-secondary {
  --bs-btn-color: #fff;
  --bs-btn-bg: #707070;
  --bs-btn-border-color: #707070;
  --bs-btn-hover-color: #fff;
  --bs-btn-hover-bg: #5f5f5f;
  --bs-btn-hover-border-color: #5a5a5a;
  --bs-btn-focus-shadow-rgb: 133, 133, 133;
  --bs-btn-active-color: #fff;
  --bs-btn-active-bg: #5a5a5a;
  --bs-btn-active-border-color: #545454;
  --bs-btn-active-shadow: inset 0 3px 5px rgba(0, 0, 0, 0.125);
  --bs-btn-disabled-color: #fff;
  --bs-btn-disabled-bg: #707070;
  --bs-btn-disabled-border-color: #707070;
}

.btn-success {
  --bs-btn-color: #000;
  --bs-btn-bg: #eaebef;
  /* --bs-btn-border-color: #31bb6b; */
  --bs-btn-hover-color: #000;
  --bs-btn-hover-bg: #eaebef;
  --bs-btn-hover-border-color: #000;
  --bs-btn-focus-shadow-rgb: 42, 159, 91;
  --bs-btn-active-color: #000;
  --bs-btn-active-bg: #eaebef;
  /* --bs-btn-active-border-color: #46c27a; */
  --bs-btn-active-shadow: inset 0 3px 5px rgba(0, 0, 0, 0.125);
  --bs-btn-disabled-color: #000;
  --bs-btn-disabled-bg: #31bb6b;
  --bs-btn-disabled-border-color: #31bb6b;
  color: #000;
}

.btn-info {
  --bs-btn-color: #000;
  --bs-btn-bg: #0dcaf0;
  --bs-btn-border-color: #0dcaf0;
  --bs-btn-hover-color: #000;
  --bs-btn-hover-bg: #31d2f2;
  --bs-btn-hover-border-color: #25cff2;
  --bs-btn-focus-shadow-rgb: 11, 172, 204;
  --bs-btn-active-color: #000;
  --bs-btn-active-bg: #3dd5f3;
  --bs-btn-active-border-color: #25cff2;
  --bs-btn-active-shadow: inset 0 3px 5px rgba(0, 0, 0, 0.125);
  --bs-btn-disabled-color: #000;
  --bs-btn-disabled-bg: #0dcaf0;
  --bs-btn-disabled-border-color: #0dcaf0;
}

.btn-warning {
  --bs-btn-color: #000;
  --bs-btn-bg: #febc59;
  --bs-btn-border-color: #febc59;
  --bs-btn-hover-color: #000;
  --bs-btn-hover-bg: #fec672;
  --bs-btn-hover-border-color: #fec36a;
  --bs-btn-focus-shadow-rgb: 216, 160, 76;
  --bs-btn-active-color: #000;
  --bs-btn-active-bg: #fec97a;
  --bs-btn-active-border-color: #fec36a;
  --bs-btn-active-shadow: inset 0 3px 5px rgba(0, 0, 0, 0.125);
  --bs-btn-disabled-color: #000;
  --bs-btn-disabled-bg: #febc59;
  --bs-btn-disabled-border-color: #febc59;
}

.btn-danger {
  --bs-btn-color: #ce2944;
  --bs-btn-bg: #f8d6dc;
  --bs-btn-border-color: #dc3545;
  --bs-btn-hover-color: #fff;
  --bs-btn-hover-bg: #dc3545;
  --bs-btn-hover-border-color: #b02a37;
  --bs-btn-focus-shadow-rgb: 225, 83, 97;
  --bs-btn-active-color: #fff;
  --bs-btn-active-bg: #b02a37;
  --bs-btn-active-border-color: #a52834;
  --bs-btn-active-shadow: inset 0 3px 5px rgba(0, 0, 0, 0.125);
  --bs-btn-disabled-color: #fff;
  --bs-btn-disabled-bg: #dc3545;
  --bs-btn-disabled-border-color: #dc3545;
}

.btn-light {
  --bs-btn-color: #000;
  --bs-btn-bg: #f8f9fa;
  --bs-btn-border-color: #f8f9fa;
  --bs-btn-hover-color: #000;
  --bs-btn-hover-bg: #d3d4d5;
  --bs-btn-hover-border-color: #c6c7c8;
  --bs-btn-focus-shadow-rgb: 211, 212, 213;
  --bs-btn-active-color: #000;
  --bs-btn-active-bg: #c6c7c8;
  --bs-btn-active-border-color: #babbbc;
  --bs-btn-active-shadow: inset 0 3px 5px rgba(0, 0, 0, 0.125);
  --bs-btn-disabled-color: #000;
  --bs-btn-disabled-bg: #f8f9fa;
  --bs-btn-disabled-border-color: #f8f9fa;
}

.btn-dark {
  --bs-btn-color: #fff;
  --bs-btn-bg: #212529;
  --bs-btn-border-color: #212529;
  --bs-btn-hover-color: #fff;
  --bs-btn-hover-bg: #424649;
  --bs-btn-hover-border-color: #373b3e;
  --bs-btn-focus-shadow-rgb: 66, 70, 73;
  --bs-btn-active-color: #fff;
  --bs-btn-active-bg: #4d5154;
  --bs-btn-active-border-color: #373b3e;
  --bs-btn-active-shadow: inset 0 3px 5px rgba(0, 0, 0, 0.125);
  --bs-btn-disabled-color: #fff;
  --bs-btn-disabled-bg: #212529;
  --bs-btn-disabled-border-color: #212529;
}

.btn-outline-primary {
  --bs-btn-color: #31bb6b;
  --bs-btn-border-color: #31bb6b;
  --bs-btn-hover-color: #000;
  --bs-btn-hover-bg: #31bb6b;
  --bs-btn-hover-border-color: #31bb6b;
  --bs-btn-focus-shadow-rgb: 49, 187, 107;
  --bs-btn-active-color: #000;
  --bs-btn-active-bg: #31bb6b;
  --bs-btn-active-border-color: #31bb6b;
  --bs-btn-active-shadow: inset 0 3px 5px rgba(0, 0, 0, 0.125);
  --bs-btn-disabled-color: #31bb6b;
  --bs-btn-disabled-bg: transparent;
  --bs-btn-disabled-border-color: #31bb6b;
  --bs-gradient: none;
}

.btn-outline-secondary {
  --bs-btn-color: #707070;
  --bs-btn-border-color: #707070;
  --bs-btn-hover-color: #fff;
  --bs-btn-hover-bg: #707070;
  --bs-btn-hover-border-color: #707070;
  --bs-btn-focus-shadow-rgb: 112, 112, 112;
  --bs-btn-active-color: #fff;
  --bs-btn-active-bg: #707070;
  --bs-btn-active-border-color: #707070;
  --bs-btn-active-shadow: inset 0 3px 5px rgba(0, 0, 0, 0.125);
  --bs-btn-disabled-color: #707070;
  --bs-btn-disabled-bg: transparent;
  --bs-btn-disabled-border-color: #707070;
  --bs-gradient: none;
}

.btn-outline-success {
  --bs-btn-color: #31bb6b;
  --bs-btn-border-color: #31bb6b;
  --bs-btn-hover-color: #000;
  --bs-btn-hover-bg: #31bb6b;
  --bs-btn-hover-border-color: #31bb6b;
  --bs-btn-focus-shadow-rgb: 49, 187, 107;
  --bs-btn-active-color: #000;
  --bs-btn-active-bg: #31bb6b;
  --bs-btn-active-border-color: #31bb6b;
  --bs-btn-active-shadow: inset 0 3px 5px rgba(0, 0, 0, 0.125);
  --bs-btn-disabled-color: #31bb6b;
  --bs-btn-disabled-bg: transparent;
  --bs-btn-disabled-border-color: #31bb6b;
  --bs-gradient: none;
}

.btn-outline-info {
  --bs-btn-color: #0dcaf0;
  --bs-btn-border-color: #0dcaf0;
  --bs-btn-hover-color: #000;
  --bs-btn-hover-bg: #0dcaf0;
  --bs-btn-hover-border-color: #0dcaf0;
  --bs-btn-focus-shadow-rgb: 13, 202, 240;
  --bs-btn-active-color: #000;
  --bs-btn-active-bg: #0dcaf0;
  --bs-btn-active-border-color: #0dcaf0;
  --bs-btn-active-shadow: inset 0 3px 5px rgba(0, 0, 0, 0.125);
  --bs-btn-disabled-color: #0dcaf0;
  --bs-btn-disabled-bg: transparent;
  --bs-btn-disabled-border-color: #0dcaf0;
  --bs-gradient: none;
}

.btn-outline-warning {
  --bs-btn-color: #febc59;
  --bs-btn-border-color: #febc59;
  --bs-btn-hover-color: #000;
  --bs-btn-hover-bg: #febc59;
  --bs-btn-hover-border-color: #febc59;
  --bs-btn-focus-shadow-rgb: 254, 188, 89;
  --bs-btn-active-color: #000;
  --bs-btn-active-bg: #febc59;
  --bs-btn-active-border-color: #febc59;
  --bs-btn-active-shadow: inset 0 3px 5px rgba(0, 0, 0, 0.125);
  --bs-btn-disabled-color: #febc59;
  --bs-btn-disabled-bg: transparent;
  --bs-btn-disabled-border-color: #febc59;
  --bs-gradient: none;
}

.btn-outline-danger {
  --bs-btn-color: #dc3545;
  --bs-btn-border-color: #dc3545;
  --bs-btn-hover-color: #fff;
  --bs-btn-hover-bg: #dc3545;
  --bs-btn-hover-border-color: #dc3545;
  --bs-btn-focus-shadow-rgb: 220, 53, 69;
  --bs-btn-active-color: #fff;
  --bs-btn-active-bg: #dc3545;
  --bs-btn-active-border-color: #dc3545;
  --bs-btn-active-shadow: inset 0 3px 5px rgba(0, 0, 0, 0.125);
  --bs-btn-disabled-color: #dc3545;
  --bs-btn-disabled-bg: transparent;
  --bs-btn-disabled-border-color: #dc3545;
  --bs-gradient: none;
}

.btn-outline-light {
  --bs-btn-color: #f8f9fa;
  --bs-btn-border-color: #f8f9fa;
  --bs-btn-hover-color: #000;
  --bs-btn-hover-bg: #f8f9fa;
  --bs-btn-hover-border-color: #f8f9fa;
  --bs-btn-focus-shadow-rgb: 248, 249, 250;
  --bs-btn-active-color: #000;
  --bs-btn-active-bg: #f8f9fa;
  --bs-btn-active-border-color: #f8f9fa;
  --bs-btn-active-shadow: inset 0 3px 5px rgba(0, 0, 0, 0.125);
  --bs-btn-disabled-color: #f8f9fa;
  --bs-btn-disabled-bg: transparent;
  --bs-btn-disabled-border-color: #f8f9fa;
  --bs-gradient: none;
}

.btn-outline-dark {
  --bs-btn-color: #212529;
  --bs-btn-border-color: #212529;
  --bs-btn-hover-color: #fff;
  --bs-btn-hover-bg: #212529;
  --bs-btn-hover-border-color: #212529;
  --bs-btn-focus-shadow-rgb: 33, 37, 41;
  --bs-btn-active-color: #fff;
  --bs-btn-active-bg: #212529;
  --bs-btn-active-border-color: #212529;
  --bs-btn-active-shadow: inset 0 3px 5px rgba(0, 0, 0, 0.125);
  --bs-btn-disabled-color: #212529;
  --bs-btn-disabled-bg: transparent;
  --bs-btn-disabled-border-color: #212529;
  --bs-gradient: none;
}

.btn-link {
  --bs-btn-font-weight: 400;
  --bs-btn-color: var(--bs-link-color);
  --bs-btn-bg: transparent;
  --bs-btn-border-color: transparent;
  --bs-btn-hover-color: var(--bs-link-hover-color);
  --bs-btn-hover-border-color: transparent;
  --bs-btn-active-color: var(--bs-link-hover-color);
  --bs-btn-active-border-color: transparent;
  --bs-btn-disabled-color: #6c757d;
  --bs-btn-disabled-border-color: transparent;
  --bs-btn-box-shadow: 0 0 0 #000;
  --bs-btn-focus-shadow-rgb: 49, 132, 253;
  text-decoration: none;
}

.btn-link:focus-visible {
  color: var(--bs-btn-color);
}

.btn-link:hover {
  color: var(--bs-btn-hover-color);
}

.btn-lg,
.btn-group-lg > .btn {
  --bs-btn-padding-y: 0.5rem;
  --bs-btn-padding-x: 1rem;
  --bs-btn-font-size: 1.25rem;
  --bs-btn-border-radius: var(--bs-border-radius-lg);
}

.btn-sm,
.btn-group-sm > .btn {
  --bs-btn-padding-y: 0.25rem;
  --bs-btn-padding-x: 0.5rem;
  --bs-btn-font-size: 0.875rem;
  --bs-btn-border-radius: var(--bs-border-radius-sm);
}

.fade {
  transition: opacity 0.15s linear;
}

@media (prefers-reduced-motion: reduce) {
  .fade {
    transition: none;
  }
}

.fade:not(.show) {
  opacity: 0;
}

.collapse:not(.show) {
  display: none;
}

.collapsing {
  height: 0;
  overflow: hidden;
  transition: height 0.35s ease;
}

@media (prefers-reduced-motion: reduce) {
  .collapsing {
    transition: none;
  }
}

.collapsing.collapse-horizontal {
  width: 0;
  height: auto;
  transition: width 0.35s ease;
}

@media (prefers-reduced-motion: reduce) {
  .collapsing.collapse-horizontal {
    transition: none;
  }
}

.dropup,
.dropend,
.dropdown,
.dropstart,
.dropup-center,
.dropdown-center {
  position: relative;
}

.dropdown-toggle {
  white-space: nowrap;
}

.dropdown-toggle::after {
  display: inline-block;
  margin-left: 0.255em;
  vertical-align: 0.255em;
  content: '';
  border-top: 0.3em solid;
  border-right: 0.3em solid transparent;
  border-bottom: 0;
  border-left: 0.3em solid transparent;
}

.dropdown-toggle:empty::after {
  margin-left: 0;
}

.dropdown-menu {
  --bs-dropdown-zindex: 1000;
  --bs-dropdown-min-width: 10rem;
  --bs-dropdown-padding-x: 0;
  --bs-dropdown-padding-y: 0.5rem;
  --bs-dropdown-spacer: 0.125rem;
  --bs-dropdown-font-size: 1rem;
  --bs-dropdown-color: var(--bs-body-color);
  --bs-dropdown-bg: var(--bs-body-bg);
  --bs-dropdown-border-color: var(--bs-border-color-translucent);
  --bs-dropdown-border-radius: var(--bs-border-radius);
  --bs-dropdown-border-width: var(--bs-border-width);
  --bs-dropdown-inner-border-radius: calc(
    var(--bs-border-radius) - var(--bs-border-width)
  );
  --bs-dropdown-divider-bg: var(--bs-border-color-translucent);
  --bs-dropdown-divider-margin-y: 0.5rem;
  --bs-dropdown-box-shadow: 0 0.5rem 1rem rgba(0, 0, 0, 0.15);
  --bs-dropdown-link-color: var(--bs-body-color);
  --bs-dropdown-link-hover-color: var(--bs-body-color);
  --bs-dropdown-link-hover-bg: var(--bs-tertiary-bg);
  --bs-dropdown-link-active-color: #fff;
  --bs-dropdown-link-active-bg: #a8c7fa;
  --bs-dropdown-link-disabled-color: var(--bs-tertiary-color);
  --bs-dropdown-item-padding-x: 1rem;
  --bs-dropdown-item-padding-y: 0.25rem;
  --bs-dropdown-header-color: #6c757d;
  --bs-dropdown-header-padding-x: 1rem;
  --bs-dropdown-header-padding-y: 0.5rem;
  position: absolute;
  z-index: var(--bs-dropdown-zindex);
  display: none;
  min-width: var(--bs-dropdown-min-width);
  padding: var(--bs-dropdown-padding-y) var(--bs-dropdown-padding-x);
  margin: 0;
  font-size: var(--bs-dropdown-font-size);
  color: var(--bs-dropdown-color);
  text-align: left;
  list-style: none;
  background-color: var(--bs-dropdown-bg);
  background-clip: padding-box;
  border: var(--bs-dropdown-border-width) solid var(--bs-dropdown-border-color);
  border-radius: var(--bs-dropdown-border-radius);
}

.dropdown-menu[data-bs-popper] {
  top: 100%;
  left: 0;
  margin-top: var(--bs-dropdown-spacer);
}

.dropdown-menu-start {
  --bs-position: start;
}

.dropdown-menu-start[data-bs-popper] {
  right: auto;
  left: 0;
}

.dropdown-menu-end {
  --bs-position: end;
}

.dropdown-menu-end[data-bs-popper] {
  right: 0;
  left: auto;
}

@media (min-width: 576px) {
  .dropdown-menu-sm-start {
    --bs-position: start;
  }

  .dropdown-menu-sm-start[data-bs-popper] {
    right: auto;
    left: 0;
  }

  .dropdown-menu-sm-end {
    --bs-position: end;
  }

  .dropdown-menu-sm-end[data-bs-popper] {
    right: 0;
    left: auto;
  }
}

@media (min-width: 768px) {
  .dropdown-menu-md-start {
    --bs-position: start;
  }

  .dropdown-menu-md-start[data-bs-popper] {
    right: auto;
    left: 0;
  }

  .dropdown-menu-md-end {
    --bs-position: end;
  }

  .dropdown-menu-md-end[data-bs-popper] {
    right: 0;
    left: auto;
  }
}

@media (min-width: 992px) {
  .dropdown-menu-lg-start {
    --bs-position: start;
  }

  .dropdown-menu-lg-start[data-bs-popper] {
    right: auto;
    left: 0;
  }

  .dropdown-menu-lg-end {
    --bs-position: end;
  }

  .dropdown-menu-lg-end[data-bs-popper] {
    right: 0;
    left: auto;
  }
}

@media (min-width: 1200px) {
  .dropdown-menu-xl-start {
    --bs-position: start;
  }

  .dropdown-menu-xl-start[data-bs-popper] {
    right: auto;
    left: 0;
  }

  .dropdown-menu-xl-end {
    --bs-position: end;
  }

  .dropdown-menu-xl-end[data-bs-popper] {
    right: 0;
    left: auto;
  }
}

@media (min-width: 1400px) {
  .dropdown-menu-xxl-start {
    --bs-position: start;
  }

  .dropdown-menu-xxl-start[data-bs-popper] {
    right: auto;
    left: 0;
  }

  .dropdown-menu-xxl-end {
    --bs-position: end;
  }

  .dropdown-menu-xxl-end[data-bs-popper] {
    right: 0;
    left: auto;
  }
}

.dropup .dropdown-menu[data-bs-popper] {
  top: auto;
  bottom: 100%;
  margin-top: 0;
  margin-bottom: var(--bs-dropdown-spacer);
}

.dropup .dropdown-toggle::after {
  display: inline-block;
  margin-left: 0.255em;
  vertical-align: 0.255em;
  content: '';
  border-top: 0;
  border-right: 0.3em solid transparent;
  border-bottom: 0.3em solid;
  border-left: 0.3em solid transparent;
}

.dropup .dropdown-toggle:empty::after {
  margin-left: 0;
}

.dropend .dropdown-menu[data-bs-popper] {
  top: 0;
  right: auto;
  left: 100%;
  margin-top: 0;
  margin-left: var(--bs-dropdown-spacer);
}

.dropend .dropdown-toggle::after {
  display: inline-block;
  margin-left: 0.255em;
  vertical-align: 0.255em;
  content: '';
  border-top: 0.3em solid transparent;
  border-right: 0;
  border-bottom: 0.3em solid transparent;
  border-left: 0.3em solid;
}

.dropend .dropdown-toggle:empty::after {
  margin-left: 0;
}

.dropend .dropdown-toggle::after {
  vertical-align: 0;
}

.dropstart .dropdown-menu[data-bs-popper] {
  top: 0;
  right: 100%;
  left: auto;
  margin-top: 0;
  margin-right: var(--bs-dropdown-spacer);
}

.dropstart .dropdown-toggle::after {
  display: inline-block;
  margin-left: 0.255em;
  vertical-align: 0.255em;
  content: '';
}

.dropstart .dropdown-toggle::after {
  display: none;
}

.dropstart .dropdown-toggle::before {
  display: inline-block;
  margin-right: 0.255em;
  vertical-align: 0.255em;
  content: '';
  border-top: 0.3em solid transparent;
  border-right: 0.3em solid;
  border-bottom: 0.3em solid transparent;
}

.dropstart .dropdown-toggle:empty::after {
  margin-left: 0;
}

.dropstart .dropdown-toggle::before {
  vertical-align: 0;
}

.dropdown-divider {
  height: 0;
  margin: var(--bs-dropdown-divider-margin-y) 0;
  overflow: hidden;
  border-top: 1px solid var(--bs-dropdown-divider-bg);
  opacity: 1;
}

.dropdown-item {
  display: block;
  width: 100%;
  padding: var(--bs-dropdown-item-padding-y) var(--bs-dropdown-item-padding-x);
  clear: both;
  font-weight: 400;
  color: var(--bs-dropdown-link-color);
  text-align: inherit;
  white-space: nowrap;
  background-color: transparent;
  border: 0;
  border-radius: var(--bs-dropdown-item-border-radius, 0);
}

.dropdown-item:hover,
.dropdown-item:focus {
  color: var(--bs-dropdown-link-hover-color);
  background-color: var(--bs-dropdown-link-hover-bg);
}

.dropdown-item.active,
.dropdown-item:active {
  color: var(--bs-dropdown-link-active-color);
  text-decoration: none;
  background-color: var(--bs-dropdown-link-active-bg);
}

.dropdown-item.disabled,
.dropdown-item:disabled {
  color: var(--bs-dropdown-link-disabled-color);
  pointer-events: none;
  background-color: transparent;
}

.dropdown-menu.show {
  display: block;
}

.dropdown-header {
  display: block;
  padding: var(--bs-dropdown-header-padding-y)
    var(--bs-dropdown-header-padding-x);
  margin-bottom: 0;
  font-size: 0.875rem;
  color: var(--bs-dropdown-header-color);
  white-space: nowrap;
}

.dropdown-item-text {
  display: block;
  padding: var(--bs-dropdown-item-padding-y) var(--bs-dropdown-item-padding-x);
  color: var(--bs-dropdown-link-color);
}

.dropdown-menu-dark {
  --bs-dropdown-color: #dee2e6;
  --bs-dropdown-bg: #343a40;
  --bs-dropdown-border-color: var(--bs-border-color-translucent);
  --bs-dropdown-box-shadow: ;
  --bs-dropdown-link-color: #dee2e6;
  --bs-dropdown-link-hover-color: #fff;
  --bs-dropdown-divider-bg: var(--bs-border-color-translucent);
  --bs-dropdown-link-hover-bg: rgba(255, 255, 255, 0.15);
  --bs-dropdown-link-active-color: #fff;
  --bs-dropdown-link-active-bg: #31bb6b;
  --bs-dropdown-link-disabled-color: #adb5bd;
  --bs-dropdown-header-color: #adb5bd;
}

.btn-group,
.btn-group-vertical {
  position: relative;
  display: inline-flex;
  vertical-align: middle;
}

.btn-group > .btn,
.btn-group-vertical > .btn {
  position: relative;
  flex: 1 1 auto;
}

.btn-group > .btn-check:checked + .btn,
.btn-group > .btn-check:focus + .btn,
.btn-group > .btn:hover,
.btn-group > .btn:focus,
.btn-group > .btn:active,
.btn-group > .btn.active,
.btn-group-vertical > .btn-check:checked + .btn,
.btn-group-vertical > .btn-check:focus + .btn,
.btn-group-vertical > .btn:hover,
.btn-group-vertical > .btn:focus,
.btn-group-vertical > .btn:active,
.btn-group-vertical > .btn.active {
  z-index: 1;
}

.btn-toolbar {
  display: flex;
  flex-wrap: wrap;
  justify-content: flex-start;
}

.btn-toolbar .input-group {
  width: auto;
}

.btn-group {
  border-radius: var(--bs-border-radius);
}

.btn-group > :not(.btn-check:first-child) + .btn,
.btn-group > .btn-group:not(:first-child) {
  margin-left: calc(var(--bs-border-width) * -1);
}

.btn-group > .btn:not(:last-child):not(.dropdown-toggle),
.btn-group > .btn.dropdown-toggle-split:first-child,
.btn-group > .btn-group:not(:last-child) > .btn {
  border-top-right-radius: 0;
  border-bottom-right-radius: 0;
}

.btn-group > .btn:nth-child(n + 3),
.btn-group > :not(.btn-check) + .btn,
.btn-group > .btn-group:not(:first-child) > .btn {
  border-top-left-radius: 0;
  border-bottom-left-radius: 0;
}

.dropdown-toggle-split {
  padding-right: 0.75rem;
  padding-left: 0.75rem;
}

.dropdown-toggle-split::after,
.dropup .dropdown-toggle-split::after,
.dropend .dropdown-toggle-split::after {
  margin-left: 0;
}

.dropstart .dropdown-toggle-split::before {
  margin-right: 0;
}

.btn-sm + .dropdown-toggle-split,
.btn-group-sm > .btn + .dropdown-toggle-split {
  padding-right: 0.375rem;
  padding-left: 0.375rem;
}

.btn-lg + .dropdown-toggle-split,
.btn-group-lg > .btn + .dropdown-toggle-split {
  padding-right: 0.75rem;
  padding-left: 0.75rem;
}

.btn-group-vertical {
  flex-direction: column;
  align-items: flex-start;
  justify-content: center;
}

.btn-group-vertical > .btn,
.btn-group-vertical > .btn-group {
  width: 100%;
}

.btn-group-vertical > .btn:not(:first-child),
.btn-group-vertical > .btn-group:not(:first-child) {
  margin-top: calc(var(--bs-border-width) * -1);
}

.btn-group-vertical > .btn:not(:last-child):not(.dropdown-toggle),
.btn-group-vertical > .btn-group:not(:last-child) > .btn {
  border-bottom-right-radius: 0;
  border-bottom-left-radius: 0;
}

.btn-group-vertical > .btn ~ .btn,
.btn-group-vertical > .btn-group:not(:first-child) > .btn {
  border-top-left-radius: 0;
  border-top-right-radius: 0;
}

.nav {
  --bs-nav-link-padding-x: 1rem;
  --bs-nav-link-padding-y: 0.5rem;
  --bs-nav-link-font-weight: ;
  --bs-nav-link-color: var(--bs-link-color);
  --bs-nav-link-hover-color: var(--bs-link-hover-color);
  --bs-nav-link-disabled-color: var(--bs-secondary-color);
  display: flex;
  flex-wrap: wrap;
  padding-left: 0;
  margin-bottom: 0;
  list-style: none;
}

.nav-link {
  display: block;
  padding: var(--bs-nav-link-padding-y) var(--bs-nav-link-padding-x);
  font-size: var(--bs-nav-link-font-size);
  font-weight: var(--bs-nav-link-font-weight);
  color: var(--bs-nav-link-color);
  background: none;
  border: 0;
  transition:
    color 0.15s ease-in-out,
    background-color 0.15s ease-in-out,
    border-color 0.15s ease-in-out;
}

@media (prefers-reduced-motion: reduce) {
  .nav-link {
    transition: none;
  }
}

.nav-link:hover,
.nav-link:focus {
  color: var(--bs-nav-link-hover-color);
}

.nav-link:focus-visible {
  outline: 0;
  box-shadow: 0 0 0 0.25rem rgba(49, 187, 107, 0.25);
}

.nav-link.disabled {
  color: var(--bs-nav-link-disabled-color);
  pointer-events: none;
  cursor: default;
}

.nav-tabs {
  --bs-nav-tabs-border-width: var(--bs-border-width);
  --bs-nav-tabs-border-color: var(--bs-border-color);
  --bs-nav-tabs-border-radius: var(--bs-border-radius);
  --bs-nav-tabs-link-hover-border-color: var(--bs-secondary-bg)
    var(--bs-secondary-bg) var(--bs-border-color);
  --bs-nav-tabs-link-active-color: var(--bs-emphasis-color);
  --bs-nav-tabs-link-active-bg: var(--bs-body-bg);
  --bs-nav-tabs-link-active-border-color: var(--bs-border-color)
    var(--bs-border-color) var(--bs-body-bg);
  border-bottom: var(--bs-nav-tabs-border-width) solid
    var(--bs-nav-tabs-border-color);
}

.nav-tabs .nav-link {
  margin-bottom: calc(-1 * var(--bs-nav-tabs-border-width));
  border: var(--bs-nav-tabs-border-width) solid transparent;
  border-top-left-radius: var(--bs-nav-tabs-border-radius);
  border-top-right-radius: var(--bs-nav-tabs-border-radius);
}

.nav-tabs .nav-link:hover,
.nav-tabs .nav-link:focus {
  isolation: isolate;
  border-color: var(--bs-nav-tabs-link-hover-border-color);
}

.nav-tabs .nav-link.disabled,
.nav-tabs .nav-link:disabled {
  color: var(--bs-nav-link-disabled-color);
  background-color: transparent;
  border-color: transparent;
}

.nav-tabs .nav-link.active,
.nav-tabs .nav-item.show .nav-link {
  color: var(--bs-nav-tabs-link-active-color);
  background-color: var(--bs-nav-tabs-link-active-bg);
  border-color: var(--bs-nav-tabs-link-active-border-color);
}

.nav-tabs .dropdown-menu {
  margin-top: calc(-1 * var(--bs-nav-tabs-border-width));
  border-top-left-radius: 0;
  border-top-right-radius: 0;
}

.nav-pills {
  --bs-nav-pills-border-radius: var(--bs-border-radius);
  --bs-nav-pills-link-active-color: #fff;
  --bs-nav-pills-link-active-bg: #31bb6b;
}

.nav-pills .nav-link {
  border-radius: var(--bs-nav-pills-border-radius);
}

.nav-pills .nav-link:disabled {
  color: var(--bs-nav-link-disabled-color);
  background-color: transparent;
  border-color: transparent;
}

.nav-pills .nav-link.active,
.nav-pills .show > .nav-link {
  color: var(--bs-nav-pills-link-active-color);
  background-color: var(--bs-nav-pills-link-active-bg);
}

.nav-underline {
  --bs-nav-underline-gap: 1rem;
  --bs-nav-underline-border-width: 0.125rem;
  --bs-nav-underline-link-active-color: var(--bs-emphasis-color);
  gap: var(--bs-nav-underline-gap);
}

.nav-underline .nav-link {
  padding-right: 0;
  padding-left: 0;
  border-bottom: var(--bs-nav-underline-border-width) solid transparent;
}

.nav-underline .nav-link:hover,
.nav-underline .nav-link:focus {
  border-bottom-color: currentcolor;
}

.nav-underline .nav-link.active,
.nav-underline .show > .nav-link {
  font-weight: 700;
  color: var(--bs-nav-underline-link-active-color);
  border-bottom-color: currentcolor;
}

.nav-fill > .nav-link,
.nav-fill .nav-item {
  flex: 1 1 auto;
  text-align: center;
}

.nav-justified > .nav-link,
.nav-justified .nav-item {
  flex-basis: 0;
  flex-grow: 1;
  text-align: center;
}

.nav-fill .nav-item .nav-link,
.nav-justified .nav-item .nav-link {
  width: 100%;
}

.tab-content > .tab-pane {
  display: none;
}

.tab-content > .active {
  display: block;
}

.navbar {
  --bs-navbar-padding-x: 0;
  --bs-navbar-padding-y: 0.5rem;
  --bs-navbar-color: rgba(var(--bs-emphasis-color-rgb), 0.65);
  --bs-navbar-hover-color: rgba(var(--bs-emphasis-color-rgb), 0.8);
  --bs-navbar-disabled-color: rgba(var(--bs-emphasis-color-rgb), 0.3);
  --bs-navbar-active-color: rgba(var(--bs-emphasis-color-rgb), 1);
  --bs-navbar-brand-padding-y: 0.3125rem;
  --bs-navbar-brand-margin-end: 1rem;
  --bs-navbar-brand-font-size: 1.25rem;
  --bs-navbar-brand-color: rgba(var(--bs-emphasis-color-rgb), 1);
  --bs-navbar-brand-hover-color: rgba(var(--bs-emphasis-color-rgb), 1);
  --bs-navbar-nav-link-padding-x: 0.5rem;
  --bs-navbar-toggler-padding-y: 0.25rem;
  --bs-navbar-toggler-padding-x: 0.75rem;
  --bs-navbar-toggler-font-size: 1.25rem;
  --bs-navbar-toggler-icon-bg: url("data:image/svg+xml,%3csvg xmlns='http://www.w3.org/2000/svg' viewBox='0 0 30 30'%3e%3cpath stroke='rgba%2833, 37, 41, 0.75%29' stroke-linecap='round' stroke-miterlimit='10' stroke-width='2' d='M4 7h22M4 15h22M4 23h22'/%3e%3c/svg%3e");
  --bs-navbar-toggler-border-color: rgba(var(--bs-emphasis-color-rgb), 0.15);
  --bs-navbar-toggler-border-radius: var(--bs-border-radius);
  --bs-navbar-toggler-focus-width: 0.25rem;
  --bs-navbar-toggler-transition: box-shadow 0.15s ease-in-out;
  position: relative;
  display: flex;
  flex-wrap: wrap;
  align-items: center;
  justify-content: space-between;
  padding: var(--bs-navbar-padding-y) var(--bs-navbar-padding-x);
}

.navbar > .container,
.navbar > .container-fluid,
.navbar > .container-sm,
.navbar > .container-md,
.navbar > .container-lg,
.navbar > .container-xl,
.navbar > .container-xxl {
  display: flex;
  flex-wrap: inherit;
  align-items: center;
  justify-content: space-between;
}

.navbar-brand {
  padding-top: var(--bs-navbar-brand-padding-y);
  padding-bottom: var(--bs-navbar-brand-padding-y);
  margin-right: var(--bs-navbar-brand-margin-end);
  font-size: var(--bs-navbar-brand-font-size);
  color: var(--bs-navbar-brand-color);
  white-space: nowrap;
}

.navbar-brand:hover,
.navbar-brand:focus {
  color: var(--bs-navbar-brand-hover-color);
}

.navbar-nav {
  --bs-nav-link-padding-x: 0;
  --bs-nav-link-padding-y: 0.5rem;
  --bs-nav-link-font-weight: ;
  --bs-nav-link-color: var(--bs-navbar-color);
  --bs-nav-link-hover-color: var(--bs-navbar-hover-color);
  --bs-nav-link-disabled-color: var(--bs-navbar-disabled-color);
  display: flex;
  flex-direction: column;
  padding-left: 0;
  margin-bottom: 0;
  list-style: none;
}

.navbar-nav .nav-link.active,
.navbar-nav .nav-link.show {
  color: var(--bs-navbar-active-color);
}

.navbar-nav .dropdown-menu {
  position: static;
}

.navbar-text {
  padding-top: 0.5rem;
  padding-bottom: 0.5rem;
  color: var(--bs-navbar-color);
}

.navbar-text a,
.navbar-text a:hover,
.navbar-text a:focus {
  color: var(--bs-navbar-active-color);
}

.navbar-collapse {
  flex-basis: 100%;
  flex-grow: 1;
  align-items: center;
}

.navbar-toggler {
  padding: var(--bs-navbar-toggler-padding-y) var(--bs-navbar-toggler-padding-x);
  font-size: var(--bs-navbar-toggler-font-size);
  line-height: 1;
  color: var(--bs-navbar-color);
  background-color: transparent;
  border: var(--bs-border-width) solid var(--bs-navbar-toggler-border-color);
  border-radius: var(--bs-navbar-toggler-border-radius);
  transition: var(--bs-navbar-toggler-transition);
}

@media (prefers-reduced-motion: reduce) {
  .navbar-toggler {
    transition: none;
  }
}

.navbar-toggler:hover {
  text-decoration: none;
}

.navbar-toggler:focus {
  text-decoration: none;
  outline: 0;
  box-shadow: 0 0 0 var(--bs-navbar-toggler-focus-width);
}

.navbar-toggler-icon {
  display: inline-block;
  width: 1.5em;
  height: 1.5em;
  vertical-align: middle;
  background-image: var(--bs-navbar-toggler-icon-bg);
  background-repeat: no-repeat;
  background-position: center;
  background-size: 100%;
}

.navbar-nav-scroll {
  max-height: var(--bs-scroll-height, 75vh);
  overflow-y: auto;
}

@media (min-width: 576px) {
  .navbar-expand-sm {
    flex-wrap: nowrap;
    justify-content: flex-start;
  }

  .navbar-expand-sm .navbar-nav {
    flex-direction: row;
  }

  .navbar-expand-sm .navbar-nav .dropdown-menu {
    position: absolute;
  }

  .navbar-expand-sm .navbar-nav .nav-link {
    padding-right: var(--bs-navbar-nav-link-padding-x);
    padding-left: var(--bs-navbar-nav-link-padding-x);
  }

  .navbar-expand-sm .navbar-nav-scroll {
    overflow: visible;
  }

  .navbar-expand-sm .navbar-collapse {
    display: flex !important;
    flex-basis: auto;
  }

  .navbar-expand-sm .navbar-toggler {
    display: none;
  }

  .navbar-expand-sm .offcanvas {
    position: static;
    z-index: auto;
    flex-grow: 1;
    width: auto !important;
    height: auto !important;
    visibility: visible !important;
    background-color: transparent !important;
    border: 0 !important;
    transform: none !important;
    transition: none;
  }

  .navbar-expand-sm .offcanvas .offcanvas-header {
    display: none;
  }

  .navbar-expand-sm .offcanvas .offcanvas-body {
    display: flex;
    flex-grow: 0;
    padding: 0;
    overflow-y: visible;
  }
}

@media (min-width: 768px) {
  .navbar-expand-md {
    flex-wrap: nowrap;
    justify-content: flex-start;
  }

  .navbar-expand-md .navbar-nav {
    flex-direction: row;
  }

  .navbar-expand-md .navbar-nav .dropdown-menu {
    position: absolute;
  }

  .navbar-expand-md .navbar-nav .nav-link {
    padding-right: var(--bs-navbar-nav-link-padding-x);
    padding-left: var(--bs-navbar-nav-link-padding-x);
  }

  .navbar-expand-md .navbar-nav-scroll {
    overflow: visible;
  }

  .navbar-expand-md .navbar-collapse {
    display: flex !important;
    flex-basis: auto;
  }

  .navbar-expand-md .navbar-toggler {
    display: none;
  }

  .navbar-expand-md .offcanvas {
    position: static;
    z-index: auto;
    flex-grow: 1;
    width: auto !important;
    height: auto !important;
    visibility: visible !important;
    background-color: transparent !important;
    border: 0 !important;
    transform: none !important;
    transition: none;
  }

  .navbar-expand-md .offcanvas .offcanvas-header {
    display: none;
  }

  .navbar-expand-md .offcanvas .offcanvas-body {
    display: flex;
    flex-grow: 0;
    padding: 0;
    overflow-y: visible;
  }
}

@media (min-width: 992px) {
  .navbar-expand-lg {
    flex-wrap: nowrap;
    justify-content: flex-start;
  }

  .navbar-expand-lg .navbar-nav {
    flex-direction: row;
  }

  .navbar-expand-lg .navbar-nav .dropdown-menu {
    position: absolute;
  }

  .navbar-expand-lg .navbar-nav .nav-link {
    padding-right: var(--bs-navbar-nav-link-padding-x);
    padding-left: var(--bs-navbar-nav-link-padding-x);
  }

  .navbar-expand-lg .navbar-nav-scroll {
    overflow: visible;
  }

  .navbar-expand-lg .navbar-collapse {
    display: flex !important;
    flex-basis: auto;
  }

  .navbar-expand-lg .navbar-toggler {
    display: none;
  }

  .navbar-expand-lg .offcanvas {
    position: static;
    z-index: auto;
    flex-grow: 1;
    width: auto !important;
    height: auto !important;
    visibility: visible !important;
    background-color: transparent !important;
    border: 0 !important;
    transform: none !important;
    transition: none;
  }

  .navbar-expand-lg .offcanvas .offcanvas-header {
    display: none;
  }

  .navbar-expand-lg .offcanvas .offcanvas-body {
    display: flex;
    flex-grow: 0;
    padding: 0;
    overflow-y: visible;
  }
}

@media (min-width: 1200px) {
  .navbar-expand-xl {
    flex-wrap: nowrap;
    justify-content: flex-start;
  }

  .navbar-expand-xl .navbar-nav {
    flex-direction: row;
  }

  .navbar-expand-xl .navbar-nav .dropdown-menu {
    position: absolute;
  }

  .navbar-expand-xl .navbar-nav .nav-link {
    padding-right: var(--bs-navbar-nav-link-padding-x);
    padding-left: var(--bs-navbar-nav-link-padding-x);
  }

  .navbar-expand-xl .navbar-nav-scroll {
    overflow: visible;
  }

  .navbar-expand-xl .navbar-collapse {
    display: flex !important;
    flex-basis: auto;
  }

  .navbar-expand-xl .navbar-toggler {
    display: none;
  }

  .navbar-expand-xl .offcanvas {
    position: static;
    z-index: auto;
    flex-grow: 1;
    width: auto !important;
    height: auto !important;
    visibility: visible !important;
    background-color: transparent !important;
    border: 0 !important;
    transform: none !important;
    transition: none;
  }

  .navbar-expand-xl .offcanvas .offcanvas-header {
    display: none;
  }

  .navbar-expand-xl .offcanvas .offcanvas-body {
    display: flex;
    flex-grow: 0;
    padding: 0;
    overflow-y: visible;
  }
}

@media (min-width: 1400px) {
  .navbar-expand-xxl {
    flex-wrap: nowrap;
    justify-content: flex-start;
  }

  .navbar-expand-xxl .navbar-nav {
    flex-direction: row;
  }

  .navbar-expand-xxl .navbar-nav .dropdown-menu {
    position: absolute;
  }

  .navbar-expand-xxl .navbar-nav .nav-link {
    padding-right: var(--bs-navbar-nav-link-padding-x);
    padding-left: var(--bs-navbar-nav-link-padding-x);
  }

  .navbar-expand-xxl .navbar-nav-scroll {
    overflow: visible;
  }

  .navbar-expand-xxl .navbar-collapse {
    display: flex !important;
    flex-basis: auto;
  }

  .navbar-expand-xxl .navbar-toggler {
    display: none;
  }

  .navbar-expand-xxl .offcanvas {
    position: static;
    z-index: auto;
    flex-grow: 1;
    width: auto !important;
    height: auto !important;
    visibility: visible !important;
    background-color: transparent !important;
    border: 0 !important;
    transform: none !important;
    transition: none;
  }

  .navbar-expand-xxl .offcanvas .offcanvas-header {
    display: none;
  }

  .navbar-expand-xxl .offcanvas .offcanvas-body {
    display: flex;
    flex-grow: 0;
    padding: 0;
    overflow-y: visible;
  }
}

.navbar-expand {
  flex-wrap: nowrap;
  justify-content: flex-start;
}

.navbar-expand .navbar-nav {
  flex-direction: row;
}

.navbar-expand .navbar-nav .dropdown-menu {
  position: absolute;
}

.navbar-expand .navbar-nav .nav-link {
  padding-right: var(--bs-navbar-nav-link-padding-x);
  padding-left: var(--bs-navbar-nav-link-padding-x);
}

.navbar-expand .navbar-nav-scroll {
  overflow: visible;
}

.navbar-expand .navbar-collapse {
  display: flex !important;
  flex-basis: auto;
}

.navbar-expand .navbar-toggler {
  display: none;
}

.navbar-expand .offcanvas {
  position: static;
  z-index: auto;
  flex-grow: 1;
  width: auto !important;
  height: auto !important;
  visibility: visible !important;
  background-color: transparent !important;
  border: 0 !important;
  transform: none !important;
  transition: none;
}

.navbar-expand .offcanvas .offcanvas-header {
  display: none;
}

.navbar-expand .offcanvas .offcanvas-body {
  display: flex;
  flex-grow: 0;
  padding: 0;
  overflow-y: visible;
}

.navbar-dark,
.navbar[data-bs-theme='dark'] {
  --bs-navbar-color: rgba(255, 255, 255, 0.55);
  --bs-navbar-hover-color: rgba(255, 255, 255, 0.75);
  --bs-navbar-disabled-color: rgba(255, 255, 255, 0.25);
  --bs-navbar-active-color: #fff;
  --bs-navbar-brand-color: #fff;
  --bs-navbar-brand-hover-color: #fff;
  --bs-navbar-toggler-border-color: rgba(255, 255, 255, 0.1);
  --bs-navbar-toggler-icon-bg: url("data:image/svg+xml,%3csvg xmlns='http://www.w3.org/2000/svg' viewBox='0 0 30 30'%3e%3cpath stroke='rgba%28255, 255, 255, 0.55%29' stroke-linecap='round' stroke-miterlimit='10' stroke-width='2' d='M4 7h22M4 15h22M4 23h22'/%3e%3c/svg%3e");
}

[data-bs-theme='dark'] .navbar-toggler-icon {
  --bs-navbar-toggler-icon-bg: url("data:image/svg+xml,%3csvg xmlns='http://www.w3.org/2000/svg' viewBox='0 0 30 30'%3e%3cpath stroke='rgba%28255, 255, 255, 0.55%29' stroke-linecap='round' stroke-miterlimit='10' stroke-width='2' d='M4 7h22M4 15h22M4 23h22'/%3e%3c/svg%3e");
}

.card {
  --bs-card-spacer-y: 1rem;
  --bs-card-spacer-x: 1rem;
  --bs-card-title-spacer-y: 0.5rem;
  --bs-card-title-color: ;
  --bs-card-subtitle-color: ;
  --bs-card-border-width: var(--bs-border-width);
  --bs-card-border-color: var(--bs-border-color-translucent);
  --bs-card-border-radius: var(--bs-border-radius);
  --bs-card-box-shadow: ;
  --bs-card-inner-border-radius: calc(
    var(--bs-border-radius) - (var(--bs-border-width))
  );
  --bs-card-cap-padding-y: 0.5rem;
  --bs-card-cap-padding-x: 1rem;
  --bs-card-cap-bg: rgba(var(--bs-body-color-rgb), 0.03);
  --bs-card-cap-color: ;
  --bs-card-height: ;
  --bs-card-color: ;
  --bs-card-bg: var(--bs-body-bg);
  --bs-card-img-overlay-padding: 1rem;
  --bs-card-group-margin: 0.75rem;
  position: relative;
  display: flex;
  flex-direction: column;
  min-width: 0;
  height: var(--bs-card-height);
  color: var(--bs-body-color);
  word-wrap: break-word;
  background-color: var(--bs-card-bg);
  background-clip: border-box;
  border: var(--bs-card-border-width) solid var(--bs-card-border-color);
  border-radius: var(--bs-card-border-radius);
}

.card > hr {
  margin-right: 0;
  margin-left: 0;
}

.card > .list-group {
  border-top: inherit;
  border-bottom: inherit;
}

.card > .list-group:first-child {
  border-top-width: 0;
  border-top-left-radius: var(--bs-card-inner-border-radius);
  border-top-right-radius: var(--bs-card-inner-border-radius);
}

.card > .list-group:last-child {
  border-bottom-width: 0;
  border-bottom-right-radius: var(--bs-card-inner-border-radius);
  border-bottom-left-radius: var(--bs-card-inner-border-radius);
}

.card > .card-header + .list-group,
.card > .list-group + .card-footer {
  border-top: 0;
}

.card-body {
  flex: 1 1 auto;
  padding: var(--bs-card-spacer-y) var(--bs-card-spacer-x);
  color: var(--bs-card-color);
}

.card-title {
  margin-bottom: var(--bs-card-title-spacer-y);
  color: var(--bs-card-title-color);
}

.card-subtitle {
  margin-top: calc(-0.5 * var(--bs-card-title-spacer-y));
  margin-bottom: 0;
  color: var(--bs-card-subtitle-color);
}

.card-text:last-child {
  margin-bottom: 0;
}

.card-link + .card-link {
  margin-left: var(--bs-card-spacer-x);
}

.card-header {
  padding: var(--bs-card-cap-padding-y) var(--bs-card-cap-padding-x);
  margin-bottom: 0;
  color: var(--bs-card-cap-color);
  background-color: var(--bs-card-cap-bg);
  border-bottom: var(--bs-card-border-width) solid var(--bs-card-border-color);
}

.card-header:first-child {
  border-radius: var(--bs-card-inner-border-radius)
    var(--bs-card-inner-border-radius) 0 0;
}

.card-footer {
  padding: var(--bs-card-cap-padding-y) var(--bs-card-cap-padding-x);
  color: var(--bs-card-cap-color);
  background-color: var(--bs-card-cap-bg);
  border-top: var(--bs-card-border-width) solid var(--bs-card-border-color);
}

.card-footer:last-child {
  border-radius: 0 0 var(--bs-card-inner-border-radius)
    var(--bs-card-inner-border-radius);
}

.card-header-tabs {
  margin-right: calc(-0.5 * var(--bs-card-cap-padding-x));
  margin-bottom: calc(-1 * var(--bs-card-cap-padding-y));
  margin-left: calc(-0.5 * var(--bs-card-cap-padding-x));
  border-bottom: 0;
}

.card-header-tabs .nav-link.active {
  background-color: var(--bs-card-bg);
  border-bottom-color: var(--bs-card-bg);
}

.card-header-pills {
  margin-right: calc(-0.5 * var(--bs-card-cap-padding-x));
  margin-left: calc(-0.5 * var(--bs-card-cap-padding-x));
}

.card-img-overlay {
  position: absolute;
  top: 0;
  right: 0;
  bottom: 0;
  left: 0;
  padding: var(--bs-card-img-overlay-padding);
  border-radius: var(--bs-card-inner-border-radius);
}

.card-img,
.card-img-top,
.card-img-bottom {
  width: 100%;
}

.card-img,
.card-img-top {
  border-top-left-radius: var(--bs-card-inner-border-radius);
  border-top-right-radius: var(--bs-card-inner-border-radius);
}

.card-img,
.card-img-bottom {
  border-bottom-right-radius: var(--bs-card-inner-border-radius);
  border-bottom-left-radius: var(--bs-card-inner-border-radius);
}

.card-group > .card {
  margin-bottom: var(--bs-card-group-margin);
}

@media (min-width: 576px) {
  .card-group {
    display: flex;
    flex-flow: row wrap;
  }

  .card-group > .card {
    flex: 1 0 0%;
    margin-bottom: 0;
  }

  .card-group > .card + .card {
    margin-left: 0;
    border-left: 0;
  }

  .card-group > .card:not(:last-child) {
    border-top-right-radius: 0;
    border-bottom-right-radius: 0;
  }

  .card-group > .card:not(:last-child) .card-img-top,
  .card-group > .card:not(:last-child) .card-header {
    border-top-right-radius: 0;
  }

  .card-group > .card:not(:last-child) .card-img-bottom,
  .card-group > .card:not(:last-child) .card-footer {
    border-bottom-right-radius: 0;
  }

  .card-group > .card:not(:first-child) {
    border-top-left-radius: 0;
    border-bottom-left-radius: 0;
  }

  .card-group > .card:not(:first-child) .card-img-top,
  .card-group > .card:not(:first-child) .card-header {
    border-top-left-radius: 0;
  }

  .card-group > .card:not(:first-child) .card-img-bottom,
  .card-group > .card:not(:first-child) .card-footer {
    border-bottom-left-radius: 0;
  }
}

.accordion {
  --bs-accordion-color: var(--bs-body-color);
  --bs-accordion-bg: var(--bs-body-bg);
  --bs-accordion-transition: color 0.15s ease-in-out,
    background-color 0.15s ease-in-out, border-color 0.15s ease-in-out,
    box-shadow 0.15s ease-in-out, border-radius 0.15s ease;
  --bs-accordion-border-color: var(--bs-border-color);
  --bs-accordion-border-width: var(--bs-border-width);
  --bs-accordion-border-radius: var(--bs-border-radius);
  --bs-accordion-inner-border-radius: calc(
    var(--bs-border-radius) - (var(--bs-border-width))
  );
  --bs-accordion-btn-padding-x: 1.25rem;
  --bs-accordion-btn-padding-y: 1rem;
  --bs-accordion-btn-color: var(--bs-body-color);
  --bs-accordion-btn-bg: var(--bs-accordion-bg);
  --bs-accordion-btn-icon: url("data:image/svg+xml,%3csvg xmlns='http://www.w3.org/2000/svg' viewBox='0 0 16 16' fill='%23212529'%3e%3cpath fill-rule='evenodd' d='M1.646 4.646a.5.5 0 0 1 .708 0L8 10.293l5.646-5.647a.5.5 0 0 1 .708.708l-6 6a.5.5 0 0 1-.708 0l-6-6a.5.5 0 0 1 0-.708z'/%3e%3c/svg%3e");
  --bs-accordion-btn-icon-width: 1.25rem;
  --bs-accordion-btn-icon-transform: rotate(-180deg);
  --bs-accordion-btn-icon-transition: transform 0.2s ease-in-out;
  --bs-accordion-btn-active-icon: url("data:image/svg+xml,%3csvg xmlns='http://www.w3.org/2000/svg' viewBox='0 0 16 16' fill='%23144b2b'%3e%3cpath fill-rule='evenodd' d='M1.646 4.646a.5.5 0 0 1 .708 0L8 10.293l5.646-5.647a.5.5 0 0 1 .708.708l-6 6a.5.5 0 0 1-.708 0l-6-6a.5.5 0 0 1 0-.708z'/%3e%3c/svg%3e");
  --bs-accordion-btn-focus-border-color: #98ddb5;
  --bs-accordion-btn-focus-box-shadow: 0 0 0 0.25rem rgba(49, 187, 107, 0.25);
  --bs-accordion-body-padding-x: 1.25rem;
  --bs-accordion-body-padding-y: 1rem;
  --bs-accordion-active-color: var(--bs-primary-text-emphasis);
  --bs-accordion-active-bg: var(--bs-primary-bg-subtle);
}

.accordion-button {
  position: relative;
  display: flex;
  align-items: center;
  width: 100%;
  padding: var(--bs-accordion-btn-padding-y) var(--bs-accordion-btn-padding-x);
  font-size: 1rem;
  color: var(--bs-accordion-btn-color);
  text-align: left;
  background-color: var(--bs-accordion-btn-bg);
  border: 0;
  border-radius: 0;
  overflow-anchor: none;
  transition: var(--bs-accordion-transition);
}

@media (prefers-reduced-motion: reduce) {
  .accordion-button {
    transition: none;
  }
}

.accordion-button:not(.collapsed) {
  color: var(--bs-accordion-active-color);
  background-color: var(--bs-accordion-active-bg);
  box-shadow: inset 0 calc(-1 * var(--bs-accordion-border-width)) 0
    var(--bs-accordion-border-color);
}

.accordion-button:not(.collapsed)::after {
  background-image: var(--bs-accordion-btn-active-icon);
  transform: var(--bs-accordion-btn-icon-transform);
}

.accordion-button::after {
  flex-shrink: 0;
  width: var(--bs-accordion-btn-icon-width);
  height: var(--bs-accordion-btn-icon-width);
  margin-left: auto;
  content: '';
  background-image: var(--bs-accordion-btn-icon);
  background-repeat: no-repeat;
  background-size: var(--bs-accordion-btn-icon-width);
  transition: var(--bs-accordion-btn-icon-transition);
}

@media (prefers-reduced-motion: reduce) {
  .accordion-button::after {
    transition: none;
  }
}

.accordion-button:hover {
  z-index: 2;
}

.accordion-button:focus {
  z-index: 3;
  border-color: var(--bs-accordion-btn-focus-border-color);
  outline: 0;
  box-shadow: var(--bs-accordion-btn-focus-box-shadow);
}

.accordion-header {
  margin-bottom: 0;
}

.accordion-item {
  color: var(--bs-accordion-color);
  background-color: var(--bs-accordion-bg);
  border: var(--bs-accordion-border-width) solid
    var(--bs-accordion-border-color);
}

.accordion-item:first-of-type {
  border-top-left-radius: var(--bs-accordion-border-radius);
  border-top-right-radius: var(--bs-accordion-border-radius);
}

.accordion-item:first-of-type .accordion-button {
  border-top-left-radius: var(--bs-accordion-inner-border-radius);
  border-top-right-radius: var(--bs-accordion-inner-border-radius);
}

.accordion-item:not(:first-of-type) {
  border-top: 0;
}

.accordion-item:last-of-type {
  border-bottom-right-radius: var(--bs-accordion-border-radius);
  border-bottom-left-radius: var(--bs-accordion-border-radius);
}

.accordion-item:last-of-type .accordion-button.collapsed {
  border-bottom-right-radius: var(--bs-accordion-inner-border-radius);
  border-bottom-left-radius: var(--bs-accordion-inner-border-radius);
}

.accordion-item:last-of-type .accordion-collapse {
  border-bottom-right-radius: var(--bs-accordion-border-radius);
  border-bottom-left-radius: var(--bs-accordion-border-radius);
}

.accordion-body {
  padding: var(--bs-accordion-body-padding-y) var(--bs-accordion-body-padding-x);
}

.accordion-flush .accordion-collapse {
  border-width: 0;
}

.accordion-flush .accordion-item {
  border-right: 0;
  border-left: 0;
  border-radius: 0;
}

.accordion-flush .accordion-item:first-child {
  border-top: 0;
}

.accordion-flush .accordion-item:last-child {
  border-bottom: 0;
}

.accordion-flush .accordion-item .accordion-button,
.accordion-flush .accordion-item .accordion-button.collapsed {
  border-radius: 0;
}

[data-bs-theme='dark'] .accordion-button::after {
  --bs-accordion-btn-icon: url("data:image/svg+xml,%3csvg xmlns='http://www.w3.org/2000/svg' viewBox='0 0 16 16' fill='%2383d6a6'%3e%3cpath fill-rule='evenodd' d='M1.646 4.646a.5.5 0 0 1 .708 0L8 10.293l5.646-5.647a.5.5 0 0 1 .708.708l-6 6a.5.5 0 0 1-.708 0l-6-6a.5.5 0 0 1 0-.708z'/%3e%3c/svg%3e");
  --bs-accordion-btn-active-icon: url("data:image/svg+xml,%3csvg xmlns='http://www.w3.org/2000/svg' viewBox='0 0 16 16' fill='%2383d6a6'%3e%3cpath fill-rule='evenodd' d='M1.646 4.646a.5.5 0 0 1 .708 0L8 10.293l5.646-5.647a.5.5 0 0 1 .708.708l-6 6a.5.5 0 0 1-.708 0l-6-6a.5.5 0 0 1 0-.708z'/%3e%3c/svg%3e");
}

.breadcrumb {
  --bs-breadcrumb-padding-x: 0;
  --bs-breadcrumb-padding-y: 0;
  --bs-breadcrumb-margin-bottom: 1rem;
  --bs-breadcrumb-bg: ;
  --bs-breadcrumb-border-radius: ;
  --bs-breadcrumb-divider-color: var(--bs-secondary-color);
  --bs-breadcrumb-item-padding-x: 0.5rem;
  --bs-breadcrumb-item-active-color: var(--bs-secondary-color);
  display: flex;
  flex-wrap: wrap;
  padding: var(--bs-breadcrumb-padding-y) var(--bs-breadcrumb-padding-x);
  margin-bottom: var(--bs-breadcrumb-margin-bottom);
  font-size: var(--bs-breadcrumb-font-size);
  list-style: none;
  background-color: var(--bs-breadcrumb-bg);
  border-radius: var(--bs-breadcrumb-border-radius);
}

.breadcrumb-item + .breadcrumb-item {
  padding-left: var(--bs-breadcrumb-item-padding-x);
}

.breadcrumb-item + .breadcrumb-item::before {
  float: left;
  padding-right: var(--bs-breadcrumb-item-padding-x);
  color: var(--bs-breadcrumb-divider-color);
  content: var(--bs-breadcrumb-divider, '/')
    /* rtl: var(--bs-breadcrumb-divider, "/") */;
}

.breadcrumb-item.active {
  color: var(--bs-breadcrumb-item-active-color);
}

.pagination {
  --bs-pagination-padding-x: 0.75rem;
  --bs-pagination-padding-y: 0.375rem;
  --bs-pagination-font-size: 1rem;
  --bs-pagination-color: var(--bs-link-color);
  --bs-pagination-bg: var(--bs-body-bg);
  --bs-pagination-border-width: var(--bs-border-width);
  --bs-pagination-border-color: var(--bs-border-color);
  --bs-pagination-border-radius: var(--bs-border-radius);
  --bs-pagination-hover-color: var(--bs-link-hover-color);
  --bs-pagination-hover-bg: var(--bs-tertiary-bg);
  --bs-pagination-hover-border-color: var(--bs-border-color);
  --bs-pagination-focus-color: var(--bs-link-hover-color);
  --bs-pagination-focus-bg: var(--bs-secondary-bg);
  --bs-pagination-focus-box-shadow: 0 0 0 0.25rem rgba(49, 187, 107, 0.25);
  --bs-pagination-active-color: #fff;
  --bs-pagination-active-bg: #31bb6b;
  --bs-pagination-active-border-color: #31bb6b;
  --bs-pagination-disabled-color: var(--bs-secondary-color);
  --bs-pagination-disabled-bg: var(--bs-secondary-bg);
  --bs-pagination-disabled-border-color: var(--bs-border-color);
  display: flex;
  padding-left: 0;
  list-style: none;
}

.page-link {
  position: relative;
  display: block;
  padding: var(--bs-pagination-padding-y) var(--bs-pagination-padding-x);
  font-size: var(--bs-pagination-font-size);
  color: var(--bs-pagination-color);
  background-color: var(--bs-pagination-bg);
  border: var(--bs-pagination-border-width) solid
    var(--bs-pagination-border-color);
  transition:
    color 0.15s ease-in-out,
    background-color 0.15s ease-in-out,
    border-color 0.15s ease-in-out,
    box-shadow 0.15s ease-in-out;
}

@media (prefers-reduced-motion: reduce) {
  .page-link {
    transition: none;
  }
}

.page-link:hover {
  z-index: 2;
  color: var(--bs-pagination-hover-color);
  background-color: var(--bs-pagination-hover-bg);
  border-color: var(--bs-pagination-hover-border-color);
}

.page-link:focus {
  z-index: 3;
  color: var(--bs-pagination-focus-color);
  background-color: var(--bs-pagination-focus-bg);
  outline: 0;
  box-shadow: var(--bs-pagination-focus-box-shadow);
}

.page-link.active,
.active > .page-link {
  z-index: 3;
  color: var(--bs-pagination-active-color);
  background-color: var(--bs-pagination-active-bg);
  border-color: var(--bs-pagination-active-border-color);
}

.page-link.disabled,
.disabled > .page-link {
  color: var(--bs-pagination-disabled-color);
  pointer-events: none;
  background-color: var(--bs-pagination-disabled-bg);
  border-color: var(--bs-pagination-disabled-border-color);
}

.page-item:not(:first-child) .page-link {
  margin-left: calc(var(--bs-border-width) * -1);
}

.page-item:first-child .page-link {
  border-top-left-radius: var(--bs-pagination-border-radius);
  border-bottom-left-radius: var(--bs-pagination-border-radius);
}

.page-item:last-child .page-link {
  border-top-right-radius: var(--bs-pagination-border-radius);
  border-bottom-right-radius: var(--bs-pagination-border-radius);
}

.pagination-lg {
  --bs-pagination-padding-x: 1.5rem;
  --bs-pagination-padding-y: 0.75rem;
  --bs-pagination-font-size: 1.25rem;
  --bs-pagination-border-radius: var(--bs-border-radius-lg);
}

.pagination-sm {
  --bs-pagination-padding-x: 0.5rem;
  --bs-pagination-padding-y: 0.25rem;
  --bs-pagination-font-size: 0.875rem;
  --bs-pagination-border-radius: var(--bs-border-radius-sm);
}

.badge {
  --bs-badge-padding-x: 0.65em;
  --bs-badge-padding-y: 0.35em;
  --bs-badge-font-size: 0.75em;
  --bs-badge-font-weight: 700;
  --bs-badge-color: #fff;
  --bs-badge-border-radius: var(--bs-border-radius);
  display: inline-block;
  padding: var(--bs-badge-padding-y) var(--bs-badge-padding-x);
  font-size: var(--bs-badge-font-size);
  font-weight: var(--bs-badge-font-weight);
  line-height: 1;
  color: var(--bs-badge-color);
  text-align: center;
  white-space: nowrap;
  vertical-align: baseline;
  border-radius: var(--bs-badge-border-radius);
}

.badge:empty {
  display: none;
}

.btn .badge {
  position: relative;
  top: -1px;
}

.alert {
  --bs-alert-bg: transparent;
  --bs-alert-padding-x: 1rem;
  --bs-alert-padding-y: 1rem;
  --bs-alert-margin-bottom: 1rem;
  --bs-alert-color: inherit;
  --bs-alert-border-color: transparent;
  --bs-alert-border: var(--bs-border-width) solid var(--bs-alert-border-color);
  --bs-alert-border-radius: var(--bs-border-radius);
  --bs-alert-link-color: inherit;
  position: relative;
  padding: var(--bs-alert-padding-y) var(--bs-alert-padding-x);
  margin-bottom: var(--bs-alert-margin-bottom);
  color: var(--bs-alert-color);
  background-color: var(--bs-alert-bg);
  border: var(--bs-alert-border);
  border-radius: var(--bs-alert-border-radius);
}

.alert-heading {
  color: inherit;
}

.alert-link {
  font-weight: 700;
  color: var(--bs-alert-link-color);
}

.alert-dismissible {
  padding-right: 3rem;
}

.alert-dismissible .btn-close {
  position: absolute;
  top: 0;
  right: 0;
  z-index: 2;
  padding: 1.25rem 1rem;
}

.alert-primary {
  --bs-alert-color: var(--bs-primary-text-emphasis);
  --bs-alert-bg: var(--bs-primary-bg-subtle);
  --bs-alert-border-color: var(--bs-primary-border-subtle);
  --bs-alert-link-color: var(--bs-primary-text-emphasis);
}

.alert-secondary {
  --bs-alert-color: var(--bs-secondary-text-emphasis);
  --bs-alert-bg: var(--bs-secondary-bg-subtle);
  --bs-alert-border-color: var(--bs-secondary-border-subtle);
  --bs-alert-link-color: var(--bs-secondary-text-emphasis);
}

.alert-success {
  --bs-alert-color: var(--bs-success-text-emphasis);
  --bs-alert-bg: var(--bs-success-bg-subtle);
  --bs-alert-border-color: var(--bs-success-border-subtle);
  --bs-alert-link-color: var(--bs-success-text-emphasis);
}

.alert-info {
  --bs-alert-color: var(--bs-info-text-emphasis);
  --bs-alert-bg: var(--bs-info-bg-subtle);
  --bs-alert-border-color: var(--bs-info-border-subtle);
  --bs-alert-link-color: var(--bs-info-text-emphasis);
}

.alert-warning {
  --bs-alert-color: var(--bs-warning-text-emphasis);
  --bs-alert-bg: var(--bs-warning-bg-subtle);
  --bs-alert-border-color: var(--bs-warning-border-subtle);
  --bs-alert-link-color: var(--bs-warning-text-emphasis);
}

.alert-danger {
  --bs-alert-color: var(--bs-danger-text-emphasis);
  --bs-alert-bg: var(--bs-danger-bg-subtle);
  --bs-alert-border-color: var(--bs-danger-border-subtle);
  --bs-alert-link-color: var(--bs-danger-text-emphasis);
}

.alert-light {
  --bs-alert-color: var(--bs-light-text-emphasis);
  --bs-alert-bg: var(--bs-light-bg-subtle);
  --bs-alert-border-color: var(--bs-light-border-subtle);
  --bs-alert-link-color: var(--bs-light-text-emphasis);
}

.alert-dark {
  --bs-alert-color: var(--bs-dark-text-emphasis);
  --bs-alert-bg: var(--bs-dark-bg-subtle);
  --bs-alert-border-color: var(--bs-dark-border-subtle);
  --bs-alert-link-color: var(--bs-dark-text-emphasis);
}

@keyframes progress-bar-stripes {
  0% {
    background-position-x: 1rem;
  }
}

.progress,
.progress-stacked {
  --bs-progress-height: 1rem;
  --bs-progress-font-size: 0.75rem;
  --bs-progress-bg: var(--bs-secondary-bg);
  --bs-progress-border-radius: var(--bs-border-radius);
  --bs-progress-box-shadow: var(--bs-box-shadow-inset);
  --bs-progress-bar-color: #fff;
  --bs-progress-bar-bg: #0056b3;
  --bs-progress-bar-transition: width 0.6s ease;
  display: flex;
  height: var(--bs-progress-height);
  overflow: hidden;
  font-size: var(--bs-progress-font-size);
  background-color: var(--bs-progress-bg);
  border-radius: var(--bs-progress-border-radius);
}

.progress-bar {
  display: flex;
  flex-direction: column;
  justify-content: center;
  overflow: hidden;
  color: var(--bs-progress-bar-color);
  text-align: center;
  white-space: nowrap;
  background-color: var(--bs-progress-bar-bg);
  transition: var(--bs-progress-bar-transition);
}

@media (prefers-reduced-motion: reduce) {
  .progress-bar {
    transition: none;
  }
}

.progress-bar-striped {
  background-image: linear-gradient(
    45deg,
    rgba(255, 255, 255, 0.15) 25%,
    transparent 25%,
    transparent 50%,
    rgba(255, 255, 255, 0.15) 50%,
    rgba(255, 255, 255, 0.15) 75%,
    transparent 75%,
    transparent
  );
  background-size: var(--bs-progress-height) var(--bs-progress-height);
}

.progress-stacked > .progress {
  overflow: visible;
}

.progress-stacked > .progress > .progress-bar {
  width: 100%;
}

.progress-bar-animated {
  animation: 1s linear infinite progress-bar-stripes;
}

@media (prefers-reduced-motion: reduce) {
  .progress-bar-animated {
    animation: none;
  }
}

.list-group {
  --bs-list-group-color: var(--bs-body-color);
  --bs-list-group-bg: var(--bs-body-bg);
  --bs-list-group-border-color: var(--bs-border-color);
  --bs-list-group-border-width: var(--bs-border-width);
  --bs-list-group-border-radius: var(--bs-border-radius);
  --bs-list-group-item-padding-x: 1rem;
  --bs-list-group-item-padding-y: 0.5rem;
  --bs-list-group-action-color: var(--bs-secondary-color);
  --bs-list-group-action-hover-color: var(--bs-emphasis-color);
  --bs-list-group-action-hover-bg: var(--bs-tertiary-bg);
  --bs-list-group-action-active-color: var(--bs-body-color);
  --bs-list-group-action-active-bg: var(--bs-secondary-bg);
  --bs-list-group-disabled-color: var(--bs-secondary-color);
  --bs-list-group-disabled-bg: var(--bs-body-bg);
  --bs-list-group-active-color: #fff;
  --bs-list-group-active-bg: #31bb6b;
  --bs-list-group-active-border-color: #31bb6b;
  display: flex;
  flex-direction: column;
  padding-left: 0;
  margin-bottom: 0;
  border-radius: var(--bs-list-group-border-radius);
}

.list-group-numbered {
  list-style-type: none;
  counter-reset: section;
}

.list-group-numbered > .list-group-item::before {
  content: counters(section, '.') '. ';
  counter-increment: section;
}

.list-group-item-action {
  width: 100%;
  color: var(--bs-list-group-action-color);
  text-align: inherit;
}

.list-group-item-action:hover,
.list-group-item-action:focus {
  z-index: 1;
  color: var(--bs-list-group-action-hover-color);
  text-decoration: none;
  background-color: var(--bs-list-group-action-hover-bg);
}

.list-group-item-action:active {
  color: var(--bs-list-group-action-active-color);
  background-color: var(--bs-list-group-action-active-bg);
}

.list-group-item {
  position: relative;
  display: block;
  padding: var(--bs-list-group-item-padding-y)
    var(--bs-list-group-item-padding-x);
  color: var(--bs-list-group-color);
  background-color: var(--bs-list-group-bg);
  border: var(--bs-list-group-border-width) solid
    var(--bs-list-group-border-color);
}

.list-group-item:first-child {
  border-top-left-radius: inherit;
  border-top-right-radius: inherit;
}

.list-group-item:last-child {
  border-bottom-right-radius: inherit;
  border-bottom-left-radius: inherit;
}

.list-group-item.disabled,
.list-group-item:disabled {
  color: var(--bs-list-group-disabled-color);
  pointer-events: none;
  background-color: var(--bs-list-group-disabled-bg);
}

.list-group-item.active {
  z-index: 2;
  color: var(--bs-list-group-active-color);
  background-color: var(--bs-list-group-active-bg);
  border-color: var(--bs-list-group-active-border-color);
}

.list-group-item + .list-group-item {
  border-top-width: 0;
}

.list-group-item + .list-group-item.active {
  margin-top: calc(-1 * var(--bs-list-group-border-width));
  border-top-width: var(--bs-list-group-border-width);
}

.list-group-horizontal {
  flex-direction: row;
}

.list-group-horizontal > .list-group-item:first-child:not(:last-child) {
  border-bottom-left-radius: var(--bs-list-group-border-radius);
  border-top-right-radius: 0;
}

.list-group-horizontal > .list-group-item:last-child:not(:first-child) {
  border-top-right-radius: var(--bs-list-group-border-radius);
  border-bottom-left-radius: 0;
}

.list-group-horizontal > .list-group-item.active {
  margin-top: 0;
}

.list-group-horizontal > .list-group-item + .list-group-item {
  border-top-width: var(--bs-list-group-border-width);
  border-left-width: 0;
}

.list-group-horizontal > .list-group-item + .list-group-item.active {
  margin-left: calc(-1 * var(--bs-list-group-border-width));
  border-left-width: var(--bs-list-group-border-width);
}

@media (min-width: 576px) {
  .list-group-horizontal-sm {
    flex-direction: row;
  }

  .list-group-horizontal-sm > .list-group-item:first-child:not(:last-child) {
    border-bottom-left-radius: var(--bs-list-group-border-radius);
    border-top-right-radius: 0;
  }

  .list-group-horizontal-sm > .list-group-item:last-child:not(:first-child) {
    border-top-right-radius: var(--bs-list-group-border-radius);
    border-bottom-left-radius: 0;
  }

  .list-group-horizontal-sm > .list-group-item.active {
    margin-top: 0;
  }

  .list-group-horizontal-sm > .list-group-item + .list-group-item {
    border-top-width: var(--bs-list-group-border-width);
    border-left-width: 0;
  }

  .list-group-horizontal-sm > .list-group-item + .list-group-item.active {
    margin-left: calc(-1 * var(--bs-list-group-border-width));
    border-left-width: var(--bs-list-group-border-width);
  }
}

@media (min-width: 768px) {
  .list-group-horizontal-md {
    flex-direction: row;
  }

  .list-group-horizontal-md > .list-group-item:first-child:not(:last-child) {
    border-bottom-left-radius: var(--bs-list-group-border-radius);
    border-top-right-radius: 0;
  }

  .list-group-horizontal-md > .list-group-item:last-child:not(:first-child) {
    border-top-right-radius: var(--bs-list-group-border-radius);
    border-bottom-left-radius: 0;
  }

  .list-group-horizontal-md > .list-group-item.active {
    margin-top: 0;
  }

  .list-group-horizontal-md > .list-group-item + .list-group-item {
    border-top-width: var(--bs-list-group-border-width);
    border-left-width: 0;
  }

  .list-group-horizontal-md > .list-group-item + .list-group-item.active {
    margin-left: calc(-1 * var(--bs-list-group-border-width));
    border-left-width: var(--bs-list-group-border-width);
  }
}

@media (min-width: 992px) {
  .list-group-horizontal-lg {
    flex-direction: row;
  }

  .list-group-horizontal-lg > .list-group-item:first-child:not(:last-child) {
    border-bottom-left-radius: var(--bs-list-group-border-radius);
    border-top-right-radius: 0;
  }

  .list-group-horizontal-lg > .list-group-item:last-child:not(:first-child) {
    border-top-right-radius: var(--bs-list-group-border-radius);
    border-bottom-left-radius: 0;
  }

  .list-group-horizontal-lg > .list-group-item.active {
    margin-top: 0;
  }

  .list-group-horizontal-lg > .list-group-item + .list-group-item {
    border-top-width: var(--bs-list-group-border-width);
    border-left-width: 0;
  }

  .list-group-horizontal-lg > .list-group-item + .list-group-item.active {
    margin-left: calc(-1 * var(--bs-list-group-border-width));
    border-left-width: var(--bs-list-group-border-width);
  }
}

@media (min-width: 1200px) {
  .list-group-horizontal-xl {
    flex-direction: row;
  }

  .list-group-horizontal-xl > .list-group-item:first-child:not(:last-child) {
    border-bottom-left-radius: var(--bs-list-group-border-radius);
    border-top-right-radius: 0;
  }

  .list-group-horizontal-xl > .list-group-item:last-child:not(:first-child) {
    border-top-right-radius: var(--bs-list-group-border-radius);
    border-bottom-left-radius: 0;
  }

  .list-group-horizontal-xl > .list-group-item.active {
    margin-top: 0;
  }

  .list-group-horizontal-xl > .list-group-item + .list-group-item {
    border-top-width: var(--bs-list-group-border-width);
    border-left-width: 0;
  }

  .list-group-horizontal-xl > .list-group-item + .list-group-item.active {
    margin-left: calc(-1 * var(--bs-list-group-border-width));
    border-left-width: var(--bs-list-group-border-width);
  }
}

@media (min-width: 1400px) {
  .list-group-horizontal-xxl {
    flex-direction: row;
  }

  .list-group-horizontal-xxl > .list-group-item:first-child:not(:last-child) {
    border-bottom-left-radius: var(--bs-list-group-border-radius);
    border-top-right-radius: 0;
  }

  .list-group-horizontal-xxl > .list-group-item:last-child:not(:first-child) {
    border-top-right-radius: var(--bs-list-group-border-radius);
    border-bottom-left-radius: 0;
  }

  .list-group-horizontal-xxl > .list-group-item.active {
    margin-top: 0;
  }

  .list-group-horizontal-xxl > .list-group-item + .list-group-item {
    border-top-width: var(--bs-list-group-border-width);
    border-left-width: 0;
  }

  .list-group-horizontal-xxl > .list-group-item + .list-group-item.active {
    margin-left: calc(-1 * var(--bs-list-group-border-width));
    border-left-width: var(--bs-list-group-border-width);
  }
}

.list-group-flush {
  border-radius: 0;
}

.list-group-flush > .list-group-item {
  border-width: 0 0 var(--bs-list-group-border-width);
}

.list-group-flush > .list-group-item:last-child {
  border-bottom-width: 0;
}

.list-group-item-primary {
  --bs-list-group-color: var(--bs-primary-text-emphasis);
  --bs-list-group-bg: var(--bs-primary-bg-subtle);
  --bs-list-group-border-color: var(--bs-primary-border-subtle);
  --bs-list-group-action-hover-color: var(--bs-emphasis-color);
  --bs-list-group-action-hover-bg: var(--bs-primary-border-subtle);
  --bs-list-group-action-active-color: var(--bs-emphasis-color);
  --bs-list-group-action-active-bg: var(--bs-primary-border-subtle);
  --bs-list-group-active-color: var(--bs-primary-bg-subtle);
  --bs-list-group-active-bg: var(--bs-primary-text-emphasis);
  --bs-list-group-active-border-color: var(--bs-primary-text-emphasis);
}

.list-group-item-secondary {
  --bs-list-group-color: var(--bs-secondary-text-emphasis);
  --bs-list-group-bg: var(--bs-secondary-bg-subtle);
  --bs-list-group-border-color: var(--bs-secondary-border-subtle);
  --bs-list-group-action-hover-color: var(--bs-emphasis-color);
  --bs-list-group-action-hover-bg: var(--bs-secondary-border-subtle);
  --bs-list-group-action-active-color: var(--bs-emphasis-color);
  --bs-list-group-action-active-bg: var(--bs-secondary-border-subtle);
  --bs-list-group-active-color: var(--bs-secondary-bg-subtle);
  --bs-list-group-active-bg: var(--bs-secondary-text-emphasis);
  --bs-list-group-active-border-color: var(--bs-secondary-text-emphasis);
}

.list-group-item-success {
  --bs-list-group-color: var(--bs-success-text-emphasis);
  --bs-list-group-bg: var(--bs-success-bg-subtle);
  --bs-list-group-border-color: var(--bs-success-border-subtle);
  --bs-list-group-action-hover-color: var(--bs-emphasis-color);
  --bs-list-group-action-hover-bg: var(--bs-success-border-subtle);
  --bs-list-group-action-active-color: var(--bs-emphasis-color);
  --bs-list-group-action-active-bg: var(--bs-success-border-subtle);
  --bs-list-group-active-color: var(--bs-success-bg-subtle);
  --bs-list-group-active-bg: var(--bs-success-text-emphasis);
  --bs-list-group-active-border-color: var(--bs-success-text-emphasis);
}

.list-group-item-info {
  --bs-list-group-color: var(--bs-info-text-emphasis);
  --bs-list-group-bg: var(--bs-info-bg-subtle);
  --bs-list-group-border-color: var(--bs-info-border-subtle);
  --bs-list-group-action-hover-color: var(--bs-emphasis-color);
  --bs-list-group-action-hover-bg: var(--bs-info-border-subtle);
  --bs-list-group-action-active-color: var(--bs-emphasis-color);
  --bs-list-group-action-active-bg: var(--bs-info-border-subtle);
  --bs-list-group-active-color: var(--bs-info-bg-subtle);
  --bs-list-group-active-bg: var(--bs-info-text-emphasis);
  --bs-list-group-active-border-color: var(--bs-info-text-emphasis);
}

.list-group-item-warning {
  --bs-list-group-color: var(--bs-warning-text-emphasis);
  --bs-list-group-bg: var(--bs-warning-bg-subtle);
  --bs-list-group-border-color: var(--bs-warning-border-subtle);
  --bs-list-group-action-hover-color: var(--bs-emphasis-color);
  --bs-list-group-action-hover-bg: var(--bs-warning-border-subtle);
  --bs-list-group-action-active-color: var(--bs-emphasis-color);
  --bs-list-group-action-active-bg: var(--bs-warning-border-subtle);
  --bs-list-group-active-color: var(--bs-warning-bg-subtle);
  --bs-list-group-active-bg: var(--bs-warning-text-emphasis);
  --bs-list-group-active-border-color: var(--bs-warning-text-emphasis);
}

.list-group-item-danger {
  --bs-list-group-color: var(--bs-danger-text-emphasis);
  --bs-list-group-bg: var(--bs-danger-bg-subtle);
  --bs-list-group-border-color: var(--bs-danger-border-subtle);
  --bs-list-group-action-hover-color: var(--bs-emphasis-color);
  --bs-list-group-action-hover-bg: var(--bs-danger-border-subtle);
  --bs-list-group-action-active-color: var(--bs-emphasis-color);
  --bs-list-group-action-active-bg: var(--bs-danger-border-subtle);
  --bs-list-group-active-color: var(--bs-danger-bg-subtle);
  --bs-list-group-active-bg: var(--bs-danger-text-emphasis);
  --bs-list-group-active-border-color: var(--bs-danger-text-emphasis);
}

.list-group-item-light {
  --bs-list-group-color: var(--bs-light-text-emphasis);
  --bs-list-group-bg: var(--bs-light-bg-subtle);
  --bs-list-group-border-color: var(--bs-light-border-subtle);
  --bs-list-group-action-hover-color: var(--bs-emphasis-color);
  --bs-list-group-action-hover-bg: var(--bs-light-border-subtle);
  --bs-list-group-action-active-color: var(--bs-emphasis-color);
  --bs-list-group-action-active-bg: var(--bs-light-border-subtle);
  --bs-list-group-active-color: var(--bs-light-bg-subtle);
  --bs-list-group-active-bg: var(--bs-light-text-emphasis);
  --bs-list-group-active-border-color: var(--bs-light-text-emphasis);
}

.list-group-item-dark {
  --bs-list-group-color: var(--bs-dark-text-emphasis);
  --bs-list-group-bg: var(--bs-dark-bg-subtle);
  --bs-list-group-border-color: var(--bs-dark-border-subtle);
  --bs-list-group-action-hover-color: var(--bs-emphasis-color);
  --bs-list-group-action-hover-bg: var(--bs-dark-border-subtle);
  --bs-list-group-action-active-color: var(--bs-emphasis-color);
  --bs-list-group-action-active-bg: var(--bs-dark-border-subtle);
  --bs-list-group-active-color: var(--bs-dark-bg-subtle);
  --bs-list-group-active-bg: var(--bs-dark-text-emphasis);
  --bs-list-group-active-border-color: var(--bs-dark-text-emphasis);
}

.btn-close {
  --bs-btn-close-color: #000;
  --bs-btn-close-bg: url("data:image/svg+xml,%3csvg xmlns='http://www.w3.org/2000/svg' viewBox='0 0 16 16' fill='%23000'%3e%3cpath d='M.293.293a1 1 0 0 1 1.414 0L8 6.586 14.293.293a1 1 0 1 1 1.414 1.414L9.414 8l6.293 6.293a1 1 0 0 1-1.414 1.414L8 9.414l-6.293 6.293a1 1 0 0 1-1.414-1.414L6.586 8 .293 1.707a1 1 0 0 1 0-1.414z'/%3e%3c/svg%3e");
  --bs-btn-close-opacity: 0.5;
  --bs-btn-close-hover-opacity: 0.75;
  --bs-btn-close-focus-shadow: 0 0 0 0.25rem rgba(155, 174, 211, 0.5);
  --bs-btn-close-focus-opacity: 1;
  --bs-btn-close-disabled-opacity: 0.25;
  --bs-btn-close-white-filter: invert(1) grayscale(100%) brightness(200%);
  box-sizing: content-box;
  width: 1em;
  height: 1em;
  padding: 0.25em 0.25em;
  color: var(--bs-btn-close-color);
  background: transparent var(--bs-btn-close-bg) center/1em auto no-repeat;
  border: 0;
  border-radius: 0.375rem;
  opacity: var(--bs-btn-close-opacity);
}

.btn-close:hover {
  color: var(--bs-btn-close-color);
  text-decoration: none;
  opacity: var(--bs-btn-close-hover-opacity);
}

.btn-close:focus {
  outline: 0;
  box-shadow: var(--bs-btn-close-focus-shadow);
  opacity: var(--bs-btn-close-focus-opacity);
}

.btn-close:disabled,
.btn-close.disabled {
  pointer-events: none;
  user-select: none;
  opacity: var(--bs-btn-close-disabled-opacity);
}

.btn-close-white {
  filter: var(--bs-btn-close-white-filter);
}

[data-bs-theme='dark'] .btn-close {
  filter: var(--bs-btn-close-white-filter);
}

.toast {
  --bs-toast-zindex: 1090;
  --bs-toast-padding-x: 0.75rem;
  --bs-toast-padding-y: 0.5rem;
  --bs-toast-spacing: 1.5rem;
  --bs-toast-max-width: 350px;
  --bs-toast-font-size: 0.875rem;
  --bs-toast-color: ;
  --bs-toast-bg: rgba(var(--bs-body-bg-rgb), 0.85);
  --bs-toast-border-width: var(--bs-border-width);
  --bs-toast-border-color: var(--bs-border-color-translucent);
  --bs-toast-border-radius: var(--bs-border-radius);
  --bs-toast-box-shadow: var(--bs-box-shadow);
  --bs-toast-header-color: var(--bs-secondary-color);
  --bs-toast-header-bg: rgba(var(--bs-body-bg-rgb), 0.85);
  --bs-toast-header-border-color: var(--bs-border-color-translucent);
  width: var(--bs-toast-max-width);
  max-width: 100%;
  font-size: var(--bs-toast-font-size);
  color: var(--bs-toast-color);
  pointer-events: auto;
  background-color: var(--bs-toast-bg);
  background-clip: padding-box;
  border: var(--bs-toast-border-width) solid var(--bs-toast-border-color);
  box-shadow: var(--bs-toast-box-shadow);
  border-radius: var(--bs-toast-border-radius);
}

.toast.showing {
  opacity: 0;
}

.toast:not(.show) {
  display: none;
}

.toast-container {
  --bs-toast-zindex: 1090;
  position: absolute;
  z-index: var(--bs-toast-zindex);
  width: max-content;
  max-width: 100%;
  pointer-events: none;
}

.toast-container > :not(:last-child) {
  margin-bottom: var(--bs-toast-spacing);
}

.toast-header {
  display: flex;
  align-items: center;
  padding: var(--bs-toast-padding-y) var(--bs-toast-padding-x);
  color: var(--bs-toast-header-color);
  background-color: var(--bs-toast-header-bg);
  background-clip: padding-box;
  border-bottom: var(--bs-toast-border-width) solid
    var(--bs-toast-header-border-color);
  border-top-left-radius: calc(
    var(--bs-toast-border-radius) - var(--bs-toast-border-width)
  );
  border-top-right-radius: calc(
    var(--bs-toast-border-radius) - var(--bs-toast-border-width)
  );
}

.toast-header .btn-close {
  margin-right: calc(-0.5 * var(--bs-toast-padding-x));
  margin-left: var(--bs-toast-padding-x);
}

.toast-body {
  padding: var(--bs-toast-padding-x);
  word-wrap: break-word;
}

.modal {
  --bs-modal-zindex: 1055;
  --bs-modal-width: 500px;
  --bs-modal-padding: 1rem;
  --bs-modal-margin: 0.5rem;
  --bs-modal-color: ;
  --bs-modal-bg: var(--bs-body-bg);
  --bs-modal-border-color: var(--bs-border-color-translucent);
  --bs-modal-border-width: var(--bs-border-width);
  --bs-modal-border-radius: var(--bs-border-radius-lg);
  --bs-modal-box-shadow: 0 0.125rem 0.25rem rgba(0, 0, 0, 0.075);
  --bs-modal-inner-border-radius: calc(
    var(--bs-border-radius-lg) - (var(--bs-border-width))
  );
  --bs-modal-header-padding-x: 1rem;
  --bs-modal-header-padding-y: 1rem;
  --bs-modal-header-padding: 1rem 1rem;
  --bs-modal-header-border-color: var(--bs-border-color);
  --bs-modal-header-border-width: var(--bs-border-width);
  --bs-modal-title-line-height: 1.5;
  --bs-modal-footer-gap: 0.5rem;
  --bs-modal-footer-bg: ;
  --bs-modal-footer-border-color: var(--bs-border-color);
  --bs-modal-footer-border-width: var(--bs-border-width);
  position: fixed;
  top: 0;
  left: 0;
  z-index: var(--bs-modal-zindex);
  display: none;
  width: 100%;
  height: 100%;
  overflow-x: hidden;
  overflow-y: auto;
  outline: 0;
}

.modal-dialog {
  position: relative;
  width: auto;
  margin: var(--bs-modal-margin);
  pointer-events: none;
}

.modal.fade .modal-dialog {
  transition: transform 0.3s ease-out;
  transform: translate(0, -50px);
}

@media (prefers-reduced-motion: reduce) {
  .modal.fade .modal-dialog {
    transition: none;
  }
}

.modal.show .modal-dialog {
  transform: none;
}

.modal.modal-static .modal-dialog {
  transform: scale(1.02);
}

.modal-dialog-scrollable {
  height: calc(100% - var(--bs-modal-margin) * 2);
}

.modal-dialog-scrollable .modal-content {
  max-height: 100%;
  overflow: hidden;
}

.modal-dialog-scrollable .modal-body {
  overflow-y: auto;
}

.modal-dialog-centered {
  display: flex;
  align-items: center;
  min-height: calc(100% - var(--bs-modal-margin) * 2);
}

.modal-content {
  position: relative;
  display: flex;
  flex-direction: column;
  width: 100%;
  color: var(--bs-modal-color);
  pointer-events: auto;
  background-color: var(--bs-modal-bg);
  background-clip: padding-box;
  border: var(--bs-modal-border-width) solid var(--bs-modal-border-color);
  border-radius: var(--bs-modal-border-radius);
  outline: 0;
}

.modal-backdrop {
  --bs-backdrop-zindex: 1050;
  --bs-backdrop-bg: #000;
  --bs-backdrop-opacity: 0.5;
  position: fixed;
  top: 0;
  left: 0;
  z-index: var(--bs-backdrop-zindex);
  width: 100vw;
  height: 100vh;
  background-color: var(--bs-backdrop-bg);
}

.modal-backdrop.fade {
  opacity: 0;
}

.modal-backdrop.show {
  opacity: var(--bs-backdrop-opacity);
}

.modal-header {
  display: flex;
  flex-shrink: 0;
  align-items: center;
  justify-content: space-between;
  padding: var(--bs-modal-header-padding);
  border-bottom: var(--bs-modal-header-border-width) solid
    var(--bs-modal-header-border-color);
  border-top-left-radius: var(--bs-modal-inner-border-radius);
  border-top-right-radius: var(--bs-modal-inner-border-radius);
}

.modal-header .btn-close {
  padding: calc(var(--bs-modal-header-padding-y) * 0.5)
    calc(var(--bs-modal-header-padding-x) * 0.5);
  margin: calc(-0.5 * var(--bs-modal-header-padding-y))
    calc(-0.5 * var(--bs-modal-header-padding-x))
    calc(-0.5 * var(--bs-modal-header-padding-y)) auto;
}

.modal-title {
  margin-bottom: 0;
  line-height: var(--bs-modal-title-line-height);
}

.modal-body {
  position: relative;
  flex: 1 1 auto;
  padding: var(--bs-modal-padding);
}

.modal-footer {
  display: flex;
  flex-shrink: 0;
  flex-wrap: wrap;
  align-items: center;
  justify-content: flex-end;
  padding: calc(var(--bs-modal-padding) - var(--bs-modal-footer-gap) * 0.5);
  background-color: var(--bs-modal-footer-bg);
  border-top: var(--bs-modal-footer-border-width) solid
    var(--bs-modal-footer-border-color);
  border-bottom-right-radius: var(--bs-modal-inner-border-radius);
  border-bottom-left-radius: var(--bs-modal-inner-border-radius);
}

.modal-footer > * {
  margin: calc(var(--bs-modal-footer-gap) * 0.5);
}

@media (min-width: 576px) {
  .modal {
    --bs-modal-margin: 1.75rem;
    --bs-modal-box-shadow: 0 0.5rem 1rem rgba(0, 0, 0, 0.15);
  }

  .modal-dialog {
    max-width: var(--bs-modal-width);
    margin-right: auto;
    margin-left: auto;
  }

  .modal-sm {
    --bs-modal-width: 300px;
  }
}

@media (min-width: 992px) {
  .modal-lg,
  .modal-xl {
    --bs-modal-width: 800px;
  }
}

@media (min-width: 1200px) {
  .modal-xl {
    --bs-modal-width: 1140px;
  }
}

.modal-fullscreen {
  width: 100vw;
  max-width: none;
  height: 100%;
  margin: 0;
}

.modal-fullscreen .modal-content {
  height: 100%;
  border: 0;
  border-radius: 0;
}

.modal-fullscreen .modal-header,
.modal-fullscreen .modal-footer {
  border-radius: 0;
}

.modal-fullscreen .modal-body {
  overflow-y: auto;
}

@media (max-width: 575.98px) {
  .modal-fullscreen-sm-down {
    width: 100vw;
    max-width: none;
    height: 100%;
    margin: 0;
  }

  .modal-fullscreen-sm-down .modal-content {
    height: 100%;
    border: 0;
    border-radius: 0;
  }

  .modal-fullscreen-sm-down .modal-header,
  .modal-fullscreen-sm-down .modal-footer {
    border-radius: 0;
  }

  .modal-fullscreen-sm-down .modal-body {
    overflow-y: auto;
  }
}

@media (max-width: 767.98px) {
  .modal-fullscreen-md-down {
    width: 100vw;
    max-width: none;
    height: 100%;
    margin: 0;
  }

  .modal-fullscreen-md-down .modal-content {
    height: 100%;
    border: 0;
    border-radius: 0;
  }

  .modal-fullscreen-md-down .modal-header,
  .modal-fullscreen-md-down .modal-footer {
    border-radius: 0;
  }

  .modal-fullscreen-md-down .modal-body {
    overflow-y: auto;
  }
}

@media (max-width: 991.98px) {
  .modal-fullscreen-lg-down {
    width: 100vw;
    max-width: none;
    height: 100%;
    margin: 0;
  }

  .modal-fullscreen-lg-down .modal-content {
    height: 100%;
    border: 0;
    border-radius: 0;
  }

  .modal-fullscreen-lg-down .modal-header,
  .modal-fullscreen-lg-down .modal-footer {
    border-radius: 0;
  }

  .modal-fullscreen-lg-down .modal-body {
    overflow-y: auto;
  }
}

@media (max-width: 1199.98px) {
  .modal-fullscreen-xl-down {
    width: 100vw;
    max-width: none;
    height: 100%;
    margin: 0;
  }

  .modal-fullscreen-xl-down .modal-content {
    height: 100%;
    border: 0;
    border-radius: 0;
  }

  .modal-fullscreen-xl-down .modal-header,
  .modal-fullscreen-xl-down .modal-footer {
    border-radius: 0;
  }

  .modal-fullscreen-xl-down .modal-body {
    overflow-y: auto;
  }
}

@media (max-width: 1399.98px) {
  .modal-fullscreen-xxl-down {
    width: 100vw;
    max-width: none;
    height: 100%;
    margin: 0;
  }

  .modal-fullscreen-xxl-down .modal-content {
    height: 100%;
    border: 0;
    border-radius: 0;
  }

  .modal-fullscreen-xxl-down .modal-header,
  .modal-fullscreen-xxl-down .modal-footer {
    border-radius: 0;
  }

  .modal-fullscreen-xxl-down .modal-body {
    overflow-y: auto;
  }
}

.tooltip {
  --bs-tooltip-zindex: 1080;
  --bs-tooltip-max-width: 200px;
  --bs-tooltip-padding-x: 0.5rem;
  --bs-tooltip-padding-y: 0.25rem;
  --bs-tooltip-margin: ;
  --bs-tooltip-font-size: 0.875rem;
  --bs-tooltip-color: var(--bs-body-bg);
  --bs-tooltip-bg: var(--bs-emphasis-color);
  --bs-tooltip-border-radius: var(--bs-border-radius);
  --bs-tooltip-opacity: 0.9;
  --bs-tooltip-arrow-width: 0.8rem;
  --bs-tooltip-arrow-height: 0.4rem;
  z-index: var(--bs-tooltip-zindex);
  display: block;
  margin: var(--bs-tooltip-margin);
  font-family: var(--bs-font-sans-serif);
  font-style: normal;
  font-weight: 400;
  line-height: 1.5;
  text-align: left;
  text-align: start;
  text-decoration: none;
  text-shadow: none;
  text-transform: none;
  letter-spacing: normal;
  word-break: normal;
  white-space: normal;
  word-spacing: normal;
  line-break: auto;
  font-size: var(--bs-tooltip-font-size);
  word-wrap: break-word;
  opacity: 0;
}

.tooltip.show {
  opacity: var(--bs-tooltip-opacity);
}

.tooltip .tooltip-arrow {
  display: block;
  width: var(--bs-tooltip-arrow-width);
  height: var(--bs-tooltip-arrow-height);
}

.tooltip .tooltip-arrow::before {
  position: absolute;
  content: '';
  border-color: transparent;
  border-style: solid;
}

.bs-tooltip-top .tooltip-arrow,
.bs-tooltip-auto[data-popper-placement^='top'] .tooltip-arrow {
  bottom: calc(-1 * var(--bs-tooltip-arrow-height));
}

.bs-tooltip-top .tooltip-arrow::before,
.bs-tooltip-auto[data-popper-placement^='top'] .tooltip-arrow::before {
  top: -1px;
  border-width: var(--bs-tooltip-arrow-height)
    calc(var(--bs-tooltip-arrow-width) * 0.5) 0;
  border-top-color: var(--bs-tooltip-bg);
}

/* rtl:begin:ignore */
.bs-tooltip-end .tooltip-arrow,
.bs-tooltip-auto[data-popper-placement^='right'] .tooltip-arrow {
  left: calc(-1 * var(--bs-tooltip-arrow-height));
  width: var(--bs-tooltip-arrow-height);
  height: var(--bs-tooltip-arrow-width);
}

.bs-tooltip-end .tooltip-arrow::before,
.bs-tooltip-auto[data-popper-placement^='right'] .tooltip-arrow::before {
  right: -1px;
  border-width: calc(var(--bs-tooltip-arrow-width) * 0.5)
    var(--bs-tooltip-arrow-height) calc(var(--bs-tooltip-arrow-width) * 0.5) 0;
  border-right-color: var(--bs-tooltip-bg);
}

/* rtl:end:ignore */
.bs-tooltip-bottom .tooltip-arrow,
.bs-tooltip-auto[data-popper-placement^='bottom'] .tooltip-arrow {
  top: calc(-1 * var(--bs-tooltip-arrow-height));
}

.bs-tooltip-bottom .tooltip-arrow::before,
.bs-tooltip-auto[data-popper-placement^='bottom'] .tooltip-arrow::before {
  bottom: -1px;
  border-width: 0 calc(var(--bs-tooltip-arrow-width) * 0.5)
    var(--bs-tooltip-arrow-height);
  border-bottom-color: var(--bs-tooltip-bg);
}

/* rtl:begin:ignore */
.bs-tooltip-start .tooltip-arrow,
.bs-tooltip-auto[data-popper-placement^='left'] .tooltip-arrow {
  right: calc(-1 * var(--bs-tooltip-arrow-height));
  width: var(--bs-tooltip-arrow-height);
  height: var(--bs-tooltip-arrow-width);
}

.bs-tooltip-start .tooltip-arrow::before,
.bs-tooltip-auto[data-popper-placement^='left'] .tooltip-arrow::before {
  left: -1px;
  border-width: calc(var(--bs-tooltip-arrow-width) * 0.5) 0
    calc(var(--bs-tooltip-arrow-width) * 0.5) var(--bs-tooltip-arrow-height);
  border-left-color: var(--bs-tooltip-bg);
}

/* rtl:end:ignore */
.tooltip-inner {
  max-width: var(--bs-tooltip-max-width);
  padding: var(--bs-tooltip-padding-y) var(--bs-tooltip-padding-x);
  color: var(--bs-tooltip-color);
  text-align: center;
  background-color: var(--bs-tooltip-bg);
  border-radius: var(--bs-tooltip-border-radius);
}

.popover {
  --bs-popover-zindex: 1070;
  --bs-popover-max-width: 276px;
  --bs-popover-font-size: 0.875rem;
  --bs-popover-bg: var(--bs-body-bg);
  --bs-popover-border-width: var(--bs-border-width);
  --bs-popover-border-color: var(--bs-border-color-translucent);
  --bs-popover-border-radius: var(--bs-border-radius-lg);
  --bs-popover-inner-border-radius: calc(
    var(--bs-border-radius-lg) - var(--bs-border-width)
  );
  --bs-popover-box-shadow: 0 0.5rem 1rem rgba(0, 0, 0, 0.15);
  --bs-popover-header-padding-x: 1rem;
  --bs-popover-header-padding-y: 0.5rem;
  --bs-popover-header-font-size: 1rem;
  --bs-popover-header-color: inherit;
  --bs-popover-header-bg: var(--bs-secondary-bg);
  --bs-popover-body-padding-x: 1rem;
  --bs-popover-body-padding-y: 1rem;
  --bs-popover-body-color: var(--bs-body-color);
  --bs-popover-arrow-width: 1rem;
  --bs-popover-arrow-height: 0.5rem;
  --bs-popover-arrow-border: var(--bs-popover-border-color);
  z-index: var(--bs-popover-zindex);
  display: block;
  max-width: var(--bs-popover-max-width);
  font-family: var(--bs-font-sans-serif);
  font-style: normal;
  font-weight: 400;
  line-height: 1.5;
  text-align: left;
  text-align: start;
  text-decoration: none;
  text-shadow: none;
  text-transform: none;
  letter-spacing: normal;
  word-break: normal;
  white-space: normal;
  word-spacing: normal;
  line-break: auto;
  font-size: var(--bs-popover-font-size);
  word-wrap: break-word;
  background-color: var(--bs-popover-bg);
  background-clip: padding-box;
  border: var(--bs-popover-border-width) solid var(--bs-popover-border-color);
  border-radius: var(--bs-popover-border-radius);
}

.popover .popover-arrow {
  display: block;
  width: var(--bs-popover-arrow-width);
  height: var(--bs-popover-arrow-height);
}

.popover .popover-arrow::before,
.popover .popover-arrow::after {
  position: absolute;
  display: block;
  content: '';
  border-color: transparent;
  border-style: solid;
  border-width: 0;
}

.bs-popover-top > .popover-arrow,
.bs-popover-auto[data-popper-placement^='top'] > .popover-arrow {
  bottom: calc(
    -1 * (var(--bs-popover-arrow-height)) - var(--bs-popover-border-width)
  );
}

.bs-popover-top > .popover-arrow::before,
.bs-popover-auto[data-popper-placement^='top'] > .popover-arrow::before,
.bs-popover-top > .popover-arrow::after,
.bs-popover-auto[data-popper-placement^='top'] > .popover-arrow::after {
  border-width: var(--bs-popover-arrow-height)
    calc(var(--bs-popover-arrow-width) * 0.5) 0;
}

.bs-popover-top > .popover-arrow::before,
.bs-popover-auto[data-popper-placement^='top'] > .popover-arrow::before {
  bottom: 0;
  border-top-color: var(--bs-popover-arrow-border);
}

.bs-popover-top > .popover-arrow::after,
.bs-popover-auto[data-popper-placement^='top'] > .popover-arrow::after {
  bottom: var(--bs-popover-border-width);
  border-top-color: var(--bs-popover-bg);
}

/* rtl:begin:ignore */
.bs-popover-end > .popover-arrow,
.bs-popover-auto[data-popper-placement^='right'] > .popover-arrow {
  left: calc(
    -1 * (var(--bs-popover-arrow-height)) - var(--bs-popover-border-width)
  );
  width: var(--bs-popover-arrow-height);
  height: var(--bs-popover-arrow-width);
}

.bs-popover-end > .popover-arrow::before,
.bs-popover-auto[data-popper-placement^='right'] > .popover-arrow::before,
.bs-popover-end > .popover-arrow::after,
.bs-popover-auto[data-popper-placement^='right'] > .popover-arrow::after {
  border-width: calc(var(--bs-popover-arrow-width) * 0.5)
    var(--bs-popover-arrow-height) calc(var(--bs-popover-arrow-width) * 0.5) 0;
}

.bs-popover-end > .popover-arrow::before,
.bs-popover-auto[data-popper-placement^='right'] > .popover-arrow::before {
  left: 0;
  border-right-color: var(--bs-popover-arrow-border);
}

.bs-popover-end > .popover-arrow::after,
.bs-popover-auto[data-popper-placement^='right'] > .popover-arrow::after {
  left: var(--bs-popover-border-width);
  border-right-color: var(--bs-popover-bg);
}

/* rtl:end:ignore */
.bs-popover-bottom > .popover-arrow,
.bs-popover-auto[data-popper-placement^='bottom'] > .popover-arrow {
  top: calc(
    -1 * (var(--bs-popover-arrow-height)) - var(--bs-popover-border-width)
  );
}

.bs-popover-bottom > .popover-arrow::before,
.bs-popover-auto[data-popper-placement^='bottom'] > .popover-arrow::before,
.bs-popover-bottom > .popover-arrow::after,
.bs-popover-auto[data-popper-placement^='bottom'] > .popover-arrow::after {
  border-width: 0 calc(var(--bs-popover-arrow-width) * 0.5)
    var(--bs-popover-arrow-height);
}

.bs-popover-bottom > .popover-arrow::before,
.bs-popover-auto[data-popper-placement^='bottom'] > .popover-arrow::before {
  top: 0;
  border-bottom-color: var(--bs-popover-arrow-border);
}

.bs-popover-bottom > .popover-arrow::after,
.bs-popover-auto[data-popper-placement^='bottom'] > .popover-arrow::after {
  top: var(--bs-popover-border-width);
  border-bottom-color: var(--bs-popover-bg);
}

.bs-popover-bottom .popover-header::before,
.bs-popover-auto[data-popper-placement^='bottom'] .popover-header::before {
  position: absolute;
  top: 0;
  left: 50%;
  display: block;
  width: var(--bs-popover-arrow-width);
  margin-left: calc(-0.5 * var(--bs-popover-arrow-width));
  content: '';
  border-bottom: var(--bs-popover-border-width) solid
    var(--bs-popover-header-bg);
}

/* rtl:begin:ignore */
.bs-popover-start > .popover-arrow,
.bs-popover-auto[data-popper-placement^='left'] > .popover-arrow {
  right: calc(
    -1 * (var(--bs-popover-arrow-height)) - var(--bs-popover-border-width)
  );
  width: var(--bs-popover-arrow-height);
  height: var(--bs-popover-arrow-width);
}

.bs-popover-start > .popover-arrow::before,
.bs-popover-auto[data-popper-placement^='left'] > .popover-arrow::before,
.bs-popover-start > .popover-arrow::after,
.bs-popover-auto[data-popper-placement^='left'] > .popover-arrow::after {
  border-width: calc(var(--bs-popover-arrow-width) * 0.5) 0
    calc(var(--bs-popover-arrow-width) * 0.5) var(--bs-popover-arrow-height);
}

.bs-popover-start > .popover-arrow::before,
.bs-popover-auto[data-popper-placement^='left'] > .popover-arrow::before {
  right: 0;
  border-left-color: var(--bs-popover-arrow-border);
}

.bs-popover-start > .popover-arrow::after,
.bs-popover-auto[data-popper-placement^='left'] > .popover-arrow::after {
  right: var(--bs-popover-border-width);
  border-left-color: var(--bs-popover-bg);
}

/* rtl:end:ignore */
.popover-header {
  padding: var(--bs-popover-header-padding-y) var(--bs-popover-header-padding-x);
  margin-bottom: 0;
  font-size: var(--bs-popover-header-font-size);
  color: var(--bs-popover-header-color);
  background-color: var(--bs-popover-header-bg);
  border-bottom: var(--bs-popover-border-width) solid
    var(--bs-popover-border-color);
  border-top-left-radius: var(--bs-popover-inner-border-radius);
  border-top-right-radius: var(--bs-popover-inner-border-radius);
}

.popover-header:empty {
  display: none;
}

.popover-body {
  padding: var(--bs-popover-body-padding-y) var(--bs-popover-body-padding-x);
  color: var(--bs-popover-body-color);
}

.carousel {
  position: relative;
}

.carousel.pointer-event {
  touch-action: pan-y;
}

.carousel-inner {
  position: relative;
  width: 100%;
  overflow: hidden;
}

.carousel-inner::after {
  display: block;
  clear: both;
  content: '';
}

.carousel-item {
  position: relative;
  display: none;
  float: left;
  width: 100%;
  margin-right: -100%;
  backface-visibility: hidden;
  transition: transform 0.6s ease-in-out;
}

@media (prefers-reduced-motion: reduce) {
  .carousel-item {
    transition: none;
  }
}

.carousel-item.active,
.carousel-item-next,
.carousel-item-prev {
  display: block;
}

.carousel-item-next:not(.carousel-item-start),
.active.carousel-item-end {
  transform: translateX(100%);
}

.carousel-item-prev:not(.carousel-item-end),
.active.carousel-item-start {
  transform: translateX(-100%);
}

.carousel-fade .carousel-item {
  opacity: 0;
  transition-property: opacity;
  transform: none;
}

.carousel-fade .carousel-item.active,
.carousel-fade .carousel-item-next.carousel-item-start,
.carousel-fade .carousel-item-prev.carousel-item-end {
  z-index: 1;
  opacity: 1;
}

.carousel-fade .active.carousel-item-start,
.carousel-fade .active.carousel-item-end {
  z-index: 0;
  opacity: 0;
  transition: opacity 0s 0.6s;
}

@media (prefers-reduced-motion: reduce) {
  .carousel-fade .active.carousel-item-start,
  .carousel-fade .active.carousel-item-end {
    transition: none;
  }
}

.carousel-control-prev,
.carousel-control-next {
  position: absolute;
  top: 0;
  bottom: 0;
  z-index: 1;
  display: flex;
  align-items: center;
  justify-content: center;
  width: 15%;
  padding: 0;
  color: #fff;
  text-align: center;
  background: none;
  border: 0;
  opacity: 0.5;
  transition: opacity 0.15s ease;
}

@media (prefers-reduced-motion: reduce) {
  .carousel-control-prev,
  .carousel-control-next {
    transition: none;
  }
}

.carousel-control-prev:hover,
.carousel-control-prev:focus,
.carousel-control-next:hover,
.carousel-control-next:focus {
  color: #fff;
  text-decoration: none;
  outline: 0;
  opacity: 0.9;
}

.carousel-control-prev {
  left: 0;
}

.carousel-control-next {
  right: 0;
}

.carousel-control-prev-icon,
.carousel-control-next-icon {
  display: inline-block;
  width: 2rem;
  height: 2rem;
  background-repeat: no-repeat;
  background-position: 50%;
  background-size: 100% 100%;
}

/* rtl:options: {
     "autoRename": true,
     "stringMap":[ {
       "name"    : "prev-next",
       "search"  : "prev",
       "replace" : "next"
     } ]
   } */
.carousel-control-prev-icon {
  background-image: url("data:image/svg+xml,%3csvg xmlns='http://www.w3.org/2000/svg' viewBox='0 0 16 16' fill='%23fff'%3e%3cpath d='M11.354 1.646a.5.5 0 0 1 0 .708L5.707 8l5.647 5.646a.5.5 0 0 1-.708.708l-6-6a.5.5 0 0 1 0-.708l6-6a.5.5 0 0 1 .708 0z'/%3e%3c/svg%3e");
}

.carousel-control-next-icon {
  background-image: url("data:image/svg+xml,%3csvg xmlns='http://www.w3.org/2000/svg' viewBox='0 0 16 16' fill='%23fff'%3e%3cpath d='M4.646 1.646a.5.5 0 0 1 .708 0l6 6a.5.5 0 0 1 0 .708l-6 6a.5.5 0 0 1-.708-.708L10.293 8 4.646 2.354a.5.5 0 0 1 0-.708z'/%3e%3c/svg%3e");
}

.carousel-indicators {
  position: absolute;
  right: 0;
  bottom: 0;
  left: 0;
  z-index: 2;
  display: flex;
  justify-content: center;
  padding: 0;
  margin-right: 15%;
  margin-bottom: 1rem;
  margin-left: 15%;
}

.carousel-indicators [data-bs-target] {
  box-sizing: content-box;
  flex: 0 1 auto;
  width: 30px;
  height: 3px;
  padding: 0;
  margin-right: 3px;
  margin-left: 3px;
  text-indent: -999px;
  cursor: pointer;
  background-color: #fff;
  background-clip: padding-box;
  border: 0;
  border-top: 10px solid transparent;
  border-bottom: 10px solid transparent;
  opacity: 0.5;
  transition: opacity 0.6s ease;
}

@media (prefers-reduced-motion: reduce) {
  .carousel-indicators [data-bs-target] {
    transition: none;
  }
}

.carousel-indicators .active {
  opacity: 1;
}

.carousel-caption {
  position: absolute;
  right: 15%;
  bottom: 1.25rem;
  left: 15%;
  padding-top: 1.25rem;
  padding-bottom: 1.25rem;
  color: #fff;
  text-align: center;
}

.carousel-dark .carousel-control-prev-icon,
.carousel-dark .carousel-control-next-icon {
  filter: invert(1) grayscale(100);
}

.carousel-dark .carousel-indicators [data-bs-target] {
  background-color: #000;
}

.carousel-dark .carousel-caption {
  color: #000;
}

[data-bs-theme='dark'] .carousel .carousel-control-prev-icon,
[data-bs-theme='dark'] .carousel .carousel-control-next-icon,
[data-bs-theme='dark'].carousel .carousel-control-prev-icon,
[data-bs-theme='dark'].carousel .carousel-control-next-icon {
  filter: invert(1) grayscale(100);
}

[data-bs-theme='dark'] .carousel .carousel-indicators [data-bs-target],
[data-bs-theme='dark'].carousel .carousel-indicators [data-bs-target] {
  background-color: #000;
}

[data-bs-theme='dark'] .carousel .carousel-caption,
[data-bs-theme='dark'].carousel .carousel-caption {
  color: #000;
}

.spinner-grow,
.spinner-border {
  display: inline-block;
  width: var(--bs-spinner-width);
  height: var(--bs-spinner-height);
  vertical-align: var(--bs-spinner-vertical-align);
  border-radius: 50%;
  animation: var(--bs-spinner-animation-speed) linear infinite
    var(--bs-spinner-animation-name);
}

@keyframes spinner-border {
  to {
    transform: rotate(360deg) /* rtl:ignore */;
  }
}

.spinner-border {
  --bs-spinner-width: 2rem;
  --bs-spinner-height: 2rem;
  --bs-spinner-vertical-align: -0.125em;
  --bs-spinner-border-width: 0.25em;
  --bs-spinner-animation-speed: 0.75s;
  --bs-spinner-animation-name: spinner-border;
  border: var(--bs-spinner-border-width) solid currentcolor;
  border-right-color: transparent;
}

.spinner-border-sm {
  --bs-spinner-width: 1rem;
  --bs-spinner-height: 1rem;
  --bs-spinner-border-width: 0.2em;
}

@keyframes spinner-grow {
  0% {
    transform: scale(0);
  }

  50% {
    opacity: 1;
    transform: none;
  }
}

.spinner-grow {
  --bs-spinner-width: 2rem;
  --bs-spinner-height: 2rem;
  --bs-spinner-vertical-align: -0.125em;
  --bs-spinner-animation-speed: 0.75s;
  --bs-spinner-animation-name: spinner-grow;
  background-color: currentcolor;
  opacity: 0;
}

.spinner-grow-sm {
  --bs-spinner-width: 1rem;
  --bs-spinner-height: 1rem;
}

@media (prefers-reduced-motion: reduce) {
  .spinner-border,
  .spinner-grow {
    --bs-spinner-animation-speed: 1.5s;
  }
}

.offcanvas,
.offcanvas-xxl,
.offcanvas-xl,
.offcanvas-lg,
.offcanvas-md,
.offcanvas-sm {
  --bs-offcanvas-zindex: 1045;
  --bs-offcanvas-width: 400px;
  --bs-offcanvas-height: 30vh;
  --bs-offcanvas-padding-x: 1rem;
  --bs-offcanvas-padding-y: 1rem;
  --bs-offcanvas-color: var(--bs-body-color);
  --bs-offcanvas-bg: var(--bs-body-bg);
  --bs-offcanvas-border-width: var(--bs-border-width);
  --bs-offcanvas-border-color: var(--bs-border-color-translucent);
  --bs-offcanvas-box-shadow: 0 0.125rem 0.25rem rgba(0, 0, 0, 0.075);
  --bs-offcanvas-transition: transform 0.3s ease-in-out;
  --bs-offcanvas-title-line-height: 1.5;
}

@media (max-width: 575.98px) {
  .offcanvas-sm {
    position: fixed;
    bottom: 0;
    z-index: var(--bs-offcanvas-zindex);
    display: flex;
    flex-direction: column;
    max-width: 100%;
    color: var(--bs-offcanvas-color);
    visibility: hidden;
    background-color: var(--bs-offcanvas-bg);
    background-clip: padding-box;
    outline: 0;
    transition: var(--bs-offcanvas-transition);
  }
}

@media (max-width: 575.98px) and (prefers-reduced-motion: reduce) {
  .offcanvas-sm {
    transition: none;
  }
}

@media (max-width: 575.98px) {
  .offcanvas-sm.offcanvas-start {
    top: 0;
    left: 0;
    width: var(--bs-offcanvas-width);
    border-right: var(--bs-offcanvas-border-width) solid
      var(--bs-offcanvas-border-color);
    transform: translateX(-100%);
  }

  .offcanvas-sm.offcanvas-end {
    top: 0;
    right: 0;
    width: var(--bs-offcanvas-width);
    border-left: var(--bs-offcanvas-border-width) solid
      var(--bs-offcanvas-border-color);
    transform: translateX(100%);
  }

  .offcanvas-sm.offcanvas-top {
    top: 0;
    right: 0;
    left: 0;
    height: var(--bs-offcanvas-height);
    max-height: 100%;
    border-bottom: var(--bs-offcanvas-border-width) solid
      var(--bs-offcanvas-border-color);
    transform: translateY(-100%);
  }

  .offcanvas-sm.offcanvas-bottom {
    right: 0;
    left: 0;
    height: var(--bs-offcanvas-height);
    max-height: 100%;
    border-top: var(--bs-offcanvas-border-width) solid
      var(--bs-offcanvas-border-color);
    transform: translateY(100%);
  }

  .offcanvas-sm.showing,
  .offcanvas-sm.show:not(.hiding) {
    transform: none;
  }

  .offcanvas-sm.showing,
  .offcanvas-sm.hiding,
  .offcanvas-sm.show {
    visibility: visible;
  }
}

@media (min-width: 576px) {
  .offcanvas-sm {
    --bs-offcanvas-height: auto;
    --bs-offcanvas-border-width: 0;
    background-color: transparent !important;
  }

  .offcanvas-sm .offcanvas-header {
    display: none;
  }

  .offcanvas-sm .offcanvas-body {
    display: flex;
    flex-grow: 0;
    padding: 0;
    overflow-y: visible;
    background-color: transparent !important;
  }
}

@media (max-width: 767.98px) {
  .offcanvas-md {
    position: fixed;
    bottom: 0;
    z-index: var(--bs-offcanvas-zindex);
    display: flex;
    flex-direction: column;
    max-width: 100%;
    color: var(--bs-offcanvas-color);
    visibility: hidden;
    background-color: var(--bs-offcanvas-bg);
    background-clip: padding-box;
    outline: 0;
    transition: var(--bs-offcanvas-transition);
  }
}

@media (max-width: 767.98px) and (prefers-reduced-motion: reduce) {
  .offcanvas-md {
    transition: none;
  }
}

@media (max-width: 767.98px) {
  .offcanvas-md.offcanvas-start {
    top: 0;
    left: 0;
    width: var(--bs-offcanvas-width);
    border-right: var(--bs-offcanvas-border-width) solid
      var(--bs-offcanvas-border-color);
    transform: translateX(-100%);
  }

  .offcanvas-md.offcanvas-end {
    top: 0;
    right: 0;
    width: var(--bs-offcanvas-width);
    border-left: var(--bs-offcanvas-border-width) solid
      var(--bs-offcanvas-border-color);
    transform: translateX(100%);
  }

  .offcanvas-md.offcanvas-top {
    top: 0;
    right: 0;
    left: 0;
    height: var(--bs-offcanvas-height);
    max-height: 100%;
    border-bottom: var(--bs-offcanvas-border-width) solid
      var(--bs-offcanvas-border-color);
    transform: translateY(-100%);
  }

  .offcanvas-md.offcanvas-bottom {
    right: 0;
    left: 0;
    height: var(--bs-offcanvas-height);
    max-height: 100%;
    border-top: var(--bs-offcanvas-border-width) solid
      var(--bs-offcanvas-border-color);
    transform: translateY(100%);
  }

  .offcanvas-md.showing,
  .offcanvas-md.show:not(.hiding) {
    transform: none;
  }

  .offcanvas-md.showing,
  .offcanvas-md.hiding,
  .offcanvas-md.show {
    visibility: visible;
  }
}

@media (min-width: 768px) {
  .offcanvas-md {
    --bs-offcanvas-height: auto;
    --bs-offcanvas-border-width: 0;
    background-color: transparent !important;
  }

  .offcanvas-md .offcanvas-header {
    display: none;
  }

  .offcanvas-md .offcanvas-body {
    display: flex;
    flex-grow: 0;
    padding: 0;
    overflow-y: visible;
    background-color: transparent !important;
  }
}

@media (max-width: 991.98px) {
  .offcanvas-lg {
    position: fixed;
    bottom: 0;
    z-index: var(--bs-offcanvas-zindex);
    display: flex;
    flex-direction: column;
    max-width: 100%;
    color: var(--bs-offcanvas-color);
    visibility: hidden;
    background-color: var(--bs-offcanvas-bg);
    background-clip: padding-box;
    outline: 0;
    transition: var(--bs-offcanvas-transition);
  }
}

@media (max-width: 991.98px) and (prefers-reduced-motion: reduce) {
  .offcanvas-lg {
    transition: none;
  }
}

@media (max-width: 991.98px) {
  .offcanvas-lg.offcanvas-start {
    top: 0;
    left: 0;
    width: var(--bs-offcanvas-width);
    border-right: var(--bs-offcanvas-border-width) solid
      var(--bs-offcanvas-border-color);
    transform: translateX(-100%);
  }

  .offcanvas-lg.offcanvas-end {
    top: 0;
    right: 0;
    width: var(--bs-offcanvas-width);
    border-left: var(--bs-offcanvas-border-width) solid
      var(--bs-offcanvas-border-color);
    transform: translateX(100%);
  }

  .offcanvas-lg.offcanvas-top {
    top: 0;
    right: 0;
    left: 0;
    height: var(--bs-offcanvas-height);
    max-height: 100%;
    border-bottom: var(--bs-offcanvas-border-width) solid
      var(--bs-offcanvas-border-color);
    transform: translateY(-100%);
  }

  .offcanvas-lg.offcanvas-bottom {
    right: 0;
    left: 0;
    height: var(--bs-offcanvas-height);
    max-height: 100%;
    border-top: var(--bs-offcanvas-border-width) solid
      var(--bs-offcanvas-border-color);
    transform: translateY(100%);
  }

  .offcanvas-lg.showing,
  .offcanvas-lg.show:not(.hiding) {
    transform: none;
  }

  .offcanvas-lg.showing,
  .offcanvas-lg.hiding,
  .offcanvas-lg.show {
    visibility: visible;
  }
}

@media (min-width: 992px) {
  .offcanvas-lg {
    --bs-offcanvas-height: auto;
    --bs-offcanvas-border-width: 0;
    background-color: transparent !important;
  }

  .offcanvas-lg .offcanvas-header {
    display: none;
  }

  .offcanvas-lg .offcanvas-body {
    display: flex;
    flex-grow: 0;
    padding: 0;
    overflow-y: visible;
    background-color: transparent !important;
  }
}

@media (max-width: 1199.98px) {
  .offcanvas-xl {
    position: fixed;
    bottom: 0;
    z-index: var(--bs-offcanvas-zindex);
    display: flex;
    flex-direction: column;
    max-width: 100%;
    color: var(--bs-offcanvas-color);
    visibility: hidden;
    background-color: var(--bs-offcanvas-bg);
    background-clip: padding-box;
    outline: 0;
    transition: var(--bs-offcanvas-transition);
  }
}

@media (max-width: 1199.98px) and (prefers-reduced-motion: reduce) {
  .offcanvas-xl {
    transition: none;
  }
}

@media (max-width: 1199.98px) {
  .offcanvas-xl.offcanvas-start {
    top: 0;
    left: 0;
    width: var(--bs-offcanvas-width);
    border-right: var(--bs-offcanvas-border-width) solid
      var(--bs-offcanvas-border-color);
    transform: translateX(-100%);
  }

  .offcanvas-xl.offcanvas-end {
    top: 0;
    right: 0;
    width: var(--bs-offcanvas-width);
    border-left: var(--bs-offcanvas-border-width) solid
      var(--bs-offcanvas-border-color);
    transform: translateX(100%);
  }

  .offcanvas-xl.offcanvas-top {
    top: 0;
    right: 0;
    left: 0;
    height: var(--bs-offcanvas-height);
    max-height: 100%;
    border-bottom: var(--bs-offcanvas-border-width) solid
      var(--bs-offcanvas-border-color);
    transform: translateY(-100%);
  }

  .offcanvas-xl.offcanvas-bottom {
    right: 0;
    left: 0;
    height: var(--bs-offcanvas-height);
    max-height: 100%;
    border-top: var(--bs-offcanvas-border-width) solid
      var(--bs-offcanvas-border-color);
    transform: translateY(100%);
  }

  .offcanvas-xl.showing,
  .offcanvas-xl.show:not(.hiding) {
    transform: none;
  }

  .offcanvas-xl.showing,
  .offcanvas-xl.hiding,
  .offcanvas-xl.show {
    visibility: visible;
  }
}

@media (min-width: 1200px) {
  .offcanvas-xl {
    --bs-offcanvas-height: auto;
    --bs-offcanvas-border-width: 0;
    background-color: transparent !important;
  }

  .offcanvas-xl .offcanvas-header {
    display: none;
  }

  .offcanvas-xl .offcanvas-body {
    display: flex;
    flex-grow: 0;
    padding: 0;
    overflow-y: visible;
    background-color: transparent !important;
  }
}

@media (max-width: 1399.98px) {
  .offcanvas-xxl {
    position: fixed;
    bottom: 0;
    z-index: var(--bs-offcanvas-zindex);
    display: flex;
    flex-direction: column;
    max-width: 100%;
    color: var(--bs-offcanvas-color);
    visibility: hidden;
    background-color: var(--bs-offcanvas-bg);
    background-clip: padding-box;
    outline: 0;
    transition: var(--bs-offcanvas-transition);
  }
}

@media (max-width: 1399.98px) and (prefers-reduced-motion: reduce) {
  .offcanvas-xxl {
    transition: none;
  }
}

@media (max-width: 1399.98px) {
  .offcanvas-xxl.offcanvas-start {
    top: 0;
    left: 0;
    width: var(--bs-offcanvas-width);
    border-right: var(--bs-offcanvas-border-width) solid
      var(--bs-offcanvas-border-color);
    transform: translateX(-100%);
  }

  .offcanvas-xxl.offcanvas-end {
    top: 0;
    right: 0;
    width: var(--bs-offcanvas-width);
    border-left: var(--bs-offcanvas-border-width) solid
      var(--bs-offcanvas-border-color);
    transform: translateX(100%);
  }

  .offcanvas-xxl.offcanvas-top {
    top: 0;
    right: 0;
    left: 0;
    height: var(--bs-offcanvas-height);
    max-height: 100%;
    border-bottom: var(--bs-offcanvas-border-width) solid
      var(--bs-offcanvas-border-color);
    transform: translateY(-100%);
  }

  .offcanvas-xxl.offcanvas-bottom {
    right: 0;
    left: 0;
    height: var(--bs-offcanvas-height);
    max-height: 100%;
    border-top: var(--bs-offcanvas-border-width) solid
      var(--bs-offcanvas-border-color);
    transform: translateY(100%);
  }

  .offcanvas-xxl.showing,
  .offcanvas-xxl.show:not(.hiding) {
    transform: none;
  }

  .offcanvas-xxl.showing,
  .offcanvas-xxl.hiding,
  .offcanvas-xxl.show {
    visibility: visible;
  }
}

@media (min-width: 1400px) {
  .offcanvas-xxl {
    --bs-offcanvas-height: auto;
    --bs-offcanvas-border-width: 0;
    background-color: transparent !important;
  }

  .offcanvas-xxl .offcanvas-header {
    display: none;
  }

  .offcanvas-xxl .offcanvas-body {
    display: flex;
    flex-grow: 0;
    padding: 0;
    overflow-y: visible;
    background-color: transparent !important;
  }
}

.offcanvas {
  position: fixed;
  bottom: 0;
  z-index: var(--bs-offcanvas-zindex);
  display: flex;
  flex-direction: column;
  max-width: 100%;
  color: var(--bs-offcanvas-color);
  visibility: hidden;
  background-color: var(--bs-offcanvas-bg);
  background-clip: padding-box;
  outline: 0;
  transition: var(--bs-offcanvas-transition);
}

@media (prefers-reduced-motion: reduce) {
  .offcanvas {
    transition: none;
  }
}

.offcanvas.offcanvas-start {
  top: 0;
  left: 0;
  width: var(--bs-offcanvas-width);
  border-right: var(--bs-offcanvas-border-width) solid
    var(--bs-offcanvas-border-color);
  transform: translateX(-100%);
}

.offcanvas.offcanvas-end {
  top: 0;
  right: 0;
  width: var(--bs-offcanvas-width);
  border-left: var(--bs-offcanvas-border-width) solid
    var(--bs-offcanvas-border-color);
  transform: translateX(100%);
}

.offcanvas.offcanvas-top {
  top: 0;
  right: 0;
  left: 0;
  height: var(--bs-offcanvas-height);
  max-height: 100%;
  border-bottom: var(--bs-offcanvas-border-width) solid
    var(--bs-offcanvas-border-color);
  transform: translateY(-100%);
}

.offcanvas.offcanvas-bottom {
  right: 0;
  left: 0;
  height: var(--bs-offcanvas-height);
  max-height: 100%;
  border-top: var(--bs-offcanvas-border-width) solid
    var(--bs-offcanvas-border-color);
  transform: translateY(100%);
}

.offcanvas.showing,
.offcanvas.show:not(.hiding) {
  transform: none;
}

.offcanvas.showing,
.offcanvas.hiding,
.offcanvas.show {
  visibility: visible;
}

.offcanvas-backdrop {
  position: fixed;
  top: 0;
  left: 0;
  z-index: 1040;
  width: 100vw;
  height: 100vh;
  background-color: #000;
}

.offcanvas-backdrop.fade {
  opacity: 0;
}

.offcanvas-backdrop.show {
  opacity: 0.5;
}

.offcanvas-header {
  display: flex;
  align-items: center;
  justify-content: space-between;
  padding: var(--bs-offcanvas-padding-y) var(--bs-offcanvas-padding-x);
}

.offcanvas-header .btn-close {
  padding: calc(var(--bs-offcanvas-padding-y) * 0.5)
    calc(var(--bs-offcanvas-padding-x) * 0.5);
  margin-top: calc(-0.5 * var(--bs-offcanvas-padding-y));
  margin-right: calc(-0.5 * var(--bs-offcanvas-padding-x));
  margin-bottom: calc(-0.5 * var(--bs-offcanvas-padding-y));
}

.offcanvas-title {
  margin-bottom: 0;
  line-height: var(--bs-offcanvas-title-line-height);
}

.offcanvas-body {
  flex-grow: 1;
  padding: var(--bs-offcanvas-padding-y) var(--bs-offcanvas-padding-x);
  overflow-y: auto;
}

.placeholder {
  display: inline-block;
  min-height: 1em;
  vertical-align: middle;
  cursor: wait;
  background-color: currentcolor;
  opacity: 0.5;
}

.placeholder.btn::before {
  display: inline-block;
  content: '';
}

.placeholder-xs {
  min-height: 0.6em;
}

.placeholder-sm {
  min-height: 0.8em;
}

.placeholder-lg {
  min-height: 1.2em;
}

.placeholder-glow .placeholder {
  animation: placeholder-glow 2s ease-in-out infinite;
}

@keyframes placeholder-glow {
  50% {
    opacity: 0.2;
  }
}

.placeholder-wave {
  mask-image: linear-gradient(
    130deg,
    #000 55%,
    rgba(0, 0, 0, 0.8) 75%,
    #000 95%
  );
  mask-size: 200% 100%;
  animation: placeholder-wave 2s linear infinite;
}

@keyframes placeholder-wave {
  100% {
    mask-position: -200% 0%;
  }
}

.clearfix::after {
  display: block;
  clear: both;
  content: '';
}

.text-bg-primary {
  color: #000 !important;
  background-color: RGBA(49, 187, 107, var(--bs-bg-opacity, 1)) !important;
}

.text-bg-secondary {
  color: #fff !important;
  background-color: RGBA(112, 112, 112, var(--bs-bg-opacity, 1)) !important;
}

.text-bg-success {
  color: #000 !important;
  background-color: RGBA(49, 187, 107, var(--bs-bg-opacity, 1)) !important;
}

.text-bg-info {
  color: #000 !important;
  background-color: RGBA(13, 202, 240, var(--bs-bg-opacity, 1)) !important;
}

.text-bg-warning {
  color: #000 !important;
  background-color: RGBA(254, 188, 89, var(--bs-bg-opacity, 1)) !important;
}

.text-bg-danger {
  color: #fff !important;
  background-color: RGBA(220, 53, 69, var(--bs-bg-opacity, 1)) !important;
}

.text-bg-light {
  color: #000 !important;
  background-color: RGBA(248, 249, 250, var(--bs-bg-opacity, 1)) !important;
}

.text-bg-dark {
  color: #fff !important;
  background-color: RGBA(33, 37, 41, var(--bs-bg-opacity, 1)) !important;
}

.link-primary {
  color: RGBA(var(--bs-primary-rgb), var(--bs-link-opacity, 1)) !important;
  text-decoration-color: RGBA(
    var(--bs-primary-rgb),
    var(--bs-link-underline-opacity, 1)
  ) !important;
}

.link-primary:hover,
.link-primary:focus {
  color: RGBA(90, 201, 137, var(--bs-link-opacity, 1)) !important;
  text-decoration-color: RGBA(
    90,
    201,
    137,
    var(--bs-link-underline-opacity, 1)
  ) !important;
}

.link-secondary {
  color: RGBA(var(--bs-secondary-rgb), var(--bs-link-opacity, 1)) !important;
  text-decoration-color: RGBA(
    var(--bs-secondary-rgb),
    var(--bs-link-underline-opacity, 1)
  ) !important;
}

.link-secondary:hover,
.link-secondary:focus {
  color: RGBA(90, 90, 90, var(--bs-link-opacity, 1)) !important;
  text-decoration-color: RGBA(
    90,
    90,
    90,
    var(--bs-link-underline-opacity, 1)
  ) !important;
}

.link-success {
  color: RGBA(var(--bs-success-rgb), var(--bs-link-opacity, 1)) !important;
  text-decoration-color: RGBA(
    var(--bs-success-rgb),
    var(--bs-link-underline-opacity, 1)
  ) !important;
}

.link-success:hover,
.link-success:focus {
  color: RGBA(90, 201, 137, var(--bs-link-opacity, 1)) !important;
  text-decoration-color: RGBA(
    90,
    201,
    137,
    var(--bs-link-underline-opacity, 1)
  ) !important;
}

.link-info {
  color: RGBA(var(--bs-info-rgb), var(--bs-link-opacity, 1)) !important;
  text-decoration-color: RGBA(
    var(--bs-info-rgb),
    var(--bs-link-underline-opacity, 1)
  ) !important;
}

.link-info:hover,
.link-info:focus {
  color: RGBA(61, 213, 243, var(--bs-link-opacity, 1)) !important;
  text-decoration-color: RGBA(
    61,
    213,
    243,
    var(--bs-link-underline-opacity, 1)
  ) !important;
}

.link-warning {
  color: RGBA(var(--bs-warning-rgb), var(--bs-link-opacity, 1)) !important;
  text-decoration-color: RGBA(
    var(--bs-warning-rgb),
    var(--bs-link-underline-opacity, 1)
  ) !important;
}

.link-warning:hover,
.link-warning:focus {
  color: RGBA(254, 201, 122, var(--bs-link-opacity, 1)) !important;
  text-decoration-color: RGBA(
    254,
    201,
    122,
    var(--bs-link-underline-opacity, 1)
  ) !important;
}

.link-danger {
  color: RGBA(var(--bs-danger-rgb), var(--bs-link-opacity, 1)) !important;
  text-decoration-color: RGBA(
    var(--bs-danger-rgb),
    var(--bs-link-underline-opacity, 1)
  ) !important;
}

.link-danger:hover,
.link-danger:focus {
  color: RGBA(176, 42, 55, var(--bs-link-opacity, 1)) !important;
  text-decoration-color: RGBA(
    176,
    42,
    55,
    var(--bs-link-underline-opacity, 1)
  ) !important;
}

.link-light {
  color: RGBA(var(--bs-light-rgb), var(--bs-link-opacity, 1)) !important;
  text-decoration-color: RGBA(
    var(--bs-light-rgb),
    var(--bs-link-underline-opacity, 1)
  ) !important;
}

.link-light:hover,
.link-light:focus {
  color: RGBA(249, 250, 251, var(--bs-link-opacity, 1)) !important;
  text-decoration-color: RGBA(
    249,
    250,
    251,
    var(--bs-link-underline-opacity, 1)
  ) !important;
}

.link-dark {
  color: RGBA(var(--bs-dark-rgb), var(--bs-link-opacity, 1)) !important;
  text-decoration-color: RGBA(
    var(--bs-dark-rgb),
    var(--bs-link-underline-opacity, 1)
  ) !important;
}

.link-dark:hover,
.link-dark:focus {
  color: RGBA(26, 30, 33, var(--bs-link-opacity, 1)) !important;
  text-decoration-color: RGBA(
    26,
    30,
    33,
    var(--bs-link-underline-opacity, 1)
  ) !important;
}

.link-body-emphasis {
  color: RGBA(
    var(--bs-emphasis-color-rgb),
    var(--bs-link-opacity, 1)
  ) !important;
  text-decoration-color: RGBA(
    var(--bs-emphasis-color-rgb),
    var(--bs-link-underline-opacity, 1)
  ) !important;
}

.link-body-emphasis:hover,
.link-body-emphasis:focus {
  color: RGBA(
    var(--bs-emphasis-color-rgb),
    var(--bs-link-opacity, 0.75)
  ) !important;
  text-decoration-color: RGBA(
    var(--bs-emphasis-color-rgb),
    var(--bs-link-underline-opacity, 0.75)
  ) !important;
}

.focus-ring:focus {
  outline: 0;
  box-shadow: var(--bs-focus-ring-x, 0) var(--bs-focus-ring-y, 0)
    var(--bs-focus-ring-blur, 0) var(--bs-focus-ring-width)
    var(--bs-focus-ring-color);
}

.icon-link {
  display: inline-flex;
  gap: 0.375rem;
  align-items: center;
  text-decoration-color: rgba(
    var(--bs-link-color-rgb),
    var(--bs-link-opacity, 0.5)
  );
  text-underline-offset: 0.25em;
  backface-visibility: hidden;
}

.icon-link > .bi {
  flex-shrink: 0;
  width: 1em;
  height: 1em;
  fill: currentcolor;
  transition: 0.2s ease-in-out transform;
}

@media (prefers-reduced-motion: reduce) {
  .icon-link > .bi {
    transition: none;
  }
}

.icon-link-hover:hover > .bi,
.icon-link-hover:focus-visible > .bi {
  transform: var(--bs-icon-link-transform, translate3d(0.25em, 0, 0));
}

.ratio {
  position: relative;
  width: 100%;
}

.ratio::before {
  display: block;
  padding-top: var(--bs-aspect-ratio);
  content: '';
}

.ratio > * {
  position: absolute;
  top: 0;
  left: 0;
  width: 100%;
  height: 100%;
}

.ratio-1x1 {
  --bs-aspect-ratio: 100%;
}

.ratio-4x3 {
  --bs-aspect-ratio: 75%;
}

.ratio-16x9 {
  --bs-aspect-ratio: 56.25%;
}

.ratio-21x9 {
  --bs-aspect-ratio: 42.8571428571%;
}

.fixed-top {
  position: fixed;
  top: 0;
  right: 0;
  left: 0;
  z-index: 1030;
}

.fixed-bottom {
  position: fixed;
  right: 0;
  bottom: 0;
  left: 0;
  z-index: 1030;
}

.sticky-top {
  position: sticky;
  top: 0;
  z-index: 1020;
}

.sticky-bottom {
  position: sticky;
  bottom: 0;
  z-index: 1020;
}

@media (min-width: 576px) {
  .sticky-sm-top {
    position: sticky;
    top: 0;
    z-index: 1020;
  }

  .sticky-sm-bottom {
    position: sticky;
    bottom: 0;
    z-index: 1020;
  }
}

@media (min-width: 768px) {
  .sticky-md-top {
    position: sticky;
    top: 0;
    z-index: 1020;
  }

  .sticky-md-bottom {
    position: sticky;
    bottom: 0;
    z-index: 1020;
  }
}

@media (min-width: 992px) {
  .sticky-lg-top {
    position: sticky;
    top: 0;
    z-index: 1020;
  }

  .sticky-lg-bottom {
    position: sticky;
    bottom: 0;
    z-index: 1020;
  }
}

@media (min-width: 1200px) {
  .sticky-xl-top {
    position: sticky;
    top: 0;
    z-index: 1020;
  }

  .sticky-xl-bottom {
    position: sticky;
    bottom: 0;
    z-index: 1020;
  }
}

@media (min-width: 1400px) {
  .sticky-xxl-top {
    position: sticky;
    top: 0;
    z-index: 1020;
  }

  .sticky-xxl-bottom {
    position: sticky;
    bottom: 0;
    z-index: 1020;
  }
}

.hstack {
  display: flex;
  flex-direction: row;
  align-items: center;
  align-self: stretch;
}

.vstack {
  display: flex;
  flex: 1 1 auto;
  flex-direction: column;
  align-self: stretch;
}

.visually-hidden,
.visually-hidden-focusable:not(:focus):not(:focus-within) {
  width: 1px !important;
  height: 1px !important;
  padding: 0 !important;
  margin: -1px !important;
  overflow: hidden !important;
  clip: rect(0, 0, 0, 0) !important;
  white-space: nowrap !important;
  border: 0 !important;
}

.visually-hidden:not(caption),
.visually-hidden-focusable:not(:focus):not(:focus-within):not(caption) {
  position: absolute !important;
}

.stretched-link::after {
  position: absolute;
  top: 0;
  right: 0;
  bottom: 0;
  left: 0;
  z-index: 1;
  content: '';
}

.text-truncate {
  overflow: hidden;
  text-overflow: ellipsis;
  white-space: nowrap;
}

.vr {
  display: inline-block;
  align-self: stretch;
  width: 1px;
  min-height: 1em;
  background-color: currentcolor;
  opacity: 0.25;
}

.align-baseline {
  vertical-align: baseline !important;
}

.align-top {
  vertical-align: top !important;
}

.align-middle {
  vertical-align: middle !important;
}

.align-bottom {
  vertical-align: bottom !important;
}

.align-text-bottom {
  vertical-align: text-bottom !important;
}

.align-text-top {
  vertical-align: text-top !important;
}

.float-start {
  float: left !important;
}

.float-end {
  float: right !important;
}

.float-none {
  float: none !important;
}

.object-fit-contain {
  object-fit: contain !important;
}

.object-fit-cover {
  object-fit: cover !important;
}

.object-fit-fill {
  object-fit: fill !important;
}

.object-fit-scale {
  object-fit: scale-down !important;
}

.object-fit-none {
  object-fit: none !important;
}

.opacity-0 {
  opacity: 0 !important;
}

.opacity-25 {
  opacity: 0.25 !important;
}

.opacity-50 {
  opacity: 0.5 !important;
}

.opacity-75 {
  opacity: 0.75 !important;
}

.opacity-100 {
  opacity: 1 !important;
}

.overflow-auto {
  overflow: auto !important;
}

.overflow-hidden {
  overflow: hidden !important;
}

.overflow-visible {
  overflow: visible !important;
}

.overflow-scroll {
  overflow: scroll !important;
}

.overflow-x-auto {
  overflow-x: auto !important;
}

.overflow-x-hidden {
  overflow-x: hidden !important;
}

.overflow-x-visible {
  overflow-x: visible !important;
}

.overflow-x-scroll {
  overflow-x: scroll !important;
}

.overflow-y-auto {
  overflow-y: auto !important;
}

.overflow-y-hidden {
  overflow-y: hidden !important;
}

.overflow-y-visible {
  overflow-y: visible !important;
}

.overflow-y-scroll {
  overflow-y: scroll !important;
}

.d-inline {
  display: inline !important;
}

.d-inline-block {
  display: inline-block !important;
}

.d-block {
  display: block !important;
}

.d-grid {
  display: grid !important;
}

.d-inline-grid {
  display: inline-grid !important;
}

.d-table {
  display: table !important;
}

.d-table-row {
  display: table-row !important;
}

.d-table-cell {
  display: table-cell !important;
}

.d-flex {
  display: flex !important;
}

.d-inline-flex {
  display: inline-flex !important;
}

.d-none {
  display: none !important;
}

.shadow {
  box-shadow: 0 0.5rem 1rem rgba(0, 0, 0, 0.15) !important;
}

.shadow-sm {
  box-shadow: 0 0.125rem 0.25rem rgba(0, 0, 0, 0.075) !important;
}

.shadow-lg {
  box-shadow: 0 1rem 3rem rgba(0, 0, 0, 0.175) !important;
}

.shadow-none {
  box-shadow: none !important;
}

.focus-ring-primary {
  --bs-focus-ring-color: rgba(
    var(--bs-primary-rgb),
    var(--bs-focus-ring-opacity)
  );
}

.focus-ring-secondary {
  --bs-focus-ring-color: rgba(
    var(--bs-secondary-rgb),
    var(--bs-focus-ring-opacity)
  );
}

.focus-ring-success {
  --bs-focus-ring-color: rgba(
    var(--bs-success-rgb),
    var(--bs-focus-ring-opacity)
  );
}

.focus-ring-info {
  --bs-focus-ring-color: rgba(var(--bs-info-rgb), var(--bs-focus-ring-opacity));
}

.focus-ring-warning {
  --bs-focus-ring-color: rgba(
    var(--bs-warning-rgb),
    var(--bs-focus-ring-opacity)
  );
}

.focus-ring-danger {
  --bs-focus-ring-color: rgba(
    var(--bs-danger-rgb),
    var(--bs-focus-ring-opacity)
  );
}

.focus-ring-light {
  --bs-focus-ring-color: rgba(
    var(--bs-light-rgb),
    var(--bs-focus-ring-opacity)
  );
}

.focus-ring-dark {
  --bs-focus-ring-color: rgba(var(--bs-dark-rgb), var(--bs-focus-ring-opacity));
}

.position-static {
  position: static !important;
}

.position-relative {
  position: relative !important;
}

.position-absolute {
  position: absolute !important;
}

.position-fixed {
  position: fixed !important;
}

.position-sticky {
  position: sticky !important;
}

.top-0 {
  top: 0 !important;
}

.top-50 {
  top: 50% !important;
}

.top-100 {
  top: 100% !important;
}

.bottom-0 {
  bottom: 0 !important;
}

.bottom-50 {
  bottom: 50% !important;
}

.bottom-100 {
  bottom: 100% !important;
}

.start-0 {
  left: 0 !important;
}

.start-50 {
  left: 50% !important;
}

.start-100 {
  left: 100% !important;
}

.end-0 {
  right: 0 !important;
}

.end-50 {
  right: 50% !important;
}

.end-100 {
  right: 100% !important;
}

.translate-middle {
  transform: translate(-50%, -50%) !important;
}

.translate-middle-x {
  transform: translateX(-50%) !important;
}

.translate-middle-y {
  transform: translateY(-50%) !important;
}

.border {
  border: var(--bs-border-width) var(--bs-border-style) var(--bs-border-color) !important;
}

.border-0 {
  border: 0 !important;
}

.border-top {
  border-top: var(--bs-border-width) var(--bs-border-style)
    var(--bs-border-color) !important;
}

.border-top-0 {
  border-top: 0 !important;
}

.border-end {
  border-right: var(--bs-border-width) var(--bs-border-style)
    var(--bs-border-color) !important;
}

.border-end-0 {
  border-right: 0 !important;
}

.border-bottom {
  border-bottom: var(--bs-border-width) var(--bs-border-style)
    var(--bs-border-color) !important;
}

.border-bottom-0 {
  border-bottom: 0 !important;
}

.border-start {
  border-left: var(--bs-border-width) var(--bs-border-style)
    var(--bs-border-color) !important;
}

.border-start-0 {
  border-left: 0 !important;
}

.border-primary {
  --bs-border-opacity: 1;
  border-color: rgba(
    var(--bs-primary-rgb),
    var(--bs-border-opacity)
  ) !important;
}

.border-secondary {
  --bs-border-opacity: 1;
  border-color: rgba(
    var(--bs-secondary-rgb),
    var(--bs-border-opacity)
  ) !important;
}

.border-success {
  --bs-border-opacity: 1;
  border-color: rgba(
    var(--bs-success-rgb),
    var(--bs-border-opacity)
  ) !important;
}

.border-info {
  --bs-border-opacity: 1;
  border-color: rgba(var(--bs-info-rgb), var(--bs-border-opacity)) !important;
}

.border-warning {
  --bs-border-opacity: 1;
  border-color: rgba(
    var(--bs-warning-rgb),
    var(--bs-border-opacity)
  ) !important;
}

.border-danger {
  --bs-border-opacity: 1;
  border-color: rgba(var(--bs-danger-rgb), var(--bs-border-opacity)) !important;
}

.border-light {
  --bs-border-opacity: 1;
  border-color: rgba(var(--bs-light-rgb), var(--bs-border-opacity)) !important;
}

.border-dark {
  --bs-border-opacity: 1;
  border-color: rgba(var(--bs-dark-rgb), var(--bs-border-opacity)) !important;
}

.border-black {
  --bs-border-opacity: 1;
  border-color: rgba(var(--bs-black-rgb), var(--bs-border-opacity)) !important;
}

.border-white {
  --bs-border-opacity: 1;
  border-color: rgba(var(--bs-white-rgb), var(--bs-border-opacity)) !important;
}

.border-primary-subtle {
  border-color: var(--bs-primary-border-subtle) !important;
}

.border-secondary-subtle {
  border-color: var(--bs-secondary-border-subtle) !important;
}

.border-success-subtle {
  border-color: var(--bs-success-border-subtle) !important;
}

.border-info-subtle {
  border-color: var(--bs-info-border-subtle) !important;
}

.border-warning-subtle {
  border-color: var(--bs-warning-border-subtle) !important;
}

.border-danger-subtle {
  border-color: var(--bs-danger-border-subtle) !important;
}

.border-light-subtle {
  border-color: var(--bs-light-border-subtle) !important;
}

.border-dark-subtle {
  border-color: var(--bs-dark-border-subtle) !important;
}

.border-1 {
  border-width: 1px !important;
}

.border-2 {
  border-width: 2px !important;
}

.border-3 {
  border-width: 3px !important;
}

.border-4 {
  border-width: 4px !important;
}

.border-5 {
  border-width: 5px !important;
}

.border-opacity-10 {
  --bs-border-opacity: 0.1;
}

.border-opacity-25 {
  --bs-border-opacity: 0.25;
}

.border-opacity-50 {
  --bs-border-opacity: 0.5;
}

.border-opacity-75 {
  --bs-border-opacity: 0.75;
}

.border-opacity-100 {
  --bs-border-opacity: 1;
}

.w-25 {
  width: 25% !important;
}

.w-50 {
  width: 50% !important;
}

.w-75 {
  width: 75% !important;
}

.w-100 {
  width: 100% !important;
}

.w-auto {
  width: auto !important;
}

.mw-100 {
  max-width: 100% !important;
}

.vw-100 {
  width: 100vw !important;
}

.min-vw-100 {
  min-width: 100vw !important;
}

.h-25 {
  height: 25% !important;
}

.h-50 {
  height: 50% !important;
}

.h-75 {
  height: 75% !important;
}

.h-100 {
  height: 100% !important;
}

.h-auto {
  height: auto !important;
}

.mh-100 {
  max-height: 100% !important;
}

.vh-100 {
  height: 100vh !important;
}

.min-vh-100 {
  min-height: 100vh !important;
}

.flex-fill {
  flex: 1 1 auto !important;
}

.flex-row {
  flex-direction: row !important;
}

.flex-column {
  flex-direction: column !important;
}

.flex-row-reverse {
  flex-direction: row-reverse !important;
}

.flex-column-reverse {
  flex-direction: column-reverse !important;
}

.flex-grow-0 {
  flex-grow: 0 !important;
}

.flex-grow-1 {
  flex-grow: 1 !important;
}

.flex-shrink-0 {
  flex-shrink: 0 !important;
}

.flex-shrink-1 {
  flex-shrink: 1 !important;
}

.flex-wrap {
  flex-wrap: wrap !important;
}

.flex-nowrap {
  flex-wrap: nowrap !important;
}

.flex-wrap-reverse {
  flex-wrap: wrap-reverse !important;
}

.justify-content-start {
  justify-content: flex-start !important;
}

.justify-content-end {
  justify-content: flex-end !important;
}

.justify-content-center {
  justify-content: center !important;
}

.justify-content-between {
  justify-content: space-between !important;
}

.justify-content-around {
  justify-content: space-around !important;
}

.justify-content-evenly {
  justify-content: space-evenly !important;
}

.align-items-start {
  align-items: flex-start !important;
}

.align-items-end {
  align-items: flex-end !important;
}

.align-items-center {
  align-items: center !important;
}

.align-items-baseline {
  align-items: baseline !important;
}

.align-items-stretch {
  align-items: stretch !important;
}

.align-content-start {
  align-content: flex-start !important;
}

.align-content-end {
  align-content: flex-end !important;
}

.align-content-center {
  align-content: center !important;
}

.align-content-between {
  align-content: space-between !important;
}

.align-content-around {
  align-content: space-around !important;
}

.align-content-stretch {
  align-content: stretch !important;
}

.align-self-auto {
  align-self: auto !important;
}

.align-self-start {
  align-self: flex-start !important;
}

.align-self-end {
  align-self: flex-end !important;
}

.align-self-center {
  align-self: center !important;
}

.align-self-baseline {
  align-self: baseline !important;
}

.align-self-stretch {
  align-self: stretch !important;
}

.order-first {
  order: -1 !important;
}

.order-0 {
  order: 0 !important;
}

.order-1 {
  order: 1 !important;
}

.order-2 {
  order: 2 !important;
}

.order-3 {
  order: 3 !important;
}

.order-4 {
  order: 4 !important;
}

.order-5 {
  order: 5 !important;
}

.order-last {
  order: 6 !important;
}

.m-0 {
  margin: 0 !important;
}

.m-1 {
  margin: 0.25rem !important;
}

.m-2 {
  margin: 0.5rem !important;
}

.m-3 {
  margin: 1rem !important;
}

.m-4 {
  margin: 1.5rem !important;
}

.m-5 {
  margin: 3rem !important;
}

.m-auto {
  margin: auto !important;
}

.mx-0 {
  margin-right: 0 !important;
  margin-left: 0 !important;
}

.mx-1 {
  margin-right: 0.25rem !important;
  margin-left: 0.25rem !important;
}

.mx-2 {
  margin-right: 0.5rem !important;
  margin-left: 0.5rem !important;
}

.mx-3 {
  margin-right: 1rem !important;
  margin-left: 1rem !important;
}

.mx-4 {
  margin-right: 1.5rem !important;
  margin-left: 1.5rem !important;
}

.mx-5 {
  margin-right: 3rem !important;
  margin-left: 3rem !important;
}

.mx-auto {
  margin-right: auto !important;
  margin-left: auto !important;
}

.my-0 {
  margin-top: 0 !important;
  margin-bottom: 0 !important;
}

.my-1 {
  margin-top: 0.25rem !important;
  margin-bottom: 0.25rem !important;
}

.my-2 {
  margin-top: 0.5rem !important;
  margin-bottom: 0.5rem !important;
}

.my-3 {
  margin-top: 1rem !important;
  margin-bottom: 1rem !important;
}

.my-4 {
  margin-top: 1.5rem !important;
  margin-bottom: 1.5rem !important;
}

.my-5 {
  margin-top: 3rem !important;
  margin-bottom: 3rem !important;
}

.my-auto {
  margin-top: auto !important;
  margin-bottom: auto !important;
}

.mt-0 {
  margin-top: 0 !important;
}

.mt-1 {
  margin-top: 0.25rem !important;
}

.mt-2 {
  margin-top: 0.5rem !important;
}

.mt-3 {
  margin-top: 1rem !important;
}

.mt-4 {
  margin-top: 1.5rem !important;
}

.mt-5 {
  margin-top: 3rem !important;
}

.mt-auto {
  margin-top: auto !important;
}

.me-0 {
  margin-right: 0 !important;
}

.me-1 {
  margin-right: 0.25rem !important;
}

.me-2 {
  margin-right: 0.5rem !important;
}

.me-3 {
  margin-right: 1rem !important;
}

.me-4 {
  margin-right: 1.5rem !important;
}

.me-5 {
  margin-right: 3rem !important;
}

.me-auto {
  margin-right: auto !important;
}

.mb-0 {
  margin-bottom: 0 !important;
}

.mb-1 {
  margin-bottom: 0.25rem !important;
}

.mb-2 {
  margin-bottom: 0.5rem !important;
}

.mb-3 {
  margin-bottom: 1rem !important;
}

.mb-4 {
  margin-bottom: 1.5rem !important;
}

.mb-5 {
  margin-bottom: 3rem !important;
}

.mb-auto {
  margin-bottom: auto !important;
}

.ms-0 {
  margin-left: 0 !important;
}

.ms-1 {
  margin-left: 0.25rem !important;
}

.ms-2 {
  margin-left: 0.5rem !important;
}

.ms-3 {
  margin-left: 1rem !important;
}

.ms-4 {
  margin-left: 1.5rem !important;
}

.ms-5 {
  margin-left: 3rem !important;
}

.ms-auto {
  margin-left: auto !important;
}

.p-0 {
  padding: 0 !important;
}

.p-1 {
  padding: 0.25rem !important;
}

.p-2 {
  padding: 0.5rem !important;
}

.p-3 {
  padding: 1rem !important;
}

.p-4 {
  padding: 1.5rem !important;
}

.p-5 {
  padding: 3rem !important;
}

.px-0 {
  padding-right: 0 !important;
  padding-left: 0 !important;
}

.px-1 {
  padding-right: 0.25rem !important;
  padding-left: 0.25rem !important;
}

.px-2 {
  padding-right: 0.5rem !important;
  padding-left: 0.5rem !important;
}

.px-3 {
  padding-right: 1rem !important;
  padding-left: 1rem !important;
}

.px-4 {
  padding-right: 1.5rem !important;
  padding-left: 1.5rem !important;
}

.px-5 {
  padding-right: 3rem !important;
  padding-left: 3rem !important;
}

.py-0 {
  padding-top: 0 !important;
  padding-bottom: 0 !important;
}

.py-1 {
  padding-top: 0.25rem !important;
  padding-bottom: 0.25rem !important;
}

.py-2 {
  padding-top: 0.5rem !important;
  padding-bottom: 0.5rem !important;
}

.py-3 {
  padding-top: 1rem !important;
  padding-bottom: 1rem !important;
}

.py-4 {
  padding-top: 1.5rem !important;
  padding-bottom: 1.5rem !important;
}

.py-5 {
  padding-top: 3rem !important;
  padding-bottom: 3rem !important;
}

.pt-0 {
  padding-top: 0 !important;
}

.pt-1 {
  padding-top: 0.25rem !important;
}

.pt-2 {
  padding-top: 0.5rem !important;
}

.pt-3 {
  padding-top: 1rem !important;
}

.pt-4 {
  padding-top: 1.5rem !important;
}

.pt-5 {
  padding-top: 3rem !important;
}

.pe-0 {
  padding-right: 0 !important;
}

.pe-1 {
  padding-right: 0.25rem !important;
}

.pe-2 {
  padding-right: 0.5rem !important;
}

.pe-3 {
  padding-right: 1rem !important;
}

.pe-4 {
  padding-right: 1.5rem !important;
}

.pe-5 {
  padding-right: 3rem !important;
}

.pb-0 {
  padding-bottom: 0 !important;
}

.pb-1 {
  padding-bottom: 0.25rem !important;
}

.pb-2 {
  padding-bottom: 0.5rem !important;
}

.pb-3 {
  padding-bottom: 1rem !important;
}

.pb-4 {
  padding-bottom: 1.5rem !important;
}

.pb-5 {
  padding-bottom: 3rem !important;
}

.ps-0 {
  padding-left: 0 !important;
}

.ps-1 {
  padding-left: 0.25rem !important;
}

.ps-2 {
  padding-left: 0.5rem !important;
}

.ps-3 {
  padding-left: 1rem !important;
}

.ps-4 {
  padding-left: 1.5rem !important;
}

.ps-5 {
  padding-left: 3rem !important;
}

.gap-0 {
  gap: 0 !important;
}

.gap-1 {
  gap: 0.25rem !important;
}

.gap-2 {
  gap: 0.5rem !important;
}

.gap-3 {
  gap: 1rem !important;
}

.gap-4 {
  gap: 1.5rem !important;
}

.gap-5 {
  gap: 3rem !important;
}

.row-gap-0 {
  row-gap: 0 !important;
}

.row-gap-1 {
  row-gap: 0.25rem !important;
}

.row-gap-2 {
  row-gap: 0.5rem !important;
}

.row-gap-3 {
  row-gap: 1rem !important;
}

.row-gap-4 {
  row-gap: 1.5rem !important;
}

.row-gap-5 {
  row-gap: 3rem !important;
}

.column-gap-0 {
  column-gap: 0 !important;
}

.column-gap-1 {
  column-gap: 0.25rem !important;
}

.column-gap-2 {
  column-gap: 0.5rem !important;
}

.column-gap-3 {
  column-gap: 1rem !important;
}

.column-gap-4 {
  column-gap: 1.5rem !important;
}

.column-gap-5 {
  column-gap: 3rem !important;
}

.font-monospace {
  font-family: var(--bs-font-monospace) !important;
}

.fs-1 {
  font-size: calc(1.375rem + 1.5vw) !important;
}

.fs-2 {
  font-size: calc(1.325rem + 0.9vw) !important;
}

.fs-3 {
  font-size: calc(1.3rem + 0.6vw) !important;
}

.fs-4 {
  font-size: calc(1.275rem + 0.3vw) !important;
}

.fs-5 {
  font-size: 1.25rem !important;
}

.fs-6 {
  font-size: 1rem !important;
}

.fst-italic {
  font-style: italic !important;
}

.fst-normal {
  font-style: normal !important;
}

.fw-lighter {
  font-weight: lighter !important;
}

.fw-light {
  font-weight: 300 !important;
}

.fw-normal {
  font-weight: 400 !important;
}

.fw-medium {
  font-weight: 500 !important;
}

.fw-semibold {
  font-weight: 600 !important;
}

.fw-bold {
  font-weight: 700 !important;
}

.fw-bolder {
  font-weight: bolder !important;
}

.lh-1 {
  line-height: 1 !important;
}

.lh-sm {
  line-height: 1.25 !important;
}

.lh-base {
  line-height: 1.5 !important;
}

.lh-lg {
  line-height: 2 !important;
}

.text-start {
  text-align: left !important;
}

.text-end {
  text-align: right !important;
}

.text-center {
  text-align: center !important;
}

.text-decoration-none {
  text-decoration: none !important;
}

.text-decoration-underline {
  text-decoration: underline !important;
}

.text-decoration-line-through {
  text-decoration: line-through !important;
}

.text-lowercase {
  text-transform: lowercase !important;
}

.text-uppercase {
  text-transform: uppercase !important;
}

.text-capitalize {
  text-transform: capitalize !important;
}

.text-wrap {
  white-space: normal !important;
}

.text-nowrap {
  white-space: nowrap !important;
}

/* rtl:begin:remove */
.text-break {
  word-wrap: break-word !important;
  word-break: break-word !important;
}

/* rtl:end:remove */
.text-primary {
  --bs-text-opacity: 1;
  color: rgba(var(--bs-primary-rgb), var(--bs-text-opacity)) !important;
}

.text-secondary {
  --bs-text-opacity: 1;
  color: rgba(var(--bs-secondary-rgb), var(--bs-text-opacity)) !important;
}

.text-success {
  --bs-text-opacity: 1;
  color: rgba(var(--bs-success-rgb), var(--bs-text-opacity)) !important;
}

.text-info {
  --bs-text-opacity: 1;
  color: rgba(var(--bs-info-rgb), var(--bs-text-opacity)) !important;
}

.text-warning {
  --bs-text-opacity: 1;
  color: rgba(var(--bs-warning-rgb), var(--bs-text-opacity)) !important;
}

.text-danger {
  --bs-text-opacity: 1;
  color: rgba(var(--bs-danger-rgb), var(--bs-text-opacity)) !important;
}

.text-light {
  --bs-text-opacity: 1;
  color: rgba(var(--bs-light-rgb), var(--bs-text-opacity)) !important;
}

.text-dark {
  --bs-text-opacity: 1;
  color: rgba(var(--bs-dark-rgb), var(--bs-text-opacity)) !important;
}

.text-black {
  --bs-text-opacity: 1;
  color: rgba(var(--bs-black-rgb), var(--bs-text-opacity)) !important;
}

.text-white {
  --bs-text-opacity: 1;
  color: rgba(var(--bs-white-rgb), var(--bs-text-opacity)) !important;
}

.text-body {
  --bs-text-opacity: 1;
  color: rgba(var(--bs-body-color-rgb), var(--bs-text-opacity)) !important;
}

.text-muted {
  --bs-text-opacity: 1;
  color: var(--bs-secondary-color) !important;
}

.text-black-50 {
  --bs-text-opacity: 1;
  color: rgba(0, 0, 0, 0.5) !important;
}

.text-white-50 {
  --bs-text-opacity: 1;
  color: rgba(255, 255, 255, 0.5) !important;
}

.text-body-secondary {
  --bs-text-opacity: 1;
  color: var(--bs-secondary-color) !important;
}

.text-body-tertiary {
  --bs-text-opacity: 1;
  color: var(--bs-tertiary-color) !important;
}

.text-body-emphasis {
  --bs-text-opacity: 1;
  color: var(--bs-emphasis-color) !important;
}

.text-reset {
  --bs-text-opacity: 1;
  color: inherit !important;
}

.text-opacity-25 {
  --bs-text-opacity: 0.25;
}

.text-opacity-50 {
  --bs-text-opacity: 0.5;
}

.text-opacity-75 {
  --bs-text-opacity: 0.75;
}

.text-opacity-100 {
  --bs-text-opacity: 1;
}

.text-primary-emphasis {
  color: var(--bs-primary-text-emphasis) !important;
}

.text-secondary-emphasis {
  color: var(--bs-secondary-text-emphasis) !important;
}

.text-success-emphasis {
  color: var(--bs-success-text-emphasis) !important;
}

.text-info-emphasis {
  color: var(--bs-info-text-emphasis) !important;
}

.text-warning-emphasis {
  color: var(--bs-warning-text-emphasis) !important;
}

.text-danger-emphasis {
  color: var(--bs-danger-text-emphasis) !important;
}

.text-light-emphasis {
  color: var(--bs-light-text-emphasis) !important;
}

.text-dark-emphasis {
  color: var(--bs-dark-text-emphasis) !important;
}

.link-opacity-10 {
  --bs-link-opacity: 0.1;
}

.link-opacity-10-hover:hover {
  --bs-link-opacity: 0.1;
}

.link-opacity-25 {
  --bs-link-opacity: 0.25;
}

.link-opacity-25-hover:hover {
  --bs-link-opacity: 0.25;
}

.link-opacity-50 {
  --bs-link-opacity: 0.5;
}

.link-opacity-50-hover:hover {
  --bs-link-opacity: 0.5;
}

.link-opacity-75 {
  --bs-link-opacity: 0.75;
}

.link-opacity-75-hover:hover {
  --bs-link-opacity: 0.75;
}

.link-opacity-100 {
  --bs-link-opacity: 1;
}

.link-opacity-100-hover:hover {
  --bs-link-opacity: 1;
}

.link-offset-1 {
  text-underline-offset: 0.125em !important;
}

.link-offset-1-hover:hover {
  text-underline-offset: 0.125em !important;
}

.link-offset-2 {
  text-underline-offset: 0.25em !important;
}

.link-offset-2-hover:hover {
  text-underline-offset: 0.25em !important;
}

.link-offset-3 {
  text-underline-offset: 0.375em !important;
}

.link-offset-3-hover:hover {
  text-underline-offset: 0.375em !important;
}

.link-underline-primary {
  --bs-link-underline-opacity: 1;
  text-decoration-color: rgba(
    var(--bs-primary-rgb),
    var(--bs-link-underline-opacity)
  ) !important;
}

.link-underline-secondary {
  --bs-link-underline-opacity: 1;
  text-decoration-color: rgba(
    var(--bs-secondary-rgb),
    var(--bs-link-underline-opacity)
  ) !important;
}

.link-underline-success {
  --bs-link-underline-opacity: 1;
  text-decoration-color: rgba(
    var(--bs-success-rgb),
    var(--bs-link-underline-opacity)
  ) !important;
}

.link-underline-info {
  --bs-link-underline-opacity: 1;
  text-decoration-color: rgba(
    var(--bs-info-rgb),
    var(--bs-link-underline-opacity)
  ) !important;
}

.link-underline-warning {
  --bs-link-underline-opacity: 1;
  text-decoration-color: rgba(
    var(--bs-warning-rgb),
    var(--bs-link-underline-opacity)
  ) !important;
}

.link-underline-danger {
  --bs-link-underline-opacity: 1;
  text-decoration-color: rgba(
    var(--bs-danger-rgb),
    var(--bs-link-underline-opacity)
  ) !important;
}

.link-underline-light {
  --bs-link-underline-opacity: 1;
  text-decoration-color: rgba(
    var(--bs-light-rgb),
    var(--bs-link-underline-opacity)
  ) !important;
}

.link-underline-dark {
  --bs-link-underline-opacity: 1;
  text-decoration-color: rgba(
    var(--bs-dark-rgb),
    var(--bs-link-underline-opacity)
  ) !important;
}

.link-underline {
  --bs-link-underline-opacity: 1;
  text-decoration-color: rgba(
    var(--bs-link-color-rgb),
    var(--bs-link-underline-opacity, 1)
  ) !important;
}

.link-underline-opacity-0 {
  --bs-link-underline-opacity: 0;
}

.link-underline-opacity-0-hover:hover {
  --bs-link-underline-opacity: 0;
}

.link-underline-opacity-10 {
  --bs-link-underline-opacity: 0.1;
}

.link-underline-opacity-10-hover:hover {
  --bs-link-underline-opacity: 0.1;
}

.link-underline-opacity-25 {
  --bs-link-underline-opacity: 0.25;
}

.link-underline-opacity-25-hover:hover {
  --bs-link-underline-opacity: 0.25;
}

.link-underline-opacity-50 {
  --bs-link-underline-opacity: 0.5;
}

.link-underline-opacity-50-hover:hover {
  --bs-link-underline-opacity: 0.5;
}

.link-underline-opacity-75 {
  --bs-link-underline-opacity: 0.75;
}

.link-underline-opacity-75-hover:hover {
  --bs-link-underline-opacity: 0.75;
}

.link-underline-opacity-100 {
  --bs-link-underline-opacity: 1;
}

.link-underline-opacity-100-hover:hover {
  --bs-link-underline-opacity: 1;
}

.bg-primary {
  --bs-bg-opacity: 1;
  background-color: rgba(
    var(--bs-primary-rgb),
    var(--bs-bg-opacity)
  ) !important;
}

.bg-secondary {
  --bs-bg-opacity: 1;
  background-color: rgba(
    var(--bs-secondary-rgb),
    var(--bs-bg-opacity)
  ) !important;
}

.bg-success {
  --bs-bg-opacity: 1;
  background-color: rgba(
    var(--bs-success-rgb),
    var(--bs-bg-opacity)
  ) !important;
}

.bg-info {
  --bs-bg-opacity: 1;
  background-color: rgba(var(--bs-info-rgb), var(--bs-bg-opacity)) !important;
}

.bg-warning {
  --bs-bg-opacity: 1;
  background-color: rgba(
    var(--bs-warning-rgb),
    var(--bs-bg-opacity)
  ) !important;
}

.bg-danger {
  --bs-bg-opacity: 1;
  background-color: rgba(var(--bs-danger-rgb), var(--bs-bg-opacity)) !important;
}

.bg-light {
  --bs-bg-opacity: 1;
  background-color: rgba(var(--bs-light-rgb), var(--bs-bg-opacity)) !important;
}

.bg-dark {
  --bs-bg-opacity: 1;
  background-color: rgba(var(--bs-dark-rgb), var(--bs-bg-opacity)) !important;
}

.bg-black {
  --bs-bg-opacity: 1;
  background-color: rgba(var(--bs-black-rgb), var(--bs-bg-opacity)) !important;
}

.bg-white {
  --bs-bg-opacity: 1;
  background-color: rgba(var(--bs-white-rgb), var(--bs-bg-opacity)) !important;
}

.bg-body {
  --bs-bg-opacity: 1;
  background-color: rgba(
    var(--bs-body-bg-rgb),
    var(--bs-bg-opacity)
  ) !important;
}

.bg-transparent {
  --bs-bg-opacity: 1;
  background-color: transparent !important;
}

.bg-body-secondary {
  --bs-bg-opacity: 1;
  background-color: rgba(
    var(--bs-secondary-bg-rgb),
    var(--bs-bg-opacity)
  ) !important;
}

.bg-body-tertiary {
  --bs-bg-opacity: 1;
  background-color: rgba(
    var(--bs-tertiary-bg-rgb),
    var(--bs-bg-opacity)
  ) !important;
}

.bg-opacity-10 {
  --bs-bg-opacity: 0.1;
}

.bg-opacity-25 {
  --bs-bg-opacity: 0.25;
}

.bg-opacity-50 {
  --bs-bg-opacity: 0.5;
}

.bg-opacity-75 {
  --bs-bg-opacity: 0.75;
}

.bg-opacity-100 {
  --bs-bg-opacity: 1;
}

.bg-primary-subtle {
  background-color: var(--bs-primary-bg-subtle) !important;
}

.bg-secondary-subtle {
  background-color: var(--bs-secondary-bg-subtle) !important;
}

.bg-success-subtle {
  background-color: var(--bs-success-bg-subtle) !important;
}

.bg-info-subtle {
  background-color: var(--bs-info-bg-subtle) !important;
}

.bg-warning-subtle {
  background-color: var(--bs-warning-bg-subtle) !important;
}

.bg-danger-subtle {
  background-color: var(--bs-danger-bg-subtle) !important;
}

.bg-light-subtle {
  background-color: var(--bs-light-bg-subtle) !important;
}

.bg-dark-subtle {
  background-color: var(--bs-dark-bg-subtle) !important;
}

.bg-gradient {
  background-image: var(--bs-gradient) !important;
}

.user-select-all {
  user-select: all !important;
}

.user-select-auto {
  user-select: auto !important;
}

.user-select-none {
  user-select: none !important;
}

.pe-none {
  pointer-events: none !important;
}

.pe-auto {
  pointer-events: auto !important;
}

.rounded {
  border-radius: var(--bs-border-radius) !important;
}

.rounded-0 {
  border-radius: 0 !important;
}

.rounded-1 {
  border-radius: var(--bs-border-radius-sm) !important;
}

.rounded-2 {
  border-radius: var(--bs-border-radius) !important;
}

.rounded-3 {
  border-radius: var(--bs-border-radius-lg) !important;
}

.rounded-4 {
  border-radius: var(--bs-border-radius-xl) !important;
}

.rounded-5 {
  border-radius: var(--bs-border-radius-xxl) !important;
}

.rounded-circle {
  border-radius: 50% !important;
}

.rounded-pill {
  border-radius: var(--bs-border-radius-pill) !important;
}

.rounded-top {
  border-top-left-radius: var(--bs-border-radius) !important;
  border-top-right-radius: var(--bs-border-radius) !important;
}

.rounded-top-0 {
  border-top-left-radius: 0 !important;
  border-top-right-radius: 0 !important;
}

.rounded-top-1 {
  border-top-left-radius: var(--bs-border-radius-sm) !important;
  border-top-right-radius: var(--bs-border-radius-sm) !important;
}

.rounded-top-2 {
  border-top-left-radius: var(--bs-border-radius) !important;
  border-top-right-radius: var(--bs-border-radius) !important;
}

.rounded-top-3 {
  border-top-left-radius: var(--bs-border-radius-lg) !important;
  border-top-right-radius: var(--bs-border-radius-lg) !important;
}

.rounded-top-4 {
  border-top-left-radius: var(--bs-border-radius-xl) !important;
  border-top-right-radius: var(--bs-border-radius-xl) !important;
}

.rounded-top-5 {
  border-top-left-radius: var(--bs-border-radius-xxl) !important;
  border-top-right-radius: var(--bs-border-radius-xxl) !important;
}

.rounded-top-circle {
  border-top-left-radius: 50% !important;
  border-top-right-radius: 50% !important;
}

.rounded-top-pill {
  border-top-left-radius: var(--bs-border-radius-pill) !important;
  border-top-right-radius: var(--bs-border-radius-pill) !important;
}

.rounded-end {
  border-top-right-radius: var(--bs-border-radius) !important;
  border-bottom-right-radius: var(--bs-border-radius) !important;
}

.rounded-end-0 {
  border-top-right-radius: 0 !important;
  border-bottom-right-radius: 0 !important;
}

.rounded-end-1 {
  border-top-right-radius: var(--bs-border-radius-sm) !important;
  border-bottom-right-radius: var(--bs-border-radius-sm) !important;
}

.rounded-end-2 {
  border-top-right-radius: var(--bs-border-radius) !important;
  border-bottom-right-radius: var(--bs-border-radius) !important;
}

.rounded-end-3 {
  border-top-right-radius: var(--bs-border-radius-lg) !important;
  border-bottom-right-radius: var(--bs-border-radius-lg) !important;
}

.rounded-end-4 {
  border-top-right-radius: var(--bs-border-radius-xl) !important;
  border-bottom-right-radius: var(--bs-border-radius-xl) !important;
}

.rounded-end-5 {
  border-top-right-radius: var(--bs-border-radius-xxl) !important;
  border-bottom-right-radius: var(--bs-border-radius-xxl) !important;
}

.rounded-end-circle {
  border-top-right-radius: 50% !important;
  border-bottom-right-radius: 50% !important;
}

.rounded-end-pill {
  border-top-right-radius: var(--bs-border-radius-pill) !important;
  border-bottom-right-radius: var(--bs-border-radius-pill) !important;
}

.rounded-bottom {
  border-bottom-right-radius: var(--bs-border-radius) !important;
  border-bottom-left-radius: var(--bs-border-radius) !important;
}

.rounded-bottom-0 {
  border-bottom-right-radius: 0 !important;
  border-bottom-left-radius: 0 !important;
}

.rounded-bottom-1 {
  border-bottom-right-radius: var(--bs-border-radius-sm) !important;
  border-bottom-left-radius: var(--bs-border-radius-sm) !important;
}

.rounded-bottom-2 {
  border-bottom-right-radius: var(--bs-border-radius) !important;
  border-bottom-left-radius: var(--bs-border-radius) !important;
}

.rounded-bottom-3 {
  border-bottom-right-radius: var(--bs-border-radius-lg) !important;
  border-bottom-left-radius: var(--bs-border-radius-lg) !important;
}

.rounded-bottom-4 {
  border-bottom-right-radius: var(--bs-border-radius-xl) !important;
  border-bottom-left-radius: var(--bs-border-radius-xl) !important;
}

.rounded-bottom-5 {
  border-bottom-right-radius: var(--bs-border-radius-xxl) !important;
  border-bottom-left-radius: var(--bs-border-radius-xxl) !important;
}

.rounded-bottom-circle {
  border-bottom-right-radius: 50% !important;
  border-bottom-left-radius: 50% !important;
}

.rounded-bottom-pill {
  border-bottom-right-radius: var(--bs-border-radius-pill) !important;
  border-bottom-left-radius: var(--bs-border-radius-pill) !important;
}

.rounded-start {
  border-bottom-left-radius: var(--bs-border-radius) !important;
  border-top-left-radius: var(--bs-border-radius) !important;
}

.rounded-start-0 {
  border-bottom-left-radius: 0 !important;
  border-top-left-radius: 0 !important;
}

.rounded-start-1 {
  border-bottom-left-radius: var(--bs-border-radius-sm) !important;
  border-top-left-radius: var(--bs-border-radius-sm) !important;
}

.rounded-start-2 {
  border-bottom-left-radius: var(--bs-border-radius) !important;
  border-top-left-radius: var(--bs-border-radius) !important;
}

.rounded-start-3 {
  border-bottom-left-radius: var(--bs-border-radius-lg) !important;
  border-top-left-radius: var(--bs-border-radius-lg) !important;
}

.rounded-start-4 {
  border-bottom-left-radius: var(--bs-border-radius-xl) !important;
  border-top-left-radius: var(--bs-border-radius-xl) !important;
}

.rounded-start-5 {
  border-bottom-left-radius: var(--bs-border-radius-xxl) !important;
  border-top-left-radius: var(--bs-border-radius-xxl) !important;
}

.rounded-start-circle {
  border-bottom-left-radius: 50% !important;
  border-top-left-radius: 50% !important;
}

.rounded-start-pill {
  border-bottom-left-radius: var(--bs-border-radius-pill) !important;
  border-top-left-radius: var(--bs-border-radius-pill) !important;
}

.visible {
  visibility: visible !important;
}

.invisible {
  visibility: hidden !important;
}

.z-n1 {
  z-index: -1 !important;
}

.z-0 {
  z-index: 0 !important;
}

.z-1 {
  z-index: 1 !important;
}

.z-2 {
  z-index: 2 !important;
}

.z-3 {
  z-index: 3 !important;
}

@media (min-width: 576px) {
  .float-sm-start {
    float: left !important;
  }

  .float-sm-end {
    float: right !important;
  }

  .float-sm-none {
    float: none !important;
  }

  .object-fit-sm-contain {
    object-fit: contain !important;
  }

  .object-fit-sm-cover {
    object-fit: cover !important;
  }

  .object-fit-sm-fill {
    object-fit: fill !important;
  }

  .object-fit-sm-scale {
    object-fit: scale-down !important;
  }

  .object-fit-sm-none {
    object-fit: none !important;
  }

  .d-sm-inline {
    display: inline !important;
  }

  .d-sm-inline-block {
    display: inline-block !important;
  }

  .d-sm-block {
    display: block !important;
  }

  .d-sm-grid {
    display: grid !important;
  }

  .d-sm-inline-grid {
    display: inline-grid !important;
  }

  .d-sm-table {
    display: table !important;
  }

  .d-sm-table-row {
    display: table-row !important;
  }

  .d-sm-table-cell {
    display: table-cell !important;
  }

  .d-sm-flex {
    display: flex !important;
  }

  .d-sm-inline-flex {
    display: inline-flex !important;
  }

  .d-sm-none {
    display: none !important;
  }

  .flex-sm-fill {
    flex: 1 1 auto !important;
  }

  .flex-sm-row {
    flex-direction: row !important;
  }

  .flex-sm-column {
    flex-direction: column !important;
  }

  .flex-sm-row-reverse {
    flex-direction: row-reverse !important;
  }

  .flex-sm-column-reverse {
    flex-direction: column-reverse !important;
  }

  .flex-sm-grow-0 {
    flex-grow: 0 !important;
  }

  .flex-sm-grow-1 {
    flex-grow: 1 !important;
  }

  .flex-sm-shrink-0 {
    flex-shrink: 0 !important;
  }

  .flex-sm-shrink-1 {
    flex-shrink: 1 !important;
  }

  .flex-sm-wrap {
    flex-wrap: wrap !important;
  }

  .flex-sm-nowrap {
    flex-wrap: nowrap !important;
  }

  .flex-sm-wrap-reverse {
    flex-wrap: wrap-reverse !important;
  }

  .justify-content-sm-start {
    justify-content: flex-start !important;
  }

  .justify-content-sm-end {
    justify-content: flex-end !important;
  }

  .justify-content-sm-center {
    justify-content: center !important;
  }

  .justify-content-sm-between {
    justify-content: space-between !important;
  }

  .justify-content-sm-around {
    justify-content: space-around !important;
  }

  .justify-content-sm-evenly {
    justify-content: space-evenly !important;
  }

  .align-items-sm-start {
    align-items: flex-start !important;
  }

  .align-items-sm-end {
    align-items: flex-end !important;
  }

  .align-items-sm-center {
    align-items: center !important;
  }

  .align-items-sm-baseline {
    align-items: baseline !important;
  }

  .align-items-sm-stretch {
    align-items: stretch !important;
  }

  .align-content-sm-start {
    align-content: flex-start !important;
  }

  .align-content-sm-end {
    align-content: flex-end !important;
  }

  .align-content-sm-center {
    align-content: center !important;
  }

  .align-content-sm-between {
    align-content: space-between !important;
  }

  .align-content-sm-around {
    align-content: space-around !important;
  }

  .align-content-sm-stretch {
    align-content: stretch !important;
  }

  .align-self-sm-auto {
    align-self: auto !important;
  }

  .align-self-sm-start {
    align-self: flex-start !important;
  }

  .align-self-sm-end {
    align-self: flex-end !important;
  }

  .align-self-sm-center {
    align-self: center !important;
  }

  .align-self-sm-baseline {
    align-self: baseline !important;
  }

  .align-self-sm-stretch {
    align-self: stretch !important;
  }

  .order-sm-first {
    order: -1 !important;
  }

  .order-sm-0 {
    order: 0 !important;
  }

  .order-sm-1 {
    order: 1 !important;
  }

  .order-sm-2 {
    order: 2 !important;
  }

  .order-sm-3 {
    order: 3 !important;
  }

  .order-sm-4 {
    order: 4 !important;
  }

  .order-sm-5 {
    order: 5 !important;
  }

  .order-sm-last {
    order: 6 !important;
  }

  .m-sm-0 {
    margin: 0 !important;
  }

  .m-sm-1 {
    margin: 0.25rem !important;
  }

  .m-sm-2 {
    margin: 0.5rem !important;
  }

  .m-sm-3 {
    margin: 1rem !important;
  }

  .m-sm-4 {
    margin: 1.5rem !important;
  }

  .m-sm-5 {
    margin: 3rem !important;
  }

  .m-sm-auto {
    margin: auto !important;
  }

  .mx-sm-0 {
    margin-right: 0 !important;
    margin-left: 0 !important;
  }

  .mx-sm-1 {
    margin-right: 0.25rem !important;
    margin-left: 0.25rem !important;
  }

  .mx-sm-2 {
    margin-right: 0.5rem !important;
    margin-left: 0.5rem !important;
  }

  .mx-sm-3 {
    margin-right: 1rem !important;
    margin-left: 1rem !important;
  }

  .mx-sm-4 {
    margin-right: 1.5rem !important;
    margin-left: 1.5rem !important;
  }

  .mx-sm-5 {
    margin-right: 3rem !important;
    margin-left: 3rem !important;
  }

  .mx-sm-auto {
    margin-right: auto !important;
    margin-left: auto !important;
  }

  .my-sm-0 {
    margin-top: 0 !important;
    margin-bottom: 0 !important;
  }

  .my-sm-1 {
    margin-top: 0.25rem !important;
    margin-bottom: 0.25rem !important;
  }

  .my-sm-2 {
    margin-top: 0.5rem !important;
    margin-bottom: 0.5rem !important;
  }

  .my-sm-3 {
    margin-top: 1rem !important;
    margin-bottom: 1rem !important;
  }

  .my-sm-4 {
    margin-top: 1.5rem !important;
    margin-bottom: 1.5rem !important;
  }

  .my-sm-5 {
    margin-top: 3rem !important;
    margin-bottom: 3rem !important;
  }

  .my-sm-auto {
    margin-top: auto !important;
    margin-bottom: auto !important;
  }

  .mt-sm-0 {
    margin-top: 0 !important;
  }

  .mt-sm-1 {
    margin-top: 0.25rem !important;
  }

  .mt-sm-2 {
    margin-top: 0.5rem !important;
  }

  .mt-sm-3 {
    margin-top: 1rem !important;
  }

  .mt-sm-4 {
    margin-top: 1.5rem !important;
  }

  .mt-sm-5 {
    margin-top: 3rem !important;
  }

  .mt-sm-auto {
    margin-top: auto !important;
  }

  .me-sm-0 {
    margin-right: 0 !important;
  }

  .me-sm-1 {
    margin-right: 0.25rem !important;
  }

  .me-sm-2 {
    margin-right: 0.5rem !important;
  }

  .me-sm-3 {
    margin-right: 1rem !important;
  }

  .me-sm-4 {
    margin-right: 1.5rem !important;
  }

  .me-sm-5 {
    margin-right: 3rem !important;
  }

  .me-sm-auto {
    margin-right: auto !important;
  }

  .mb-sm-0 {
    margin-bottom: 0 !important;
  }

  .mb-sm-1 {
    margin-bottom: 0.25rem !important;
  }

  .mb-sm-2 {
    margin-bottom: 0.5rem !important;
  }

  .mb-sm-3 {
    margin-bottom: 1rem !important;
  }

  .mb-sm-4 {
    margin-bottom: 1.5rem !important;
  }

  .mb-sm-5 {
    margin-bottom: 3rem !important;
  }

  .mb-sm-auto {
    margin-bottom: auto !important;
  }

  .ms-sm-0 {
    margin-left: 0 !important;
  }

  .ms-sm-1 {
    margin-left: 0.25rem !important;
  }

  .ms-sm-2 {
    margin-left: 0.5rem !important;
  }

  .ms-sm-3 {
    margin-left: 1rem !important;
  }

  .ms-sm-4 {
    margin-left: 1.5rem !important;
  }

  .ms-sm-5 {
    margin-left: 3rem !important;
  }

  .ms-sm-auto {
    margin-left: auto !important;
  }

  .p-sm-0 {
    padding: 0 !important;
  }

  .p-sm-1 {
    padding: 0.25rem !important;
  }

  .p-sm-2 {
    padding: 0.5rem !important;
  }

  .p-sm-3 {
    padding: 1rem !important;
  }

  .p-sm-4 {
    padding: 1.5rem !important;
  }

  .p-sm-5 {
    padding: 3rem !important;
  }

  .px-sm-0 {
    padding-right: 0 !important;
    padding-left: 0 !important;
  }

  .px-sm-1 {
    padding-right: 0.25rem !important;
    padding-left: 0.25rem !important;
  }

  .px-sm-2 {
    padding-right: 0.5rem !important;
    padding-left: 0.5rem !important;
  }

  .px-sm-3 {
    padding-right: 1rem !important;
    padding-left: 1rem !important;
  }

  .px-sm-4 {
    padding-right: 1.5rem !important;
    padding-left: 1.5rem !important;
  }

  .px-sm-5 {
    padding-right: 3rem !important;
    padding-left: 3rem !important;
  }

  .py-sm-0 {
    padding-top: 0 !important;
    padding-bottom: 0 !important;
  }

  .py-sm-1 {
    padding-top: 0.25rem !important;
    padding-bottom: 0.25rem !important;
  }

  .py-sm-2 {
    padding-top: 0.5rem !important;
    padding-bottom: 0.5rem !important;
  }

  .py-sm-3 {
    padding-top: 1rem !important;
    padding-bottom: 1rem !important;
  }

  .py-sm-4 {
    padding-top: 1.5rem !important;
    padding-bottom: 1.5rem !important;
  }

  .py-sm-5 {
    padding-top: 3rem !important;
    padding-bottom: 3rem !important;
  }

  .pt-sm-0 {
    padding-top: 0 !important;
  }

  .pt-sm-1 {
    padding-top: 0.25rem !important;
  }

  .pt-sm-2 {
    padding-top: 0.5rem !important;
  }

  .pt-sm-3 {
    padding-top: 1rem !important;
  }

  .pt-sm-4 {
    padding-top: 1.5rem !important;
  }

  .pt-sm-5 {
    padding-top: 3rem !important;
  }

  .pe-sm-0 {
    padding-right: 0 !important;
  }

  .pe-sm-1 {
    padding-right: 0.25rem !important;
  }

  .pe-sm-2 {
    padding-right: 0.5rem !important;
  }

  .pe-sm-3 {
    padding-right: 1rem !important;
  }

  .pe-sm-4 {
    padding-right: 1.5rem !important;
  }

  .pe-sm-5 {
    padding-right: 3rem !important;
  }

  .pb-sm-0 {
    padding-bottom: 0 !important;
  }

  .pb-sm-1 {
    padding-bottom: 0.25rem !important;
  }

  .pb-sm-2 {
    padding-bottom: 0.5rem !important;
  }

  .pb-sm-3 {
    padding-bottom: 1rem !important;
  }

  .pb-sm-4 {
    padding-bottom: 1.5rem !important;
  }

  .pb-sm-5 {
    padding-bottom: 3rem !important;
  }

  .ps-sm-0 {
    padding-left: 0 !important;
  }

  .ps-sm-1 {
    padding-left: 0.25rem !important;
  }

  .ps-sm-2 {
    padding-left: 0.5rem !important;
  }

  .ps-sm-3 {
    padding-left: 1rem !important;
  }

  .ps-sm-4 {
    padding-left: 1.5rem !important;
  }

  .ps-sm-5 {
    padding-left: 3rem !important;
  }

  .gap-sm-0 {
    gap: 0 !important;
  }

  .gap-sm-1 {
    gap: 0.25rem !important;
  }

  .gap-sm-2 {
    gap: 0.5rem !important;
  }

  .gap-sm-3 {
    gap: 1rem !important;
  }

  .gap-sm-4 {
    gap: 1.5rem !important;
  }

  .gap-sm-5 {
    gap: 3rem !important;
  }

  .row-gap-sm-0 {
    row-gap: 0 !important;
  }

  .row-gap-sm-1 {
    row-gap: 0.25rem !important;
  }

  .row-gap-sm-2 {
    row-gap: 0.5rem !important;
  }

  .row-gap-sm-3 {
    row-gap: 1rem !important;
  }

  .row-gap-sm-4 {
    row-gap: 1.5rem !important;
  }

  .row-gap-sm-5 {
    row-gap: 3rem !important;
  }

  .column-gap-sm-0 {
    column-gap: 0 !important;
  }

  .column-gap-sm-1 {
    column-gap: 0.25rem !important;
  }

  .column-gap-sm-2 {
    column-gap: 0.5rem !important;
  }

  .column-gap-sm-3 {
    column-gap: 1rem !important;
  }

  .column-gap-sm-4 {
    column-gap: 1.5rem !important;
  }

  .column-gap-sm-5 {
    column-gap: 3rem !important;
  }

  .text-sm-start {
    text-align: left !important;
  }

  .text-sm-end {
    text-align: right !important;
  }

  .text-sm-center {
    text-align: center !important;
  }
}

@media (min-width: 768px) {
  .float-md-start {
    float: left !important;
  }

  .float-md-end {
    float: right !important;
  }

  .float-md-none {
    float: none !important;
  }

  .object-fit-md-contain {
    object-fit: contain !important;
  }

  .object-fit-md-cover {
    object-fit: cover !important;
  }

  .object-fit-md-fill {
    object-fit: fill !important;
  }

  .object-fit-md-scale {
    object-fit: scale-down !important;
  }

  .object-fit-md-none {
    object-fit: none !important;
  }

  .d-md-inline {
    display: inline !important;
  }

  .d-md-inline-block {
    display: inline-block !important;
  }

  .d-md-block {
    display: block !important;
  }

  .d-md-grid {
    display: grid !important;
  }

  .d-md-inline-grid {
    display: inline-grid !important;
  }

  .d-md-table {
    display: table !important;
  }

  .d-md-table-row {
    display: table-row !important;
  }

  .d-md-table-cell {
    display: table-cell !important;
  }

  .d-md-flex {
    display: flex !important;
  }

  .d-md-inline-flex {
    display: inline-flex !important;
  }

  .d-md-none {
    display: none !important;
  }

  .flex-md-fill {
    flex: 1 1 auto !important;
  }

  .flex-md-row {
    flex-direction: row !important;
  }

  .flex-md-column {
    flex-direction: column !important;
  }

  .flex-md-row-reverse {
    flex-direction: row-reverse !important;
  }

  .flex-md-column-reverse {
    flex-direction: column-reverse !important;
  }

  .flex-md-grow-0 {
    flex-grow: 0 !important;
  }

  .flex-md-grow-1 {
    flex-grow: 1 !important;
  }

  .flex-md-shrink-0 {
    flex-shrink: 0 !important;
  }

  .flex-md-shrink-1 {
    flex-shrink: 1 !important;
  }

  .flex-md-wrap {
    flex-wrap: wrap !important;
  }

  .flex-md-nowrap {
    flex-wrap: nowrap !important;
  }

  .flex-md-wrap-reverse {
    flex-wrap: wrap-reverse !important;
  }

  .justify-content-md-start {
    justify-content: flex-start !important;
  }

  .justify-content-md-end {
    justify-content: flex-end !important;
  }

  .justify-content-md-center {
    justify-content: center !important;
  }

  .justify-content-md-between {
    justify-content: space-between !important;
  }

  .justify-content-md-around {
    justify-content: space-around !important;
  }

  .justify-content-md-evenly {
    justify-content: space-evenly !important;
  }

  .align-items-md-start {
    align-items: flex-start !important;
  }

  .align-items-md-end {
    align-items: flex-end !important;
  }

  .align-items-md-center {
    align-items: center !important;
  }

  .align-items-md-baseline {
    align-items: baseline !important;
  }

  .align-items-md-stretch {
    align-items: stretch !important;
  }

  .align-content-md-start {
    align-content: flex-start !important;
  }

  .align-content-md-end {
    align-content: flex-end !important;
  }

  .align-content-md-center {
    align-content: center !important;
  }

  .align-content-md-between {
    align-content: space-between !important;
  }

  .align-content-md-around {
    align-content: space-around !important;
  }

  .align-content-md-stretch {
    align-content: stretch !important;
  }

  .align-self-md-auto {
    align-self: auto !important;
  }

  .align-self-md-start {
    align-self: flex-start !important;
  }

  .align-self-md-end {
    align-self: flex-end !important;
  }

  .align-self-md-center {
    align-self: center !important;
  }

  .align-self-md-baseline {
    align-self: baseline !important;
  }

  .align-self-md-stretch {
    align-self: stretch !important;
  }

  .order-md-first {
    order: -1 !important;
  }

  .order-md-0 {
    order: 0 !important;
  }

  .order-md-1 {
    order: 1 !important;
  }

  .order-md-2 {
    order: 2 !important;
  }

  .order-md-3 {
    order: 3 !important;
  }

  .order-md-4 {
    order: 4 !important;
  }

  .order-md-5 {
    order: 5 !important;
  }

  .order-md-last {
    order: 6 !important;
  }

  .m-md-0 {
    margin: 0 !important;
  }

  .m-md-1 {
    margin: 0.25rem !important;
  }

  .m-md-2 {
    margin: 0.5rem !important;
  }

  .m-md-3 {
    margin: 1rem !important;
  }

  .m-md-4 {
    margin: 1.5rem !important;
  }

  .m-md-5 {
    margin: 3rem !important;
  }

  .m-md-auto {
    margin: auto !important;
  }

  .mx-md-0 {
    margin-right: 0 !important;
    margin-left: 0 !important;
  }

  .mx-md-1 {
    margin-right: 0.25rem !important;
    margin-left: 0.25rem !important;
  }

  .mx-md-2 {
    margin-right: 0.5rem !important;
    margin-left: 0.5rem !important;
  }

  .mx-md-3 {
    margin-right: 1rem !important;
    margin-left: 1rem !important;
  }

  .mx-md-4 {
    margin-right: 1.5rem !important;
    margin-left: 1.5rem !important;
  }

  .mx-md-5 {
    margin-right: 3rem !important;
    margin-left: 3rem !important;
  }

  .mx-md-auto {
    margin-right: auto !important;
    margin-left: auto !important;
  }

  .my-md-0 {
    margin-top: 0 !important;
    margin-bottom: 0 !important;
  }

  .my-md-1 {
    margin-top: 0.25rem !important;
    margin-bottom: 0.25rem !important;
  }

  .my-md-2 {
    margin-top: 0.5rem !important;
    margin-bottom: 0.5rem !important;
  }

  .my-md-3 {
    margin-top: 1rem !important;
    margin-bottom: 1rem !important;
  }

  .my-md-4 {
    margin-top: 1.5rem !important;
    margin-bottom: 1.5rem !important;
  }

  .my-md-5 {
    margin-top: 3rem !important;
    margin-bottom: 3rem !important;
  }

  .my-md-auto {
    margin-top: auto !important;
    margin-bottom: auto !important;
  }

  .mt-md-0 {
    margin-top: 0 !important;
  }

  .mt-md-1 {
    margin-top: 0.25rem !important;
  }

  .mt-md-2 {
    margin-top: 0.5rem !important;
  }

  .mt-md-3 {
    margin-top: 1rem !important;
  }

  .mt-md-4 {
    margin-top: 1.5rem !important;
  }

  .mt-md-5 {
    margin-top: 3rem !important;
  }

  .mt-md-auto {
    margin-top: auto !important;
  }

  .me-md-0 {
    margin-right: 0 !important;
  }

  .me-md-1 {
    margin-right: 0.25rem !important;
  }

  .me-md-2 {
    margin-right: 0.5rem !important;
  }

  .me-md-3 {
    margin-right: 1rem !important;
  }

  .me-md-4 {
    margin-right: 1.5rem !important;
  }

  .me-md-5 {
    margin-right: 3rem !important;
  }

  .me-md-auto {
    margin-right: auto !important;
  }

  .mb-md-0 {
    margin-bottom: 0 !important;
  }

  .mb-md-1 {
    margin-bottom: 0.25rem !important;
  }

  .mb-md-2 {
    margin-bottom: 0.5rem !important;
  }

  .mb-md-3 {
    margin-bottom: 1rem !important;
  }

  .mb-md-4 {
    margin-bottom: 1.5rem !important;
  }

  .mb-md-5 {
    margin-bottom: 3rem !important;
  }

  .mb-md-auto {
    margin-bottom: auto !important;
  }

  .ms-md-0 {
    margin-left: 0 !important;
  }

  .ms-md-1 {
    margin-left: 0.25rem !important;
  }

  .ms-md-2 {
    margin-left: 0.5rem !important;
  }

  .ms-md-3 {
    margin-left: 1rem !important;
  }

  .ms-md-4 {
    margin-left: 1.5rem !important;
  }

  .ms-md-5 {
    margin-left: 3rem !important;
  }

  .ms-md-auto {
    margin-left: auto !important;
  }

  .p-md-0 {
    padding: 0 !important;
  }

  .p-md-1 {
    padding: 0.25rem !important;
  }

  .p-md-2 {
    padding: 0.5rem !important;
  }

  .p-md-3 {
    padding: 1rem !important;
  }

  .p-md-4 {
    padding: 1.5rem !important;
  }

  .p-md-5 {
    padding: 3rem !important;
  }

  .px-md-0 {
    padding-right: 0 !important;
    padding-left: 0 !important;
  }

  .px-md-1 {
    padding-right: 0.25rem !important;
    padding-left: 0.25rem !important;
  }

  .px-md-2 {
    padding-right: 0.5rem !important;
    padding-left: 0.5rem !important;
  }

  .px-md-3 {
    padding-right: 1rem !important;
    padding-left: 1rem !important;
  }

  .px-md-4 {
    padding-right: 1.5rem !important;
    padding-left: 1.5rem !important;
  }

  .px-md-5 {
    padding-right: 3rem !important;
    padding-left: 3rem !important;
  }

  .py-md-0 {
    padding-top: 0 !important;
    padding-bottom: 0 !important;
  }

  .py-md-1 {
    padding-top: 0.25rem !important;
    padding-bottom: 0.25rem !important;
  }

  .py-md-2 {
    padding-top: 0.5rem !important;
    padding-bottom: 0.5rem !important;
  }

  .py-md-3 {
    padding-top: 1rem !important;
    padding-bottom: 1rem !important;
  }

  .py-md-4 {
    padding-top: 1.5rem !important;
    padding-bottom: 1.5rem !important;
  }

  .py-md-5 {
    padding-top: 3rem !important;
    padding-bottom: 3rem !important;
  }

  .pt-md-0 {
    padding-top: 0 !important;
  }

  .pt-md-1 {
    padding-top: 0.25rem !important;
  }

  .pt-md-2 {
    padding-top: 0.5rem !important;
  }

  .pt-md-3 {
    padding-top: 1rem !important;
  }

  .pt-md-4 {
    padding-top: 1.5rem !important;
  }

  .pt-md-5 {
    padding-top: 3rem !important;
  }

  .pe-md-0 {
    padding-right: 0 !important;
  }

  .pe-md-1 {
    padding-right: 0.25rem !important;
  }

  .pe-md-2 {
    padding-right: 0.5rem !important;
  }

  .pe-md-3 {
    padding-right: 1rem !important;
  }

  .pe-md-4 {
    padding-right: 1.5rem !important;
  }

  .pe-md-5 {
    padding-right: 3rem !important;
  }

  .pb-md-0 {
    padding-bottom: 0 !important;
  }

  .pb-md-1 {
    padding-bottom: 0.25rem !important;
  }

  .pb-md-2 {
    padding-bottom: 0.5rem !important;
  }

  .pb-md-3 {
    padding-bottom: 1rem !important;
  }

  .pb-md-4 {
    padding-bottom: 1.5rem !important;
  }

  .pb-md-5 {
    padding-bottom: 3rem !important;
  }

  .ps-md-0 {
    padding-left: 0 !important;
  }

  .ps-md-1 {
    padding-left: 0.25rem !important;
  }

  .ps-md-2 {
    padding-left: 0.5rem !important;
  }

  .ps-md-3 {
    padding-left: 1rem !important;
  }

  .ps-md-4 {
    padding-left: 1.5rem !important;
  }

  .ps-md-5 {
    padding-left: 3rem !important;
  }

  .gap-md-0 {
    gap: 0 !important;
  }

  .gap-md-1 {
    gap: 0.25rem !important;
  }

  .gap-md-2 {
    gap: 0.5rem !important;
  }

  .gap-md-3 {
    gap: 1rem !important;
  }

  .gap-md-4 {
    gap: 1.5rem !important;
  }

  .gap-md-5 {
    gap: 3rem !important;
  }

  .row-gap-md-0 {
    row-gap: 0 !important;
  }

  .row-gap-md-1 {
    row-gap: 0.25rem !important;
  }

  .row-gap-md-2 {
    row-gap: 0.5rem !important;
  }

  .row-gap-md-3 {
    row-gap: 1rem !important;
  }

  .row-gap-md-4 {
    row-gap: 1.5rem !important;
  }

  .row-gap-md-5 {
    row-gap: 3rem !important;
  }

  .column-gap-md-0 {
    column-gap: 0 !important;
  }

  .column-gap-md-1 {
    column-gap: 0.25rem !important;
  }

  .column-gap-md-2 {
    column-gap: 0.5rem !important;
  }

  .column-gap-md-3 {
    column-gap: 1rem !important;
  }

  .column-gap-md-4 {
    column-gap: 1.5rem !important;
  }

  .column-gap-md-5 {
    column-gap: 3rem !important;
  }

  .text-md-start {
    text-align: left !important;
  }

  .text-md-end {
    text-align: right !important;
  }

  .text-md-center {
    text-align: center !important;
  }
}

@media (min-width: 992px) {
  .float-lg-start {
    float: left !important;
  }

  .float-lg-end {
    float: right !important;
  }

  .float-lg-none {
    float: none !important;
  }

  .object-fit-lg-contain {
    object-fit: contain !important;
  }

  .object-fit-lg-cover {
    object-fit: cover !important;
  }

  .object-fit-lg-fill {
    object-fit: fill !important;
  }

  .object-fit-lg-scale {
    object-fit: scale-down !important;
  }

  .object-fit-lg-none {
    object-fit: none !important;
  }

  .d-lg-inline {
    display: inline !important;
  }

  .d-lg-inline-block {
    display: inline-block !important;
  }

  .d-lg-block {
    display: block !important;
  }

  .d-lg-grid {
    display: grid !important;
  }

  .d-lg-inline-grid {
    display: inline-grid !important;
  }

  .d-lg-table {
    display: table !important;
  }

  .d-lg-table-row {
    display: table-row !important;
  }

  .d-lg-table-cell {
    display: table-cell !important;
  }

  .d-lg-flex {
    display: flex !important;
  }

  .d-lg-inline-flex {
    display: inline-flex !important;
  }

  .d-lg-none {
    display: none !important;
  }

  .flex-lg-fill {
    flex: 1 1 auto !important;
  }

  .flex-lg-row {
    flex-direction: row !important;
  }

  .flex-lg-column {
    flex-direction: column !important;
  }

  .flex-lg-row-reverse {
    flex-direction: row-reverse !important;
  }

  .flex-lg-column-reverse {
    flex-direction: column-reverse !important;
  }

  .flex-lg-grow-0 {
    flex-grow: 0 !important;
  }

  .flex-lg-grow-1 {
    flex-grow: 1 !important;
  }

  .flex-lg-shrink-0 {
    flex-shrink: 0 !important;
  }

  .flex-lg-shrink-1 {
    flex-shrink: 1 !important;
  }

  .flex-lg-wrap {
    flex-wrap: wrap !important;
  }

  .flex-lg-nowrap {
    flex-wrap: nowrap !important;
  }

  .flex-lg-wrap-reverse {
    flex-wrap: wrap-reverse !important;
  }

  .justify-content-lg-start {
    justify-content: flex-start !important;
  }

  .justify-content-lg-end {
    justify-content: flex-end !important;
  }

  .justify-content-lg-center {
    justify-content: center !important;
  }

  .justify-content-lg-between {
    justify-content: space-between !important;
  }

  .justify-content-lg-around {
    justify-content: space-around !important;
  }

  .justify-content-lg-evenly {
    justify-content: space-evenly !important;
  }

  .align-items-lg-start {
    align-items: flex-start !important;
  }

  .align-items-lg-end {
    align-items: flex-end !important;
  }

  .align-items-lg-center {
    align-items: center !important;
  }

  .align-items-lg-baseline {
    align-items: baseline !important;
  }

  .align-items-lg-stretch {
    align-items: stretch !important;
  }

  .align-content-lg-start {
    align-content: flex-start !important;
  }

  .align-content-lg-end {
    align-content: flex-end !important;
  }

  .align-content-lg-center {
    align-content: center !important;
  }

  .align-content-lg-between {
    align-content: space-between !important;
  }

  .align-content-lg-around {
    align-content: space-around !important;
  }

  .align-content-lg-stretch {
    align-content: stretch !important;
  }

  .align-self-lg-auto {
    align-self: auto !important;
  }

  .align-self-lg-start {
    align-self: flex-start !important;
  }

  .align-self-lg-end {
    align-self: flex-end !important;
  }

  .align-self-lg-center {
    align-self: center !important;
  }

  .align-self-lg-baseline {
    align-self: baseline !important;
  }

  .align-self-lg-stretch {
    align-self: stretch !important;
  }

  .order-lg-first {
    order: -1 !important;
  }

  .order-lg-0 {
    order: 0 !important;
  }

  .order-lg-1 {
    order: 1 !important;
  }

  .order-lg-2 {
    order: 2 !important;
  }

  .order-lg-3 {
    order: 3 !important;
  }

  .order-lg-4 {
    order: 4 !important;
  }

  .order-lg-5 {
    order: 5 !important;
  }

  .order-lg-last {
    order: 6 !important;
  }

  .m-lg-0 {
    margin: 0 !important;
  }

  .m-lg-1 {
    margin: 0.25rem !important;
  }

  .m-lg-2 {
    margin: 0.5rem !important;
  }

  .m-lg-3 {
    margin: 1rem !important;
  }

  .m-lg-4 {
    margin: 1.5rem !important;
  }

  .m-lg-5 {
    margin: 3rem !important;
  }

  .m-lg-auto {
    margin: auto !important;
  }

  .mx-lg-0 {
    margin-right: 0 !important;
    margin-left: 0 !important;
  }

  .mx-lg-1 {
    margin-right: 0.25rem !important;
    margin-left: 0.25rem !important;
  }

  .mx-lg-2 {
    margin-right: 0.5rem !important;
    margin-left: 0.5rem !important;
  }

  .mx-lg-3 {
    margin-right: 1rem !important;
    margin-left: 1rem !important;
  }

  .mx-lg-4 {
    margin-right: 1.5rem !important;
    margin-left: 1.5rem !important;
  }

  .mx-lg-5 {
    margin-right: 3rem !important;
    margin-left: 3rem !important;
  }

  .mx-lg-auto {
    margin-right: auto !important;
    margin-left: auto !important;
  }

  .my-lg-0 {
    margin-top: 0 !important;
    margin-bottom: 0 !important;
  }

  .my-lg-1 {
    margin-top: 0.25rem !important;
    margin-bottom: 0.25rem !important;
  }

  .my-lg-2 {
    margin-top: 0.5rem !important;
    margin-bottom: 0.5rem !important;
  }

  .my-lg-3 {
    margin-top: 1rem !important;
    margin-bottom: 1rem !important;
  }

  .my-lg-4 {
    margin-top: 1.5rem !important;
    margin-bottom: 1.5rem !important;
  }

  .my-lg-5 {
    margin-top: 3rem !important;
    margin-bottom: 3rem !important;
  }

  .my-lg-auto {
    margin-top: auto !important;
    margin-bottom: auto !important;
  }

  .mt-lg-0 {
    margin-top: 0 !important;
  }

  .mt-lg-1 {
    margin-top: 0.25rem !important;
  }

  .mt-lg-2 {
    margin-top: 0.5rem !important;
  }

  .mt-lg-3 {
    margin-top: 1rem !important;
  }

  .mt-lg-4 {
    margin-top: 1.5rem !important;
  }

  .mt-lg-5 {
    margin-top: 3rem !important;
  }

  .mt-lg-auto {
    margin-top: auto !important;
  }

  .me-lg-0 {
    margin-right: 0 !important;
  }

  .me-lg-1 {
    margin-right: 0.25rem !important;
  }

  .me-lg-2 {
    margin-right: 0.5rem !important;
  }

  .me-lg-3 {
    margin-right: 1rem !important;
  }

  .me-lg-4 {
    margin-right: 1.5rem !important;
  }

  .me-lg-5 {
    margin-right: 3rem !important;
  }

  .me-lg-auto {
    margin-right: auto !important;
  }

  .mb-lg-0 {
    margin-bottom: 0 !important;
  }

  .mb-lg-1 {
    margin-bottom: 0.25rem !important;
  }

  .mb-lg-2 {
    margin-bottom: 0.5rem !important;
  }

  .mb-lg-3 {
    margin-bottom: 1rem !important;
  }

  .mb-lg-4 {
    margin-bottom: 1.5rem !important;
  }

  .mb-lg-5 {
    margin-bottom: 3rem !important;
  }

  .mb-lg-auto {
    margin-bottom: auto !important;
  }

  .ms-lg-0 {
    margin-left: 0 !important;
  }

  .ms-lg-1 {
    margin-left: 0.25rem !important;
  }

  .ms-lg-2 {
    margin-left: 0.5rem !important;
  }

  .ms-lg-3 {
    margin-left: 1rem !important;
  }

  .ms-lg-4 {
    margin-left: 1.5rem !important;
  }

  .ms-lg-5 {
    margin-left: 3rem !important;
  }

  .ms-lg-auto {
    margin-left: auto !important;
  }

  .p-lg-0 {
    padding: 0 !important;
  }

  .p-lg-1 {
    padding: 0.25rem !important;
  }

  .p-lg-2 {
    padding: 0.5rem !important;
  }

  .p-lg-3 {
    padding: 1rem !important;
  }

  .p-lg-4 {
    padding: 1.5rem !important;
  }

  .p-lg-5 {
    padding: 3rem !important;
  }

  .px-lg-0 {
    padding-right: 0 !important;
    padding-left: 0 !important;
  }

  .px-lg-1 {
    padding-right: 0.25rem !important;
    padding-left: 0.25rem !important;
  }

  .px-lg-2 {
    padding-right: 0.5rem !important;
    padding-left: 0.5rem !important;
  }

  .px-lg-3 {
    padding-right: 1rem !important;
    padding-left: 1rem !important;
  }

  .px-lg-4 {
    padding-right: 1.5rem !important;
    padding-left: 1.5rem !important;
  }

  .px-lg-5 {
    padding-right: 3rem !important;
    padding-left: 3rem !important;
  }

  .py-lg-0 {
    padding-top: 0 !important;
    padding-bottom: 0 !important;
  }

  .py-lg-1 {
    padding-top: 0.25rem !important;
    padding-bottom: 0.25rem !important;
  }

  .py-lg-2 {
    padding-top: 0.5rem !important;
    padding-bottom: 0.5rem !important;
  }

  .py-lg-3 {
    padding-top: 1rem !important;
    padding-bottom: 1rem !important;
  }

  .py-lg-4 {
    padding-top: 1.5rem !important;
    padding-bottom: 1.5rem !important;
  }

  .py-lg-5 {
    padding-top: 3rem !important;
    padding-bottom: 3rem !important;
  }

  .pt-lg-0 {
    padding-top: 0 !important;
  }

  .pt-lg-1 {
    padding-top: 0.25rem !important;
  }

  .pt-lg-2 {
    padding-top: 0.5rem !important;
  }

  .pt-lg-3 {
    padding-top: 1rem !important;
  }

  .pt-lg-4 {
    padding-top: 1.5rem !important;
  }

  .pt-lg-5 {
    padding-top: 3rem !important;
  }

  .pe-lg-0 {
    padding-right: 0 !important;
  }

  .pe-lg-1 {
    padding-right: 0.25rem !important;
  }

  .pe-lg-2 {
    padding-right: 0.5rem !important;
  }

  .pe-lg-3 {
    padding-right: 1rem !important;
  }

  .pe-lg-4 {
    padding-right: 1.5rem !important;
  }

  .pe-lg-5 {
    padding-right: 3rem !important;
  }

  .pb-lg-0 {
    padding-bottom: 0 !important;
  }

  .pb-lg-1 {
    padding-bottom: 0.25rem !important;
  }

  .pb-lg-2 {
    padding-bottom: 0.5rem !important;
  }

  .pb-lg-3 {
    padding-bottom: 1rem !important;
  }

  .pb-lg-4 {
    padding-bottom: 1.5rem !important;
  }

  .pb-lg-5 {
    padding-bottom: 3rem !important;
  }

  .ps-lg-0 {
    padding-left: 0 !important;
  }

  .ps-lg-1 {
    padding-left: 0.25rem !important;
  }

  .ps-lg-2 {
    padding-left: 0.5rem !important;
  }

  .ps-lg-3 {
    padding-left: 1rem !important;
  }

  .ps-lg-4 {
    padding-left: 1.5rem !important;
  }

  .ps-lg-5 {
    padding-left: 3rem !important;
  }

  .gap-lg-0 {
    gap: 0 !important;
  }

  .gap-lg-1 {
    gap: 0.25rem !important;
  }

  .gap-lg-2 {
    gap: 0.5rem !important;
  }

  .gap-lg-3 {
    gap: 1rem !important;
  }

  .gap-lg-4 {
    gap: 1.5rem !important;
  }

  .gap-lg-5 {
    gap: 3rem !important;
  }

  .row-gap-lg-0 {
    row-gap: 0 !important;
  }

  .row-gap-lg-1 {
    row-gap: 0.25rem !important;
  }

  .row-gap-lg-2 {
    row-gap: 0.5rem !important;
  }

  .row-gap-lg-3 {
    row-gap: 1rem !important;
  }

  .row-gap-lg-4 {
    row-gap: 1.5rem !important;
  }

  .row-gap-lg-5 {
    row-gap: 3rem !important;
  }

  .column-gap-lg-0 {
    column-gap: 0 !important;
  }

  .column-gap-lg-1 {
    column-gap: 0.25rem !important;
  }

  .column-gap-lg-2 {
    column-gap: 0.5rem !important;
  }

  .column-gap-lg-3 {
    column-gap: 1rem !important;
  }

  .column-gap-lg-4 {
    column-gap: 1.5rem !important;
  }

  .column-gap-lg-5 {
    column-gap: 3rem !important;
  }

  .text-lg-start {
    text-align: left !important;
  }

  .text-lg-end {
    text-align: right !important;
  }

  .text-lg-center {
    text-align: center !important;
  }
}

@media (min-width: 1200px) {
  .float-xl-start {
    float: left !important;
  }

  .float-xl-end {
    float: right !important;
  }

  .float-xl-none {
    float: none !important;
  }

  .object-fit-xl-contain {
    object-fit: contain !important;
  }

  .object-fit-xl-cover {
    object-fit: cover !important;
  }

  .object-fit-xl-fill {
    object-fit: fill !important;
  }

  .object-fit-xl-scale {
    object-fit: scale-down !important;
  }

  .object-fit-xl-none {
    object-fit: none !important;
  }

  .d-xl-inline {
    display: inline !important;
  }

  .d-xl-inline-block {
    display: inline-block !important;
  }

  .d-xl-block {
    display: block !important;
  }

  .d-xl-grid {
    display: grid !important;
  }

  .d-xl-inline-grid {
    display: inline-grid !important;
  }

  .d-xl-table {
    display: table !important;
  }

  .d-xl-table-row {
    display: table-row !important;
  }

  .d-xl-table-cell {
    display: table-cell !important;
  }

  .d-xl-flex {
    display: flex !important;
  }

  .d-xl-inline-flex {
    display: inline-flex !important;
  }

  .d-xl-none {
    display: none !important;
  }

  .flex-xl-fill {
    flex: 1 1 auto !important;
  }

  .flex-xl-row {
    flex-direction: row !important;
  }

  .flex-xl-column {
    flex-direction: column !important;
  }

  .flex-xl-row-reverse {
    flex-direction: row-reverse !important;
  }

  .flex-xl-column-reverse {
    flex-direction: column-reverse !important;
  }

  .flex-xl-grow-0 {
    flex-grow: 0 !important;
  }

  .flex-xl-grow-1 {
    flex-grow: 1 !important;
  }

  .flex-xl-shrink-0 {
    flex-shrink: 0 !important;
  }

  .flex-xl-shrink-1 {
    flex-shrink: 1 !important;
  }

  .flex-xl-wrap {
    flex-wrap: wrap !important;
  }

  .flex-xl-nowrap {
    flex-wrap: nowrap !important;
  }

  .flex-xl-wrap-reverse {
    flex-wrap: wrap-reverse !important;
  }

  .justify-content-xl-start {
    justify-content: flex-start !important;
  }

  .justify-content-xl-end {
    justify-content: flex-end !important;
  }

  .justify-content-xl-center {
    justify-content: center !important;
  }

  .justify-content-xl-between {
    justify-content: space-between !important;
  }

  .justify-content-xl-around {
    justify-content: space-around !important;
  }

  .justify-content-xl-evenly {
    justify-content: space-evenly !important;
  }

  .align-items-xl-start {
    align-items: flex-start !important;
  }

  .align-items-xl-end {
    align-items: flex-end !important;
  }

  .align-items-xl-center {
    align-items: center !important;
  }

  .align-items-xl-baseline {
    align-items: baseline !important;
  }

  .align-items-xl-stretch {
    align-items: stretch !important;
  }

  .align-content-xl-start {
    align-content: flex-start !important;
  }

  .align-content-xl-end {
    align-content: flex-end !important;
  }

  .align-content-xl-center {
    align-content: center !important;
  }

  .align-content-xl-between {
    align-content: space-between !important;
  }

  .align-content-xl-around {
    align-content: space-around !important;
  }

  .align-content-xl-stretch {
    align-content: stretch !important;
  }

  .align-self-xl-auto {
    align-self: auto !important;
  }

  .align-self-xl-start {
    align-self: flex-start !important;
  }

  .align-self-xl-end {
    align-self: flex-end !important;
  }

  .align-self-xl-center {
    align-self: center !important;
  }

  .align-self-xl-baseline {
    align-self: baseline !important;
  }

  .align-self-xl-stretch {
    align-self: stretch !important;
  }

  .order-xl-first {
    order: -1 !important;
  }

  .order-xl-0 {
    order: 0 !important;
  }

  .order-xl-1 {
    order: 1 !important;
  }

  .order-xl-2 {
    order: 2 !important;
  }

  .order-xl-3 {
    order: 3 !important;
  }

  .order-xl-4 {
    order: 4 !important;
  }

  .order-xl-5 {
    order: 5 !important;
  }

  .order-xl-last {
    order: 6 !important;
  }

  .m-xl-0 {
    margin: 0 !important;
  }

  .m-xl-1 {
    margin: 0.25rem !important;
  }

  .m-xl-2 {
    margin: 0.5rem !important;
  }

  .m-xl-3 {
    margin: 1rem !important;
  }

  .m-xl-4 {
    margin: 1.5rem !important;
  }

  .m-xl-5 {
    margin: 3rem !important;
  }

  .m-xl-auto {
    margin: auto !important;
  }

  .mx-xl-0 {
    margin-right: 0 !important;
    margin-left: 0 !important;
  }

  .mx-xl-1 {
    margin-right: 0.25rem !important;
    margin-left: 0.25rem !important;
  }

  .mx-xl-2 {
    margin-right: 0.5rem !important;
    margin-left: 0.5rem !important;
  }

  .mx-xl-3 {
    margin-right: 1rem !important;
    margin-left: 1rem !important;
  }

  .mx-xl-4 {
    margin-right: 1.5rem !important;
    margin-left: 1.5rem !important;
  }

  .mx-xl-5 {
    margin-right: 3rem !important;
    margin-left: 3rem !important;
  }

  .mx-xl-auto {
    margin-right: auto !important;
    margin-left: auto !important;
  }

  .my-xl-0 {
    margin-top: 0 !important;
    margin-bottom: 0 !important;
  }

  .my-xl-1 {
    margin-top: 0.25rem !important;
    margin-bottom: 0.25rem !important;
  }

  .my-xl-2 {
    margin-top: 0.5rem !important;
    margin-bottom: 0.5rem !important;
  }

  .my-xl-3 {
    margin-top: 1rem !important;
    margin-bottom: 1rem !important;
  }

  .my-xl-4 {
    margin-top: 1.5rem !important;
    margin-bottom: 1.5rem !important;
  }

  .my-xl-5 {
    margin-top: 3rem !important;
    margin-bottom: 3rem !important;
  }

  .my-xl-auto {
    margin-top: auto !important;
    margin-bottom: auto !important;
  }

  .mt-xl-0 {
    margin-top: 0 !important;
  }

  .mt-xl-1 {
    margin-top: 0.25rem !important;
  }

  .mt-xl-2 {
    margin-top: 0.5rem !important;
  }

  .mt-xl-3 {
    margin-top: 1rem !important;
  }

  .mt-xl-4 {
    margin-top: 1.5rem !important;
  }

  .mt-xl-5 {
    margin-top: 3rem !important;
  }

  .mt-xl-auto {
    margin-top: auto !important;
  }

  .me-xl-0 {
    margin-right: 0 !important;
  }

  .me-xl-1 {
    margin-right: 0.25rem !important;
  }

  .me-xl-2 {
    margin-right: 0.5rem !important;
  }

  .me-xl-3 {
    margin-right: 1rem !important;
  }

  .me-xl-4 {
    margin-right: 1.5rem !important;
  }

  .me-xl-5 {
    margin-right: 3rem !important;
  }

  .me-xl-auto {
    margin-right: auto !important;
  }

  .mb-xl-0 {
    margin-bottom: 0 !important;
  }

  .mb-xl-1 {
    margin-bottom: 0.25rem !important;
  }

  .mb-xl-2 {
    margin-bottom: 0.5rem !important;
  }

  .mb-xl-3 {
    margin-bottom: 1rem !important;
  }

  .mb-xl-4 {
    margin-bottom: 1.5rem !important;
  }

  .mb-xl-5 {
    margin-bottom: 3rem !important;
  }

  .mb-xl-auto {
    margin-bottom: auto !important;
  }

  .ms-xl-0 {
    margin-left: 0 !important;
  }

  .ms-xl-1 {
    margin-left: 0.25rem !important;
  }

  .ms-xl-2 {
    margin-left: 0.5rem !important;
  }

  .ms-xl-3 {
    margin-left: 1rem !important;
  }

  .ms-xl-4 {
    margin-left: 1.5rem !important;
  }

  .ms-xl-5 {
    margin-left: 3rem !important;
  }

  .ms-xl-auto {
    margin-left: auto !important;
  }

  .p-xl-0 {
    padding: 0 !important;
  }

  .p-xl-1 {
    padding: 0.25rem !important;
  }

  .p-xl-2 {
    padding: 0.5rem !important;
  }

  .p-xl-3 {
    padding: 1rem !important;
  }

  .p-xl-4 {
    padding: 1.5rem !important;
  }

  .p-xl-5 {
    padding: 3rem !important;
  }

  .px-xl-0 {
    padding-right: 0 !important;
    padding-left: 0 !important;
  }

  .px-xl-1 {
    padding-right: 0.25rem !important;
    padding-left: 0.25rem !important;
  }

  .px-xl-2 {
    padding-right: 0.5rem !important;
    padding-left: 0.5rem !important;
  }

  .px-xl-3 {
    padding-right: 1rem !important;
    padding-left: 1rem !important;
  }

  .px-xl-4 {
    padding-right: 1.5rem !important;
    padding-left: 1.5rem !important;
  }

  .px-xl-5 {
    padding-right: 3rem !important;
    padding-left: 3rem !important;
  }

  .py-xl-0 {
    padding-top: 0 !important;
    padding-bottom: 0 !important;
  }

  .py-xl-1 {
    padding-top: 0.25rem !important;
    padding-bottom: 0.25rem !important;
  }

  .py-xl-2 {
    padding-top: 0.5rem !important;
    padding-bottom: 0.5rem !important;
  }

  .py-xl-3 {
    padding-top: 1rem !important;
    padding-bottom: 1rem !important;
  }

  .py-xl-4 {
    padding-top: 1.5rem !important;
    padding-bottom: 1.5rem !important;
  }

  .py-xl-5 {
    padding-top: 3rem !important;
    padding-bottom: 3rem !important;
  }

  .pt-xl-0 {
    padding-top: 0 !important;
  }

  .pt-xl-1 {
    padding-top: 0.25rem !important;
  }

  .pt-xl-2 {
    padding-top: 0.5rem !important;
  }

  .pt-xl-3 {
    padding-top: 1rem !important;
  }

  .pt-xl-4 {
    padding-top: 1.5rem !important;
  }

  .pt-xl-5 {
    padding-top: 3rem !important;
  }

  .pe-xl-0 {
    padding-right: 0 !important;
  }

  .pe-xl-1 {
    padding-right: 0.25rem !important;
  }

  .pe-xl-2 {
    padding-right: 0.5rem !important;
  }

  .pe-xl-3 {
    padding-right: 1rem !important;
  }

  .pe-xl-4 {
    padding-right: 1.5rem !important;
  }

  .pe-xl-5 {
    padding-right: 3rem !important;
  }

  .pb-xl-0 {
    padding-bottom: 0 !important;
  }

  .pb-xl-1 {
    padding-bottom: 0.25rem !important;
  }

  .pb-xl-2 {
    padding-bottom: 0.5rem !important;
  }

  .pb-xl-3 {
    padding-bottom: 1rem !important;
  }

  .pb-xl-4 {
    padding-bottom: 1.5rem !important;
  }

  .pb-xl-5 {
    padding-bottom: 3rem !important;
  }

  .ps-xl-0 {
    padding-left: 0 !important;
  }

  .ps-xl-1 {
    padding-left: 0.25rem !important;
  }

  .ps-xl-2 {
    padding-left: 0.5rem !important;
  }

  .ps-xl-3 {
    padding-left: 1rem !important;
  }

  .ps-xl-4 {
    padding-left: 1.5rem !important;
  }

  .ps-xl-5 {
    padding-left: 3rem !important;
  }

  .gap-xl-0 {
    gap: 0 !important;
  }

  .gap-xl-1 {
    gap: 0.25rem !important;
  }

  .gap-xl-2 {
    gap: 0.5rem !important;
  }

  .gap-xl-3 {
    gap: 1rem !important;
  }

  .gap-xl-4 {
    gap: 1.5rem !important;
  }

  .gap-xl-5 {
    gap: 3rem !important;
  }

  .row-gap-xl-0 {
    row-gap: 0 !important;
  }

  .row-gap-xl-1 {
    row-gap: 0.25rem !important;
  }

  .row-gap-xl-2 {
    row-gap: 0.5rem !important;
  }

  .row-gap-xl-3 {
    row-gap: 1rem !important;
  }

  .row-gap-xl-4 {
    row-gap: 1.5rem !important;
  }

  .row-gap-xl-5 {
    row-gap: 3rem !important;
  }

  .column-gap-xl-0 {
    column-gap: 0 !important;
  }

  .column-gap-xl-1 {
    column-gap: 0.25rem !important;
  }

  .column-gap-xl-2 {
    column-gap: 0.5rem !important;
  }

  .column-gap-xl-3 {
    column-gap: 1rem !important;
  }

  .column-gap-xl-4 {
    column-gap: 1.5rem !important;
  }

  .column-gap-xl-5 {
    column-gap: 3rem !important;
  }

  .text-xl-start {
    text-align: left !important;
  }

  .text-xl-end {
    text-align: right !important;
  }

  .text-xl-center {
    text-align: center !important;
  }
}

@media (min-width: 1400px) {
  .float-xxl-start {
    float: left !important;
  }

  .float-xxl-end {
    float: right !important;
  }

  .float-xxl-none {
    float: none !important;
  }

  .object-fit-xxl-contain {
    object-fit: contain !important;
  }

  .object-fit-xxl-cover {
    object-fit: cover !important;
  }

  .object-fit-xxl-fill {
    object-fit: fill !important;
  }

  .object-fit-xxl-scale {
    object-fit: scale-down !important;
  }

  .object-fit-xxl-none {
    object-fit: none !important;
  }

  .d-xxl-inline {
    display: inline !important;
  }

  .d-xxl-inline-block {
    display: inline-block !important;
  }

  .d-xxl-block {
    display: block !important;
  }

  .d-xxl-grid {
    display: grid !important;
  }

  .d-xxl-inline-grid {
    display: inline-grid !important;
  }

  .d-xxl-table {
    display: table !important;
  }

  .d-xxl-table-row {
    display: table-row !important;
  }

  .d-xxl-table-cell {
    display: table-cell !important;
  }

  .d-xxl-flex {
    display: flex !important;
  }

  .d-xxl-inline-flex {
    display: inline-flex !important;
  }

  .d-xxl-none {
    display: none !important;
  }

  .flex-xxl-fill {
    flex: 1 1 auto !important;
  }

  .flex-xxl-row {
    flex-direction: row !important;
  }

  .flex-xxl-column {
    flex-direction: column !important;
  }

  .flex-xxl-row-reverse {
    flex-direction: row-reverse !important;
  }

  .flex-xxl-column-reverse {
    flex-direction: column-reverse !important;
  }

  .flex-xxl-grow-0 {
    flex-grow: 0 !important;
  }

  .flex-xxl-grow-1 {
    flex-grow: 1 !important;
  }

  .flex-xxl-shrink-0 {
    flex-shrink: 0 !important;
  }

  .flex-xxl-shrink-1 {
    flex-shrink: 1 !important;
  }

  .flex-xxl-wrap {
    flex-wrap: wrap !important;
  }

  .flex-xxl-nowrap {
    flex-wrap: nowrap !important;
  }

  .flex-xxl-wrap-reverse {
    flex-wrap: wrap-reverse !important;
  }

  .justify-content-xxl-start {
    justify-content: flex-start !important;
  }

  .justify-content-xxl-end {
    justify-content: flex-end !important;
  }

  .justify-content-xxl-center {
    justify-content: center !important;
  }

  .justify-content-xxl-between {
    justify-content: space-between !important;
  }

  .justify-content-xxl-around {
    justify-content: space-around !important;
  }

  .justify-content-xxl-evenly {
    justify-content: space-evenly !important;
  }

  .align-items-xxl-start {
    align-items: flex-start !important;
  }

  .align-items-xxl-end {
    align-items: flex-end !important;
  }

  .align-items-xxl-center {
    align-items: center !important;
  }

  .align-items-xxl-baseline {
    align-items: baseline !important;
  }

  .align-items-xxl-stretch {
    align-items: stretch !important;
  }

  .align-content-xxl-start {
    align-content: flex-start !important;
  }

  .align-content-xxl-end {
    align-content: flex-end !important;
  }

  .align-content-xxl-center {
    align-content: center !important;
  }

  .align-content-xxl-between {
    align-content: space-between !important;
  }

  .align-content-xxl-around {
    align-content: space-around !important;
  }

  .align-content-xxl-stretch {
    align-content: stretch !important;
  }

  .align-self-xxl-auto {
    align-self: auto !important;
  }

  .align-self-xxl-start {
    align-self: flex-start !important;
  }

  .align-self-xxl-end {
    align-self: flex-end !important;
  }

  .align-self-xxl-center {
    align-self: center !important;
  }

  .align-self-xxl-baseline {
    align-self: baseline !important;
  }

  .align-self-xxl-stretch {
    align-self: stretch !important;
  }

  .order-xxl-first {
    order: -1 !important;
  }

  .order-xxl-0 {
    order: 0 !important;
  }

  .order-xxl-1 {
    order: 1 !important;
  }

  .order-xxl-2 {
    order: 2 !important;
  }

  .order-xxl-3 {
    order: 3 !important;
  }

  .order-xxl-4 {
    order: 4 !important;
  }

  .order-xxl-5 {
    order: 5 !important;
  }

  .order-xxl-last {
    order: 6 !important;
  }

  .m-xxl-0 {
    margin: 0 !important;
  }

  .m-xxl-1 {
    margin: 0.25rem !important;
  }

  .m-xxl-2 {
    margin: 0.5rem !important;
  }

  .m-xxl-3 {
    margin: 1rem !important;
  }

  .m-xxl-4 {
    margin: 1.5rem !important;
  }

  .m-xxl-5 {
    margin: 3rem !important;
  }

  .m-xxl-auto {
    margin: auto !important;
  }

  .mx-xxl-0 {
    margin-right: 0 !important;
    margin-left: 0 !important;
  }

  .mx-xxl-1 {
    margin-right: 0.25rem !important;
    margin-left: 0.25rem !important;
  }

  .mx-xxl-2 {
    margin-right: 0.5rem !important;
    margin-left: 0.5rem !important;
  }

  .mx-xxl-3 {
    margin-right: 1rem !important;
    margin-left: 1rem !important;
  }

  .mx-xxl-4 {
    margin-right: 1.5rem !important;
    margin-left: 1.5rem !important;
  }

  .mx-xxl-5 {
    margin-right: 3rem !important;
    margin-left: 3rem !important;
  }

  .mx-xxl-auto {
    margin-right: auto !important;
    margin-left: auto !important;
  }

  .my-xxl-0 {
    margin-top: 0 !important;
    margin-bottom: 0 !important;
  }

  .my-xxl-1 {
    margin-top: 0.25rem !important;
    margin-bottom: 0.25rem !important;
  }

  .my-xxl-2 {
    margin-top: 0.5rem !important;
    margin-bottom: 0.5rem !important;
  }

  .my-xxl-3 {
    margin-top: 1rem !important;
    margin-bottom: 1rem !important;
  }

  .my-xxl-4 {
    margin-top: 1.5rem !important;
    margin-bottom: 1.5rem !important;
  }

  .my-xxl-5 {
    margin-top: 3rem !important;
    margin-bottom: 3rem !important;
  }

  .my-xxl-auto {
    margin-top: auto !important;
    margin-bottom: auto !important;
  }

  .mt-xxl-0 {
    margin-top: 0 !important;
  }

  .mt-xxl-1 {
    margin-top: 0.25rem !important;
  }

  .mt-xxl-2 {
    margin-top: 0.5rem !important;
  }

  .mt-xxl-3 {
    margin-top: 1rem !important;
  }

  .mt-xxl-4 {
    margin-top: 1.5rem !important;
  }

  .mt-xxl-5 {
    margin-top: 3rem !important;
  }

  .mt-xxl-auto {
    margin-top: auto !important;
  }

  .me-xxl-0 {
    margin-right: 0 !important;
  }

  .me-xxl-1 {
    margin-right: 0.25rem !important;
  }

  .me-xxl-2 {
    margin-right: 0.5rem !important;
  }

  .me-xxl-3 {
    margin-right: 1rem !important;
  }

  .me-xxl-4 {
    margin-right: 1.5rem !important;
  }

  .me-xxl-5 {
    margin-right: 3rem !important;
  }

  .me-xxl-auto {
    margin-right: auto !important;
  }

  .mb-xxl-0 {
    margin-bottom: 0 !important;
  }

  .mb-xxl-1 {
    margin-bottom: 0.25rem !important;
  }

  .mb-xxl-2 {
    margin-bottom: 0.5rem !important;
  }

  .mb-xxl-3 {
    margin-bottom: 1rem !important;
  }

  .mb-xxl-4 {
    margin-bottom: 1.5rem !important;
  }

  .mb-xxl-5 {
    margin-bottom: 3rem !important;
  }

  .mb-xxl-auto {
    margin-bottom: auto !important;
  }

  .ms-xxl-0 {
    margin-left: 0 !important;
  }

  .ms-xxl-1 {
    margin-left: 0.25rem !important;
  }

  .ms-xxl-2 {
    margin-left: 0.5rem !important;
  }

  .ms-xxl-3 {
    margin-left: 1rem !important;
  }

  .ms-xxl-4 {
    margin-left: 1.5rem !important;
  }

  .ms-xxl-5 {
    margin-left: 3rem !important;
  }

  .ms-xxl-auto {
    margin-left: auto !important;
  }

  .p-xxl-0 {
    padding: 0 !important;
  }

  .p-xxl-1 {
    padding: 0.25rem !important;
  }

  .p-xxl-2 {
    padding: 0.5rem !important;
  }

  .p-xxl-3 {
    padding: 1rem !important;
  }

  .p-xxl-4 {
    padding: 1.5rem !important;
  }

  .p-xxl-5 {
    padding: 3rem !important;
  }

  .px-xxl-0 {
    padding-right: 0 !important;
    padding-left: 0 !important;
  }

  .px-xxl-1 {
    padding-right: 0.25rem !important;
    padding-left: 0.25rem !important;
  }

  .px-xxl-2 {
    padding-right: 0.5rem !important;
    padding-left: 0.5rem !important;
  }

  .px-xxl-3 {
    padding-right: 1rem !important;
    padding-left: 1rem !important;
  }

  .px-xxl-4 {
    padding-right: 1.5rem !important;
    padding-left: 1.5rem !important;
  }

  .px-xxl-5 {
    padding-right: 3rem !important;
    padding-left: 3rem !important;
  }

  .py-xxl-0 {
    padding-top: 0 !important;
    padding-bottom: 0 !important;
  }

  .py-xxl-1 {
    padding-top: 0.25rem !important;
    padding-bottom: 0.25rem !important;
  }

  .py-xxl-2 {
    padding-top: 0.5rem !important;
    padding-bottom: 0.5rem !important;
  }

  .py-xxl-3 {
    padding-top: 1rem !important;
    padding-bottom: 1rem !important;
  }

  .py-xxl-4 {
    padding-top: 1.5rem !important;
    padding-bottom: 1.5rem !important;
  }

  .py-xxl-5 {
    padding-top: 3rem !important;
    padding-bottom: 3rem !important;
  }

  .pt-xxl-0 {
    padding-top: 0 !important;
  }

  .pt-xxl-1 {
    padding-top: 0.25rem !important;
  }

  .pt-xxl-2 {
    padding-top: 0.5rem !important;
  }

  .pt-xxl-3 {
    padding-top: 1rem !important;
  }

  .pt-xxl-4 {
    padding-top: 1.5rem !important;
  }

  .pt-xxl-5 {
    padding-top: 3rem !important;
  }

  .pe-xxl-0 {
    padding-right: 0 !important;
  }

  .pe-xxl-1 {
    padding-right: 0.25rem !important;
  }

  .pe-xxl-2 {
    padding-right: 0.5rem !important;
  }

  .pe-xxl-3 {
    padding-right: 1rem !important;
  }

  .pe-xxl-4 {
    padding-right: 1.5rem !important;
  }

  .pe-xxl-5 {
    padding-right: 3rem !important;
  }

  .pb-xxl-0 {
    padding-bottom: 0 !important;
  }

  .pb-xxl-1 {
    padding-bottom: 0.25rem !important;
  }

  .pb-xxl-2 {
    padding-bottom: 0.5rem !important;
  }

  .pb-xxl-3 {
    padding-bottom: 1rem !important;
  }

  .pb-xxl-4 {
    padding-bottom: 1.5rem !important;
  }

  .pb-xxl-5 {
    padding-bottom: 3rem !important;
  }

  .ps-xxl-0 {
    padding-left: 0 !important;
  }

  .ps-xxl-1 {
    padding-left: 0.25rem !important;
  }

  .ps-xxl-2 {
    padding-left: 0.5rem !important;
  }

  .ps-xxl-3 {
    padding-left: 1rem !important;
  }

  .ps-xxl-4 {
    padding-left: 1.5rem !important;
  }

  .ps-xxl-5 {
    padding-left: 3rem !important;
  }

  .gap-xxl-0 {
    gap: 0 !important;
  }

  .gap-xxl-1 {
    gap: 0.25rem !important;
  }

  .gap-xxl-2 {
    gap: 0.5rem !important;
  }

  .gap-xxl-3 {
    gap: 1rem !important;
  }

  .gap-xxl-4 {
    gap: 1.5rem !important;
  }

  .gap-xxl-5 {
    gap: 3rem !important;
  }

  .row-gap-xxl-0 {
    row-gap: 0 !important;
  }

  .row-gap-xxl-1 {
    row-gap: 0.25rem !important;
  }

  .row-gap-xxl-2 {
    row-gap: 0.5rem !important;
  }

  .row-gap-xxl-3 {
    row-gap: 1rem !important;
  }

  .row-gap-xxl-4 {
    row-gap: 1.5rem !important;
  }

  .row-gap-xxl-5 {
    row-gap: 3rem !important;
  }

  .column-gap-xxl-0 {
    column-gap: 0 !important;
  }

  .column-gap-xxl-1 {
    column-gap: 0.25rem !important;
  }

  .column-gap-xxl-2 {
    column-gap: 0.5rem !important;
  }

  .column-gap-xxl-3 {
    column-gap: 1rem !important;
  }

  .column-gap-xxl-4 {
    column-gap: 1.5rem !important;
  }

  .column-gap-xxl-5 {
    column-gap: 3rem !important;
  }

  .text-xxl-start {
    text-align: left !important;
  }

  .text-xxl-end {
    text-align: right !important;
  }

  .text-xxl-center {
    text-align: center !important;
  }
}

@media (min-width: 1200px) {
  .fs-1 {
    font-size: 2.5rem !important;
  }

  .fs-2 {
    font-size: 2rem !important;
  }

  .fs-3 {
    font-size: 1.75rem !important;
  }

  .fs-4 {
    font-size: 1.5rem !important;
  }
}

@media print {
  .d-print-inline {
    display: inline !important;
  }

  .d-print-inline-block {
    display: inline-block !important;
  }

  .d-print-block {
    display: block !important;
  }

  .d-print-grid {
    display: grid !important;
  }

  .d-print-inline-grid {
    display: inline-grid !important;
  }

  .d-print-table {
    display: table !important;
  }

  .d-print-table-row {
    display: table-row !important;
  }

  .d-print-table-cell {
    display: table-cell !important;
  }

  .d-print-flex {
    display: flex !important;
  }

  .d-print-inline-flex {
    display: inline-flex !important;
  }

  .d-print-none {
    display: none !important;
  }
}

/*
       TALAWA SCSS
       -----------
       This file is used to import all partial scss files in the project.
       It is used to compile the final CSS file to the CSS folder as main.css .
   
   =========  Table of Contents  =========
   1. Components
   2. Content
   3. Forms
   4. Utilities
   5. General
   6. Colors
   
   */
/*
   
       1. COMPONENTS
   
   */
.btn-primary,
.btn-secondary,
.btn-warning,
.btn-info {
  color: #fff;
  /* isolation: isolate; */
}

.btn-success {
  color: #707070;
}

.btn-primary:active,
.btn-secondary:hover,
.btn-secondary:active,
.btn-success:active,
.btn-warning:hover,
.btn-warning:active,
.btn-info:hover,
.btn-info:active {
  color: #fff !important;
<<<<<<< HEAD
=======
  /* box-shadow: inset 50px 50px 40px rgba(0, 0, 0, 0.5); */
  background-blend-mode: multiply;
  /* background-color: #6c757d ; */
  /* filter: brightness(0.85); */
>>>>>>> 82214d97
}

/* Style for active button's background color */
.btn-success:hover,
.btn-success:active {
  background-color: #e0eaf6 !important;
}

/* Style for active button's icon fill color */
.btn-success:active svg path {
  fill: #ffffff !important;
  transition: fill 0.32s !important; /* Add a transition for SVG icon */
}

/* Ensure text color transition for active state */
.btn-success .text-secondary {
  transition: color 0.32s !important;
}

.btn-outline-primary:hover,
.btn-outline-primary:active,
.btn-outline-secondary:hover,
.btn-outline-secondary:active,
.btn-outline-success:hover,
.btn-outline-success:active,
.btn-outline-warning:hover,
.btn-outline-warning:active,
.btn-outline-info:hover,
.btn-outline-info:active {
  color: #fff !important;
}

@keyframes progress-bar-stripes {
  0% {
    background-position-x: 1rem;
  }
}

@keyframes spinner-border {
  to {
    transform: rotate(360deg) /* rtl:ignore */;
  }
}

@keyframes spinner-grow {
  0% {
    transform: scale(0);
  }

  50% {
    opacity: 1;
    transform: none;
  }
}

/*
   
       2. CONTENT
   
   */
/*
       DISPLAY SASS VARIABLES
   */
/*
       DISPLAY SASS VARIABLES
   */
/*
   
       3. FORMS
   
   */
/*
   
       4. UTILITIES
   
   */
/*
   
       5. General
   
   */
:root {
  --bs-body-font-family: Arial, Helvetica, sans-serif;
}

* {
  margin: 0;
  padding: 0;
  box-sizing: border-box;
}

html {
  overflow-x: hidden;
}

body {
  background-color: var(--bs-body-bg);
}

#root {
  min-height: 100vh;
  background-color: #f2f7ff;
}

input[type='checkbox'] {
  transform: scale(1.5);
}

.form-switch {
  padding-left: 3rem;
}

input[type='file']::file-selector-button {
  background: var(--bs-gray-400);
}

.shimmer {
  animation-duration: 2.2s;
  animation-fill-mode: forwards;
  animation-iteration-count: infinite;
  animation-name: shimmer;
  animation-timing-function: linear;
  background: var(--bs-gray-200);
  background: linear-gradient(to right, #f6f6f6 8%, #f0f0f0 18%, #f6f6f6 33%);
  background-size: 1200px 100%;
}

@-webkit-keyframes shimmer {
  0% {
    background-position: -100% 0;
  }

  100% {
    background-position: 100% 0;
  }
}

@keyframes shimmer {
  0% {
    background-position: -1200px 0;
  }

  100% {
    background-position: 1200px 0;
  }
}

/*

    6. COLORS

*/

/*# sourceMappingURL=app.css.map */<|MERGE_RESOLUTION|>--- conflicted
+++ resolved
@@ -14083,13 +14083,7 @@
 .btn-info:hover,
 .btn-info:active {
   color: #fff !important;
-<<<<<<< HEAD
-=======
-  /* box-shadow: inset 50px 50px 40px rgba(0, 0, 0, 0.5); */
   background-blend-mode: multiply;
-  /* background-color: #6c757d ; */
-  /* filter: brightness(0.85); */
->>>>>>> 82214d97
 }
 
 /* Style for active button's background color */
