--- conflicted
+++ resolved
@@ -12516,16 +12516,9 @@
   }
 }
 /*
-<<<<<<< HEAD
-   
-       6. COLORS
-   
-   */
-=======
 
     6. COLORS
 
 */
 
-/*# sourceMappingURL=app.css.map */
->>>>>>> 42a225ee
+/*# sourceMappingURL=app.css.map */