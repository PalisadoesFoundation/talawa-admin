--- conflicted
+++ resolved
@@ -14083,28 +14083,8 @@
 .btn-info:hover,
 .btn-info:active {
   color: #fff !important;
-  box-shadow: inset 50px 50px 40px rgba(0, 0, 0, 0.5);
-  background-blend-mode: multiply;
-  /* background-color: #6c757d ; */
-  /* filter: brightness(0.85); */
-}
-
-<<<<<<< HEAD
-/* .btn-primary{
-  --hover-bg: #6c757d !important; 
-}
-
-
-.btn-primary:hover,
-.btn-primary:active{
-  --hover-bg: hsl(var(--button-hue, 0), 100%, 60%) !important;
-}
-
-.btn-primary:hover,
-.btn-primary:active{
-  --hover-bg: hsl(var(--button-hue, 0), 100%, 0%) !important;
-} */
-=======
+}
+
 /* Style for active button's background color */
 .btn-success:hover,
 .btn-success:active {
@@ -14121,7 +14101,6 @@
 .btn-success .text-secondary {
   transition: color 0.32s !important;
 }
->>>>>>> a377c16b
 
 .btn-outline-primary:hover,
 .btn-outline-primary:active,
