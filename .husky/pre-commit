<<<<<<< HEAD
=======

npm run generate-docs
>>>>>>> dd4a08e6
npm run format:fix
# npm run lint:fix
npm run lint-staged
npm run typecheck
npm run update:toc

git add .<|MERGE_RESOLUTION|>--- conflicted
+++ resolved
@@ -1,11 +1,8 @@
-<<<<<<< HEAD
-=======
 
 npm run generate-docs
->>>>>>> dd4a08e6
 npm run format:fix
 # npm run lint:fix
-npm run lint-staged
+# npm run lint-staged
 npm run typecheck
 npm run update:toc
 
