--- conflicted
+++ resolved
@@ -1,7 +1,3 @@
-<<<<<<< HEAD
-
-=======
->>>>>>> 929ea918
 npm run format:fix
 # npm run lint:fix
 # npm run lint-staged
