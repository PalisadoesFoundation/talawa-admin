--- conflicted
+++ resolved
@@ -1,7 +1,3 @@
-<<<<<<< HEAD
-=======
-
->>>>>>> de3b22b1
 FROM node:lts
 
 
