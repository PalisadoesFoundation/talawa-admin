<<<<<<< HEAD
=======

>>>>>>> 6ae40a3d
<!--
This section can be deleted after reading.

We employ the following branching strategy to simplify the development process and to ensure that only stable code is pushed to the `master` branch:

- `develop`: For unstable code: New features and bug fixes.
- `master`: Where the stable production ready code lies. Only security related bugs.

NOTE!!!

ONLY SUBMIT PRS AGAINST OUR `DEVELOP` BRANCH. THE DEFAULT IS `MAIN`, SO YOU WILL HAVE TO MODIFY THIS BEFORE SUBMITTING YOUR PR FOR REVIEW. PRS MADE AGAINST `MAIN` WILL BE CLOSED.
<<<<<<< HEAD
=======

>>>>>>> 6ae40a3d
-->

<!--
Thanks for submitting a pull request! Please provide enough information so that others can review your pull request.
-->

**What kind of change does this PR introduce?**

<!-- E.g. a bugfix, feature, refactoring, etc… -->

**Issue Number:**

Fixes #<!--Add related issue number here.-->

<<<<<<< HEAD
**Did you add tests for your changes?**
=======
**Snapshots/Videos:**

<!--Add snapshots or videos wherever possible.-->
>>>>>>> 6ae40a3d

<!--Yes or No. Note: Add unit tests or automation tests for your code.-->

**Snapshots/Videos:**

<!--Add snapshots or videos wherever possible.-->

**If relevant, did you update the documentation?**

<!--Add link to Talawa-Docs.-->

**Summary**

<!-- Explain the **motivation** for making this change. What existing problem does the pull request solve? -->
<!-- Try to link to an open issue for more information. -->

**Does this PR introduce a breaking change?**

<!-- If this PR introduces a breaking change, please describe the impact and a migration path for existing applications. -->

<<<<<<< HEAD
=======
## Checklist

### CodeRabbit AI Review
- [ ] I have reviewed and addressed all critical issues flagged by CodeRabbit AI
- [ ] I have implemented or provided justification for each non-critical suggestion
- [ ] I have documented my reasoning in the PR comments where CodeRabbit AI suggestions were not implemented

### Test Coverage
- [ ] I have written tests for all new changes/features
- [ ] I have verified that test coverage meets or exceeds 95%
- [ ] I have run the test suite locally and all tests pass


>>>>>>> 6ae40a3d
**Other information**

<!--Add extra information about this PR here-->

**Have you read the [contributing guide](https://github.com/PalisadoesFoundation/talawa-admin/blob/master/CONTRIBUTING.md)?**

<!--Yes or No--><|MERGE_RESOLUTION|>--- conflicted
+++ resolved
@@ -1,7 +1,3 @@
-<<<<<<< HEAD
-=======
-
->>>>>>> 6ae40a3d
 <!--
 This section can be deleted after reading.
 
@@ -13,10 +9,6 @@
 NOTE!!!
 
 ONLY SUBMIT PRS AGAINST OUR `DEVELOP` BRANCH. THE DEFAULT IS `MAIN`, SO YOU WILL HAVE TO MODIFY THIS BEFORE SUBMITTING YOUR PR FOR REVIEW. PRS MADE AGAINST `MAIN` WILL BE CLOSED.
-<<<<<<< HEAD
-=======
-
->>>>>>> 6ae40a3d
 -->
 
 <!--
@@ -31,13 +23,9 @@
 
 Fixes #<!--Add related issue number here.-->
 
-<<<<<<< HEAD
-**Did you add tests for your changes?**
-=======
 **Snapshots/Videos:**
 
 <!--Add snapshots or videos wherever possible.-->
->>>>>>> 6ae40a3d
 
 <!--Yes or No. Note: Add unit tests or automation tests for your code.-->
 
@@ -58,8 +46,6 @@
 
 <!-- If this PR introduces a breaking change, please describe the impact and a migration path for existing applications. -->
 
-<<<<<<< HEAD
-=======
 ## Checklist
 
 ### CodeRabbit AI Review
@@ -73,7 +59,6 @@
 - [ ] I have run the test suite locally and all tests pass
 
 
->>>>>>> 6ae40a3d
 **Other information**
 
 <!--Add extra information about this PR here-->
