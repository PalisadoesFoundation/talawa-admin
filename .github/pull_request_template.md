--- conflicted
+++ resolved
@@ -9,10 +9,6 @@
 NOTE!!!
 
 ONLY SUBMIT PRS AGAINST OUR `DEVELOP` BRANCH. THE DEFAULT IS `MAIN`, SO YOU WILL HAVE TO MODIFY THIS BEFORE SUBMITTING YOUR PR FOR REVIEW. PRS MADE AGAINST `MAIN` WILL BE CLOSED.
-<<<<<<< HEAD
-=======
-
->>>>>>> 7a991b3a
 -->
 
 <!--
@@ -27,13 +23,12 @@
 
 Fixes #<!--Add related issue number here.-->
 
-<<<<<<< HEAD
 **Did you add tests for your changes?**
-=======
+
 **Snapshots/Videos:**
 
 <!--Add snapshots or videos wherever possible.-->
->>>>>>> 7a991b3a
+
 
 <!--Yes or No. Note: Add unit tests or automation tests for your code.-->
 
@@ -54,8 +49,6 @@
 
 <!-- If this PR introduces a breaking change, please describe the impact and a migration path for existing applications. -->
 
-<<<<<<< HEAD
-=======
 ## Checklist
 
 ### CodeRabbit AI Review
@@ -69,7 +62,6 @@
 - [ ] I have run the test suite locally and all tests pass
 
 
->>>>>>> 7a991b3a
 **Other information**
 
 <!--Add extra information about this PR here-->
