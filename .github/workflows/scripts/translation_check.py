"""Validates i18n translation tags against locale JSON files."""

from __future__ import annotations

import argparse
import json
import re
import sys
from pathlib import Path


def get_keys(data: dict, prefix: str = "") -> set[str]:
    """Flatten nested translation JSON into dot-notation keys.

    Args:
        data: Parsed JSON dictionary containing translation keys.
        prefix: Prefix used for nested key traversal.

    Returns:
        keys: A set of flattened translation keys.
    """
    keys: set[str] = set()
    for key, value in data.items():
        if isinstance(value, dict):
            keys.update(get_keys(value, f"{prefix}{key}."))
        else:
            keys.add(f"{prefix}{key}")
    return keys


def get_translation_keys(data: dict) -> set[str]:
    """Extract translation keys from parsed locale JSON.

    Args:
        data: Parsed JSON dictionary.

    Returns:
        translation_keys: A set of translation keys.
    """
    return get_keys(data)


def load_locale_keys(locales_dir: str | Path) -> set[str]:
    """Load all valid translation keys from locale JSON files.

    Args:
        locales_dir: Path to the locale directory.

    Returns:
        keys: A set of all valid translation keys.

    Raises:
        FileNotFoundError: If the locale directory does not exist.
    """
    base = Path(locales_dir)
    if not base.exists():
        raise FileNotFoundError(locales_dir)

    keys: set[str] = set()

    for name in ("common.json", "translation.json", "errors.json"):
        path = base / name
        if path.exists():
            try:
                keys.update(
                    get_keys(json.loads(path.read_text(encoding="utf-8")))
                )
            except (json.JSONDecodeError, OSError) as exc:
                print(
                    f"Warning: Failed to parse {path}: {exc}",
                    file=sys.stderr,
                )

    if not keys:
        print(
            f"Warning: No translation keys found in {base}",
            file=sys.stderr,
        )

    return keys


def find_translation_tags(source: str | Path) -> set[str]:
    """Find all translation tags used inside a source file or string.

    Handles keyPrefix option in useTranslation calls by prefixing
    the extracted keys with the keyPrefix value.

    For components that receive `t` as a prop (not using useTranslation
    directly), add a comment like:
    // translation-check-keyPrefix: organizationEvents
    to specify the keyPrefix used by the parent component.

    Note:
        This function assumes a single keyPrefix per file. If multiple
        keyPrefixes are found (from useTranslation calls or comment
        directives), only the first one is used for all translation tags.
        A warning is emitted to stderr when this occurs.

    Args:
        source: File path or raw source string.

    Returns:
        found_tags: A set of detected translation keys.
    """
    if isinstance(source, Path):
        try:
            content = source.read_text(encoding="utf-8")
        except (OSError, UnicodeDecodeError):
            return set()
    else:
        content = source

<<<<<<< HEAD
    # Extract keyPrefix from useTranslation calls with variable names
    # Pattern: const { t: varName } = useTranslation(..., { keyPrefix: 'prefix' })
    # or: const { t } = useTranslation(..., { keyPrefix: 'prefix' })
    # More robust pattern that handles nested parentheses and multi-line formatting
    prefix_pattern = r"const\s*{\s*t(?:\s*:\s*(\w+))?\s*}\s*=\s*useTranslation\s*\([^)]*keyPrefix\s*:\s*['\"]([^'\"]+)['\"]"
    prefix_matches = re.findall(prefix_pattern, content, re.DOTALL)
    
    # Build mapping of t function names to their prefixes
    # If no alias, use 't' as the function name
    t_to_prefix = {}
    for alias, prefix in prefix_matches:
        func_name = alias if alias else 't'
        t_to_prefix[func_name] = prefix
    
    # Find all t() calls - only match t followed by optional uppercase/lowercase letters
    # Matches: t('key'), tCommon('key'), tErrors('key')
    # Avoids: test(), toString(), total(), etc.
    tag_pattern = r"\b(t(?:[A-Z]\w*)?)\s*\(\s*['\"]([^'\" \n]+)['\"]\s*\)"
    tag_matches = re.findall(tag_pattern, content)
    
    result = set()
    for func_name, tag in tag_matches:
        base_tag = tag.split(":")[-1]
        
        # If this t function has a prefix, add the prefixed version
        if func_name in t_to_prefix:
            result.add(f"{t_to_prefix[func_name]}.{base_tag}")
        else:
            # Otherwise add the unprefixed version
            result.add(base_tag)
    
=======
    # Find keyPrefix from useTranslation calls
    # Matches: useTranslation('translation', { keyPrefix: 'namespace' })
    key_prefix_pattern = (
        r"useTranslation\s*\([^)]*keyPrefix\s*:\s*['\"]([^'\"]+)['\"]"
    )
    key_prefixes = re.findall(key_prefix_pattern, content)

    # Also check for explicit keyPrefix comment directive
    # Matches: // translation-check-keyPrefix: namespace
    comment_prefix_pattern = (
        r"(?://|/\*)\s*translation-check-keyPrefix:\s*(\S+)"
    )
    comment_prefixes = re.findall(comment_prefix_pattern, content)

    # Combine prefixes from useTranslation and comments
    all_prefixes = key_prefixes + comment_prefixes

    # Get the primary keyPrefix (if multiple, use the first one found)
    # Note: This assumes single keyPrefix per file. Files with multiple
    # components using different keyPrefixes may have inaccurate results.
    if len(all_prefixes) > 1:
        file_name = str(source) if isinstance(source, Path) else "source"
        print(
            f"Warning: Multiple keyPrefixes found in {file_name}. "
            f"Using first: '{all_prefixes[0]}'. Found: {all_prefixes}",
            file=sys.stderr,
        )
    primary_prefix = all_prefixes[0] if all_prefixes else None

    # Find all t('key') calls
    tags = re.findall(
        r"(?:(?:\bi18n)\.)?\bt\(\s*['\"]([^'\" \n]+)['\"]",
        content,
    )

    result = set()
    for tag in tags:
        # Remove namespace prefix if present (e.g., "translation:key" -> "key")
        clean_tag = tag.split(":")[-1]

        # If the tag already contains a dot (full path), use it as-is
        # Otherwise, prefix it with the keyPrefix if one exists
        if "." in clean_tag or primary_prefix is None:
            result.add(clean_tag)
        else:
            result.add(f"{primary_prefix}.{clean_tag}")

>>>>>>> 4f8cfb94
    return result


def get_target_files(
    files: list[str] | None = None,
    directories: list[str] | None = None,
    exclude: list[str] | None = None,
) -> list[Path]:
    """Resolve target source files for translation validation.

    Args:
        files: Explicit list of files to scan.
        directories: Directories to recursively scan.
        exclude: Filename patterns to exclude.

    Returns:
        target_files: A list of source file paths.

    Raises:
        FileNotFoundError: If the default src directory is missing.
    """
    exclude = exclude or []
    targets: list[Path] = []

    if files:
        for file_path in files:
            path = Path(file_path)
            if path.exists() and path.is_file():
                targets.append(path)
            else:
                print(
                    f"Warning: File not found: {file_path}",
                    file=sys.stderr,
                )

    if directories:
        for directory in directories:
            dir_path = Path(directory)
            if dir_path.exists() and dir_path.is_dir():
                targets.extend(dir_path.rglob("*"))
            else:
                print(
                    f"Warning: Directory not found: {directory}",
                    file=sys.stderr,
                )

    if not files and not directories:
        src_path = Path("src")
        if not src_path.exists() or not src_path.is_dir():
            raise FileNotFoundError("Default 'src' directory not found")
        targets = list(src_path.rglob("*"))

    return [
        path
        for path in targets
        if path.suffix in {".ts", ".tsx", ".js", ".jsx"}
        and not any(path.name.endswith(x) or x in path.parts for x in exclude)
        and ".spec." not in path.name
        and ".test." not in path.name
    ]


def check_file(path: Path, valid_keys: set[str]) -> list[str]:
    """Check a file for missing translation keys.

    Args:
        path: File path to check.
        valid_keys: Set of valid translation keys.

    Returns:
        missing_keys: A sorted list of missing translation keys.
    """
    return sorted(
        tag for tag in find_translation_tags(path) if tag not in valid_keys
    )


def main() -> None:
    """CLI entry point for translation validation.

    This function parses command-line arguments, loads translation keys,
    validates translation tag usage across source files, and exits with
    appropriate status codes based on the results.

    Args:
        None

    Returns:
        None

    Raises:
        SystemExit: Exits with status code 0 on success, 1 if missing
            translation keys are found, or 2 for configuration errors.
    """
    parser = argparse.ArgumentParser()
    parser.add_argument("--files", nargs="*", default=[])
    parser.add_argument("--directories", nargs="*", default=[])
    parser.add_argument("--locales-dir", default="public/locales/en")
    args = parser.parse_args()

    try:
        valid_keys = load_locale_keys(args.locales_dir)
    except FileNotFoundError as exc:
        print(
            f"Error: Locale directory not found: {exc}",
            file=sys.stderr,
        )
        sys.exit(2)

    try:
        targets = get_target_files(args.files, args.directories)
    except FileNotFoundError as exc:
        print(f"Error: {exc}", file=sys.stderr)
        sys.exit(2)

    errors: dict[str, list[str]] = {}
    for path in targets:
        missing = check_file(path, valid_keys)
        if missing:
            errors[str(path)] = missing

    if errors:
        for file, tags in errors.items():
            print(
                f"File: {file}\n"
                + "\n".join(f"  - Missing: {tag}" for tag in tags)
            )
        sys.exit(1)

    print("All translation tags validated successfully")
    sys.exit(0)


if __name__ == "__main__":
    main()<|MERGE_RESOLUTION|>--- conflicted
+++ resolved
@@ -111,39 +111,6 @@
     else:
         content = source
 
-<<<<<<< HEAD
-    # Extract keyPrefix from useTranslation calls with variable names
-    # Pattern: const { t: varName } = useTranslation(..., { keyPrefix: 'prefix' })
-    # or: const { t } = useTranslation(..., { keyPrefix: 'prefix' })
-    # More robust pattern that handles nested parentheses and multi-line formatting
-    prefix_pattern = r"const\s*{\s*t(?:\s*:\s*(\w+))?\s*}\s*=\s*useTranslation\s*\([^)]*keyPrefix\s*:\s*['\"]([^'\"]+)['\"]"
-    prefix_matches = re.findall(prefix_pattern, content, re.DOTALL)
-    
-    # Build mapping of t function names to their prefixes
-    # If no alias, use 't' as the function name
-    t_to_prefix = {}
-    for alias, prefix in prefix_matches:
-        func_name = alias if alias else 't'
-        t_to_prefix[func_name] = prefix
-    
-    # Find all t() calls - only match t followed by optional uppercase/lowercase letters
-    # Matches: t('key'), tCommon('key'), tErrors('key')
-    # Avoids: test(), toString(), total(), etc.
-    tag_pattern = r"\b(t(?:[A-Z]\w*)?)\s*\(\s*['\"]([^'\" \n]+)['\"]\s*\)"
-    tag_matches = re.findall(tag_pattern, content)
-    
-    result = set()
-    for func_name, tag in tag_matches:
-        base_tag = tag.split(":")[-1]
-        
-        # If this t function has a prefix, add the prefixed version
-        if func_name in t_to_prefix:
-            result.add(f"{t_to_prefix[func_name]}.{base_tag}")
-        else:
-            # Otherwise add the unprefixed version
-            result.add(base_tag)
-    
-=======
     # Find keyPrefix from useTranslation calls
     # Matches: useTranslation('translation', { keyPrefix: 'namespace' })
     key_prefix_pattern = (
@@ -191,7 +158,6 @@
         else:
             result.add(f"{primary_prefix}.{clean_tag}")
 
->>>>>>> 4f8cfb94
     return result
 
 
