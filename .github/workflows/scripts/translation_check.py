--- conflicted
+++ resolved
@@ -106,27 +106,12 @@
 
     If no calls are found, defaults to [('translation', None)].
 
-    Handles keyPrefix option in useTranslation calls by prefixing
-    the extracted keys with the keyPrefix value.
-
-    For components that receive `t` as a prop (not using useTranslation
-    directly), add a comment like:
-    // translation-check-keyPrefix: organizationEvents
-    to specify the keyPrefix used by the parent component.
-
-    Note:
-        This function assumes a single keyPrefix per file. If multiple
-        keyPrefixes are found (from useTranslation calls or comment
-        directives), only the first one is used for all translation tags.
-        A warning is emitted to stderr when this occurs.
-
     Args:
         src (str): File contents to scan.
 
     Returns:
         list[tuple[str, str | None]]: (namespace, keyPrefix) pairs in order found.
     """
-<<<<<<< HEAD
     pairs: List[Tuple[str, Optional[str]]] = []
     for m in USE_T_CALL.finditer(src):
         arg1 = (m.group("arg1") or "").strip()
@@ -155,65 +140,6 @@
 def literal_t_keys(src: str) -> List[Tuple[str, str]]:
     """
     Extracts literal translation calls with string keys.
-=======
-    if isinstance(source, Path):
-        try:
-            content = source.read_text(encoding="utf-8")
-        except (OSError, UnicodeDecodeError):
-            return set()
-    else:
-        content = source
-
-    # Find keyPrefix from useTranslation calls
-    # Matches: useTranslation('translation', { keyPrefix: 'namespace' })
-    key_prefix_pattern = (
-        r"useTranslation\s*\([^)]*keyPrefix\s*:\s*['\"]([^'\"]+)['\"]"
-    )
-    key_prefixes = re.findall(key_prefix_pattern, content)
-
-    # Also check for explicit keyPrefix comment directive
-    # Matches: // translation-check-keyPrefix: namespace
-    comment_prefix_pattern = (
-        r"(?://|/\*)\s*translation-check-keyPrefix:\s*(\S+)"
-    )
-    comment_prefixes = re.findall(comment_prefix_pattern, content)
-
-    # Combine prefixes from useTranslation and comments
-    all_prefixes = key_prefixes + comment_prefixes
-
-    # Get the primary keyPrefix (if multiple, use the first one found)
-    # Note: This assumes single keyPrefix per file. Files with multiple
-    # components using different keyPrefixes may have inaccurate results.
-    if len(all_prefixes) > 1:
-        file_name = str(source) if isinstance(source, Path) else "source"
-        print(
-            f"Warning: Multiple keyPrefixes found in {file_name}. "
-            f"Using first: '{all_prefixes[0]}'. Found: {all_prefixes}",
-            file=sys.stderr,
-        )
-    primary_prefix = all_prefixes[0] if all_prefixes else None
-
-    # Find all t('key') calls
-    tags = re.findall(
-        r"(?:(?:\bi18n)\.)?\bt\(\s*['\"]([^'\" \n]+)['\"]",
-        content,
-    )
-
-    result = set()
-    for tag in tags:
-        # Remove namespace prefix if present (e.g., "translation:key" -> "key")
-        clean_tag = tag.split(":")[-1]
-
-        # If the tag already contains a dot (full path), use it as-is
-        # Otherwise, prefix it with the keyPrefix if one exists
-        if "." in clean_tag or primary_prefix is None:
-            result.add(clean_tag)
-        else:
-            result.add(f"{primary_prefix}.{clean_tag}")
-
-    return result
-
->>>>>>> 38a844d8
 
     Detects t('...'), i18n.t('...'), and tCommon('...') with literal string
     arguments only (dynamic expressions are ignored).
