##############################################################################
##############################################################################
#
# NOTE!
#
# Please read the README.md file in this directory that defines what should
# be placed in this file
#
##############################################################################
##############################################################################

name: PR Workflow

on:
  pull_request:
    branches:
      - '**'

env:
  CODECOV_UNIQUE_NAME: CODECOV_UNIQUE_NAME-${{ github.run_id }}-${{ github.run_number }}

jobs:
  Code-Quality-Checks:
    name: Performs linting, formatting, type-checking, checking for different source and target branch
    runs-on: ubuntu-latest
    steps:
      - name: Checkout the Repository
        uses: actions/checkout@v4

      - name: Set up Node.js
        uses: actions/setup-node@v4
        with:
          node-version: '22.x'

      - name: Install Dependencies
        run: npm install

      - name: Count number of lines
        run: |
          chmod +x ./.github/workflows/scripts/countline.py
          ./.github/workflows/scripts/countline.py --lines 600 --exclude_files src/screens/LoginPage/LoginPage.tsx src/GraphQl/Queries/Queries.ts src/screens/OrgList/OrgList.tsx src/GraphQl/Mutations/mutations.ts src/components/EventListCard/EventListCardModals.tsx src/components/TagActions/TagActionsMocks.ts src/utils/interfaces.ts src/screens/MemberDetail/MemberDetail.tsx

      - name: Get changed TypeScript files
        id: changed-files
        uses: tj-actions/changed-files@v45
      - name: Check formatting
        if: steps.changed-files.outputs.only_changed != 'true'
        run: npm run format:check
        
      - name: Run formatting if check fails
        if: failure()
        run: npm run format:fix

      - name: Check for type errors
        if: steps.changed-files.outputs.only_changed != 'true'
        run: npm run typecheck

      - name: Check for linting errors in modified files
        if: steps.changed-files.outputs.only_changed != 'true'
        env: 
          CHANGED_FILES: ${{ steps.changed-files.outputs.all_changed_files }}
        run: npx eslint ${CHANGED_FILES}
        
      - name: Check for TSDoc comments
        run: npm run check-tsdoc # Run the TSDoc check script

      - name: Check for localStorage Usage
        run: |
          chmod +x scripts/githooks/check-localstorage-usage.js
          node scripts/githooks/check-localstorage-usage.js --scan-entire-repo

      - name: Compare translation files
        run: |
          chmod +x .github/workflows/scripts/compare_translations.py
          python .github/workflows/scripts/compare_translations.py --directory public/locales

      - name: Check if the source and target branches are different
        if: ${{ github.event.pull_request.base.ref == github.event.pull_request.head.ref }}
        run: |
          echo "Source Branch ${{ github.event.pull_request.head.ref }}"
          echo "Target Branch ${{ github.event.pull_request.base.ref }}"
          echo "Error: Source and Target Branches are the same. Please ensure they are different."
          echo "Error: Close this PR and try again."
          exit 1

  Check-Sensitive-Files:
    if: ${{ github.actor != 'dependabot[bot]' && !contains(github.event.pull_request.labels.*.name, 'ignore-sensitive-files-pr') }}
    name: Checks if sensitive files have been changed without authorization
    runs-on: ubuntu-latest
    steps:
      - name: Checkout code
        uses: actions/checkout@v4
      
      - name: Get Changed Unauthorized files
        id: changed-unauth-files
        uses: tj-actions/changed-files@v45
        with:
          files: |
            .flake8
            .pydocstyle
            pyproject.toml
            .env*
            vitest.config.js
            src/App.tsx
            .github/**
            env.example
            .node-version
            .husky/**
            scripts/**
            src/style/** 
            schema.graphql
            package.json
            package-lock.json
            tsconfig.json
            .gitignore
            .eslintrc.json
            .eslintignore
            .prettierrc
            .prettierignore
            vite.config.ts
            docker-compose.yaml
            Dockerfile
            CODEOWNERS
            LICENSE
            setup.ts
            .coderabbit.yaml
            CODE_OF_CONDUCT.md
            CODE_STYLE.md
            CONTRIBUTING.md
            DOCUMENTATION.md
            INSTALLATION.md
            ISSUE_GUIDELINES.md
            PR_GUIDELINES.md
            README.md
            *.pem
            *.key
            *.cert
            *.password
            *.secret
            *.credentials
            .nojekyll
            yarn.lock
            docs/docusaurus.config.ts
            docs/sidebar*
            CNAME
            
      - name: List all changed unauthorized files
        if: steps.changed-unauth-files.outputs.any_changed == 'true' || steps.changed-unauth-files.outputs.any_deleted == 'true'
        env: 
          CHANGED_UNAUTH_FILES: ${{ steps.changed-unauth-files.outputs.all_changed_files }}
        run: |
          for file in ${CHANGED_UNAUTH_FILES}; do
            echo "$file is unauthorized to change/delete"
          done
          echo "To override this, apply the 'ignore-sensitive-files-pr' label"          
          exit 1

  Count-Changed-Files:
    if: ${{ github.actor != 'dependabot[bot]' }}
    name: Checks if number of files changed is acceptable
    runs-on: ubuntu-latest
    steps:
      - name: Checkout code
        uses: actions/checkout@v4

      - name: Get changed files
        id: changed-files
        uses: tj-actions/changed-files@v45

      - name: Echo number of changed files
        env: 
          CHANGED_FILES_COUNT: ${{ steps.changed-files.outputs.all_changed_files_count }}
        run: |
          echo "Number of files changed: $CHANGED_FILES_COUNT"

      - name: Check if the number of changed files is less than 100
        if: steps.changed-files.outputs.all_changed_files_count > 100
        env: 
          CHANGED_FILES_COUNT: ${{ steps.changed-files.outputs.all_changed_files_count }}
        run: |
          echo "Error: Too many files (greater than 100) changed in the pull request."
          echo "Possible issues:"
          echo "- Contributor may be merging into an incorrect branch."
          echo "- Source branch may be incorrect please use develop as source branch."
          exit 1

  Check-ESlint-Disable:
    name: Check for eslint-disable
    runs-on: ubuntu-latest
    steps:
      - name: Checkout code
        uses: actions/checkout@v4

      - name: Get changed files
        id: changed-files
        uses: tj-actions/changed-files@v45

      - name: Set up Python
        uses: actions/setup-python@v5
        with:
          python-version: 3.9

      - name: Run Python script
        run: |
          python .github/workflows/scripts/eslint_disable_check.py --files ${{ steps.changed-files.outputs.all_changed_files }}


  Check-Code-Coverage-Disable:
    name: Check for code coverage disable
    runs-on: ubuntu-latest
    steps:
      - name: Checkout code
        uses: actions/checkout@v4

      - name: Get changed files
        id: changed-files
        uses: tj-actions/changed-files@v45

      - name: Set up Python
        uses: actions/setup-python@v5
        with:
          python-version: 3.9

      - name: Run Python script
        run: |
          python .github/workflows/scripts/code_coverage_disable_check.py --files ${{ steps.changed-files.outputs.all_changed_files }} 

  Test-Application:
    name: Test Application
    runs-on: ubuntu-latest
    needs: [Code-Quality-Checks, Check-ESlint-Disable,Check-Code-Coverage-Disable]
    steps:
      - name: Checkout the Repository
        uses: actions/checkout@v4

      - name: Set up Node.js
        uses: actions/setup-node@v4
        with:
          node-version: '22.x'

      - name: Install Dependencies
        run: npm install
      
      - name: Get changed TypeScript files
        id: changed-files
        uses: tj-actions/changed-files@v45
          
      - name: Run Jest Tests
        if: steps.changed-files.outputs.any_changed == 'true'
        env:
          NODE_V8_COVERAGE: './coverage/jest'
        run: |
          npm run test -- --watchAll=false --coverage

      - name: Upload Jest Coverage to Codecov
        if: steps.changed-files.outputs.any_changed == 'true'
        uses: codecov/codecov-action@v4
        with:
          token: ${{ secrets.CODECOV_TOKEN }}
          files: ./coverage/jest/lcov.info
          flags: jest
          fail_ci_if_error: true

      - name: Run Vitest Tests
        if: steps.changed-files.outputs.any_changed == 'true'
        env:
          NODE_V8_COVERAGE: './coverage/vitest'
        run: |
          npm run test:vitest:coverage

      - name: Upload Vitest Coverage to Codecov
        if: steps.changed-files.outputs.any_changed == 'true'
        uses: codecov/codecov-action@v4
        with:
          token: ${{ secrets.CODECOV_TOKEN }}
          files: ./coverage/vitest/lcov.info
          flags: vitest
          fail_ci_if_error: true

      - name: Merge Jest and Vitest Coverage Reports
        run: |
          mkdir -p ./coverage
          npx lcov-result-merger './coverage/*/lcov.info' './coverage/lcov.info'
  
      - name: Upload Combined Coverage to Codecov
        uses: codecov/codecov-action@v4
        with:
          token: ${{ secrets.CODECOV_TOKEN }}
          gcov_ignore: 'docs/'
          files: ./coverage/lcov.info
          flags: combined
          fail_ci_if_error: true
      
      - name: TypeScript compilation for changed files
        run: |
          for file in ${{ steps.changed-files.outputs.all_files }}; do
            if [[ "$file" == *.ts || "$file" == *.tsx ]]; then
              npx tsc --noEmit "$file"
            fi
          done

      - name: Test acceptable level of code coverage
        uses: VeryGoodOpenSource/very_good_coverage@v3
        with:
          path: "./coverage/lcov.info"
          min_coverage: 0.0

  # Graphql-Inspector:
  #   if: ${{ github.actor != 'dependabot[bot]' }}
  #   name: Runs Introspection on the GitHub talawa-api repo on the schema.graphql file
  #   runs-on: ubuntu-latest
  #   steps:
  #     - name: Checkout the Repository
  #       uses: actions/checkout@v4

  #     - name: Set up Node.js
  #       uses: actions/setup-node@v4
  #       with:
  #         node-version: '22.x'

  #     - name: resolve dependency
  #       run: npm install -g @graphql-inspector/cli
      
  #     - name: Clone API Repository
  #       run: |
  #         # Retrieve the complete branch name directly from the GitHub context
  #         FULL_BRANCH_NAME=${{ github.base_ref }}
  #         echo "FULL_Branch_NAME: $FULL_BRANCH_NAME"
          
  #         # Clone the specified repository using the extracted branch name
  #         git clone --branch $FULL_BRANCH_NAME https://github.com/PalisadoesFoundation/talawa-api && ls -a 

  #     - name: Validate Documents
  #       run: graphql-inspector validate './src/GraphQl/**/*.ts' './talawa-api/schema.graphql'
        
  Start-App-Without-Docker:
    name: Check if Talawa Admin app starts (No Docker)
    runs-on: ubuntu-latest
    needs: [Code-Quality-Checks, Test-Application]
    if: github.actor != 'dependabot'
    steps:
      - name: Checkout the Repository
        uses: actions/checkout@v4

      - name: Set up Node.js
        uses: actions/setup-node@v4
        with:
          node-version: '20.x'

      - name: Install Dependencies
        run: npm install

      - name: Build Production App
        run: npm run build

      - name: Start Production App
        run: |
          npm run preview &
          echo $! > .pidfile_prod
      - name: Check if Production App is running
        run: |
          chmod +x .github/workflows/scripts/app_health_check.sh
          .github/workflows/scripts/app_health_check.sh 4173 120
      - name: Stop Production App
        run: |
          if [ -f .pidfile_prod ]; then
            kill "$(cat .pidfile_prod)"
          fi
      - name: Start Development App
        run: |
          npm run serve &
          echo $! > .pidfile_dev
      - name: Check if Development App is running
        run: |
          chmod +x .github/workflows/scripts/app_health_check.sh
          .github/workflows/scripts/app_health_check.sh 4321 120
      - name: Stop Development App
        if: always()
        run: |
          if [ -f .pidfile_dev ]; then
            kill "$(cat .pidfile_dev)"
          fi

  Docker-Start-Check:
    name: Check if Talawa Admin app starts in Docker
    runs-on: ubuntu-latest
    needs: [Code-Quality-Checks, Test-Application]
    if: github.actor != 'dependabot'
    steps:
      - name: Checkout the Repository
        uses: actions/checkout@v4

      - name: Set up Docker
        uses: docker/setup-buildx-action@v3
        with:
          driver-opts: |
            image=moby/buildkit:latest
      - name: Build Docker image
        run: |
          set -e
          echo "Building Docker image..."
          docker build -t talawa-admin-app .
          echo "Docker image built successfully"
      - name: Run Docker Container
        run: |
          set -e
          echo "Started Docker container..."
          docker run -d --name talawa-admin-app-container -p 4321:4321 talawa-admin-app
          echo "Docker container started successfully"
      - name: Check if Talawa Admin App is running
        run: |
          chmod +x .github/workflows/scripts/app_health_check.sh
          .github/workflows/scripts/app_health_check.sh 4321 120 true
      - name: Stop Docker Container
        if: always()
        run: |
          docker stop talawa-admin-app-container
          docker rm talawa-admin-app-container

  Test-Docusaurus-Deployment:
    name: Test Deployment to https://docs-admin.talawa.io
    runs-on: ubuntu-latest
    needs: [Docker-Start-Check, Start-App-Without-Docker]
    # Run only if the develop-postgres branch and not dependabot    
    if: ${{ github.actor != 'dependabot[bot]' && github.event.pull_request.base.ref == 'develop-postgres' }}
    steps:
      - uses: actions/checkout@v4
      - uses: actions/setup-node@v4
        with:
          node-version: '22.x'
          cache: yarn
          cache-dependency-path: 'docs/'
      # Run Docusaurus in the ./docs directory
      - name: Install dependencies
        working-directory: ./docs
        run: yarn install --frozen-lockfile
      - name: Test building the website
        working-directory: ./docs
        run: yarn build

  Check-Target-Branch:
    if: ${{ github.actor != 'dependabot[bot]' }}
    name: Check Target Branch
    runs-on: ubuntu-latest
    steps:
      - name: Check if the target branch is develop
        if: github.event.pull_request.base.ref != 'develop-postgres'
        run: |
          echo "Error: Pull request target branch must be 'develop-postgres'. Please refer PR_GUIDELINES.md"
          echo "Error: Close this PR and try again."
          exit 1

  Validate-Coderabbit:
    name: Validate CodeRabbit Approval
    runs-on: ubuntu-latest
    if: github.actor != 'dependabot[bot]'
    needs: [Test-Docusaurus-Deployment]
    steps:
      - name: Checkout Repository
        uses: actions/checkout@v4
      - name: Validate CodeRabbit.ai Approval
        run: |
          chmod +x $GITHUB_WORKSPACE/.github/workflows/scripts/validate-coderabbit.sh
          $GITHUB_WORKSPACE/.github/workflows/scripts/validate-coderabbit.sh
        env:
          GITHUB_TOKEN: ${{ secrets.GITHUB_TOKEN }}
          PR_NUMBER: ${{ github.event.pull_request.number }}
<<<<<<< HEAD
          GITHUB_REPOSITORY: ${{ github.repository }}
  
  Generate-Docs:
    name: Generate Documentation
    runs-on: ubuntu-latest
    permissions:
      contents: read
    steps:
      - name: Checkout repository
        uses: actions/checkout@v4
        with:
          ref: ${{ github.head_ref }}
          
      - name: Install dependencies
        run: npm install

      - name: Generate documentation
        run: typedoc --out docs/docs/auto-docs --plugin typedoc-plugin-markdown --theme markdown --tsconfig tsconfig.docs.json --excludePrivate --excludeProtected --excludeExternals --hideGenerator --categorizeByGroup true --entryPointStrategy expand --entryPoints \"src\" --exclude \"src/vite-env.d.ts\" --exclude \"**/*.spec.{ts,tsx}\" --exclude \"**/*.test.{ts,tsx}\" --exclude \"**/__tests__/**\" --exclude \"**/__mocks__/**\" --skipErrorChecking --logLevel Warn"

      - name: Clean up documentation
        run: |
          find docs/docs/auto-docs -name 'README.md' -delete

      - name: Commit and push changes
        run: |
          git config user.name "github-actions[bot]"
          git config user.email "41898282+github-actions[bot]@users.noreply.github.com"
          git add .
          git commit -m "Auto-generate documentation"
          git push origin ${{ github.head_ref }}
=======
          GITHUB_REPOSITORY: ${{ github.repository }
          
  Python-Compliance:
    name: Check Python Code Style
    runs-on: ubuntu-latest
    needs: [Code-Quality-Checks]
    steps:
      - name: Checkout
        uses: actions/checkout@v4
        with:
          fetch-depth: 0

      - name: Set up Python 3.11
        uses: actions/setup-python@v4
        with:
          python-version: 3.11

      - name: Cache pip packages
        uses: actions/cache@v4
        with:
          path: ~/.cache/pip
          key: ${{ runner.os }}-pip-${{ hashFiles('**/requirements.txt') }}
          restore-keys: |
            ${{ runner.os }}-pip-

      - name: Install dependencies
        run: |
          python3 -m venv venv
          source venv/bin/activate
          python -m pip install --upgrade pip
          pip install -r .github/workflows/requirements.txt

      - name: Run Black Formatter Check
        run: |
          source venv/bin/activate
          black --check .

      - name: Run Flake8 Linter
        run: |
          source venv/bin/activate
          flake8 --docstring-convention google --ignore E402,E722,E203,F401,W503 .github

      - name: Run pydocstyle
        run: |
          source venv/bin/activate
          pydocstyle --convention=google --add-ignore=D415,D205 .github

      - name: Run docstring compliance check
        run: |
          source venv/bin/activate
          python .github/workflows/scripts/check_docstrings.py --directories .github
>>>>>>> 0382426c
<|MERGE_RESOLUTION|>--- conflicted
+++ resolved
@@ -465,9 +465,58 @@
         env:
           GITHUB_TOKEN: ${{ secrets.GITHUB_TOKEN }}
           PR_NUMBER: ${{ github.event.pull_request.number }}
-<<<<<<< HEAD
-          GITHUB_REPOSITORY: ${{ github.repository }}
-  
+          GITHUB_REPOSITORY: ${{ github.repository }
+          
+  Python-Compliance:
+    name: Check Python Code Style
+    runs-on: ubuntu-latest
+    needs: [Code-Quality-Checks]
+    steps:
+      - name: Checkout
+        uses: actions/checkout@v4
+        with:
+          fetch-depth: 0
+
+      - name: Set up Python 3.11
+        uses: actions/setup-python@v4
+        with:
+          python-version: 3.11
+
+      - name: Cache pip packages
+        uses: actions/cache@v4
+        with:
+          path: ~/.cache/pip
+          key: ${{ runner.os }}-pip-${{ hashFiles('**/requirements.txt') }}
+          restore-keys: |
+            ${{ runner.os }}-pip-
+
+      - name: Install dependencies
+        run: |
+          python3 -m venv venv
+          source venv/bin/activate
+          python -m pip install --upgrade pip
+          pip install -r .github/workflows/requirements.txt
+
+      - name: Run Black Formatter Check
+        run: |
+          source venv/bin/activate
+          black --check .
+
+      - name: Run Flake8 Linter
+        run: |
+          source venv/bin/activate
+          flake8 --docstring-convention google --ignore E402,E722,E203,F401,W503 .github
+
+      - name: Run pydocstyle
+        run: |
+          source venv/bin/activate
+          pydocstyle --convention=google --add-ignore=D415,D205 .github
+
+      - name: Run docstring compliance check
+        run: |
+          source venv/bin/activate
+          python .github/workflows/scripts/check_docstrings.py --directories .github
+
   Generate-Docs:
     name: Generate Documentation
     runs-on: ubuntu-latest
@@ -495,57 +544,4 @@
           git config user.email "41898282+github-actions[bot]@users.noreply.github.com"
           git add .
           git commit -m "Auto-generate documentation"
-          git push origin ${{ github.head_ref }}
-=======
-          GITHUB_REPOSITORY: ${{ github.repository }
-          
-  Python-Compliance:
-    name: Check Python Code Style
-    runs-on: ubuntu-latest
-    needs: [Code-Quality-Checks]
-    steps:
-      - name: Checkout
-        uses: actions/checkout@v4
-        with:
-          fetch-depth: 0
-
-      - name: Set up Python 3.11
-        uses: actions/setup-python@v4
-        with:
-          python-version: 3.11
-
-      - name: Cache pip packages
-        uses: actions/cache@v4
-        with:
-          path: ~/.cache/pip
-          key: ${{ runner.os }}-pip-${{ hashFiles('**/requirements.txt') }}
-          restore-keys: |
-            ${{ runner.os }}-pip-
-
-      - name: Install dependencies
-        run: |
-          python3 -m venv venv
-          source venv/bin/activate
-          python -m pip install --upgrade pip
-          pip install -r .github/workflows/requirements.txt
-
-      - name: Run Black Formatter Check
-        run: |
-          source venv/bin/activate
-          black --check .
-
-      - name: Run Flake8 Linter
-        run: |
-          source venv/bin/activate
-          flake8 --docstring-convention google --ignore E402,E722,E203,F401,W503 .github
-
-      - name: Run pydocstyle
-        run: |
-          source venv/bin/activate
-          pydocstyle --convention=google --add-ignore=D415,D205 .github
-
-      - name: Run docstring compliance check
-        run: |
-          source venv/bin/activate
-          python .github/workflows/scripts/check_docstrings.py --directories .github
->>>>>>> 0382426c
+          git push origin ${{ github.head_ref }}