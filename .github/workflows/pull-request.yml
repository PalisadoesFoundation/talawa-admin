--- conflicted
+++ resolved
@@ -43,7 +43,7 @@
       - name: Get changed TypeScript files
         id: changed-files
         uses: tj-actions/changed-files@v45
-<<<<<<< HEAD
+
         
         # Run the CSS import check script on changed .ts and .tsx files
       - name: Check for CSS violations and print correct imports
@@ -53,8 +53,6 @@
           python3 ./.github/workflows/scripts/css_check.py \
             --files ${{ steps.changed-files.outputs.modified_files }} \
             --allowed_css_patterns app.module.css
-=======
->>>>>>> 1183dfce
 
       - name: Check formatting
         if: steps.changed-files.outputs.only_changed != 'true'
