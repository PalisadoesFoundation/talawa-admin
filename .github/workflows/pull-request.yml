##############################################################################
##############################################################################
#
# NOTE!
#
# Please read the README.md file in this directory that defines what should
# be placed in this file
#
##############################################################################
##############################################################################

name: PR Workflow

on:
  pull_request:
    branches:
      - '**'

env:
  CODECOV_UNIQUE_NAME: CODECOV_UNIQUE_NAME-${{ github.run_id }}-${{ github.run_number }}

jobs:
  Code-Quality-Checks:
    name: Performs linting, formatting, type-checking, checking for different source and target branch
    runs-on: ubuntu-latest
    steps:
      - name: Checkout the Repository
        uses: actions/checkout@v4

      - name: Set up Node.js
        uses: actions/setup-node@v4
        with:
          node-version: '22.x'

      - name: Install Dependencies
        run: npm install

      - name: Count number of lines
        run: |
          chmod +x ./.github/workflows/countline.py
          ./.github/workflows/countline.py --lines 600 --exclude_files src/screens/LoginPage/LoginPage.tsx src/GraphQl/Queries/Queries.ts src/screens/OrgList/OrgList.tsx src/GraphQl/Mutations/mutations.ts src/components/EventListCard/EventListCardModals.tsx src/components/TagActions/TagActionsMocks.ts src/utils/interfaces.ts src/screens/MemberDetail/MemberDetail.tsx

      - name: Get changed TypeScript files
        id: changed-files
        uses: tj-actions/changed-files@v40
      - name: Check formatting
        if: steps.changed-files.outputs.only_changed != 'true'
        run: npm run format:check

      - name: Run formatting if check fails
        if: failure()
        run: npm run format

      - name: Check for type errors
        if: steps.changed-files.outputs.only_changed != 'true'
        run: npm run typecheck

      - name: Check for linting errors in modified files
        if: steps.changed-files.outputs.only_changed != 'true'
        env:
          CHANGED_FILES: ${{ steps.changed_files.outputs.all_changed_files }}
        run: npx eslint ${CHANGED_FILES} && python .github/workflows/eslint_disable_check.py

      - name: Check for TSDoc comments
        run: npm run check-tsdoc # Run the TSDoc check script

      - name: Check for localStorage Usage
        run: |
          chmod +x scripts/githooks/check-localstorage-usage.js
          node scripts/githooks/check-localstorage-usage.js --scan-entire-repo

      - name: Compare translation files
        run: |
          chmod +x .github/workflows/compare_translations.py
          python .github/workflows/compare_translations.py --directory public/locales

      - name: Check if the source and target branches are different
        if: ${{ github.event.pull_request.base.ref == github.event.pull_request.head.ref }}
        run: |
          echo "Source Branch ${{ github.event.pull_request.head.ref }}"
          echo "Target Branch ${{ github.event.pull_request.base.ref }}"
          echo "Error: Source and Target Branches are the same. Please ensure they are different."
          exit 1

  Check-Sensitive-Files:
    if: ${{ github.actor != 'dependabot[bot]' && !contains(github.event.pull_request.labels.*.name, 'ignore-sensitive-files-pr') }}
    name: Checks if sensitive files have been changed without authorization
    runs-on: ubuntu-latest
    steps:
      - name: Checkout code
        uses: actions/checkout@v4

      - name: Get Changed Unauthorized files
        id: changed-unauth-files
        uses: tj-actions/changed-files@v40
        with:
          files: |
            .github/**
            env.example
            .node-version
            .husky/**
            scripts/**
            schema.graphql
            package.json
            tsconfig.json
            .gitignore
            .eslintrc.json
            .eslintignore
            .prettierrc
            .prettierignore
            vite.config.ts
            docker-compose.yaml
            Dockerfile
            CODEOWNERS
            LICENSE
            setup.ts
            .coderabbit.yaml
            CODE_OF_CONDUCT.md
            CODE_STYLE.md
            CONTRIBUTING.md
            DOCUMENTATION.md
            INSTALLATION.md
            ISSUE_GUIDELINES.md
            PR_GUIDELINES.md
            README.md

      - name: List all changed unauthorized files
        if: steps.changed-unauth-files.outputs.any_changed == 'true' || steps.changed-unauth-files.outputs.any_deleted == 'true'
        env:
          CHANGED_UNAUTH_FILES: ${{ steps.changed-unauth-files.outputs.all_changed_files }}
        run: |
          for file in ${CHANGED_UNAUTH_FILES}; do
            echo "$file is unauthorized to change/delete"
          done
          exit 1

  Count-Changed-Files:
    if: ${{ github.actor != 'dependabot[bot]' }}
    name: Checks if number of files changed is acceptable
    runs-on: ubuntu-latest
    steps:
      - name: Checkout code
        uses: actions/checkout@v4

      - name: Get changed files
        id: changed-files
        uses: tj-actions/changed-files@v40

      - name: Echo number of changed files
        env:
          CHANGED_FILES_COUNT: ${{ steps.changed-files.outputs.all_changed_files_count }}
        run: |
          echo "Number of files changed: $CHANGED_FILES_COUNT"

      - name: Check if the number of changed files is less than 100
        if: steps.changed-files.outputs.all_changed_files_count > 100
        env:
          CHANGED_FILES_COUNT: ${{ steps.changed-files.outputs.all_changed_files_count }}
        run: |
          echo "Error: Too many files (greater than 100) changed in the pull request."
          echo "Possible issues:"
          echo "- Contributor may be merging into an incorrect branch."
          echo "- Source branch may be incorrect please use develop as source branch."
          exit 1

  Check-ESlint-Disable:
    name: Check for eslint-disable
    runs-on: ubuntu-latest
    steps:
      - name: Checkout code
        uses: actions/checkout@v4

      - name: Set up Python
        uses: actions/setup-python@v5
        with:
          python-version: 3.9

      - name: Run Python script
        run: |
          python .github/workflows/eslint_disable_check.py

  Test-Application:
    name: Test Application
    runs-on: ubuntu-latest
    needs: [Code-Quality-Checks, Check-ESlint-Disable]
    steps:
      - name: Checkout the Repository
        uses: actions/checkout@v4

      - name: Set up Node.js
        uses: actions/setup-node@v4
        with:
          node-version: '22.x'

      - name: Install Dependencies
        run: npm install

      - name: Get changed TypeScript files
        id: changed-files
        uses: tj-actions/changed-files@v40

      - name: Run tests
        if: steps.changed-files.outputs.only_changed != 'true'
        run: npm run test -- --watchAll=false --coverage

      - name: TypeScript compilation for changed files
        run: |
          for file in ${{ steps.changed-files.outputs.all_files }}; do
            if [[ "$file" == *.ts || "$file" == *.tsx ]]; then
              npx tsc --noEmit "$file"
            fi
          done

      - name: Present and Upload coverage to Codecov as ${{env.CODECOV_UNIQUE_NAME}}
        uses: codecov/codecov-action@v4
        with:
          token: ${{ secrets.CODECOV_TOKEN }}
          verbose: true
          fail_ci_if_error: false
          name: '${{env.CODECOV_UNIQUE_NAME}}'

      - name: Test acceptable level of code coverage
        uses: VeryGoodOpenSource/very_good_coverage@v2
        with:
          path: './coverage/lcov.info'
          min_coverage: 95.0

  Graphql-Inspector:
    if: ${{ github.actor != 'dependabot[bot]' }}
    name: Runs Introspection on the GitHub talawa-api repo on the schema.graphql file
    runs-on: ubuntu-latest
    steps:
      - name: Checkout the Repository
        uses: actions/checkout@v4

      - name: Set up Node.js
        uses: actions/setup-node@v4
        with:
          node-version: '22.x'

      - name: resolve dependency
        run: npm install -g @graphql-inspector/cli

      - name: Clone API Repository
        run: |
          # Retrieve the complete branch name directly from the GitHub context
          FULL_BRANCH_NAME=${{ github.base_ref }}
          echo "FULL_Branch_NAME: $FULL_BRANCH_NAME"

          # Clone the specified repository using the extracted branch name
          git clone --branch $FULL_BRANCH_NAME https://github.com/PalisadoesFoundation/talawa-api && ls -a

      - name: Validate Documents
        run: graphql-inspector validate './src/GraphQl/**/*.ts' './talawa-api/schema.graphql'

  Docker-Start-Check:
    name: Check if Talawa Admin app starts in Docker
    runs-on: ubuntu-latest
    needs: [Code-Quality-Checks, Test-Application]
    if: github.actor != 'dependabot'
    steps:
      - name: Checkout the Repository
        uses: actions/checkout@v4

      - name: Set up Docker
        uses: docker/setup-buildx-action@v3
        with:
          driver-opts: |
            image=moby/buildkit:latest

      - name: Build Docker image
        run: |
          set -e
          echo "Building Docker image..."
          docker build -t talawa-admin-app .
          echo "Docker image built successfully"

      - name: Run Docker Container
        run: |
          set -e
          echo "Started Docker container..."
          docker run -d --name talawa-admin-app-container -p 4321:4321 talawa-admin-app
          echo "Docker container started successfully"

      - name: Check if Talawa Admin App is running
        run: |
          timeout="${HEALTH_CHECK_TIMEOUT:-120}"
          echo "Starting health check with ${timeout}s timeout"
<<<<<<< HEAD
          while ! nc -z localhost 4321 && [ "$timeout" -gt 0 ]; do
            sleep 1

            timeout=$((timeout-1))
            if [ "$((timeout % 10))" -eq 0 ]; then
=======
          while ! nc -z localhost 4321 && [ $timeout -gt 0 ]; do
            sleep 1

            timeout=$((timeout-1))
            if [ $((timeout % 10)) -eq 0 ]; then
>>>>>>> 4c28ffa2
              echo "Still waiting for app to start... ${timeout}s remaining"
            fi
          done

<<<<<<< HEAD
          if [ "$timeout" -eq 0 ]; then
=======
          if [ $timeout -eq 0 ]; then
>>>>>>> 4c28ffa2
            echo "Timeout waiting for application to start"
            echo "Container logs:"
            docker logs talawa-admin-app-container
            exit 1
          fi
          echo "Port check passed, verifying health endpoint..."

      - name: Stop Docker Container
        if: always()
        run: |
          docker stop talawa-admin-app-container
          docker rm talawa-admin-app-container

  Check-Target-Branch:
    if: ${{ github.actor != 'dependabot[bot]' }}
    name: Check Target Branch
    runs-on: ubuntu-latest
    steps:
      - name: Check if the target branch is develop
        if: github.event.pull_request.base.ref != 'develop-postgres'
        run: |
          echo "Error: Pull request target branch must be 'develop-postgres'. Please refer PR_GUIDELINES.md"
          exit 1<|MERGE_RESOLUTION|>--- conflicted
+++ resolved
@@ -286,28 +286,16 @@
         run: |
           timeout="${HEALTH_CHECK_TIMEOUT:-120}"
           echo "Starting health check with ${timeout}s timeout"
-<<<<<<< HEAD
-          while ! nc -z localhost 4321 && [ "$timeout" -gt 0 ]; do
-            sleep 1
-
-            timeout=$((timeout-1))
-            if [ "$((timeout % 10))" -eq 0 ]; then
-=======
           while ! nc -z localhost 4321 && [ $timeout -gt 0 ]; do
             sleep 1
 
             timeout=$((timeout-1))
             if [ $((timeout % 10)) -eq 0 ]; then
->>>>>>> 4c28ffa2
               echo "Still waiting for app to start... ${timeout}s remaining"
             fi
           done
 
-<<<<<<< HEAD
-          if [ "$timeout" -eq 0 ]; then
-=======
           if [ $timeout -eq 0 ]; then
->>>>>>> 4c28ffa2
             echo "Timeout waiting for application to start"
             echo "Container logs:"
             docker logs talawa-admin-app-container
