--- conflicted
+++ resolved
@@ -448,7 +448,6 @@
         env:
           GITHUB_TOKEN: ${{ secrets.GITHUB_TOKEN }}
           PR_NUMBER: ${{ github.event.pull_request.number }}
-<<<<<<< HEAD
           GITHUB_REPOSITORY: ${{ github.repository }}
 
   Merge-Conflict-Check:
@@ -585,7 +584,4 @@
             git push
           else
             echo "No changes to commit"
-          fi
-=======
-          GITHUB_REPOSITORY: ${{ github.repository }}
->>>>>>> 47981798
+          fi