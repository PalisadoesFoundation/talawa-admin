--- conflicted
+++ resolved
@@ -107,7 +107,6 @@
       - name: Check for unused files and exports in src/ and docs/src
         run: npx knip --include files,exports
 
-<<<<<<< HEAD
   Check-AutoDocs:
     name: Generate and Validate Documentation
     runs-on: ubuntu-latest
@@ -142,10 +141,8 @@
           else
             echo "Documentation is up to date."
           fi
-=======
       - name: Check for unused dependencies
         run: npx knip --config knip.deps.json --include dependencies
->>>>>>> c5835a40
 
   Check-Sensitive-Files:
     if: ${{ github.actor != 'dependabot[bot]' }}
