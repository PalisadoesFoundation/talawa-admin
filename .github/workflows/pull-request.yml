##############################################################################
##############################################################################
#
# NOTE!
#
# Please read the README.md file in this directory that defines what should
# be placed in this file
#
##############################################################################
##############################################################################

name: PR Workflow

on:
  pull_request:
    branches:
      - '**'

env:
  CODECOV_UNIQUE_NAME: CODECOV_UNIQUE_NAME-${{ github.run_id }}-${{ github.run_number }}

jobs:
  Code-Quality-Checks:
    name: Performs linting, formatting, type-checking, checking for different source and target branch
    runs-on: ubuntu-latest
    steps:
      - name: Checkout the Repository
        uses: actions/checkout@v4

      - name: Set up Node.js
        uses: actions/setup-node@v4
        with:
          node-version: '22.x'

      - name: Install Dependencies
        run: npm install

      - name: Count number of lines
        run: |
          chmod +x ./.github/workflows/countline.py
<<<<<<< HEAD
          ./.github/workflows/countline.py --lines 600 --exclude_files src/screens/LoginPage/LoginPage.tsx src/GraphQl/Queries/Queries.ts src/screens/OrgList/OrgList.tsx src/GraphQl/Mutations/mutations.ts src/components/EventListCard/EventListCardModals.tsx src/screens/ManageTag/ManageTag.tsx src/utils/interfaces.ts
=======
          ./.github/workflows/countline.py --lines 600 --exclude_files src/screens/LoginPage/LoginPage.tsx src/GraphQl/Queries/Queries.ts src/screens/OrgList/OrgList.tsx src/GraphQl/Mutations/mutations.ts src/components/EventListCard/EventListCardModals.tsx
>>>>>>> 7501e34f

      - name: Get changed TypeScript files
        id: changed-files
        uses: tj-actions/changed-files@v40
      
      - name: Check formatting
        if: steps.changed-files.outputs.only_changed != 'true'
        run: npm run format:check

      - name: Check for type errors
        if: steps.changed-files.outputs.only_changed != 'true'
        run: npm run typecheck

      - name: Check for linting errors in modified files
        if: steps.changed-files.outputs.only_changed != 'true'
        env: 
          CHANGED_FILES: ${{ steps.changed_files.outputs.all_changed_files }}
        run: npx eslint ${CHANGED_FILES} && python .github/workflows/eslint_disable_check.py
        
      - name: Check for TSDoc comments
        run: npm run check-tsdoc # Run the TSDoc check script

      - name: Check for localStorage Usage
        run: |
          chmod +x scripts/githooks/check-localstorage-usage.js
          node scripts/githooks/check-localstorage-usage.js --scan-entire-repo

      - name: Compare translation files
        run: |
          chmod +x .github/workflows/compare_translations.py
          python .github/workflows/compare_translations.py --directory public/locales

      - name: Check if the source and target branches are different
        if: ${{ github.event.pull_request.base.ref == github.event.pull_request.head.ref }}
        run: |
          echo "Source Branch ${{ github.event.pull_request.head.ref }}"
          echo "Target Branch ${{ github.event.pull_request.base.ref }}"
          echo "Error: Source and Target Branches are the same. Please ensure they are different."
          exit 1

  Check-Sensitive-Files:
    if: ${{ github.actor != 'dependabot[bot]' && !contains(github.event.pull_request.labels.*.name, 'ignore-sensitive-files-pr') }}
    name: Checks if sensitive files have been changed without authorization
    runs-on: ubuntu-latest
    steps:
      - name: Checkout code
        uses: actions/checkout@v4
      
      - name: Get Changed Unauthorized files
        id: changed-unauth-files
        uses: tj-actions/changed-files@v40
        with:
          files: |
            .github/**
            env.example
            .node-version
            .husky/**
            scripts/**
            schema.graphql
            package.json
            tsconfig.json
            .gitignore
            .eslintrc.json
            .eslintignore
            .prettierrc
            .prettierignore
            vite.config.ts
            docker-compose.yaml
            Dockerfile
            CODEOWNERS
            LICENSE
            setup.ts
            .coderabbit.yaml
            CODE_OF_CONDUCT.md
            CODE_STYLE.md
            CONTRIBUTING.md
            DOCUMENTATION.md
            INSTALLATION.md
            ISSUE_GUIDELINES.md
            PR_GUIDELINES.md
            README.md
            
      - name: List all changed unauthorized files
        if: steps.changed-unauth-files.outputs.any_changed == 'true' || steps.changed-unauth-files.outputs.any_deleted == 'true'
        env: 
          CHANGED_UNAUTH_FILES: ${{ steps.changed-unauth-files.outputs.all_changed_files }}
        run: |
          for file in ${CHANGED_UNAUTH_FILES}; do
            echo "$file is unauthorized to change/delete"
          done
          exit 1

  Count-Changed-Files:
    if: ${{ github.actor != 'dependabot[bot]' }}
    name: Checks if number of files changed is acceptable
    runs-on: ubuntu-latest
    steps:
      - name: Checkout code
        uses: actions/checkout@v4

      - name: Get changed files
        id: changed-files
        uses: tj-actions/changed-files@v40

      - name: Echo number of changed files
        env: 
          CHANGED_FILES_COUNT: ${{ steps.changed-files.outputs.all_changed_files_count }}
        run: |
          echo "Number of files changed: $CHANGED_FILES_COUNT"

      - name: Check if the number of changed files is less than 100
        if: steps.changed-files.outputs.all_changed_files_count > 100
        env: 
          CHANGED_FILES_COUNT: ${{ steps.changed-files.outputs.all_changed_files_count }}
        run: |
          echo "Error: Too many files (greater than 100) changed in the pull request."
          echo "Possible issues:"
          echo "- Contributor may be merging into an incorrect branch."
          echo "- Source branch may be incorrect please use develop as source branch."
          exit 1

  Check-ESlint-Disable:
    name: Check for eslint-disable
    runs-on: ubuntu-latest
    steps:
      - name: Checkout code
        uses: actions/checkout@v4

      - name: Set up Python
        uses: actions/setup-python@v5
        with:
          python-version: 3.9

      - name: Run Python script
        run: |
          python .github/workflows/eslint_disable_check.py

  Test-Application:
    name: Test Application
    runs-on: ubuntu-latest
    needs: [Code-Quality-Checks, Check-ESlint-Disable]
    steps:
      - name: Checkout the Repository
        uses: actions/checkout@v4

      - name: Set up Node.js
        uses: actions/setup-node@v4
        with:
          node-version: '22.x'

      - name: Install Dependencies
        run: npm install
      
      - name: Get changed TypeScript files
        id: changed-files
        uses: tj-actions/changed-files@v40
          
      - name: Run tests
        if: steps.changed-files.outputs.only_changed != 'true'
        run: npm run test -- --watchAll=false --coverage       
      
      - name: TypeScript compilation for changed files
        run: |
          for file in ${{ steps.changed-files.outputs.all_files }}; do
            if [[ "$file" == *.ts || "$file" == *.tsx ]]; then
              npx tsc --noEmit "$file"
            fi
          done
        
      - name: Present and Upload coverage to Codecov as ${{env.CODECOV_UNIQUE_NAME}}
        uses: codecov/codecov-action@v4
        with:
          token: ${{ secrets.CODECOV_TOKEN }}
          verbose: true
          fail_ci_if_error: false
          name: '${{env.CODECOV_UNIQUE_NAME}}'

      - name: Test acceptable level of code coverage
        uses: VeryGoodOpenSource/very_good_coverage@v2
        with:
          path: "./coverage/lcov.info"
          min_coverage: 95.0

  Graphql-Inspector:
    if: ${{ github.actor != 'dependabot[bot]' }}
    name: Runs Introspection on the GitHub talawa-api repo on the schema.graphql file
    runs-on: ubuntu-latest
    steps:
      - name: Checkout the Repository
        uses: actions/checkout@v4

      - name: Set up Node.js
        uses: actions/setup-node@v4
        with:
          node-version: '22.x'

      - name: resolve dependency
        run: npm install -g @graphql-inspector/cli
      
      - name: Clone API Repository
        run: |
          # Retrieve the complete branch name directly from the GitHub context
          FULL_BRANCH_NAME=${{ github.base_ref }}
          echo "FULL_Branch_NAME: $FULL_BRANCH_NAME"
          
          # Clone the specified repository using the extracted branch name
          git clone --branch $FULL_BRANCH_NAME https://github.com/PalisadoesFoundation/talawa-api && ls -a 

      - name: Validate Documents
        run: graphql-inspector validate './src/GraphQl/**/*.ts' './talawa-api/schema.graphql'

  Check-Target-Branch:
    if: ${{ github.actor != 'dependabot[bot]' }}
    name: Check Target Branch
    runs-on: ubuntu-latest
    steps:
      - name: Check if the target branch is develop
        if: github.event.pull_request.base.ref != 'develop'
        run: |
          echo "Error: Pull request target branch must be 'develop'. Please refer PR_GUIDELINES.md"
          exit 1
<|MERGE_RESOLUTION|>--- conflicted
+++ resolved
@@ -38,11 +38,7 @@
       - name: Count number of lines
         run: |
           chmod +x ./.github/workflows/countline.py
-<<<<<<< HEAD
-          ./.github/workflows/countline.py --lines 600 --exclude_files src/screens/LoginPage/LoginPage.tsx src/GraphQl/Queries/Queries.ts src/screens/OrgList/OrgList.tsx src/GraphQl/Mutations/mutations.ts src/components/EventListCard/EventListCardModals.tsx src/screens/ManageTag/ManageTag.tsx src/utils/interfaces.ts
-=======
-          ./.github/workflows/countline.py --lines 600 --exclude_files src/screens/LoginPage/LoginPage.tsx src/GraphQl/Queries/Queries.ts src/screens/OrgList/OrgList.tsx src/GraphQl/Mutations/mutations.ts src/components/EventListCard/EventListCardModals.tsx
->>>>>>> 7501e34f
+          ./.github/workflows/countline.py --lines 600 --exclude_files src/screens/LoginPage/LoginPage.tsx src/GraphQl/Queries/Queries.ts src/screens/OrgList/OrgList.tsx src/GraphQl/Mutations/mutations.ts src/components/EventListCard/EventListCardModals.tsx src/utils/interfaces.ts
 
       - name: Get changed TypeScript files
         id: changed-files
