--- conflicted
+++ resolved
@@ -51,8 +51,6 @@
         if: steps.changed-files.outputs.only_changed != 'true'
         run: npm run lint:check  
 
-<<<<<<< HEAD
-=======
       - name: Compare translation files
         run: |
           chmod +x .github/workflows/compare_translations.py
@@ -74,7 +72,6 @@
       - name: Run Python script
         run: |
           python .github/workflows/count_changed_files.py --base_branch "${{ github.base_ref }}" --pr_branch "${{ github.head_ref }}"
->>>>>>> cddb99ff
 
   Test-Application:
     name: Test Application
