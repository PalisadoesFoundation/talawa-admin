##############################################################################
##############################################################################
#
# NOTE!
#
# Please read the README.md file in this directory that defines what should 
# be placed in this file
#
##############################################################################
##############################################################################

name: PR Target Workflow
on: 
  pull_request_target:
  
jobs:
  PR-Greeting:
    name: Pull Request Target
    runs-on: ubuntu-latest
    steps:
      - name: Add the PR Review Policy
        uses: thollander/actions-comment-pull-request@v3
        with:
          comment-tag: pr_review_policy
          message: |
            ## Our Pull Request Approval Process
<<<<<<< HEAD

=======
            
>>>>>>> c80b44f0
            Thanks for contributing! 
            
            ### Testing Your Code
            Remember, your PRs won't be reviewed until these criteria are met:

            1. We don't merge PRs with poor code quality. 
                1. Follow coding best practices such that CodeRabbit.ai approves your PR.
            1. We don't merge PRs with failed tests. 
                1. When tests fail, click on the `Details` link to learn more.
                1. Write sufficient tests for your changes (CodeCov Patch Test). Your testing level must be better than the target threshold of the repository
                1. Tests may fail if you edit sensitive files. Ask to add the `ignore-sensitive-files-pr` label if the edits are necessary.
            1. We cannot merge PRs with conflicting files. These must be fixed.
                
            Our policies make our code better.
<<<<<<< HEAD
            
=======

>>>>>>> c80b44f0
            ### Reviewers

            Do not assign reviewers. Our Queue Monitors will review your PR and assign them. 
            When your PR has been assigned reviewers contact them to get your code reviewed and approved via:

            1. comments in this PR or
            1. our slack channel

            #### Reviewing Your Code

            Your reviewer(s) will have the following roles:

            1.  arbitrators of future discussions with other contributors about the validity of your changes
            2.  point of contact for evaluating the validity of your work
            3.  person who verifies matching issues by others that should be closed.
            4.  person who gives general guidance in fixing your tests

            ### CONTRIBUTING.md

            Read our CONTRIBUTING.md file. Most importantly:

            1. PRs with issues not assigned to you will be closed by the reviewer
            1. Fix the first comment in the PR so that each issue listed automatically closes

            ### Other

            1. :dart: Please be considerate of our volunteers' time. Contacting the person who assigned the reviewers is not advised unless they ask for your input. Do not @ the person who did the assignment otherwise.
            2. Read the CONTRIBUTING.md file make 

      - name: Greeting Message to User
        uses: actions/first-interaction@v1
        with:
          repo-token: ${{ secrets.GITHUB_TOKEN }}
          pr-message: "Congratulations on making your first PR! :confetti_ball: If you haven't already, check out our [Contributing Guidelines](https://github.com/PalisadoesFoundation/talawa-admin/blob/-/CONTRIBUTING.md) and [PR Reporting Guidelines](https://github.com/PalisadoesFoundation/talawa-admin/blob/-/PR_GUIDELINES.md) to ensure that you are following our guidelines for contributing and creating PR."<|MERGE_RESOLUTION|>--- conflicted
+++ resolved
@@ -24,11 +24,7 @@
           comment-tag: pr_review_policy
           message: |
             ## Our Pull Request Approval Process
-<<<<<<< HEAD
-
-=======
             
->>>>>>> c80b44f0
             Thanks for contributing! 
             
             ### Testing Your Code
@@ -43,11 +39,7 @@
             1. We cannot merge PRs with conflicting files. These must be fixed.
                 
             Our policies make our code better.
-<<<<<<< HEAD
-            
-=======
 
->>>>>>> c80b44f0
             ### Reviewers
 
             Do not assign reviewers. Our Queue Monitors will review your PR and assign them. 
