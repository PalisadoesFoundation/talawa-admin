--- conflicted
+++ resolved
@@ -25,11 +25,7 @@
 <!-- toc -->
 
 - [Talawa Components](#talawa-components)
-<<<<<<< HEAD
-- [Documentation -](#documentation--)
-=======
 - [](#documentation--)
->>>>>>> 86cadd2a
 - [Installation](#installation)
 
 <!-- tocstop -->
