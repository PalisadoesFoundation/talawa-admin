--- conflicted
+++ resolved
@@ -36,11 +36,7 @@
     '<rootDir>/src',
   ],
   moduleNameMapper: {
-<<<<<<< HEAD
-    '\\.(css|less)$': 'identity-obj-proxy',
-=======
     '\\.(css|scss|sass|less)$': 'identity-obj-proxy',
->>>>>>> 371327e1
     '^react-native$': 'react-native-web',
     '^@dicebear/core$': '<rootDir>/scripts/__mocks__/@dicebear/core.ts',
     '^@dicebear/collection$':
