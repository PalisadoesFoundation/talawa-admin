--- conflicted
+++ resolved
@@ -238,7 +238,6 @@
     },
     rules: {
       'vitest-isolation/require-aftereach-cleanup': 'error',
-<<<<<<< HEAD
       'no-restricted-syntax': [
         'error',
         {
@@ -253,9 +252,7 @@
             'Avoid hardcoded date strings like "31 December 2025". Use dynamic dates with dayjs instead.',
         },
       ],
-=======
       'tsdoc/syntax': 'error',
->>>>>>> 7663c18d
     },
   },
 ];