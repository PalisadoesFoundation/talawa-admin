# Documentation
Welcome to our documentation guide. Here are some useful tips you need to know!

# Table of Contents

<!-- toc -->

- [Where to find our documentation](#where-to-find-our-documentation)
<<<<<<< HEAD
=======
- [How to use Docusaurus](#how-to-use-docusaurus)
- [Other information](#other-information)
>>>>>>> da208287

<!-- tocstop -->

## Where to find our documentation

Our documentation can be found in ONLY TWO PLACES:

1. ***Inline within the repository's code files***: We have automated processes to extract this information and place it in our Talawa documentation site [docs.talawa.io](https://docs.talawa.io/). 
1. ***In our `talawa-docs` repository***: Our [Talawa-Docs](https://github.com/PalisadoesFoundation/talawa-docs) repository contains user edited markdown files that are automatically integrated into our Talawa documentation site [docs.talawa.io](https://docs.talawa.io/) using the [Docusaurus](https://docusaurus.io/) package.

## How to use Docusaurus
The process in easy:
1. Install `talawa-docs` on your system
1. Launch docusaurus on your system according to the `talawa-docs`documentation. 
    - A local version of `docs.talawa.io` should automatically launched in your browser at http://localhost:3000/
1. Add/modify the markdown documents to the `docs/` directory of the `talawa-docs` repository
1. If adding a file, then you will also need to edit the `sidebars.js` which is used to generate the [docs.talawa.io](https://docs.talawa.io/) menus.
1. Always monitor the local website in your brower to make sure the changes are acceptable. 
    - You'll be able to see errors that you can use for troubleshooting in the CLI window you used to launch the local website.

## Other information
***PLEASE*** do not add markdown files in this repository. Add them to `talawa-docs`!<|MERGE_RESOLUTION|>--- conflicted
+++ resolved
@@ -6,11 +6,6 @@
 <!-- toc -->
 
 - [Where to find our documentation](#where-to-find-our-documentation)
-<<<<<<< HEAD
-=======
-- [How to use Docusaurus](#how-to-use-docusaurus)
-- [Other information](#other-information)
->>>>>>> da208287
 
 <!-- tocstop -->
 
