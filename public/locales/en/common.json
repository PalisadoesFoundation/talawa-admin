--- conflicted
+++ resolved
@@ -212,10 +212,7 @@
   "previousPage": "Previous Page",
   "nextPage": "Next Page",
   "pageNumber": "Page {{page}}",
-<<<<<<< HEAD
-  "loadMoreItems": "Load more items"
-=======
+  "loadMoreItems": "Load more items",
   "tags": "Tags",
   "unassign": "Unassign"
->>>>>>> 03a87887
 }