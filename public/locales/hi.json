--- conflicted
+++ resolved
@@ -1011,7 +1011,6 @@
     "description": "स्थल विवरण",
     "enterVenueDesc": "स्थल विवरण दर्ज करें",
     "capacity": "क्षमता",
-<<<<<<< HEAD
     "enterVenueCapacity": "क्षमता दर्ज करें",
     "image": "स्थल इमेज",
     "uploadVenueImage": "स्थल इमेज अपलोड करें",
@@ -1028,16 +1027,8 @@
     "view": "देखें",
     "delete": "हटाएँ",
     "venueTitleError": "स्थल शीर्षक खाली रह सकता नहीं है!",
-    "venueCapacityError": "क्षमता एक धनात्मक संख्या होनी चाहिए!"
-=======
-    "enterVenueCapacity": "स्थल की क्षमता दर्ज करें",
-    "image": "स्थल छवि",
-    "uploadVenueImage": "स्थान छवि अपलोड करें",
-    "createVenue": "क्रिएट वेन्यू",
-    "venueAdded": "स्थान सफलतापूर्वक जोड़ा गया",
-    "update": "स्थान विवरण अद्यतन करें",
-    "editVenue": "अपडेट स्थान",
-    "venueUpdated": "स्थल विवरण सफलतापूर्वक अद्यतन किया गया"
+    "venueCapacityError": "क्षमता एक धनात्मक संख्या होनी चाहिए!",
+    "update": "स्थान विवरण अद्यतन करें"
   },
   "addMember": {
     "title": "सदस्य जोड़ें",
@@ -1062,6 +1053,5 @@
     "passwordNotMatch": "पासवर्ड मेल नहीं खाते।",
     "user": "उपयोगकर्ता",
     "addMember": "सदस्य जोड़ें"
->>>>>>> c9da4104
   }
 }