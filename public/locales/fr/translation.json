--- conflicted
+++ resolved
@@ -963,8 +963,6 @@
     "successfulCreation": "Élément d'action créé avec succès",
     "successfulUpdation": "Élément d'action mis à jour avec succès",
     "notes": "Remarques",
-<<<<<<< HEAD
-    "save": "Sauvegarder",
     "assignee": "Cessionnaire",
     "assigner": "Assigner",
     "assignmentDate": "Date d'affectation",
@@ -972,8 +970,7 @@
     "actionItemActive": "Actif",
     "actionItemStatus": "Statut de l'action",
     "actionItemCompleted": "Élément d'action terminé",
-    "markCompletion": "Marquer l'achèvement"
-=======
+    "markCompletion": "Marquer l'achèvement",
     "save": "Sauvegarder"
   },
   "checkIn": {
@@ -983,6 +980,5 @@
   "eventRegistrantsModal": {
     "errorAddingAttendee": "Erreur lors de l'ajout du participant",
     "errorRemovingAttendee": "Erreur lors de la suppression du participant"
->>>>>>> 836b5340
   }
 }