{
  "firstName": "Prénom",
  "lastName": "Nom de famille",
  "searchByName": "Rechercher par nom",
  "loading": "Chargement...",
  "endOfResults": "Fin des résultats",
  "noResultsFoundFor": "Aucun résultat trouvé pour {{query}}",
  "tryAdjustingFilters": "Essayez d'ajuster vos filtres ou votre terme de recherche.",
  "edit": "Modifier",
  "admins": "Administrateurs",
  "admin": "ADMINISTRATEUR",
  "sl_no": "N° de série",
  "hash": "#",
  "serialNumber": "Numéro de Série",
  "options": "Options",
  "avatar": "avatar",
  "user": "UTILISATEUR",
  "superAdmin": "SUPERADMIN",
  "members": "Membres",
  "logout": "Se déconnecter",
  "login": "Se connecter",
  "register": "Registre",
  "menu": "Menu",
  "settings": "Paramètres",
  "users": "Utilisateurs",
  "requests": "Demandes",
  "OR": "OU",
  "cancel": "Annuler",
  "close": "Fermer",
  "create": "Créer",
  "delete": "Supprimer",
  "done": "Fait",
  "yes": "Oui",
  "no": "Non",
  "filter": "Filtre",
  "search": "Recherche",
  "description": "Description",
  "saveChanges": "Sauvegarder les modifications",
  "resetChanges": "Réinitialiser les modifications",
  "displayImage": "Afficher l'image",
  "enterEmail": "Entrez l'e-mail",
  "emailAddress": "Adresse e-mail",
  "email": "E-mail",
  "name": "Nom",
  "gender": "Genre",
  "desc": "Description",
  "enterPassword": "Entrer le mot de passe",
  "password": "Mot de passe",
  "confirmPassword": "Confirmez le mot de passe",
  "forgotPassword": "Mot de passe oublié ?",
  "talawaAdminPortal": "Portail d'administration Talawa",
  "adminPortal": "Portail d'administration",
  "userPortal": "Portail utilisateur",
  "address": "Adresse",
  "location": "Emplacement",
  "enterLocation": "Entrez l'emplacement",
  "joined": "Rejoint",
  "joined on": "Rejoint le",
  "joinedOn": "Rejoint le",
  "startDate": "Date de début",
  "endDate": "Date de fin",
  "startTime": "Heure de début",
  "endTime": "Heure de fin",
  "My Organizations": "Mes Organisations",
  "Dashboard": "Tableau de Bord",
  "People": "Personnes",
  "Tags": "Étiquettes",
  "Events": "Événements",
  "Venues": "Lieux",
  "Action Items": "Éléments d'Action",
  "Posts": "Publications",
  "Chat": "Discuter",
  "Block/Unblock": "Bloquer/Débloquer",
  "Advertisement": "Publicité",
  "Funds": "Fonds",
  "funds": "Fonds",
  "Membership Requests": "Demandes d'Adhésion",
  "Settings": "Paramètres",
  "createdOn": "Créé Le",
  "createdBy": "Créé Par",
  "usersRole": "Rôle de l'Utilisateur",
  "changeRole": "Changer de Rôle",
  "action": "Action",
  "removeUser": "Supprimer l'Utilisateur",
  "remove": "Supprimer",
  "viewProfile": "Voir le Profil",
  "profile": "Profil",
  "noFiltersApplied": "Aucun filtre appliqué",
  "manage": "Gérer",
  "searchResultsFor": "Résultats de recherche pour {{text}}",
  "none": "Aucun",
  "sort": "Trier",
  "Donate": "Faire un don",
  "Transactions": "Transactions",
  "addedSuccessfully": "{{item}} ajouté avec succès",
  "updatedSuccessfully": "{{item}} mis à jour avec succès",
  "removedSuccessfully": "{{item}} supprimé avec succès",
  "successfullyUpdated": "Mis à jour avec succès",
  "sessionWarning": "Votre session expirera bientôt en raison de l'inactivité. Veuillez interagir avec la page pour prolonger votre session.",
  "sessionLogOut": "Votre session a expiré en raison de l'inactivité. Veuillez vous reconnecter pour continuer.",
  "all": "Tous",
  "active": "Actif",
  "disabled": "Désactivé",
  "pending": "En attente",
  "completed": "Complété",
  "late": "En retard",
  "createdLatest": "Créé le plus récemment",
  "createdEarliest": "Créé le plus tôt",
  "searchBy": "Rechercher par {{item}}",
  "plugins": "Extensions",
  "save": "Enregistrer",
  "saving": "Enregistrement...",
  "breadcrumb": "Fil d'ariane",
  "clearSearch": "Effacer la recherche",
  "actions": "Actions",
  "notFound": "Non trouvé",
  "profilePicture": "Photo de profil",
  "profilePicturePlaceholder": "Image factice",
  "userProfileMenu": "Menu du profil utilisateur",
  "breadcrumbs": "Fil d'Ariane",
  "toggleOptions": "Basculer les options",
  "filterAndSortOptions": "Options de filtrage et de tri",
  "clear": "Effacer",
  "noResultsFound": "Aucun résultat trouvé",
  "loadingAdminPlugin": "Chargement du plugin administrateur...",
  "loadingUserPlugin": "Chargement du plugin utilisateur...",
  "organization": "Organisation",
  "events": "Événements",
  "event": "Événement",
  "groups": "Groupes",
  "Volunteers": "Bénévoles",
  "unblock": "Débloquer",
  "unblockedSuccessfully": "{{item}} débloqué avec succès",

  "pluginSettings": "Paramètres du plugin",
  "volunteer": "Bénévole",
  "moreCount": "+{{count}} de plus",
  "togglePledgedRaised": "Basculer entre les montants promis et collectés",
  "accept": "Accepter",
  "acceptedSuccessfully": "Accepté avec succès",
  "decline": "Refuser",
  "declinedSuccessfully": "Refusé avec succès",
  "reject": "Rejeter",
  "rejectedSuccessfully": "Rejeté avec succès",
  "searchRequests": "Rechercher des demandes",
  "itemTitle": "Titre",
  "assignee": "Assigné",

  "signOut": "Se déconnecter",
  "signingOut": "Déconnexion en cours...",
  "retryPrompt": "Échec de la révocation de la session. Réessayer ?",
  "title": "Talawa Admin",
  "fromPalisadoes": "Une application open source par les bénévoles de la Fondation Palisadoes",
  "userLogin": "Connexion utilisateur",
  "adminLogin": "Connexion administrateur",
  "atleastSixCharLong": "Au moins 6 caractères",
  "captchaError": "Erreur Captcha !",
  "Please_check_the_captcha": "Veuillez vérifier le captcha.",
  "passwordMismatches": "Le mot de passe et la confirmation ne correspondent pas.",
  "lowercaseCheck": "Au moins une lettre minuscule",
  "uppercaseCheck": "Au moins une lettre majuscule",
  "numericValueCheck": "Au moins un chiffre",
  "specialCharCheck": "Au moins un caractère spécial",
  "selectOrg": "Sélectionnez une organisation",
  "passwordInvalid": "Le mot de passe doit contenir au moins une lettre minuscule, une majuscule, un chiffre et un caractère spécial",
  "emailInvalid": "Veuillez entrer une adresse e-mail valide",
  "nameInvalid": "Le nom ne doit contenir que des lettres, des espaces et des tirets",
  "communityLogo": "Logo Communautaire",
  "organizations": "Organisations",
  "createEvent": "Créer un Événement",
  "eventCreated": "Événement créé avec succès",
  "eventDetails": "Détails de l'Événement",
<<<<<<< HEAD
  "pluginSettings": "Paramètres du plugin",
  "showPassword": "Afficher le mot de passe",
  "hidePassword": "Masquer le mot de passe",
=======
>>>>>>> 28a39205
  "selectLanguage": "Choisir la langue",
  "talawa": "Talawa",
  "talawaBranding": "Image de marque Talawa"
}<|MERGE_RESOLUTION|>--- conflicted
+++ resolved
@@ -170,12 +170,8 @@
   "createEvent": "Créer un Événement",
   "eventCreated": "Événement créé avec succès",
   "eventDetails": "Détails de l'Événement",
-<<<<<<< HEAD
-  "pluginSettings": "Paramètres du plugin",
   "showPassword": "Afficher le mot de passe",
   "hidePassword": "Masquer le mot de passe",
-=======
->>>>>>> 28a39205
   "selectLanguage": "Choisir la langue",
   "talawa": "Talawa",
   "talawaBranding": "Image de marque Talawa"
