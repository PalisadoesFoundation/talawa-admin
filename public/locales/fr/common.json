{
  "firstName": "Prénom",
  "lastName": "Nom de famille",
  "searchByName": "Rechercher par nom",
  "loading": "Chargement...",
  "endOfResults": "Fin des résultats",
  "noResultsFoundFor": "Aucun résultat trouvé pour {{query}}",
  "tryAdjustingFilters": "Essayez d'ajuster vos filtres ou votre terme de recherche.",
  "edit": "Modifier",
  "admins": "Administrateurs",
  "admin": "ADMINISTRATEUR",
  "sl_no": "N° de série",
  "hash": "#",
  "serialNumber": "Numéro de Série",
  "options": "Options",
  "avatar": "avatar",
  "user": "UTILISATEUR",
  "superAdmin": "SUPERADMIN",
  "members": "Membres",
  "logout": "Se déconnecter",
  "login": "Se connecter",
  "register": "Registre",
  "menu": "Menu",
  "settings": "Paramètres",
  "users": "Utilisateurs",
  "requests": "Demandes",
  "OR": "OU",
  "cancel": "Annuler",
  "close": "Fermer",
  "create": "Créer",
  "delete": "Supprimer",
  "done": "Fait",
  "yes": "Oui",
  "no": "Non",
  "filter": "Filtre",
  "search": "Recherche",
  "description": "Description",
  "saveChanges": "Sauvegarder les modifications",
  "resetChanges": "Réinitialiser les modifications",
  "displayImage": "Afficher l'image",
  "enterEmail": "Entrez l'e-mail",
  "emailAddress": "Adresse e-mail",
  "email": "E-mail",
  "name": "Nom",
  "gender": "Genre",
  "desc": "Description",
  "enterPassword": "Entrer le mot de passe",
  "password": "Mot de passe",
  "confirmPassword": "Confirmez le mot de passe",
  "forgotPassword": "Mot de passe oublié ?",
  "talawaAdminPortal": "Portail d'administration Talawa",
  "adminPortal": "Portail d'administration",
  "userPortal": "Portail utilisateur",
  "address": "Adresse",
  "location": "Emplacement",
  "enterLocation": "Entrez l'emplacement",
  "joined": "Rejoint",
  "joined on": "Rejoint le",
  "joinedOn": "Rejoint le",
  "startDate": "Date de début",
  "endDate": "Date de fin",
  "startTime": "Heure de début",
  "endTime": "Heure de fin",
  "My Organizations": "Mes Organisations",
  "Dashboard": "Tableau de Bord",
  "People": "Personnes",
  "Tags": "étiquettes",
  "Events": "Événements",
  "Venues": "Lieux",
  "Action Items": "Éléments d'Action",
  "Posts": "Publications",
  "Chat": "Discuter",
  "Block/Unblock": "Bloquer/Débloquer",
  "Advertisement": "Publicité",
  "Funds": "Fonds",
  "funds": "Fonds",
  "Membership Requests": "Demandes d'Adhésion",
  "Settings": "Paramètres",
  "createdOn": "Créé Le",
  "createdBy": "Créé Par",
  "usersRole": "Rôle de l'Utilisateur",
  "changeRole": "Changer de Rôle",
  "action": "Action",
  "removeUser": "Supprimer l'Utilisateur",
  "remove": "Supprimer",
  "viewProfile": "Voir le Profil",
  "profile": "Profil",
  "noFiltersApplied": "Aucun filtre appliqué",
  "manage": "Gérer",
  "searchResultsFor": "Résultats de recherche pour {{text}}",
  "none": "Aucun",
  "sort": "Trier",
  "Donate": "Faire un don",
  "Transactions": "Transactions",
  "addedSuccessfully": "{{item}} ajouté avec succès",
  "updatedSuccessfully": "{{item}} mis à jour avec succès",
  "removedSuccessfully": "{{item}} supprimé avec succès",
  "successfullyUpdated": "Mis à jour avec succès",
  "sessionWarning": "Votre session expirera bientôt en raison de l'inactivité. Veuillez interagir avec la page pour prolonger votre session.",
  "sessionLogOut": "Votre session a expiré en raison de l'inactivité. Veuillez vous reconnecter pour continuer.",
  "all": "Tous",
  "active": "Actif",
  "disabled": "Désactivé",
  "pending": "En attente",
  "completed": "Complété",
  "late": "En retard",
  "createdLatest": "Créé le plus récemment",
  "createdEarliest": "Créé le plus tôt",
  "searchBy": "Rechercher par {{item}}",
  "plugins": "Extensions",
  "save": "Enregistrer",
  "saving": "Enregistrement...",
  "breadcrumb": "Fil d'ariane",
  "clearSearch": "Effacer la recherche",
  "actions": "Actions",
  "notFound": "Non trouvé",
  "profilePicture": "Photo de profil",
  "profilePicturePlaceholder": "Image factice",
  "userProfileMenu": "Menu du profil utilisateur",
  "breadcrumbs": "Fil d'Ariane",
  "toggleOptions": "Basculer les options",
  "filterAndSortOptions": "Options de filtrage et de tri",
  "clear": "Effacer",
  "noResultsFound": "Aucun résultat trouvé",
  "loadingAdminPlugin": "Chargement du plugin administrateur...",
  "loadingUserPlugin": "Chargement du plugin utilisateur...",
  "organization": "Organisation",
  "events": "Événements",
  "event": "Événement",
  "groups": "Groupes",
  "Volunteers": "Bénévoles",
  "unblock": "Débloquer",
  "unblockedSuccessfully": "{{item}} débloqué avec succès",
  "pluginSettings": "Paramètres du plugin",
<<<<<<< HEAD
  "volunteer": "Bénévole",
  "moreCount": "+{{count}} de plus",
  "togglePledgedRaised": "Basculer entre les montants promis et collectés",
  "accept": "Accepter",
  "acceptedSuccessfully": "Accepté avec succès",
  "decline": "Refuser",
  "declinedSuccessfully": "Refusé avec succès",
  "reject": "Rejeter",
  "rejectedSuccessfully": "Rejeté avec succès",
  "searchRequests": "Rechercher des demandes",
  "title": "Titre",
  "assignee": "Assigné"
=======
  "signOut": "Se déconnecter",
  "signingOut": "Déconnexion en cours...",
  "retryPrompt": "Échec de la révocation de la session. Réessayer ?",
  "title": "Talawa Admin",
  "fromPalisadoes": "Une application open source par les bénévoles de la Fondation Palisadoes",
  "userLogin": "Connexion utilisateur",
  "adminLogin": "Connexion administrateur",
  "atleastSixCharLong": "Au moins 6 caractères",
  "captchaError": "Erreur Captcha !",
  "Please_check_the_captcha": "Veuillez vérifier le captcha.",
  "passwordMismatches": "Le mot de passe et la confirmation ne correspondent pas.",
  "lowercaseCheck": "Au moins une lettre minuscule",
  "uppercaseCheck": "Au moins une lettre majuscule",
  "numericValueCheck": "Au moins un chiffre",
  "specialCharCheck": "Au moins un caractère spécial",
  "selectOrg": "Sélectionnez une organisation",
  "passwordInvalid": "Le mot de passe doit contenir au moins une lettre minuscule, une majuscule, un chiffre et un caractère spécial",
  "emailInvalid": "L'email doit avoir au moins 8 caractères",
  "nameInvalid": "Le nom ne doit contenir que des lettres, des espaces et des tirets",
  "communityLogo": "Logo Communautaire",
  "organizations": "Organisations",
  "createEvent": "Créer un Événement",
  "eventCreated": "Événement créé avec succès",
  "eventDetails": "Détails de l'Événement"
>>>>>>> 7c6ea12b
}<|MERGE_RESOLUTION|>--- conflicted
+++ resolved
@@ -132,7 +132,6 @@
   "unblock": "Débloquer",
   "unblockedSuccessfully": "{{item}} débloqué avec succès",
   "pluginSettings": "Paramètres du plugin",
-<<<<<<< HEAD
   "volunteer": "Bénévole",
   "moreCount": "+{{count}} de plus",
   "togglePledgedRaised": "Basculer entre les montants promis et collectés",
@@ -145,7 +144,6 @@
   "searchRequests": "Rechercher des demandes",
   "title": "Titre",
   "assignee": "Assigné"
-=======
   "signOut": "Se déconnecter",
   "signingOut": "Déconnexion en cours...",
   "retryPrompt": "Échec de la révocation de la session. Réessayer ?",
@@ -170,5 +168,4 @@
   "createEvent": "Créer un Événement",
   "eventCreated": "Événement créé avec succès",
   "eventDetails": "Détails de l'Événement"
->>>>>>> 7c6ea12b
 }