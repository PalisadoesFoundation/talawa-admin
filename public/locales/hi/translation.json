{
  "loginPage": {
    "title": "तलावा प्रशासन",
    "fromPalisadoes": "पैलिसाडोज़ फाउंडेशन के स्वयंसेवकों द्वारा एक खुला स्रोत एप्लिकेशन",
    "userLogin": "उपयोगकर्ता लॉगिन",
    "atleast_8_char_long": "कम से कम 8 अक्षर लंबा",
    "atleast_6_char_long": "कम से कम 6 अक्षर लंबा",
    "firstName_invalid": "प्रथम नाम में केवल छोटे और बड़े अक्षर होने चाहिए",
    "lastName_invalid": "अंतिम नाम में केवल छोटे और बड़े अक्षर होने चाहिए",
    "password_invalid": "पासवर्ड में कम से कम एक लोअरकेस अक्षर, एक अपरकेस अक्षर, एक संख्यात्मक मान और एक विशेष अक्षर होना चाहिए",
    "email_invalid": "ईमेल में कम से कम 8 अक्षर होने चाहिए",
    "Password_and_Confirm_password_mismatches.": "पासवर्ड और पासवर्ड बेमेल होने की पुष्टि करें।",
    "doNotOwnAnAccount": "क्या आपके पास कोई खाता नहीं है?",
    "captchaError": "कैप्चा त्रुटि!",
    "Please_check_the_captcha": "कृपया, कैप्चा जांचें।",
    "Something_went_wrong": "कुछ ग़लत हो गया, कृपया कुछ देर बाद प्रयास करें।",
    "passwordMismatches": "पासवर्ड और पासवर्ड बेमेल होने की पुष्टि करें।",
    "fillCorrectly": "सभी विवरण सही-सही भरें।",
    "successfullyRegistered": "पंजीकरण सफलतापूर्वक हो गया है। ",
    "lowercase_check": "कम से कम एक छोटा अक्षर",
    "uppercase_check": "कम से कम एक बड़ा अक्षर",
    "numeric_value_check": "कम से कम एक संख्यात्मक मान निर्धारित करें",
    "special_char_check": "कम से कम एक विशेष पात्र",
    "selectOrg": "एक संगठन चुनें",
    "afterRegister": "पंजीकरण सफलतापूर्वक हो गया है। "
  },
  "userLoginPage": {
    "title": "तलावा प्रशासन",
    "fromPalisadoes": "पैलिसाडोज़ फाउंडेशन के स्वयंसेवकों द्वारा एक खुला स्रोत एप्लिकेशन",
    "atleast_8_char_long": "कम से कम 8 अक्षर लंबा",
    "Password_and_Confirm_password_mismatches.": "पासवर्ड और पासवर्ड बेमेल होने की पुष्टि करें।",
    "doNotOwnAnAccount": "क्या आपके पास कोई खाता नहीं है?",
    "captchaError": "कैप्चा त्रुटि!",
    "Please_check_the_captcha": "कृपया, कैप्चा जांचें।",
    "Something_went_wrong": "कुछ ग़लत हो गया, कृपया कुछ देर बाद प्रयास करें।",
    "passwordMismatches": "पासवर्ड और पासवर्ड बेमेल होने की पुष्टि करें।",
    "fillCorrectly": "सभी विवरण सही-सही भरें।",
    "successfullyRegistered": "पंजीकरण सफलतापूर्वक हो गया है। ",
    "userLogin": "उपयोगकर्ता लॉगिन",
    "afterRegister": "पंजीकरण सफलतापूर्वक हो गया है। ",
    "selectOrg": "एक संगठन चुनें"
  },
  "latestEvents": {
    "eventCardTitle": "आगामी कार्यक्रम",
    "eventCardSeeAll": "सभी देखें",
    "noEvents": "कोई आगामी ईवेंट नहीं"
  },
  "latestPosts": {
    "latestPostsTitle": "नवीनतम पोस्ट",
    "seeAllLink": "सभी देखें",
    "noPostsCreated": "कोई पोस्ट नहीं बनाई गई"
  },
  "listNavbar": {
    "roles": "भूमिकाएँ"
  },
  "leftDrawer": {
    "my organizations": "मेरे संगठन",
    "requests": "सदस्यता अनुरोध",
    "communityProfile": "सामुदायिक प्रोफ़ाइल"
  },
  "leftDrawerOrg": {
    "Dashboard": "डैशबोर्ड",
    "People": "लोग",
    "Events": "आयोजन",
    "Contributions": "योगदान",
    "Posts": "पदों",
    "Block/Unblock": "ब्लॉक/अनब्लॉक करें",
    "Plugins": "प्लग-इन",
    "Plugin Store": "प्लगइन स्टोर",
    "Advertisement": "विज्ञापनों",
    "allOrganizations": "सभी संगठन",
    "yourOrganization": "आपकी संगठन",
    "notification": "अधिसूचना",
    "language": "भाषा",
    "notifications": "सूचनाएं",
    "spamsThe": "स्पैम करता है",
    "group": "समूह",
    "noNotifications": "कोई सूचनाएं नहीं"
  },
  "orgList": {
    "title": "तलावा संगठन",
    "you": "आप",
    "designation": "पद का नाम",
    "my organizations": "मेरे संगठन",
    "createOrganization": "संगठन बनाएं",
    "createSampleOrganization": "नमूना संगठन बनाएं",
    "city": "शहर",
    "countryCode": "कंट्री कोड",
    "dependentLocality": "आश्रित इलाका",
    "line1": "लाइन 1",
    "line2": "लाइन 2",
    "postalCode": "डाक कोड",
    "sortingCode": "कोड क्रमबद्ध करना",
    "state": "राज्य/प्रान्त",
    "userRegistrationRequired": "उपयोगकर्ता पंजीकरण आवश्यक",
    "visibleInSearch": "खोज में दृश्यमान",
    "enterName": "नाम दर्ज करें",
    "sort": "क्रम से लगाना",
    "Latest": "नवीनतम",
    "Earliest": "जल्द से जल्द",
    "noOrgErrorTitle": "संगठन नहीं मिले",
    "sampleOrgDuplicate": "केवल एक नमूना संगठन को अनुमति दी गई",
    "noOrgErrorDescription": "कृपया डैशबोर्ड के माध्यम से एक संगठन बनाएं",
    "manageFeatures": "सुविधाओं को प्रबंधित करें",
    "manageFeaturesInfo": "सृजन सफल! ",
    "goToStore": "प्लगइन स्टोर पर जाएँ",
    "enableEverything": "सब कुछ सक्षम करें",
    "sampleOrgSuccess": "नमूना संगठन सफलतापूर्वक बनाया गया"
  },
  "orgListCard": {
    "manage": "प्रबंधित करना",
    "sampleOrganization": "नमूना संगठन"
  },
  "paginationList": {
    "rowsPerPage": "प्रति पृष्ठ पंक्तियाँ",
    "all": "सभी"
  },
  "requests": {
    "title": "सदस्यता अनुरोध",
    "sl_no": "क्र.सं. ",
    "accept": "स्वीकार करना",
    "reject": "अस्वीकार करना",
    "searchRequests": "सदस्यता अनुरोध खोजें",
    "noOrgError": "संगठन नहीं मिला, कृपया डैशबोर्ड के माध्यम से एक संगठन बनाएं",
    "noRequestsFound": "कोई सदस्यता अनुरोध नहीं मिला",
    "acceptedSuccessfully": "अनुरोध सफलतापूर्वक स्वीकार किया गया",
    "rejectedSuccessfully": "अनुरोध सफलतापूर्वक अस्वीकार कर दिया गया",
    "noOrgErrorTitle": "संगठन नहीं मिले",
    "noOrgErrorDescription": "कृपया डैशबोर्ड के माध्यम से एक संगठन बनाएं"
  },
  "users": {
    "title": "तलावा भूमिकाएँ",
    "joined_organizations": "संगठनों से जुड़े",
    "blocked_organizations": "अवरुद्ध संगठन",
    "orgJoinedBy": "संगठनों से जुड़े",
    "orgThatBlocked": "वे संगठन जिन्होंने अवरुद्ध किया",
    "hasNotJoinedAnyOrg": "किसी भी संगठन में शामिल नहीं हुआ है",
    "isNotBlockedByAnyOrg": "किसी भी संगठन द्वारा अवरुद्ध नहीं किया गया है",
    "searchByOrgName": "संगठन के नाम से खोजें",
    "view": "देखना",
    "enterName": "नाम दर्ज करें",
    "loadingUsers": "उपयोगकर्ता लोड हो रहे हैं...",
    "noUserFound": "कोई उपयोगकर्ता नहीं मिला",
    "sort": "क्रम से लगाना",
    "Newest": "नवीनतम पहले",
    "Oldest": "सबसे पुराना पहले",
    "noOrgError": "संगठन नहीं मिला, कृपया डैशबोर्ड के माध्यम से एक संगठन बनाएं",
    "roleUpdated": "भूमिका अद्यतन की गई.",
    "joinNow": "अब शामिल हों",
    "visit": "मिलने जाना",
    "withdraw": "चौड़ाई निकालना",
    "removeUserFrom": "{{org}} से उपयोगकर्ता हटाएं",
    "removeConfirmation": "क्या आप वाकई '{{org}}' संगठन से '{{name}}' को हटाना चाहते हैं?"
  },
  "communityProfile": {
    "title": "सामुदायिक प्रोफ़ाइल",
    "editProfile": "प्रोफ़ाइल संपादित करें",
    "communityProfileInfo": "ये विवरण आपके और आपके समुदाय के सदस्यों के लिए लॉगिन/साइनअप स्क्रीन पर दिखाई देंगे",
    "communityName": "समुदाय का नाम",
    "wesiteLink": "वेबसाइट की लिंक",
    "logo": "प्रतीक चिन्ह",
    "social": "सोशल मीडिया लिंक",
    "url": "यू आर एल दर्ज करो",
    "profileChangedMsg": "प्रोफ़ाइल विवरण सफलतापूर्वक अपडेट किया गया.",
    "resetData": "प्रोफ़ाइल विवरण सफलतापूर्वक रीसेट करें।"
  },
  "dashboard": {
    "title": "डैशबोर्ड",
    "about": "के बारे में",
    "deleteThisOrganization": "इस संगठन को हटाएँ",
    "statistics": "आंकड़े",
    "posts": "पदों",
    "events": "आयोजन",
    "blockedUsers": "रोके गए उपयोगकर्ता",
    "viewAll": "सभी को देखें",
    "upcomingEvents": "आगामी कार्यक्रम",
    "noUpcomingEvents": "कोई आगामी ईवेंट नहीं",
    "latestPosts": "नवीनतम पोस्ट",
    "noPostsPresent": "कोई पोस्ट मौजूद नहीं",
    "membershipRequests": "सदस्यता अनुरोध",
    "noMembershipRequests": "कोई सदस्यता अनुरोध मौजूद नहीं है"
  },
  "organizationPeople": {
    "title": "तलवा सदस्य",
    "filterByName": "नाम से फ़िल्टर करें",
    "filterByLocation": "स्थान के अनुसार फ़िल्टर करें",
    "filterByEvent": "इवेंट के अनुसार फ़िल्टर करें",
    "searchName": "नाम दर्ज करें",
    "searchevent": "इवेंट दर्ज करें",
    "searchFullName": "पूरा नाम दर्ज करें",
    "people": "लोग",
    "sort": "भूमिका के आधार पर खोजें",
    "actions": "कार्रवाई",
    "addMembers": "सदस्य जोड़ें",
    "existingUser": "मौजूदा उपयोगकर्ता",
    "newUser": "नए उपयोगकर्ता",
    "enterFirstName": "अपना पहला नाम दर्ज करें",
    "enterLastName": "अपना अंतिम नाम दर्ज करें",
    "enterConfirmPassword": "पुष्टि करने के लिए अपना पासवर्ड दर्ज करें",
    "organization": "संगठन",
    "invalidDetailsMessage": "कृपया वैध विवरण दर्ज करें."
  },
  "userListCard": {
    "addAdmin": "व्यवस्थापक जोड़ें",
    "addedAsAdmin": "उपयोगकर्ता को व्यवस्थापक के रूप में जोड़ा गया है."
  },
  "orgAdminListCard": {
    "remove": "निकालना",
    "removeAdmin": "व्यवस्थापक हटाएँ",
    "removeAdminMsg": "क्या आप इस व्यवस्थापक को हटाना चाहते हैं?",
    "adminRemoved": "व्यवस्थापक को हटा दिया गया है."
  },
  "orgPeopleListCard": {
    "remove": "निकालना",
    "removeMember": "सदस्य हटाएँ",
    "removeMemberMsg": "क्या आप इस सदस्य को हटाना चाहते हैं?",
    "memberRemoved": "सदस्य को हटा दिया गया है"
  },
  "organizationEvents": {
    "title": "आयोजन",
    "filterByTitle": "शीर्षक के अनुसार फ़िल्टर करें",
    "filterByLocation": "स्थान के अनुसार फ़िल्टर करें",
    "filterByDescription": "विवरण के अनुसार फ़िल्टर करें",
    "addEvent": "कार्यक्रम जोड़ें",
    "eventDetails": "घटना की जानकारी",
    "eventTitle": "शीर्षक",
    "startTime": "समय शुरू",
    "endTime": "अंत समय",
    "allDay": "पूरे दिन",
    "recurringEvent": "पुनरावर्ती ईवेंट",
    "isPublic": "सार्वजनिक है",
    "isRegistrable": "पंजीकरण योग्य है",
    "createEvent": "कार्यक्रम बनाएँ",
    "enterFilter": "फ़िल्टर दर्ज करें",
    "enterTitle": "शीर्षक दर्ज करें",
    "enterDescrip": "विवरण दर्ज करें",
    "eventLocation": "स्थान दर्ज करें",
    "searchEventName": "ईवेंट का नाम खोजें",
    "eventType": "घटना प्रकार",
    "eventCreated": "बधाई हो! ",
    "customRecurrence": "कस्टम पुनरावृत्ति",
    "repeatsEvery": "प्रत्येक को दोहराता है",
    "repeatsOn": "पर दोहराता है",
    "ends": "समाप्त होता है",
    "never": "कभी नहीं",
    "on": "पर",
    "after": "बाद",
    "occurences": "घटनाओं"
  },
  "organizationActionItems": {
    "actionItemCategory": "कार्य आइटम श्रेणी",
    "actionItemDetails": "कार्रवाई मद विवरण",
    "actionItemCompleted": "कार्य आइटम पूर्ण हुआ",
    "assignee": "संपत्ति-भागी",
    "assigner": "असाइनर",
    "assignmentDate": "असाइनमेंट दिनांक",
    "active": "सक्रिय",
    "clearFilters": "फ़िल्टर साफ़ करें",
    "completed": "पुरा होना।",
    "completionDate": "पूरा करने की तिथि",
    "createActionItem": "कार्रवाई आइटम बनाएं",
    "deleteActionItem": "क्रिया आइटम हटाएँ",
    "deleteActionItemMsg": "क्या आप इस क्रिया आइटम को हटाना चाहते हैं?",
    "details": "विवरण",
    "dueDate": "नियत तारीख",
    "earliest": "जल्द से जल्द",
    "editActionItem": "क्रिया आइटम संपादित करें",
    "isCompleted": "पुरा होना।",
    "latest": "नवीनतम",
    "makeActive": "सक्रिय",
    "noActionItems": "कोई एक्शन आइटम नहीं",
    "options": "विकल्प",
    "preCompletionNotes": "समापन पूर्व नोट्स",
    "actionItemActive": "सक्रिय",
    "markCompletion": "पूर्णता चिह्नित करें",
    "actionItemStatus": "कार्रवाई मद स्थिति",
    "postCompletionNotes": "समापन के बाद के नोट्स",
    "selectActionItemCategory": "एक क्रिया आइटम श्रेणी का चयन करें",
    "selectAssignee": "एक समनुदेशिती का चयन करें",
    "status": "स्थिति",
    "successfulCreation": "कार्रवाई आइटम सफलतापूर्वक बनाया गया",
    "successfulUpdation": "कार्रवाई आइटम सफलतापूर्वक अपडेट किया गया",
    "successfulDeletion": "कार्रवाई आइटम सफलतापूर्वक हटा दिया गया",
    "title": "एक्शन आइटम्स"
  },
  "organizationAgendaCategory": {
    "agendaCategoryDetails": "एजेंडा श्रेणी विवरण",
    "updateAgendaCategory": "एजेंडा श्रेणी अपडेट करें",
    "title": "एजेंडा श्रेणियाँ",
    "name": "श्रेणी",
    "description": "विवरण",
    "createdBy": "द्वारा बनाया गया",
    "options": "विकल्प",
    "createAgendaCategory": "एजेंडा श्रेणी बनाएं",
    "noAgendaCategories": "कोई एजेंडा श्रेणी नहीं",
    "update": "अपडेट करें",
    "agendaCategoryCreated": "एजेंडा श्रेणी सफलतापूर्वक बनाई गई",
    "agendaCategoryUpdated": "एजेंडा श्रेणी सफलतापूर्वक अपडेट की गई",
    "agendaCategoryDeleted": "एजेंडा श्रेणी सफलतापूर्वक हटा दी गई",
    "deleteAgendaCategory": "एजेंडा श्रेणी हटाएं",
    "deleteAgendaCategoryMsg": "क्या आप इस एजेंडा श्रेणी को हटाना चाहते हैं?"
  },
  "agendaItems": {
    "agendaItemDetails": "एजेंडा आइटम विवरण",
    "updateAgendaItem": "एजेंडा आइटम अपडेट करें",
    "title": "शीर्षक",
    "enterTitle": "शीर्षक दर्ज करें",
    "sequence": "क्रम",
    "description": "विवरण",
    "enterDescription": "विवरण दर्ज करें",
    "category": "एजेंडा श्रेणी",
    "attachments": "संलग्नक",
    "attachmentLimit": "10MB तक कोई भी छवि फ़ाइल या वीडियो फ़ाइल जोड़ें",
    "fileSizeExceedsLimit": "फ़ाइल का आकार सीमा 10MB से अधिक है",
    "urls": "URL",
    "url": "URL में लिंक जोड़ें",
    "enterUrl": "https://example.com",
    "invalidUrl": "कृपया एक वैध URL दर्ज करें",
    "link": "लिंक",
    "createdBy": "बनाया गया द्वारा",
    "regular": "नियमित",
    "note": "नोट",
    "duration": "अवधि",
    "enterDuration": "मिमी:से",
    "options": "विकल्प",
    "createAgendaItem": "एजेंडा आइटम बनाएं",
    "noAgendaItems": "कोई एजेंडा आइटम नहीं",
    "selectAgendaItemCategory": "एजेंडा आइटम श्रेणी चुनें",
    "update": "अपडेट करें",
    "delete": "हटाएं",
    "agendaItemCreated": "एजेंडा आइटम सफलतापूर्वक बनाया गया",
    "agendaItemUpdated": "एजेंडा आइटम सफलतापूर्वक अपडेट किया गया",
    "agendaItemDeleted": "एजेंडा आइटम सफलतापूर्वक हटा दिया गया",
    "deleteAgendaItem": "एजेंडा आइटम हटाएं",
    "deleteAgendaItemMsg": "क्या आप इस एजेंडा आइटम को हटाना चाहते हैं?"
  },
  "eventListCard": {
    "deleteEvent": "ईवेंट हटाएँ",
    "deleteEventMsg": "क्या आप इस ईवेंट को हटाना चाहते हैं?",
    "editEvent": "इवेंट संपादित करें",
    "eventTitle": "शीर्षक",
    "alreadyRegistered": "पहले से ही पंजीकृत",
    "startTime": "समय शुरू",
    "endTime": "अंत समय",
    "allDay": "पूरे दिन",
    "recurringEvent": "पुनरावर्ती ईवेंट",
    "isPublic": "सार्वजनिक है",
    "isRegistrable": "पंजीकरण योग्य है",
    "updatePost": "पोस्ट अपडेट करें",
    "eventDetails": "घटना की जानकारी",
    "eventDeleted": "ईवेंट सफलतापूर्वक हटा दिया गया.",
    "eventUpdated": "इवेंट सफलतापूर्वक अपडेट किया गया.",
    "thisInstance": "यह उदाहरण",
    "thisAndFollowingInstances": "यह और निम्नलिखित उदाहरण",
    "allInstances": "सभी उदाहरण",
    "customRecurrence": "कस्टम पुनरावृत्ति",
    "repeatsEvery": "प्रत्येक को दोहराता है",
    "repeatsOn": "पर दोहराता है",
    "ends": "समाप्त होता है",
    "never": "कभी नहीं",
    "on": "पर",
    "after": "बाद",
    "occurences": "घटनाओं"
  },
  "funds": {
    "title": "फंड",
    "createFund": "फंड बनाएं",
    "fundName": "फंड का नाम",
    "fundId": "फंड आईडी",
    "fundOptions": "Opitons",
    "noFunds": "कोई फंड नहीं मिला",
    "fundDetails": "फंड विवरण",
    "taxDeductible": "कर छूट",
    "enterfundName": "फंड का नाम दर्ज करें",
    "enterfundId": "फंड आईडी दर्ज करें",
    "default": "डिफ़ॉल्ट फंड",
    "archived": "संग्रहीत",
    "nonArchive": "गैर-अभिलेखित",
    "fundCreate": "फंड बनाएं",
    "fundUpdate": "अद्यतन निधि",
    "fundDelete": "फ़ंड हटाएँ",
    "manageFund": "फंड का प्रबंधन करें",
    "searchFullName": "नाम से खोजें",
    "noFundsFound": "कोई फंड नहीं मिला",
    "createdBy": "के द्वारा बनाई गई",
    "createdOn": "पर बनाया",
    "status": "स्थिति",
    "archiveFund": "पुरालेख कोष",
    "archiveFundMsg": "इस फंड को संग्रहित करने पर इसे फंड सूची से हटा दिया जाएगा। इस कार्रवाई को पूर्ववत किया जा सकता है",
    "fundCreated": "फंड सफलतापूर्वक बनाया गया",
    "fundUpdated": "फंड सफलतापूर्वक अपडेट किया गया",
    "fundDeleted": "फंड सफलतापूर्वक हटा दिया गया",
    "fundArchived": "निधि सफलतापूर्वक संग्रहित की गई",
    "fundUnarchived": "फंड सफलतापूर्वक संग्रहित किया गया",
    "deleteFundMsg": "क्या आप इस फंड को हटाना चाहते हैं?"
  },
  "fundCampaign": {
    "title": "धन उगाही अभियान",
    "campaignName": "अभियान का नाम",
    "campaignOptions": "विकल्प",
    "fundingGoal": "वित्त पोषण लक्ष्य",
    "addCampaign": "अभियान जोड़ें",
    "createdCampaign": "अभियान सफलतापूर्वक बनाया गया",
    "updatedCampaign": "अभियान सफलतापूर्वक अपडेट किया गया",
    "deletedCampaign": "अभियान सफलतापूर्वक हटा दिया गया",
    "deleteCampaignMsg": "क्या आप वाकई इस अभियान को हटाना चाहते हैं?",
    "noCampaigns": "कोई अभियान नहीं मिला",
    "createCampaign": "फंड अभियान बनाएं",
    "updateCampaign": "अद्यतन निधि अभियान",
    "manageCampaign": "फंड अभियान प्रबंधित करें",
    "deleteCampaign": "फ़ंड अभियान हटाएँ",
    "currency": "मुद्रा",
    "selectCurrency": "मुद्रा चुनें",
    "searchFullName": "नाम से खोजें"
  },
  "pledges": {
    "title": "निधि अभियान प्रतिज्ञाएँ",
    "volunteers": "स्वयंसेवकों",
    "pledgeAmount": "प्रतिज्ञा राशि",
    "pledgeOptions": "विकल्प",
    "pledgeCreated": "प्रतिज्ञा सफलतापूर्वक बनाई गई",
    "pledgeUpdated": "प्रतिज्ञा सफलतापूर्वक अद्यतन की गई",
    "pledgeDeleted": "प्रतिज्ञा सफलतापूर्वक हटा दी गई",
    "addPledge": "प्रतिज्ञा जोड़ें",
    "createPledge": "प्रतिज्ञा बनाएँ",
    "currency": "मुद्रा",
    "selectCurrency": "मुद्रा चुनें",
    "updatePledge": "प्रतिज्ञा अद्यतन करें",
    "deletePledge": "प्रतिज्ञा हटाएँ",
    "amount": "मात्रा",
    "editPledge": "प्रतिज्ञा संपादित करें",
    "deletePledgeMsg": "क्या आप वाकई इस प्रतिज्ञा को हटाना चाहते हैं?",
    "noPledges": "कोई प्रतिज्ञा नहीं मिली",
    "sort": "क्रमबद्ध करें",
    "searchVolunteer": "स्वयंसेवक द्वारा खोजें",
    "highestAmount": "सबसे अधिक राशि",
    "lowestAmount": "सबसे कम राशि",
    "latestEndDate": "नवीनतम समाप्ति तिथि",
    "earliestEndDate": "सबसे प्रारंभिक समाप्ति तिथि"
  },
  "orgPost": {
    "title": "पदों",
    "searchPost": "पोस्ट खोजें",
    "posts": "पदों",
    "createPost": "पोस्ट बनाएं",
    "postDetails": "पोस्ट विवरण",
    "postTitle1": "पोस्ट का शीर्षक लिखें",
    "postTitle": "शीर्षक",
    "addMedia": "मीडिया अपलोड करें",
    "information": "जानकारी",
    "information1": "पोस्ट की जानकारी लिखें",
    "addPost": "पोस्ट जोड़ें",
    "searchTitle": "शीर्षक से खोजें",
    "searchText": "पाठ द्वारा खोजें",
    "ptitle": "शीर्षक पोस्ट करें",
    "postDes": "तुम्हें किस बारे में बात करनी है?",
    "Title": "शीर्षक",
    "Text": "मूलपाठ",
    "searchBy": "खोज से",
    "Oldest": "सबसे पुराना पहले",
    "Latest": "नवीनतम प्रथम",
    "sortPost": "पोस्ट क्रमबद्ध करें",
    "tag": " आपका ब्राउज़र में वीडियो टैग समर्थित नहीं है",
    "postCreatedSuccess": "बधाई हो! ",
    "pinPost": "पिन पद",
    "Next": "अगला पृष्ठ",
    "Previous": "पिछला पृष्ठ"
  },
  "postNotFound": {
    "post": "डाक",
    "not found!": "नहीं मिला!",
    "organization": "संगठन",
    "post not found!": "पोस्ट नहीं मिली!",
    "organization not found!": "संगठन नहीं मिला!"
  },
  "userNotFound": {
    "not found!": "नहीं मिला!",
    "roles": "भूमिकाएँ",
    "user not found!": "उपयोगकर्ता नहीं मिला!",
    "member not found!": "सदस्य अनुपस्थित!",
    "admin not found!": "व्यवस्थापक नहीं मिला!",
    "roles not found!": "भूमिकाएँ नहीं मिलीं!"
  },
  "orgPostCard": {
    "author": "लेखक",
    "imageURL": "छवि यूआरएल",
    "videoURL": "वीडियो यूआरएल",
    "deletePost": "पोस्ट को हटाएं",
    "deletePostMsg": "क्या आप इस पोस्ट को हटाना चाहते हैं?",
    "editPost": "संपादित पोस्ट",
    "postTitle": "शीर्षक",
    "postTitle1": "पोस्ट का शीर्षक संपादित करें",
    "information1": "पोस्ट की जानकारी संपादित करें",
    "information": "जानकारी",
    "image": "छवि",
    "video": "वीडियो",
    "updatePost": "पोस्ट अपडेट करें",
    "postDeleted": "पोस्ट सफलतापूर्वक हटा दी गई.",
    "postUpdated": "पोस्ट सफलतापूर्वक अपडेट किया गया.",
    "tag": " आपका ब्राउज़र में वीडियो टैग समर्थित नहीं है",
    "pin": "पिन पद"
  },
  "blockUnblockUser": {
    "title": "उपयोगकर्ता को ब्लॉक/अनब्लॉक करें",
    "pageName": "ब्लॉक/अनब्लॉक करें",
    "listOfUsers": "स्पैम भेजने वाले उपयोगकर्ताओं की सूची",
    "block_unblock": "ब्लॉक/अनब्लॉक करें",
    "unblock": "अनवरोधित",
    "block": "अवरोध पैदा करना",
    "orgName": "नाम दर्ज करें",
    "blockedSuccessfully": "उपयोगकर्ता को सफलतापूर्वक अवरोधित किया गया",
    "Un-BlockedSuccessfully": "उपयोगकर्ता को सफलतापूर्वक अन-अवरुद्ध किया गया",
    "allMembers": "सभी सदस्य",
    "blockedUsers": "रोके गए उपयोगकर्ता",
    "searchByFirstName": "प्रथम नाम से खोजें",
    "searchByLastName": "अंतिम नाम से खोजें",
    "noSpammerFound": "कोई स्पैमर नहीं मिला"
  },
  "eventManagement": {
    "title": "इवेंट मैनेजमेंट",
    "dashboard": "डैशबोर्ड",
    "registrants": "कुलसचिव",
    "eventActions": "घटना क्रियाएँ",
    "eventAgendas": "इवेंट एजेंडा",
    "eventStats": "घटना सांख्यिकी",
    "to": "को"
  },
  "forgotPassword": {
    "title": "तलावा पासवर्ड भूल गए",
    "registeredEmail": "पंजीकृत ईमेल",
    "getOtp": "ओटीपी प्राप्त करें",
    "enterOtp": "ओटीपी दर्ज करें",
    "enterNewPassword": "नया पासवर्ड दर्ज करें",
    "cofirmNewPassword": "नए पासवर्ड की पुष्टि करें",
    "changePassword": "पासवर्ड बदलें",
    "backToLogin": "लॉगिन पर वापस जाएं",
    "userOtp": "जैसे ",
    "emailNotRegistered": "ईमेल पंजीकृत नहीं है.",
    "errorSendingMail": "मेल भेजने में त्रुटि.",
    "passwordMismatches": "पासवर्ड और पासवर्ड बेमेल होने की पुष्टि करें।",
    "passwordChanges": "पासवर्ड सफलतापूर्वक बदल गया.",
    "OTPsent": "ओटीपी आपके पंजीकृत ईमेल पर भेजा जाता है।"
  },
  "pageNotFound": {
    "404": "404",
    "title": "404 नहीं मिला",
    "talawaAdmin": "तलावा प्रशासन",
    "talawaUser": "तलावा उपयोगकर्ता",
    "notFoundMsg": "उफ़! ",
    "backToHome": "घर वापिस जा रहा हूँ"
  },
  "orgContribution": {
    "title": "तलावा योगदान",
    "filterByName": "नाम से फ़िल्टर करें",
    "filterByTransId": "ट्रांस द्वारा फ़िल्टर करें। ",
    "recentStats": "हाल के आँकड़े",
    "contribution": "योगदान",
    "orgname": "नाम दर्ज करें",
    "searchtransaction": "लेनदेन आईडी दर्ज करें"
  },
  "contriStats": {
    "recentContribution": "हालिया योगदान",
    "highestContribution": "सर्वोच्च योगदान",
    "totalContribution": "कुल योगदान"
  },
  "orgContriCards": {
    "date": "तारीख",
    "transactionId": "लेन-देन आईडी",
    "amount": "मात्रा"
  },
  "orgSettings": {
    "title": "समायोजन",
    "general": "सामान्य",
    "actionItemCategories": "कार्रवाई आइटम श्रेणियाँ",
    "updateOrganization": "संगठन अद्यतन करें",
    "seeRequest": "अनुरोध देखें",
    "noData": "कोई डेटा नहीं",
    "otherSettings": "अन्य सेटिंग",
    "changeLanguage": "भाषा बदलें",
    "manageCustomFields": "कस्टम फ़ील्ड प्रबंधित करें"
  },
  "deleteOrg": {
    "deleteOrganization": "संगठन हटाएँ",
    "deleteSampleOrganization": "नमूना संगठन हटाएँ",
    "deleteMsg": "क्या आप इस संगठन को हटाना चाहते हैं?",
    "confirmDelete": "हटाने की पुष्टि करें",
    "longDelOrgMsg": "संगठन हटाएं बटन पर क्लिक करने से संगठन अपने ईवेंट, टैग और सभी संबंधित डेटा के साथ स्थायी रूप से हटा दिया जाएगा।",
    "successfullyDeletedSampleOrganization": "नमूना संगठन सफलतापूर्वक हटा दिया गया"
  },
  "userUpdate": {
    "appLanguageCode": "डिफ़ॉल्ट भाषा",
    "userType": "उपयोगकर्ता का प्रकार"
  },
  "userPasswordUpdate": {
    "previousPassword": "पिछला पासवर्ड",
    "newPassword": "नया पासवर्ड",
    "confirmNewPassword": "नए पासवर्ड की पुष्टि करें",
    "passCantBeEmpty": "पासवर्ड खाली नहीं हो सकता",
    "passNoMatch": "नया पासवर्ड और पुष्टि पासवर्ड मेल नहीं खाते।"
  },
  "orgDelete": {
    "deleteOrg": "संगठन हटाएं"
  },
  "membershipRequest": {
    "accept": "स्वीकार करना",
    "reject": "अस्वीकार करना",
    "memberAdded": "यह स्वीकृत है"
  },
  "orgUpdate": {
    "city": "शहर",
    "countryCode": "कंट्री कोड",
    "line1": "लाइन 1",
    "line2": "लाइन 2",
    "postalCode": "डाक कोड",
    "dependentLocality": "आश्रित इलाका",
    "sortingCode": "कोड क्रमबद्ध करना",
    "state": "राज्य/प्रान्त",
    "userRegistrationRequired": "उपयोगकर्ता पंजीकरण आवश्यक",
    "isVisibleInSearch": "खोज में दृश्यमान",
    "enterNameOrganization": "संगठन का नाम दर्ज करें",
    "successfulUpdated": "संगठन सफलतापूर्वक अद्यतन किया गया"
  },
  "addOnRegister": {
    "addNew": "नया जोड़ो",
    "addPlugin": "प्लगइन जोड़ें",
    "pluginName": "प्लगइन नाम",
    "creatorName": "निर्माता का नाम",
    "pluginDesc": "प्लगइन विवरण",
    "pName": "उदाहरणार्थ: दान",
    "cName": "उदाहरण: जॉन डो",
    "pDesc": "यह प्लगइन यूआई को सक्षम बनाता है"
  },
  "addOnStore": {
    "title": "स्टोर पर जोड़ें",
    "searchName": "उदाहरणार्थ: दान",
    "search": "खोजें",
    "enable": "सक्रिय",
    "disable": "अक्षम",
    "pHeading": "प्लग-इन",
    "install": "स्थापित",
    "available": "उपलब्ध",
    "pMessage": "प्लगइन मौजूद नहीं है"
  },
  "addOnEntry": {
    "enable": "सक्रिय",
    "install": "स्थापित करना",
    "uninstall": "स्थापना रद्द करें",
    "uninstallMsg": "यह सुविधा अब आपके संगठन से हटा दी गई है",
    "installMsg": "यह सुविधा अब आपके संगठन में सक्षम है"
  },
  "memberDetail": {
    "title": "उपयोगकर्ता विवरण",
    "addAdmin": "व्यवस्थापक जोड़ें",
    "alreadyIsAdmin": "सदस्य पहले से ही एक व्यवस्थापक है",
    "organizations": "संगठनों",
    "events": "आयोजन",
    "role": "भूमिका",
    "createdOn": "पर बनाया",
    "main": "मुख्य",
    "firstName": "पहला नाम",
    "lastName": "उपनाम",
    "language": "भाषा",
    "gender": "लिंग",
    "birthDate": "जन्म तिथि",
    "educationGrade": "शैक्षिक ग्रेड",
    "employmentStatus": "रोज़गार की स्थिति",
    "maritalStatus": "वैवाहिक स्थिति",
    "phone": "फ़ोन",
    "countryCode": "कंट्री कोड",
    "state": "राज्य",
    "city": "शहर",
    "personalInfoHeading": "व्यक्तिगत जानकारी",
    "contactInfoHeading": "संपर्क जानकारी",
    "actionsHeading": "कार्रवाई",
    "personalDetailsHeading": "प्रोफ़ाइल विवरण",
    "appLanguageCode": "भाषा चुनें",
    "deleteUser": "उपभोक्ता मिटायें",
    "pluginCreationAllowed": "प्लगइन निर्माण की अनुमति दी गई",
    "created": "बनाया था",
    "adminForOrganizations": "संगठनों के लिए व्यवस्थापक",
    "membershipRequests": "सदस्यता अनुरोध",
    "adminForEvents": "घटनाओं के लिए व्यवस्थापक",
    "addedAsAdmin": "उपयोगकर्ता को व्यवस्थापक के रूप में जोड़ा गया है.",
    "userType": "उपयोगकर्ता का प्रकार"
  },
  "userLogin": {
    "login": "लॉग इन करें",
    "loginIntoYourAccount": "अपने खाते में लॉगिन करें",
    "invalidDetailsMessage": "कृपया एक वैध ईमेल और पासवर्ड दर्ज करें।",
    "notAuthorised": "क्षमा मांगना! ",
    "invalidCredentials": "दर्ज किए गए क्रेडेंशियल ग़लत हैं. "
  },
  "userRegister": {
    "enterFirstName": "अपना पहला नाम दर्ज करें",
    "enterLastName": "अपना अंतिम नाम दर्ज करें",
    "enterConfirmPassword": "पुष्टि करने के लिए अपना पासवर्ड दर्ज करें",
    "alreadyhaveAnAccount": "क्या आपके पास पहले से एक खाता मौजूद है?",
    "login": "लॉग इन करें",
    "afterRegister": "पंजीकरण सफलतापूर्वक हो गया है। ",
    "passwordNotMatch": "पासवर्ड मेल नहीं खाता. ",
    "invalidDetailsMessage": "कृपया वैध विवरण दर्ज करें."
  },
  "userNavbar": {
    "talawa": "तलावा",
    "home": "घर",
    "people": "लोग",
    "events": "आयोजन",
    "chat": "बात करना",
    "donate": "दान करें",
    "language": "भाषा"
  },
  "userOrganizations": {
    "allOrganizations": "सभी संगठन",
    "joinedOrganizations": "संगठनों से जुड़े",
    "createdOrganizations": "संगठन बनाये",
    "selectOrganization": "एक संगठन चुनें",
    "searchUsers": "उपयोगकर्ता खोजें",
    "nothingToShow": "यहां दिखाने के लिए कुछ भी नहीं है.",
    "organizations": "संगठनों"
  },
  "userSidebarOrg": {
    "yourOrganizations": "आपके संगठन",
    "noOrganizations": "आप अभी तक किसी संगठन में शामिल नहीं हुए हैं.",
    "viewAll": "सभी को देखें",
    "talawaUserPortal": "तलावा उपयोगकर्ता पोर्टल",
    "my organizations": "मेरे संगठन",
    "communityProfile": "सामुदायिक प्रोफ़ाइल"
  },
  "organizationSidebar": {
    "viewAll": "सभी को देखें",
    "events": "आयोजन",
    "noEvents": "दिखाने के लिए कोई ईवेंट नहीं",
    "noMembers": "दिखाने के लिए कोई सदस्य नहीं"
  },
  "postCard": {
    "likes": "पसंद है",
    "comments": "टिप्पणियाँ",
    "viewPost": "पोस्ट देखें",
    "editPost": "पोस्ट संपादित करें",
    "postedOn": "{{date}} को पोस्ट किया गया"
  },
  "home": {
    "posts": "पदों",
    "post": "डाक",
    "title": "शीर्षक",
    "textArea": "आपके मन में कुछ है?",
    "feed": "खिलाना",
    "loading": "लोड हो रहा है",
    "pinnedPosts": "चिपके पत्र",
    "yourFeed": "आपका फ़ीड",
    "nothingToShowHere": "यहां दिखाने के लिए कुछ भी नहीं है",
    "somethingOnYourMind": "आपके मन में कुछ है?",
    "addPost": "पोस्ट जोड़ें",
    "startPost": "एक पोस्ट प्रारंभ करें",
    "media": "मिडिया",
    "event": "आयोजन",
    "article": "लेख",
    "postNowVisibleInFeed": "पोस्ट अब फीड में दिखाई दे रहा है"
  },
  "settings": {
    "profileSettings": "पार्श्वचित्र समायोजन",
    "gender": "लिंग",
    "phoneNumber": "फ़ोन नंबर",
    "chooseFile": "फाइलें चुनें",
    "birthDate": "जन्म तिथि",
    "grade": "शैक्षिक ग्रेड",
    "empStatus": "रोज़गार की स्थिति",
    "maritalStatus": "वैवाहिक स्थिति",
    "state": "शहरी स्थान",
    "country": "देश",
    "resetChanges": "परिवर्तन रीसेट करें",
    "profileDetails": "प्रोफ़ाइल विवरण",
    "deleteUserMessage": "डिलीट यूजर बटन पर क्लिक करने से आपका यूजर अपने इवेंट, टैग और सभी संबंधित डेटा के साथ स्थायी रूप से हटा दिया जाएगा।",
    "copyLink": "प्रोफ़ाइल लिंक कॉपी करें",
    "deleteUser": "उपभोक्ता मिटायें",
    "otherSettings": "अन्य सेटिंग",
    "changeLanguage": "भाषा बदलें",
    "sgender": "लिंग चुनें",
    "gradePlaceholder": "ग्रेड दर्ज करें",
    "sEmpStatus": "रोजगार की स्थिति चुनें",
    "female": "महिला",
    "male": "पुरुष",
    "employed": "कार्यरत",
    "other": "अन्य",
    "sMaritalStatus": "वैवाहिक स्थिति चुनें",
    "unemployed": "बेरोज़गार",
    "married": "विवाहित",
    "single": "अकेला",
    "widowed": "विधवा",
    "divorced": "तलाकशुदा",
    "engaged": "काम में लगा हुआ",
    "seperated": "विभाजित",
    "grade1": "ग्रेड 1",
    "grade2": "ग्रेड 2",
    "grade3": "ग्रेड 3",
    "grade4": "ग्रेड 4",
    "grade5": "ग्रेड 5",
    "grade6": "वर्ग 6",
    "grade7": "श्रेणी 7",
    "grade8": "कक्षा 8",
    "grade9": "श्रेणी 9",
    "grade10": "ग्रेड 10",
    "grade11": "ग्रेड 11",
    "grade12": "कक्षा 12",
    "graduate": "स्नातक",
    "kg": "किलोग्राम",
    "preKg": "पूर्व केजी",
    "noGrade": "कोई ग्रेड नहीं",
    "fullTime": "पूरा समय",
    "partTime": "पार्ट टाईम",
    "selectCountry": "कोई देश चुनें",
    "enterState": "शहर या राज्य दर्ज करें"
  },
  "donate": {
    "donations": "दान",
    "searchDonations": "दान खोजें",
    "donateForThe": "के लिए दान करें",
    "amount": "मात्रा",
    "yourPreviousDonations": "आपका पिछला दान",
    "donate": "दान करें",
    "nothingToShow": "यहां दिखाने के लिए कुछ भी नहीं है.",
    "success": "दान सफल"
  },
  "userEvents": {
    "nothingToShow": "यहां दिखाने के लिए कुछ भी नहीं है.",
    "createEvent": "कार्यक्रम बनाएँ",
    "recurring": "पुनरावर्ती ईवेंट",
    "startTime": "समय शुरू",
    "endTime": "अंत समय",
    "listView": "लिस्ट व्यू",
    "calendarView": "कैलेंडर दृश्य",
    "allDay": "पूरे दिन",
    "eventCreated": "ईवेंट सफलतापूर्वक बनाया और पोस्ट किया गया.",
    "eventDetails": "घटना की जानकारी",
    "eventTitle": "शीर्षक",
    "enterTitle": "शीर्षक दर्ज करें",
    "enterDescription": "विवरण दर्ज करें",
    "enterLocation": "स्थान दर्ज करें",
    "publicEvent": "सार्वजनिक है",
    "registerable": "पंजीकरण योग्य है",
    "monthlyCalendarView": "मासिक कैलेंडर",
    "yearlyCalendarView": "वार्षिक कैलेंडर"
  },
  "userEventCard": {
    "starts": "प्रारंभ होगा",
    "ends": "समाप्त होता है",
    "creator": "निर्माता",
    "alreadyRegistered": "पहले से ही पंजीकृत"
  },
  "advertisement": {
    "title": "विज्ञापनों",
    "activeAds": "सक्रिय अभियान",
    "archievedAds": "पूर्ण अभियान",
    "pMessage": "इस अभियान के लिए विज्ञापन मौजूद नहीं हैं.",
    "validLink": "लिंक मान्य है",
    "invalidLink": "लिंक अमान्य है",
    "Rname": "विज्ञापन का नाम दर्ज करें",
    "Rtype": "विज्ञापन का प्रकार चुनें",
    "Rmedia": "प्रदर्शित करने के लिए मीडिया सामग्री प्रदान करें",
    "RstartDate": "आरंभ तिथि चुनें",
    "RendDate": "अंतिम तिथि चुनें",
    "RClose": "खिड़की बंद करो",
    "addNew": "नया विज्ञापन बनाएं",
    "EXname": "पूर्व। ",
    "EXlink": "पूर्व। ",
    "createAdvertisement": "विज्ञापन बनाएं",
    "deleteAdvertisement": "विज्ञापन हटाएँ",
    "deleteAdvertisementMsg": "क्या आप यह विज्ञापन हटाना चाहते हैं?",
    "view": "देखना",
    "editAdvertisement": "विज्ञापन संपादित करें",
    "advertisementDeleted": "विज्ञापन सफलतापूर्वक हटाया गया।",
    "endDateGreaterOrEqual": "समाप्ति तिथि प्रारंभ तिथि से अधिक या उसके बराबर होनी चाहिए",
    "advertisementCreated": "विज्ञापन सफलतापूर्वक बनाया गया।"
  },
  "userChat": {
    "chat": "बात करना",
    "contacts": "संपर्क"
  },
  "userChatRoom": {
    "selectContact": "बातचीत शुरू करने के लिए एक संपर्क चुनें",
    "sendMessage": "मेसेज भेजें"
  },
  "orgProfileField": {
    "loading": "लोड हो रहा है...",
    "noCustomField": "कोई कस्टम फ़ील्ड उपलब्ध नहीं है",
    "customFieldName": "कार्यक्षेत्र नाम",
    "enterCustomFieldName": "फ़ील्ड नाम दर्ज करें",
    "customFieldType": "क्षेत्र प्रकार",
    "Remove Custom Field": "कस्टम फ़ील्ड हटाएँ",
    "fieldSuccessMessage": "फ़ील्ड सफलतापूर्वक जोड़ा गया",
    "fieldRemovalSuccess": "फ़ील्ड सफलतापूर्वक हटा दी गई",
    "String": "स्ट्रिंग",
    "Boolean": "बूलियन",
    "Date": "तारीख",
    "Number": "संख्या"
  },
  "orgActionItemCategories": {
    "enableButton": "सक्षम",
    "disableButton": "अक्षम करना",
    "updateActionItemCategory": "अद्यतन",
    "actionItemCategoryName": "नाम",
    "actionItemCategoryDetails": "कार्य आइटम श्रेणी विवरण",
    "enterName": "नाम दर्ज करें",
    "successfulCreation": "कार्रवाई आइटम श्रेणी सफलतापूर्वक बनाई गई",
    "successfulUpdation": "कार्रवाई आइटम श्रेणी सफलतापूर्वक अपडेट की गई",
    "sameNameConflict": "अपडेट करने के लिए कृपया नाम बदलें",
    "categoryEnabled": "कार्य आइटम श्रेणी सक्षम",
    "categoryDisabled": "कार्रवाई आइटम श्रेणी अक्षम"
  },
  "organizationVenues": {
    "title": "स्थानों",
    "addVenue": "स्थान जोड़ें",
    "venueDetails": "स्थल विवरण",
    "venueName": "आयोजन स्थल का नाम",
    "enterVenueName": "स्थान का नाम दर्ज करें",
    "enterVenueDesc": "स्थान विवरण दर्ज करें",
    "capacity": "क्षमता",
    "enterVenueCapacity": "स्थान क्षमता दर्ज करें",
    "image": "स्थल छवि",
    "uploadVenueImage": "स्थल छवि अपलोड करें",
    "createVenue": "स्थान बनाएँ",
    "venueAdded": "स्थान सफलतापूर्वक जोड़ा गया",
    "editVenue": "स्थान अद्यतन करें",
    "venueUpdated": "स्थान विवरण सफलतापूर्वक अपडेट किया गया",
    "sort": "क्रम से लगाना",
    "highestCapacity": "उच्चतम क्षमता",
    "lowestCapacity": "सबसे कम क्षमता",
    "noVenues": "कोई स्थान नहीं मिला!",
    "view": "देखना",
    "venueTitleError": "स्थान का शीर्षक खाली नहीं हो सकता!",
    "venueCapacityError": "क्षमता एक धनात्मक संख्या होनी चाहिए!",
    "searchBy": "खोज से"
  },
  "addMember": {
    "title": "सदस्य जोड़ें",
    "addMembers": "सदस्य जोड़ें",
    "existingUser": "मौजूदा उपयोगकर्ता",
    "newUser": "नए उपयोगकर्ता",
    "searchFullName": "पूरे नाम से खोजें",
    "enterFirstName": "प्रथम नाम दर्ज करें",
    "enterLastName": "अंतिम नाम दर्ज करो",
    "enterConfirmPassword": "पासवर्ड की पुष्टि करें दर्ज करें",
    "organization": "संगठन",
    "invalidDetailsMessage": "कृपया सभी आवश्यक विवरण प्रदान करें।",
    "passwordNotMatch": "सांकेतिक शब्द मेल नहीं खाते।",
    "addMember": "सदस्य जोड़ें"
  },
  "eventActionItems": {
    "title": "एक्शन आइटम्स",
    "createActionItem": "एक्शन आइटम बनाएं",
    "actionItemCategory": "कार्य आइटम श्रेणी",
    "selectActionItemCategory": "एक क्रिया आइटम श्रेणी का चयन करें",
    "selectAssignee": "एक समनुदेशिती का चयन करें",
    "preCompletionNotes": "टिप्पणियाँ",
    "postCompletionNotes": "समापन नोट्स",
    "actionItemDetails": "कार्रवाई मद विवरण",
    "dueDate": "नियत तारीख",
    "completionDate": "पूरा करने की तिथि",
    "editActionItem": "क्रिया आइटम संपादित करें",
    "deleteActionItem": "क्रिया आइटम हटाएँ",
    "deleteActionItemMsg": "क्या आप इस क्रिया आइटम को हटाना चाहते हैं?",
    "successfulDeletion": "कार्रवाई आइटम सफलतापूर्वक हटा दिया गया",
    "successfulCreation": "कार्रवाई आइटम सफलतापूर्वक बनाया गया",
    "successfulUpdation": "कार्रवाई आइटम सफलतापूर्वक अपडेट किया गया",
    "notes": "टिप्पणियाँ",
<<<<<<< HEAD
    "save": "बचाना",
    "assignee": "संपत्ति-भागी",
    "assigner": "असाइनर",
    "assignmentDate": "असाइनमेंट तिथि",
    "status": "स्थिति",
    "actionItemActive": "सक्रिय",
    "actionItemStatus": "कार्रवाई आइटम स्थिति",
    "actionItemCompleted": "कार्रवाई आइटम पूर्ण हुआ",
    "markCompletion": "पूर्णता को चिह्नित करें"
=======
    "save": "बचाना"
  },
  "checkIn": {
    "errorCheckingIn": "चेक-इन में त्रुटि",
    "checkedInSuccessfully": "सफलतापूर्वक चेक-इन किया गया"
  },
  "eventRegistrantsModal": {
    "errorAddingAttendee": "उपस्थित होने वाले को जोड़ने में त्रुटि",
    "errorRemovingAttendee": "उपस्थित होने वाले को हटाने में त्रुटि"
>>>>>>> 836b5340
  }
}<|MERGE_RESOLUTION|>--- conflicted
+++ resolved
@@ -963,8 +963,6 @@
     "successfulCreation": "कार्रवाई आइटम सफलतापूर्वक बनाया गया",
     "successfulUpdation": "कार्रवाई आइटम सफलतापूर्वक अपडेट किया गया",
     "notes": "टिप्पणियाँ",
-<<<<<<< HEAD
-    "save": "बचाना",
     "assignee": "संपत्ति-भागी",
     "assigner": "असाइनर",
     "assignmentDate": "असाइनमेंट तिथि",
@@ -972,8 +970,7 @@
     "actionItemActive": "सक्रिय",
     "actionItemStatus": "कार्रवाई आइटम स्थिति",
     "actionItemCompleted": "कार्रवाई आइटम पूर्ण हुआ",
-    "markCompletion": "पूर्णता को चिह्नित करें"
-=======
+    "markCompletion": "पूर्णता को चिह्नित करें",
     "save": "बचाना"
   },
   "checkIn": {
@@ -983,6 +980,5 @@
   "eventRegistrantsModal": {
     "errorAddingAttendee": "उपस्थित होने वाले को जोड़ने में त्रुटि",
     "errorRemovingAttendee": "उपस्थित होने वाले को हटाने में त्रुटि"
->>>>>>> 836b5340
   }
 }