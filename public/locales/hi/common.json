{
  "firstName": "पहला नाम",
  "lastName": "उपनाम",
  "searchByName": "नाम से खोजें",
  "loading": "लोड हो रहा है...",
  "endOfResults": "परिणाम का अंत",
  "noResultsFoundFor": "{{query}} के लिए कोई परिणाम नहीं मिला",
  "tryAdjustingFilters": "अपने फ़िल्टर या खोज शब्द को समायोजित करने का प्रयास करें।",
  "edit": "संपादन करें",
  "admins": "व्यवस्थापक",
  "admin": "व्यवस्थापक",
  "sl_no": "क्रम संख्या",
  "hash": "#",
  "serialNumber": "क्रम संख्या",
  "options": "विकल्प",
  "avatar": "अवतार",
  "user": "उपयोगकर्ता",
<<<<<<< HEAD
  "superAdmin": "सुपरएडमिन",
  "members": "सदस्यों",
  "member": "सदस्य",
  "searchFullName": "पूरा नाम खोजें",
  "userAddedSuccess": "उपयोगकर्ता सफलतापूर्वक जोड़ा गया।",
  "Error": "त्रुटि",
  "addMembers": "सदस्य जोड़ें",
  "chatDeletedSuccess": "चैट सफलतापूर्वक हटाई गई",
  "noEvents": "कोई कार्यक्रम नहीं",
  "noMembers": "कोई सदस्य नहीं",
  "viewAll": "सभी देखें",
=======
  "superAdmin": "सुपर एडमिन",
  "members": "सदस्य",
>>>>>>> 3c96d325
  "logout": "लॉग आउट",
  "login": "लॉग इन करें",
  "register": "पंजीकरण करें",
  "menu": "मेन्यू",
  "settings": "सेटिंग्स",
  "users": "उपयोगकर्ता",
  "requests": "अनुरोध",
  "OR": "या",
  "cancel": "रद्द करें",
  "close": "बंद करें",
  "create": "बनाएं",
  "delete": "हटाएं",
  "done": "हो गया",
  "yes": "हाँ",
  "no": "नहीं",
  "filter": "फ़िल्टर",
  "gender": "लिंग",
  "search": "खोज",
  "description": "विवरण",
  "saveChanges": "परिवर्तन सहेजें",
  "resetChanges": "परिवर्तन रीसेट करें",
  "displayImage": "छवि दिखाएं",
  "enterEmail": "ईमेल दर्ज करें",
  "emailAddress": "ईमेल पता",
  "email": "ईमेल",
  "name": "नाम",
  "desc": "विवरण",
  "enterPassword": "पासवर्ड दर्ज करें",
  "password": "पासवर्ड",
  "confirmPassword": "पासवर्ड की पुष्टि करें",
  "forgotPassword": "पासवर्ड भूल गए?",
  "talawaAdminPortal": "Talawa एडमिन पोर्टल",
  "adminPortal": "एडमिन पोर्टल",
  "userPortal": "यूज़र पोर्टल",
  "address": "पता",
  "location": "स्थान",
  "enterLocation": "स्थान दर्ज करें",
  "joined": "शामिल हुए",
  "joined on": "शामिल हुए",
  "joinedOn": "शामिल हुए",
  "startDate": "प्रारंभ तिथि",
  "endDate": "समाप्ति तिथि",
  "startTime": "प्रारंभ समय",
  "endTime": "समाप्ति समय",
  "My Organizations": "मेरे संगठन",
  "Dashboard": "डैशबोर्ड",
  "People": "लोग",
  "Tags": "टैग",
  "Events": "कार्यक्रम",
  "Venues": "स्थल",
  "Action Items": "कार्य आइटम",
  "Posts": "पोस्ट",
  "Chat": "चैट",
  "Block/Unblock": "ब्लॉक/अनब्लॉक",
  "Advertisement": "विज्ञापन",
  "Funds": "निधि",
  "funds": "निधि",
  "Membership Requests": "सदस्यता अनुरोध",
  "Settings": "सेटिंग्स",
  "createdOn": "बनाया गया",
  "createdBy": "द्वारा बनाया गया",
  "usersRole": "उपयोगकर्ता भूमिका",
  "changeRole": "भूमिका बदलें",
  "action": "क्रिया",
  "removeUser": "उपयोगकर्ता हटाएं",
  "remove": "हटाएं",
  "viewProfile": "प्रोफ़ाइल देखें",
  "profile": "प्रोफ़ाइल",
  "noFiltersApplied": "कोई फ़िल्टर लागू नहीं",
  "manage": "प्रबंधित करें",
  "searchResultsFor": "{{text}} के लिए परिणाम",
  "none": "कोई नहीं",
  "sort": "क्रमबद्ध करें",
  "Donate": "दान करें",
  "Transactions": "लेन-देन",
  "addedSuccessfully": "{{item}} सफलतापूर्वक जोड़ा गया",
  "updatedSuccessfully": "{{item}} सफलतापूर्वक अपडेट किया गया",
  "removedSuccessfully": "{{item}} सफलतापूर्वक हटाया गया",
  "successfullyUpdated": "सफलतापूर्वक अपडेट किया गया",
  "sessionWarning": "निष्क्रियता के कारण सत्र समाप्त होने वाला है।",
  "sessionLogOut": "निष्क्रियता के कारण सत्र समाप्त हो गया।",
  "all": "सभी",
  "active": "सक्रिय",
  "disabled": "अक्षम",
  "pending": "लंबित",
  "completed": "पूर्ण",
  "late": "देर से",
  "createdLatest": "नवीनतम",
  "createdEarliest": "सबसे पुराना",
  "searchBy": "{{item}} से खोजें",
  "plugins": "प्लगइन्स",
  "save": "सहेजें",
  "saving": "सहेजा जा रहा है...",
  "breadcrumb": "ब्रेडक्रंब",
  "clearSearch": "खोज साफ़ करें",
  "actions": "क्रियाएं",
  "notFound": "नहीं मिला",
  "profilePicture": "प्रोफ़ाइल चित्र",
  "profilePicturePlaceholder": "डमी चित्र",
  "userProfileMenu": "यूज़र प्रोफ़ाइल मेन्यू",
  "breadcrumbs": "ब्रेडक्रंब्स",
  "toggleOptions": "विकल्प टॉगल करें",
  "filterAndSortOptions": "फ़िल्टर और सॉर्ट विकल्प",
  "clear": "साफ़ करें",
  "noResultsFound": "कोई परिणाम नहीं मिला",
  "loadingAdminPlugin": "एडमिन प्लगइन लोड हो रहा है...",
  "loadingUserPlugin": "यूज़र प्लगइन लोड हो रहा है...",
  "organization": "संगठन",
  "events": "कार्यक्रम",
  "event": "कार्यक्रम",
  "groups": "समूह",
  "Volunteers": "स्वयंसेवक",
  "unblock": "अनब्लॉक करें",
  "showPassword": "पासवर्ड दिखाएं",
  "hidePassword": "पासवर्ड छुपाएं",
  "volunteer": "स्वयंसेवक",
  "moreCount": "+{{count}} और",
  "togglePledgedRaised": "प्रतिज्ञा और संग्रह राशि टॉगल करें",
  "accept": "स्वीकार करें",
  "acceptedSuccessfully": "सफलतापूर्वक स्वीकार किया गया",
  "decline": "अस्वीकार करें",
  "declinedSuccessfully": "सफलतापूर्वक अस्वीकार किया गया",
  "reject": "अस्वीकार करें",
  "rejectedSuccessfully": "सफलतापूर्वक अस्वीकार किया गया",
  "searchRequests": "अनुरोध खोजें",
  "itemTitle": "शीर्षक",
  "assignee": "नियुक्त व्यक्ति",

  "signOut": "साइन आउट",
  "signingOut": "साइन आउट हो रहा है...",
  "retryPrompt": "सेशन समाप्त नहीं हुआ। पुनः प्रयास करें?",
  "title": "Talawa एडमिन",
  "fromPalisadoes": "Palisadoes Foundation के स्वयंसेवकों द्वारा",
  "userLogin": "यूज़र लॉगिन",
  "adminLogin": "एडमिन लॉगिन",
  "atleastSixCharLong": "कम से कम 6 अक्षर",
  "captchaError": "कैप्चा त्रुटि!",
  "Please_check_the_captcha": "कृपया कैप्चा जांचें।",
  "passwordMismatches": "पासवर्ड मेल नहीं खाते।",
  "lowercaseCheck": "एक छोटा अक्षर आवश्यक",
  "uppercaseCheck": "एक बड़ा अक्षर आवश्यक",
  "numericValueCheck": "एक अंक आवश्यक",
  "specialCharCheck": "एक विशेष अक्षर आवश्यक",
  "selectOrg": "संगठन चुनें",
  "passwordInvalid": "पासवर्ड अमान्य है",
  "emailInvalid": "मान्य ईमेल दर्ज करें",
  "nameInvalid": "नाम अमान्य है",
  "communityLogo": "समुदाय लोगो",
  "organizations": "संगठन",
  "createEvent": "कार्यक्रम बनाएं",
  "eventCreated": "कार्यक्रम सफलतापूर्वक बना",
  "eventDetails": "कार्यक्रम विवरण",
  "selectLanguage": "भाषा चुनें",
  "talawa": "Talawa",
  "talawaBranding": "Talawa ब्रांडिंग",
  "unableToLoadData": "डेटा लोड करने में असमर्थ",
  "unblockedSuccessfully": "{{item}} सफलतापूर्वक अनब्लॉक किया गया",
  "pluginSettings": "प्लगइन सेटिंग्स",
  "fileTooLarge": "फ़ाइल बहुत बड़ी है। अधिकतम अनुमत आकार {{size}} एमबी है",
  "invalidFileType": "अमान्य फ़ाइल प्रकार। कृपया एक {{types}} फ़ाइल अपलोड करें",
  "enterDescription": "विवरण दर्ज करें",
  "example": "उदाहरण। {{example}}",
  "selectCountry": "एक देश चुनें",
  "enterCityName": "शहर का नाम दर्ज करें",
  "enterStateName": "राज्य का नाम दर्ज करें",
  "select": "चुनें",
  "selectAsYourCountry": "{{country}} को अपने देश के रूप में चुनें",
  "selectACountry": "एक देश चुनें",
  "passwordLengthRequirement": "पासवर्ड कम से कम {{length}} अक्षरों का होना चाहिए।",
  "country": "देश",
  "profilePictureUploadError": "प्रोफ़ाइल चित्र को संसाधित करने में विफल। कृपया पुनः अपलोड करने का प्रयास करें।",
  "addressLine1": "पता पंक्ति 1",
  "addressLine2": "पता पंक्ति 2",
  "city": "शहर",
  "createOrganization": "संगठन बनाएं",
  "enterName": "नाम दर्ज करें",
  "imageUploadError": "छवि अपलोड करने में त्रुटि",
  "imageUploadSuccess": "छवि सफलतापूर्वक अपलोड हुई",
  "postalCode": "डाक कोड",
  "state": "राज्य"
}<|MERGE_RESOLUTION|>--- conflicted
+++ resolved
@@ -15,7 +15,6 @@
   "options": "विकल्प",
   "avatar": "अवतार",
   "user": "उपयोगकर्ता",
-<<<<<<< HEAD
   "superAdmin": "सुपरएडमिन",
   "members": "सदस्यों",
   "member": "सदस्य",
@@ -27,10 +26,6 @@
   "noEvents": "कोई कार्यक्रम नहीं",
   "noMembers": "कोई सदस्य नहीं",
   "viewAll": "सभी देखें",
-=======
-  "superAdmin": "सुपर एडमिन",
-  "members": "सदस्य",
->>>>>>> 3c96d325
   "logout": "लॉग आउट",
   "login": "लॉग इन करें",
   "register": "पंजीकरण करें",
