--- conflicted
+++ resolved
@@ -13,13 +13,8 @@
 // Exit codes:
 // - 0: All tests follow POM (no forbidden patterns found)
 // - 1: POM violations detected (forbidden patterns found)
-<<<<<<< HEAD
-// 
-import { readFileSync } from "fs";
-=======
 //
 import { readFileSync } from 'fs';
->>>>>>> 1a85c4a1
 import { globSync } from 'glob';
 
 const forbiddenMethods = [
@@ -51,11 +46,7 @@
 
 const forbiddenPatterns = forbiddenMethods.map((m) => `cy.${m}(`);
 
-<<<<<<< HEAD
-const files = globSync("cypress/e2e/**/*.ts");
-=======
 const files = globSync('cypress/e2e/**/*.ts');
->>>>>>> 1a85c4a1
 
 let hasError = false;
 
