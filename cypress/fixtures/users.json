{
<<<<<<< HEAD
=======
  "superAdmin": {
    "email": "administrator@email.com",
    "name": "administrator",
    "password": "password"
  },
>>>>>>> 084b31ae
  "admin": {
    "email": "administrator@email.com",
    "name": "administrator",
    "password": "password"
  },
  "user": {
    "email": "administrator@email.com",
    "name": "administrator",
    "password": "password"
  }
}<|MERGE_RESOLUTION|>--- conflicted
+++ resolved
@@ -1,12 +1,9 @@
 {
-<<<<<<< HEAD
-=======
   "superAdmin": {
     "email": "administrator@email.com",
     "name": "administrator",
     "password": "password"
   },
->>>>>>> 084b31ae
   "admin": {
     "email": "administrator@email.com",
     "name": "administrator",
