// SKIP_LOCALSTORAGE_CHECK
import { LoginPage } from '../../pageObjects/auth/LoginPage';

describe('Admin Login Functionality', () => {
  const rolesToTest = ['superAdmin', 'admin'];

  rolesToTest.forEach((role) => {
    it(`logs in as ${role}`, () => {
      cy.fixture('users').then((users) => {
        const userData = users[role];
        const loginPage = new LoginPage();

        cy.visit('/admin');
        loginPage.verifyLoginPage().login(userData.email, userData.password);

        cy.url().should('include', '/orglist');
      });
    });
  });

  rolesToTest.forEach((role) => {
    it(`fails to log in as ${role} with invalid credentials`, () => {
      cy.fixture('users').then((users) => {
        const userData = users[role];
        const loginPage = new LoginPage();

        cy.visit('/admin');
<<<<<<< HEAD
        loginPage.verifyLoginPage().login(userData.email, 'wrongpassword');
        // Verify error toast appears
        cy.get('.Toastify__toast').should('be.visible');
=======
        loginPage
          .verifyLoginPage()
          .login(userData.email, 'wrongpassword')
          .verifyErrorToast();
>>>>>>> be947695
        cy.url().should('include', '/admin');
        cy.window().then((win) => {
          expect(win.localStorage.getItem('Talawa-admin_token')).to.eq(null);
        });
      });
    });
  });

  afterEach(() => {
    cy.clearCookies();
    cy.clearLocalStorage();
  });
});<|MERGE_RESOLUTION|>--- conflicted
+++ resolved
@@ -25,16 +25,10 @@
         const loginPage = new LoginPage();
 
         cy.visit('/admin');
-<<<<<<< HEAD
-        loginPage.verifyLoginPage().login(userData.email, 'wrongpassword');
-        // Verify error toast appears
-        cy.get('.Toastify__toast').should('be.visible');
-=======
         loginPage
           .verifyLoginPage()
           .login(userData.email, 'wrongpassword')
           .verifyErrorToast();
->>>>>>> be947695
         cy.url().should('include', '/admin');
         cy.window().then((win) => {
           expect(win.localStorage.getItem('Talawa-admin_token')).to.eq(null);
