// SKIP_LOCALSTORAGE_CHECK
import { LoginPage } from '../../pageObjects/auth/LoginPage';

describe('User Login Functionality', () => {
  beforeEach(() => {
    cy.visit('/');
  });

  it('User Login', () => {
    cy.fixture('users').then((users) => {
      const userData = users['user'];
      const loginPage = new LoginPage();

      loginPage.verifyLoginPage().login(userData.email, userData.password);
      // Check if login was successful
      cy.url().should('include', '/user/organizations');
    });
  });

  it('User Login with Invalid Credentials', () => {
    cy.fixture('users').then((users) => {
      const userData = users['user'];
      const loginPage = new LoginPage();

<<<<<<< HEAD
      loginPage.verifyLoginPage().login(userData.email, 'wrongpassword');
      // Verify error toast appears
      loginPage.verifyErrorToast();
=======
      loginPage
        .verifyLoginPage()
        .login(userData.email, 'wrongpassword')
        .verifyErrorToast();
>>>>>>> be947695
      cy.url().should('not.include', '/user/organizations');
      cy.window().then((win) => {
        expect(win.localStorage.getItem('Talawa-admin_token')).to.eq(null);
      });
    });
  });

  afterEach(() => {
    cy.clearCookies();
    cy.clearLocalStorage();
  });
});<|MERGE_RESOLUTION|>--- conflicted
+++ resolved
@@ -22,16 +22,10 @@
       const userData = users['user'];
       const loginPage = new LoginPage();
 
-<<<<<<< HEAD
-      loginPage.verifyLoginPage().login(userData.email, 'wrongpassword');
-      // Verify error toast appears
-      loginPage.verifyErrorToast();
-=======
       loginPage
         .verifyLoginPage()
         .login(userData.email, 'wrongpassword')
         .verifyErrorToast();
->>>>>>> be947695
       cy.url().should('not.include', '/user/organizations');
       cy.window().then((win) => {
         expect(win.localStorage.getItem('Talawa-admin_token')).to.eq(null);
