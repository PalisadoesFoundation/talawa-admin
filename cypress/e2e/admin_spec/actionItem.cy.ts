import { AdminDashboardPage } from '../../pageObjects/AdminPortal/AdminDashboard';
import { ActionItemPage } from '../../pageObjects/AdminPortal/ActionItemPage';

describe('Admin Event Action Items Tab', () => {
  const dashboard = new AdminDashboardPage();
  const actionItemPage = new ActionItemPage();

  beforeEach(() => {
    cy.loginByApi('admin');
<<<<<<< HEAD
    dashboard
      .visit()
      .verifyOnDashboard()
      .waitForOrganizationsToLoad()
      .openFirstOrganization();
    actionItemPage.visitActionItemsTab();
=======
    dashboard.visit().verifyOnDashboard().openFirstOrganization();
    actionItemPage.visitEventActionItems();
>>>>>>> ec863596
  });

  it('creates a new action item with volunteer and updates it', () => {
    actionItemPage
      .createActionItemWithVolunteer('Action Category 3')
      .sortByNewest()
      .editFirstActionItem('Updated notes for this action item');
  });

  it('views action item details and marks it as complete', () => {
    actionItemPage
      .sortByNewest()
      .viewFirstActionItemAndCloseModal()
      .markFirstActionItemAsComplete('Completion notes for this action item');
  });

  it('deletes the created action item', () => {
    actionItemPage.sortByNewest().deleteFirstActionItem();
  });

  after(() => {
    cy.clearCookies();
    cy.clearLocalStorage();
  });
});<|MERGE_RESOLUTION|>--- conflicted
+++ resolved
@@ -7,17 +7,8 @@
 
   beforeEach(() => {
     cy.loginByApi('admin');
-<<<<<<< HEAD
-    dashboard
-      .visit()
-      .verifyOnDashboard()
-      .waitForOrganizationsToLoad()
-      .openFirstOrganization();
-    actionItemPage.visitActionItemsTab();
-=======
     dashboard.visit().verifyOnDashboard().openFirstOrganization();
     actionItemPage.visitEventActionItems();
->>>>>>> ec863596
   });
 
   it('creates a new action item with volunteer and updates it', () => {
