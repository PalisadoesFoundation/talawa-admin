--- conflicted
+++ resolved
@@ -27,12 +27,6 @@
   },
 
   // Specify the ESLint plugins tobe used
-<<<<<<< HEAD
-  "plugins": ["react", "@typescript-eslint", "jest"],
-  "rules": {
-    "react/destructuring-assignment": ["off"],
-    "@typescript-eslint/no-explicit-any": ["off"],
-=======
   "plugins": [
     "react",
     "@typescript-eslint",
@@ -43,7 +37,6 @@
   "rules": {
     "react/destructuring-assignment": ["off"],
     // "@typescript-eslint/no-explicit-any": ["off"],
->>>>>>> 16de7714
     "@typescript-eslint/explicit-module-boundary-types": ["off"],
     "react/no-multi-comp": [
       "error",
@@ -57,8 +50,6 @@
         "extensions": [".tsx"]
       }
     ],
-<<<<<<< HEAD
-=======
     "import/no-duplicates": "error",
     "tsdoc/syntax": "error",
     "@typescript-eslint/ban-ts-comment": "error",
@@ -67,7 +58,6 @@
     "@typescript-eslint/no-non-null-asserted-optional-chain": "error",
     "@typescript-eslint/no-non-null-assertion": "error",
     "@typescript-eslint/no-var-requires": "error",
->>>>>>> 16de7714
     "@typescript-eslint/ban-types": "error",
     "@typescript-eslint/no-duplicate-enum-values": "error",
     "@typescript-eslint/array-type": "error",
