{
  "env": {
    "browser": true,
    "node": true,
    "es6": true
  },

  "extends": [
    "plugin:react/recommended",
    "eslint:recommended",
    "plugin:jest/recommended",
    "plugin:prettier/recommended",
    "plugin:@typescript-eslint/recommended",
    "eslint-config-prettier",
    "prettier"
  ],
  "globals": {
    "Atomics": "readonly",
    "SharedArrayBuffer": "readonly"
  },
  "parser": "@typescript-eslint/parser",
  "parserOptions": {
    "ecmaFeatures": {
      "jsx": true
    },
    "ecmaVersion": 2018,
    "sourceType": "module"
  },

  "plugins": [
    "react",
    "@typescript-eslint",
    "jest",
    "import",
    "eslint-plugin-tsdoc",
    "prettier",
    "markdown"
  ],

  "overrides": [
    {
      "files": ["**/*.md"],
      "processor": "markdown/markdown"
    },
    {
      "files": ["**/*.md/*.js"],
      "rules": {
        "no-unused-vars": "off",
        "no-undef": "off"
      }
    }
  ],

  "rules": {
    "react/destructuring-assignment": "error",
    "@typescript-eslint/explicit-module-boundary-types": "error",
    "react/no-multi-comp": [
      "error",
      {
        "ignoreStateless": false
      }
    ],
    "react/jsx-filename-extension": [
      "error",
      {
        "extensions": [".tsx"]
      }
    ],
    "import/no-duplicates": "error",
    "tsdoc/syntax": "error",
    "@typescript-eslint/ban-ts-comment": "error",
    "@typescript-eslint/no-unused-vars": "error",
    "@typescript-eslint/no-explicit-any": "error",
    "@typescript-eslint/no-inferrable-types": "error",
    "@typescript-eslint/no-non-null-asserted-optional-chain": "error",
    "@typescript-eslint/no-non-null-assertion": "error",
    "@typescript-eslint/no-var-requires": "error",
    "@typescript-eslint/no-unsafe-function-type": "error",
    "@typescript-eslint/no-wrapper-object-types": "error",
    "@typescript-eslint/no-empty-object-type": "error",
    "@typescript-eslint/no-duplicate-enum-values": "error",
    "@typescript-eslint/array-type": "error",
    "@typescript-eslint/consistent-type-assertions": "error",
    "@typescript-eslint/consistent-type-imports": "error",
    "@typescript-eslint/explicit-function-return-type": [
      2,
      {
        "allowExpressions": true,
        "allowTypedFunctionExpressions": true
      }
    ],
    "camelcase": "off",
    "@typescript-eslint/naming-convention": [
      "error",

      {
        "selector": "interface",
        "format": ["PascalCase"],
        "prefix": ["Interface", "TestInterface"]
      },

      {
        "selector": ["typeAlias", "typeLike", "enum"],
        "format": ["PascalCase"]
      },
      {
        "selector": "typeParameter",
        "format": ["PascalCase"],
        "prefix": ["T"]
      },
      {
        "selector": "variable",
        "format": ["camelCase", "UPPER_CASE", "PascalCase"],
        "leadingUnderscore": "allow"
      },
      {
        "selector": "parameter",
        "format": ["camelCase"],
        "leadingUnderscore": "allow"
      },
      {
        "selector": "function",
        "format": ["camelCase", "PascalCase"]
      },
      {
        "selector": "memberLike",
        "modifiers": ["private"],
        "format": ["camelCase"],
        "leadingUnderscore": "require"
      },

      {
        "selector": "variable",
        "modifiers": ["exported"],
        "format": null
      }
    ],

    "react/jsx-pascal-case": [
      "error",
      { "allowAllCaps": false, "allowNamespace": false }
    ],

    "react/jsx-equals-spacing": ["warn", "never"],
    "react/no-this-in-sfc": "error",

    "jest/expect-expect": 0,

    "react/no-unstable-nested-components": ["error", { "allowAsProps": true }],
    "react/function-component-definition": [
      0,
      { "namedComponents": "function-declaration" }
    ],
    "prettier/prettier": "error"
  },

  "settings": {
    "react": {
      "version": "detect"
    }
  },
  "ignorePatterns": [
    "**/*.css",
    "**/*.scss",
    "**/*.less",
    "**/*.json",
    "**/*.svg",
<<<<<<< HEAD
    "src/components/CheckIn/tagTemplate.ts",
    "package.json",
    "package-lock.json",
    "tsconfig.json",
    "docs/**",
    "examples/**"
=======
    "docs/docusaurus.config.ts",
    "docs/sidebars.ts",
    "docs/src/**",
    "docs/blog/**",
    "pyproject.toml"
>>>>>>> 197092f6
  ]
}<|MERGE_RESOLUTION|>--- conflicted
+++ resolved
@@ -165,19 +165,16 @@
     "**/*.less",
     "**/*.json",
     "**/*.svg",
-<<<<<<< HEAD
     "src/components/CheckIn/tagTemplate.ts",
     "package.json",
     "package-lock.json",
     "tsconfig.json",
     "docs/**",
-    "examples/**"
-=======
+    "examples/**",
     "docs/docusaurus.config.ts",
     "docs/sidebars.ts",
     "docs/src/**",
     "docs/blog/**",
     "pyproject.toml"
->>>>>>> 197092f6
   ]
 }