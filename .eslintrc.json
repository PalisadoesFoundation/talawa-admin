--- conflicted
+++ resolved
@@ -55,10 +55,7 @@
     "import/no-duplicates": "error",
     "tsdoc/syntax": "error",
     "@typescript-eslint/ban-ts-comment": "error",
-<<<<<<< HEAD
-=======
     "@typescript-eslint/no-unused-vars": "error",
->>>>>>> 7a991b3a
     "@typescript-eslint/no-explicit-any": "error",
     "@typescript-eslint/no-inferrable-types": "error",
     "@typescript-eslint/no-non-null-asserted-optional-chain": "error",
