{
  "compilerOptions": {
    "types": ["vite/client", "vite-plugin-svgr/client", "node"],
    "baseUrl": "src",
    "target": "es5",
    "lib": ["dom", "dom.iterable", "esnext"],
    "allowJs": true,
    "skipLibCheck": true,
    "esModuleInterop": true,
    "allowSyntheticDefaultImports": true,
    "strict": true,
    "forceConsistentCasingInFileNames": true,
    "noFallthroughCasesInSwitch": true,
    "module": "esnext",
    "moduleResolution": "node",
    "resolveJsonModule": true,
    "isolatedModules": true,
    "noEmit": true,
    "jsx": "preserve"
  },
  "include": ["src", "src/App.tsx", "setup.ts"],
<<<<<<< HEAD
  "exclude": ["node_modules"]
=======
  "exclude": ["node_modules", "dist", "vitest.config.ts"]
>>>>>>> 1332fecc
}<|MERGE_RESOLUTION|>--- conflicted
+++ resolved
@@ -19,9 +19,5 @@
     "jsx": "preserve"
   },
   "include": ["src", "src/App.tsx", "setup.ts"],
-<<<<<<< HEAD
-  "exclude": ["node_modules"]
-=======
   "exclude": ["node_modules", "dist", "vitest.config.ts"]
->>>>>>> 1332fecc
 }