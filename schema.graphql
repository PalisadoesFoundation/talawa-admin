type AcceptMembershipResponse {
  """
  Success or error message
  """
  message: String

  """
  Whether the operation was successful
  """
  success: Boolean
}

type ActionItem {
  """
  Timestamp when the action item was assigned.
  """
  assignedAt: DateTime

  """
  The user assigned to this action item.
  """
  assignee: User

  """
  The category this action item belongs to.
  """
  category: ActionItemCategory

  """
  Timestamp when the action item was completed.
  """
  completionAt: DateTime

  """
  Date time at the time the action item was created.
  """
  createdAt: DateTime

  """
  User who created the action item.
  """
  creator: User

  """
  Fetch the event associated with this action item, including attachments if available.
  """
  event: Event

  """
  Unique identifier for the action item.
  """
  id: ID

  """
  Indicates whether the action item is completed.
  """
  isCompleted: Boolean

  """
  The organization the action item belongs to.
  """
  organization: Organization

  """
  Notes added after completing the action item.
  """
  postCompletionNotes: String

  """
  Notes added before completing the action item.
  """
  preCompletionNotes: String

  """
  User who last updated the action item.
  """
  updater: User
}

type ActionItemCategory {
  """
  Action items that belong to this category.
  """
  actionItems: [ActionItem!]

  """
  Timestamp when the action item category was created.
  """
  createdAt: DateTime

  """
  User who created the action item category.
  """
  creator: User

  """
  The description of the action item category.
  """
  description: String

  """
  Unique identifier for the action item category.
  """
  id: ID

  """
  Indicates whether the action item category is disabled.
  """
  isDisabled: Boolean

  """
  The name of the action item category.
  """
  name: String

  """
  Organization which the action item category belongs to.
  """
  organization: Organization

  """
  Timestamp when the action item category was last updated.
  """
  updatedAt: DateTime

  """
  User who last updated the action item category.
  """
  updater: User
}

type Address {
  id: ID!
  street: String!
  city: String!
  state: String!
  zip: String!
  country: String!
}

type Advertisement {
  """
  Array of attachments.
  """
  attachments: [AdvertisementAttachment!]

  """
  Date time at the time the advertisement was created.
  """
  createdAt: DateTime

  """
  User who created the advertisement.
  """
  creator: User

  """
  Custom information about the advertisement.
  """
  description: String

  """
  Date time at the time the advertised event ends at.
  """
  endAt: DateTime

  """
  Global identifier of the advertisement.
  """
  id: ID!

  """
  Name of the advertisement.
  """
  name: String

  """
  Organization which the advertisement belongs to.
  """
  organization: Organization

  """
  Date time at the time the advertised event starts at.
  """
  startAt: DateTime

  """
  Type of the advertisement.
  """
  type: AdvertisementType

  """
  Date time at the time the advertisement was last updated.
  """
  updatedAt: DateTime

  """
  User who last updated the advertisement.
  """
  updater: User
}

type AdvertisementAttachment {
  """
  Mime type of the attachment.
  """
  mimeType: String

  """
  URL to the attachment.
  """
  url: String
}

"""
Possible variants of the type of an advertisement.
"""
enum AdvertisementType {
  banner
  menu
  pop_up
}

"""
Filter criteria for organization advertisements
"""
input AdvertisementWhereInput {
  """
  Filter advertisements by completion status
  """
  isCompleted: Boolean
}

type AgendaCategory {
  id: ID!
  name: String!
  organization: Organization!
  createdAt: DateTime!
  updatedAt: DateTime!
}

type AgendaFolder {
  """
  GraphQL connection to traverse through the agenda folders that have the agenda folder as a parent folder.
  """
  childFolders(
    after: String
    before: String
    first: Int
    last: Int
  ): AgendaFolderChildFoldersConnection

  """
  Date time at the time the agenda folder was created.
  """
  createdAt: DateTime

  """
  User who created the agenda folder.
  """
  creator: User

  """
  Event for which the agenda folder contains agenda items constituting a part of the agenda.
  """
  event: Event

  """
  Global identifier of the agenda folder.
  """
  id: ID!

  """
  Boolean to tell if the agenda folder is meant to be a folder for agenda items or a parent for agenda folders.
  """
  isAgendaItemFolder: Boolean

  """
  GraphQL connection to traverse through the agenda items contained within the agenda folder.
  """
  items(
    after: String
    before: String
    first: Int
    last: Int
  ): AgendaFolderItemsConnection

  """
  Name of the agenda folder.
  """
  name: String

  """
  Agenda folder that is a parent folder to the agenda folder.
  """
  parentFolder: AgendaFolder

  """
  Date time at the time the agenda folder was last updated.
  """
  updatedAt: DateTime

  """
  User who last updated the agenda folder.
  """
  updater: User
}

"""
"""
type AgendaFolderChildFoldersConnection {
  edges: [AgendaFolderChildFoldersConnectionEdge]
  pageInfo: PageInfo!
}

"""
"""
type AgendaFolderChildFoldersConnectionEdge {
  cursor: String!
  node: AgendaFolder
}

"""
"""
type AgendaFolderItemsConnection {
  edges: [AgendaFolderItemsConnectionEdge]
  pageInfo: PageInfo!
}

"""
"""
type AgendaFolderItemsConnectionEdge {
  cursor: String!
  node: AgendaItem
}

type AgendaItem {
  """
  Date time at the time the agenda item was last created.
  """
  createdAt: DateTime

  """
  User who created the agenda item.
  """
  creator: User

  """
  Custom information about the agenda item.
  """
  description: String

  """
  Duration of the agenda item.
  """
  duration: String

  """
  Agenda folder within which the agenda item in contained.
  """
  event: AgendaFolder

  """
  Global identifier of the agenda item.
  """
  id: ID!

  """
  Key of the agenda item if it's of a "song" type. More information at [this](https://en.wikipedia.org/wiki/Key_(music)) link.
  """
  key: String

  """
  Name of the agenda item.
  """
  name: String

  """
  Type of the agenda item.
  """
  type: AgendaItemType

  """
  Date time at the time the agenda item was last updated.
  """
  updatedAt: DateTime

  """
  User who last updated the agenda item.
  """
  updater: User
}

"""
Possible variants of the type of an agenda item.
"""
enum AgendaItemType {
  general
  note
  scripture
  song
}

"""
"""
type AuthenticationPayload {
  """
  This is the authentication token using which a user can sign in to talawa.
  """
  authenticationToken: String

  """
  """
  user: User
}

"""
The `BigInt` scalar type represents non-fractional signed whole numeric values.
"""
scalar BigInt

"""
Represents a user blocked by an organization.
"""
type BlockedUser {
  """
  Timestamp when the user was blocked.
  """
  createdAt: Date

  """
  Unique identifier of the blocked user.
  """
  id: ID

  """
  Organization that blocked the user.
  """
  organization: Organization

  """
  User who has been blocked.
  """
  user: User
}

"""
Response type for canceling a membership request.
"""
type CancelMembershipResponse {
  """
  A message providing more details about the cancellation status.
  """
  message: String

  """
  Indicates whether the membership request was successfully canceled.
  """
  success: Boolean
}

input CategoriesByIdsInput {
  ids: [ID!]!
}

type Chat {
  """
  Mime type of the avatar of the chat.
  """
  avatarMimeType: String

  """
  URL to the avatar of the chat.
  """
  avatarURL: String

  """
  Date time at the time the chat was first created.
  """
  createdAt: DateTime

  """
  User who created the chat.
  """
  creator: User

  """
  Custom information about the chat.
  """
  description: String

  """
  Global identifier of the chat.
  """
  id: ID!

  """
  GraphQL connection to traverse through the users that are members of the chat.
  """
  members(
    after: String
    before: String
    first: Int
    last: Int
  ): ChatMembersConnection

  """
  GraphQL connection to traverse through the messages created within the chat.
  """
  messages(
    after: String
    before: String
    first: Int
    last: Int
  ): ChatMessagesConnection

  """
  Name of the chat.
  """
  name: String

  """
  Organization which the chat belongs to.
  """
  organization: Organization

  """
  Date time at the time the chat was last updated.
  """
  updatedAt: DateTime

  """
  User who last updated the chat.
  """
  updater: User
}

"""
"""
type ChatMembersConnection {
  edges: [ChatMembersConnectionEdge]
  pageInfo: PageInfo!
}

"""
"""
type ChatMembersConnectionEdge {
  cursor: String!
  node: User
}

"""
Possible variants of the role assigned to a user within a chat.
"""
enum ChatMembershipRole {
  administrator
  regular
}

type ChatMessage {
  """
  Body of the chat message.
  """
  body: String

  """
  Chat which the chat message belongs to.
  """
  chat: Chat

  """
  Date time at the time the chat message was created.
  """
  createdAt: DateTime

  """
  User who created the chat message.
  """
  creator: User

  """
  Global identifier of the chat message.
  """
  id: ID!

  """
  Parent message of the chat message.
  """
  parentMessage: ChatMessage

  """
  Date time at the time the chat message was last updated.
  """
  updatedAt: DateTime
}

"""
"""
type ChatMessagesConnection {
  edges: [ChatMessagesConnectionEdge]
  pageInfo: PageInfo!
}

"""
"""
type ChatMessagesConnectionEdge {
  cursor: String!
  node: ChatMessage
}

type Comment {
  """
  Body of the comment.
  """
  body: String

  """
  Date time at the time the comment was created.
  """
  createdAt: DateTime

  """
  User who created the comment.
  """
  creator: User

  """
  GraphQL connection to traverse through the users that down voted the comment.
  """
  downVoters(
    after: String
    before: String
    first: Int
    last: Int
  ): CommentDownVotersConnection

  """
  Total number of down votes on the comment.
  """
  downVotesCount: Int

  """
  Global identifier of the comment.
  """
  id: ID!

  """
  Post which the comment belongs to.
  """
  post: Post

  """
  GraphQL connection to traverse through the users that up voted the comment.
  """
  upVoters(
    after: String
    before: String
    first: Int
    last: Int
  ): CommentUpVotersConnection

  """
  Total number of up votes on the comment.
  """
  upVotesCount: Int

  """
  Date time at the time the comment was last updated.
  """
  updatedAt: DateTime
}

"""
"""
type CommentDownVotersConnection {
  edges: [CommentDownVotersConnectionEdge]
  pageInfo: PageInfo!
}

"""
"""
type CommentDownVotersConnectionEdge {
  cursor: String!
  node: User
}

"""
"""
type CommentUpVotersConnection {
  edges: [CommentUpVotersConnectionEdge]
  pageInfo: PageInfo!
}

"""
"""
type CommentUpVotersConnectionEdge {
  cursor: String!
  node: User
}

"""
Possible variants of the type of of a vote on a comment.
"""
enum CommentVoteType {
  down_vote
  up_vote
}

type Community {
  """
  Date time at the time the community was created.
  """
  createdAt: DateTime

  """
  URL to the facebook account of the community.
  """
  facebookURL: String

  """
  URL to the gitGub account of the community.
  """
  githubURL: String

  """
  Global identifier of the community.
  """
  id: ID!

  """
  Duration in seconds it should take for inactive clients to get timed out of their authenticated session within client-side talawa applications.
  """
  inactivityTimeoutDuration: Int

  """
  URL to the instagram account of the community.
  """
  instagramURL: String

  """
  URL to the linkedin account of the community.
  """
  linkedinURL: String

  """
  Mime type of the avatar of the community.
  """
  logoMimeType: String

  """
  URL to the logo of the community.
  """
  logoURL: String

  """
  Name of the community.
  """
  name: String

  """
  URL to the reddit account of the community.
  """
  redditURL: String

  """
  URL to the slack account of the community.
  """
  slackURL: String

  """
  Date time at the time the community was last updated.
  """
  updatedAt: DateTime

  """
  User who last updated the community.
  """
  updater: User

  """
  URL to the website of the community.
  """
  websiteURL: String

  """
  URL to the x account of the community.
  """
  xURL: String

  """
  URL to the youtube account of the community.
  """
  youtubeURL: String
}

input CreateActionItemInput {
  assignedAt: String
  assigneeId: ID!
  categoryId: ID!
  eventId: ID
  organizationId: ID!
  preCompletionNotes: String
}

input CreatePluginInput {
  backup: Boolean
  isActivated: Boolean
  isInstalled: Boolean
  pluginId: String!
}

"""
A date string, such as 2007-12-03, compliant with the `full-date` format outlined in section 5.6 of the RFC 3339 profile of the ISO 8601 standard for representation of dates and times using the Gregorian calendar.
"""
scalar Date

"""
A date-time string at UTC, such as 2007-12-03T10:15:30Z, compliant with the `date-time` format outlined in section 5.6 of the RFC 3339 profile of the ISO 8601 standard for representation of dates and times using the Gregorian calendar.
"""
scalar DateTime

input DeletePluginInput {
  id: String!
}

"""
Possible statuses for a membership request.
"""
enum DrizzleMembershipRequestStatus {
  approved
  pending
  rejected
}

"""
A field whose value conforms to the standard internet email address format as specified in HTML Spec: https://html.spec.whatwg.org/multipage/input.html#valid-e-mail-address.
"""
scalar EmailAddress

type Event {
  """
  GraphQL connection to traverse through the action items associated with this event.
  """
  actionItems(
    after: String
    before: String
    first: Int
    last: Int
  ): EventActionItemsConnection

  """
  GraphQL connection to traverse through the agenda folders that contain agenda items constituting a part of the agenda for the event.
  """
  agendaFolders(
    after: String
    before: String
    first: Int
    last: Int
  ): EventAgendaFoldersConnection

  """
  A boolean flag indicating if the event lasts for the entire day.
  """
  allDay: Boolean

  """
  A list of attachments associated with the event, such as images or documents.
  """
  attachments: [EventAttachment!]

  """
  The base event from which this materialized instance was generated.
  """
  baseEvent: Event

  """
  Date time at the time the event was created.
  """
  createdAt: DateTime

  """
  User who created the event.
  """
  creator: User

  """
  A detailed description of the event, providing custom information and context.
  """
  description: String

  """
  The date and time when the event is scheduled to end. For materialized instances, this reflects the actual end time if modified.
  """
  endAt: DateTime

  """
  A boolean flag indicating if this materialized instance has any exceptions applied to it.
  """
  hasExceptions: Boolean

  """
  The unique global identifier for the event. For recurring instances, this ID refers to the specific materialized instance.
  """
  id: ID!

  """
  A boolean flag indicating if the event is visible to the public.
  """
  isPublic: Boolean

  """
  A boolean flag indicating if this event serves as a template for a recurring series.
  """
  isRecurringEventTemplate: Boolean

  """
  A boolean flag indicating if users can register for this event.
  """
  isRegisterable: Boolean

  """
  The physical or virtual location where the event will take place.
  """
  location: String

  """
  The name or title of the event.
  """
  name: String

  """
  Organization the event belongs to.
  """
  organization: Organization

  """
  A human-readable label indicating the progress of this instance in the series, such as '5 of 12' or 'Episode #7'.
  """
  progressLabel: String

  """
  The sequence number of this instance within its recurring series (e.g., 1, 2, 3, ...).
  """
  sequenceNumber: Int

  """
  The date and time when the event is scheduled to start. For materialized instances, this reflects the actual start time if modified.
  """
  startAt: DateTime!

  """
  The total number of instances in the complete recurring series. This will be null for infinite series.
  """
  totalCount: Int

  """
  Date time at the time the event was last updated.
  """
  updatedAt: DateTime

  """
  User who last updated the event.
  """
  updater: User

  """
  GraphQL connection to traverse through the venues that are booked for the event.
  """
  venues(
    after: String
    before: String
    first: Int
    last: Int
  ): EventVenuesConnection
}

"""
"""
type EventActionItemsConnection {
  edges: [EventActionItemsConnectionEdge]
  pageInfo: PageInfo!
}

"""
"""
type EventActionItemsConnectionEdge {
  cursor: String!
  node: ActionItem
}

"""
"""
type EventAgendaFoldersConnection {
  edges: [EventAgendaFoldersConnectionEdge]
  pageInfo: PageInfo!
}

"""
"""
type EventAgendaFoldersConnectionEdge {
  cursor: String!
  node: AgendaFolder
}

type EventAttachment {
  """
  Mime type of the attachment.
  """
  mimeType: String

  """
  URL to the attachment.
  """
  url: String
}

"""
"""
type EventVenuesConnection {
  edges: [EventVenuesConnectionEdge]
  pageInfo: PageInfo!
}

"""
"""
type EventVenuesConnectionEdge {
  cursor: String!
  node: Venue
}

input EventsByOrganizationIdInput {
  organizationId: ID!
}

"""
Metadata for files uploaded via presigned URL
"""
input FileMetadataInput {
  """
  Hash of the file for deduplication
  """
  fileHash: String!

  """
  MIME type of the file
  """
  mimetype: PostAttachmentMimeType!

  """
  Name of the file
  """
  name: String!

  """
  Object name used in storage
  """
  objectName: String!
}

"""
Possible variants of the frequency of a recurring event.
"""
enum Frequency {
  DAILY
  MONTHLY
  WEEKLY
  YEARLY
}

type Fund {
  """
  GraphQL connection to traverse through the campaigns for the fund.
  """
  campaigns(
    after: String
    before: String
    first: Int
    last: Int
  ): FundCampaignsConnection

  """
  Date time at the time the fund was created.
  """
  createdAt: DateTime

  """
  User who created the Fund.
  """
  creator: User

  """
  Global identifier of the fund.
  """
  id: ID!

  """
  Boolean to tell if the fund is tax deductible.
  """
  isTaxDeductible: Boolean

  """
  Name of the fund.
  """
  name: String

  """
  Organization which the fund belongs to.
  """
  organization: Organization

  """
  Date time at the time the fund was last updated.
  """
  updatedAt: DateTime

  """
  User who last updated the fund.
  """
  updater: User
}

type FundCampaign {
  """
  Date time at the time the fund campaign was created.
  """
  createdAt: DateTime

  """
  User who created the fund campaign.
  """
  creator: User

  """
  Currency code of the fund campaign.
  """
  currencyCode: Iso4217CurrencyCode

  """
  Date time at the time the fund campaign ends at.
  """
  endAt: DateTime

  """
  Fund which the fund campaign belongs to.
  """
  fund: Fund

  """
  Minimum amount of money that is set as the goal for the fund campaign.
  """
  goalAmount: Int

  """
  Global identifier of the fund campaign.
  """
  id: ID!

  """
  Name of the fund campaign.
  """
  name: String

  """
  Total amount of money pledged under the fund campaign.
  """
  pledgedAmount: BigInt

  """
  GraphQL connection to traverse through the pledges made under the fund campaign.
  """
  pledges(
    after: String
    before: String
    first: Int
    last: Int
  ): FundCampaignPledgesConnection

  """
  Date time at the time the fund campaign starts at.
  """
  startAt: DateTime

  """
  Date time at the time the fund campaign was last updated.
  """
  updatedAt: DateTime

  """
  User who last updated the fund campaign.
  """
  updater: User
}

type FundCampaignPledge {
  """
  The amount of pledged money.
  """
  amount: Int

  """
  Fund campaign which the fund campaign pledge is associated to.
  """
  campaign: FundCampaign

  """
  Date time at the time the fund campaign pledge was created.
  """
  createdAt: DateTime

  """
  User who created the fund campaign pledge.
  """
  creator: User

  """
  Global identifier of the fund campaign pledge.
  """
  id: ID!

  """
  Custom information about the fund campaign pledge.
  """
  note: String

  """
  User on whose behalf the fund campaign pledge is created.
  """
  pledger: User

  """
  Date time at the time the fund campaign pledge was last updated.
  """
  updatedAt: DateTime

  """
  User who last updated the fund campaign pledge.
  """
  updater: User
}

"""
"""
type FundCampaignPledgesConnection {
  edges: [FundCampaignPledgesConnectionEdge]
  pageInfo: PageInfo!
}

"""
"""
type FundCampaignPledgesConnectionEdge {
  cursor: String!
  node: FundCampaignPledge
}

"""
"""
type FundCampaignsConnection {
  edges: [FundCampaignsConnectionEdge]
  pageInfo: PageInfo!
}

"""
"""
type FundCampaignsConnectionEdge {
  cursor: String!
  node: FundCampaign
}

input GetPostsByOrgInput {
  organizationId: String!
  sortOrder: String
}

"""
GetUrlResponse
"""
type GetUrlResponse {
  presignedUrl: String
}

type HasUserVoted {
  """
  Indicates if the user has voted
  """
  hasVoted: Boolean!

  """
  Type of the post vote, null if no vote exists
  """
  voteType: PostVoteType
}

enum InviteStatus {
  accepted
  declined
  no_response
}

"""
Possible variants of the two-letter language code defined in ISO 639-1, part of the ISO 639 standard published by the International Organization for Standardization (ISO), to represent natural languages.
"""
enum Iso639Set1LanguageCode {
  aa
  ab
  ae
  af
  ak
  am
  an
  ar
  as
  av
  ay
  az
  ba
  be
  bg
  bi
  bm
  bn
  bo
  br
  bs
  ca
  ce
  ch
  co
  cr
  cs
  cu
  cv
  cy
  da
  de
  dv
  dz
  ee
  el
  en
  eo
  es
  et
  eu
  fa
  ff
  fi
  fj
  fo
  fr
  fy
  ga
  gd
  gl
  gn
  gu
  gv
  ha
  he
  hi
  ho
  hr
  ht
  hu
  hy
  hz
  ia
  id
  ie
  ig
  ii
  ik
  io
  is
  it
  iu
  ja
  jv
  ka
  kg
  ki
  kj
  kk
  kl
  km
  kn
  ko
  kr
  ks
  ku
  kv
  kw
  ky
  la
  lb
  lg
  li
  ln
  lo
  lt
  lu
  lv
  mg
  mh
  mi
  mk
  ml
  mn
  mr
  ms
  mt
  my
  na
  nb
  nd
  ne
  ng
  nl
  nn
  no
  nr
  nv
  ny
  oc
  oj
  om
  or
  os
  pa
  pi
  pl
  ps
  pt
  qu
  rm
  rn
  ro
  ru
  rw
  sa
  sc
  sd
  se
  sg
  si
  sk
  sl
  sm
  sn
  so
  sq
  sr
  ss
  st
  su
  sv
  sw
  ta
  te
  tg
  th
  ti
  tk
  tl
  tn
  to
  tr
  ts
  tt
  tw
  ty
  ug
  uk
  ur
  uz
  ve
  vi
  vo
  wa
  wo
  xh
  yi
  yo
  za
  zh
  zu
}

"""
Possible variants of the two-letter country code defined in ISO 3166-1, part of the ISO 3166 standard published by the International Organization for Standardization (ISO), to represent countries, dependent territories, and special areas of geographical interest.
"""
enum Iso3166Alpha2CountryCode {
  ad
  ae
  af
  ag
  ai
  al
  am
  ao
  aq
  ar
  as
  at
  au
  aw
  ax
  az
  ba
  bb
  bd
  be
  bf
  bg
  bh
  bi
  bj
  bl
  bm
  bn
  bo
  bq
  br
  bs
  bt
  bv
  bw
  by
  bz
  ca
  cc
  cd
  cf
  cg
  ch
  ci
  ck
  cl
  cm
  cn
  co
  cr
  cu
  cv
  cw
  cx
  cy
  cz
  de
  dj
  dk
  dm
  do
  dz
  ec
  ee
  eg
  eh
  er
  es
  et
  fi
  fj
  fk
  fm
  fo
  fr
  ga
  gb
  gd
  ge
  gf
  gg
  gh
  gi
  gl
  gm
  gn
  gp
  gq
  gr
  gs
  gt
  gu
  gw
  gy
  hk
  hm
  hn
  hr
  ht
  hu
  id
  ie
  il
  im
  in
  io
  iq
  ir
  is
  it
  je
  jm
  jo
  jp
  ke
  kg
  kh
  ki
  km
  kn
  kp
  kr
  kw
  ky
  kz
  la
  lb
  lc
  li
  lk
  lr
  ls
  lt
  lu
  lv
  ly
  ma
  mc
  md
  me
  mf
  mg
  mh
  mk
  ml
  mm
  mn
  mo
  mp
  mq
  mr
  ms
  mt
  mu
  mv
  mw
  mx
  my
  mz
  na
  nc
  ne
  nf
  ng
  ni
  nl
  no
  np
  nr
  nu
  nz
  om
  pa
  pe
  pf
  pg
  ph
  pk
  pl
  pm
  pn
  pr
  ps
  pt
  pw
  py
  qa
  re
  ro
  rs
  ru
  rw
  sa
  sb
  sc
  sd
  se
  sg
  sh
  si
  sj
  sk
  sl
  sm
  sn
  so
  sr
  ss
  st
  sv
  sx
  sy
  sz
  tc
  td
  tf
  tg
  th
  tj
  tk
  tl
  tm
  tn
  to
  tr
  tt
  tv
  tw
  tz
  ua
  ug
  um
  us
  uy
  uz
  va
  vc
  ve
  vg
  vi
  vn
  vu
  wf
  ws
  ye
  yt
  za
  zm
  zw
}

"""
Possible variants of the currency code defined in ISO 4217 standard published by the International Organization for Standardization (ISO) which defines alpha codes and numeric codes for the representation of currencies and provides information about the relationships between individual currencies and their minor units.
"""
enum Iso4217CurrencyCode {
  AED
  AFN
  ALL
  AMD
  ANG
  AOA
  ARS
  AUD
  AWG
  AZN
  BAM
  BBD
  BDT
  BGN
  BHD
  BIF
  BMD
  BND
  BOB
  BOV
  BRL
  BSD
  BTN
  BWP
  BYN
  BZD
  CAD
  CDF
  CHE
  CHF
  CHW
  CLF
  CLP
  CNY
  COP
  COU
  CRC
  CUP
  CVE
  CZK
  DJF
  DKK
  DOP
  DZD
  EGP
  ERN
  ETB
  EUR
  FJD
  FKP
  GBP
  GEL
  GHS
  GIP
  GMD
  GNF
  GTQ
  GYD
  HKD
  HNL
  HTG
  HUF
  IDR
  ILS
  INR
  IQD
  IRR
  ISK
  JMD
  JOD
  JPY
  KES
  KGS
  KHR
  KMF
  KPW
  KRW
  KWD
  KYD
  KZT
  LAK
  LBP
  LKR
  LRD
  LSL
  LYD
  MAD
  MDL
  MGA
  MKD
  MMK
  MNT
  MOP
  MRU
  MUR
  MVR
  MWK
  MXN
  MXV
  MYR
  MZN
  NAD
  NGN
  NIO
  NOK
  NPR
  NZD
  OMR
  PAB
  PEN
  PGK
  PHP
  PKR
  PLN
  PYG
  QAR
  RON
  RSD
  RUB
  RWF
  SAR
  SBD
  SCR
  SDG
  SEK
  SGD
  SHP
  SLE
  SOS
  SRD
  SSP
  STN
  SVC
  SYP
  SZL
  THB
  TJS
  TMT
  TND
  TOP
  TRY
  TTD
  TWD
  TZS
  UAH
  UGX
  USD
  USN
  UYI
  UYU
  UYW
  UZS
  VED
  VES
  VND
  VUV
  WST
  XAF
  XAG
  XAU
  XBA
  XBB
  XBC
  XBD
  XCD
  XDR
  XOF
  XPD
  XPF
  XPT
  XSU
  XTS
  XUA
  XXX
  YER
  ZAR
  ZMW
  ZWG
}

input MarkActionItemAsPendingInput {
  id: ID!
}

"""
Filter criteria for member roles
"""
input MembersRoleWhereInput {
  """
  Role equals this value
  """
  equal: OrganizationMembershipRole

  """
  Role does not equal this value
  """
  notEqual: OrganizationMembershipRole
}

"""
Filter criteria for organization members
"""
input MembersWhereInput {
  """
  Filter members by role
  """
  role: MembersRoleWhereInput
}

"""
Represents a membership request to an organization.
"""
type MembershipRequest {
  """
  Timestamp when the request was created.
  """
  createdAt: DateTime

  """
  Unique ID for the membership request.
  """
  membershipRequestId: ID

  """
  ID of the organization.
  """
  organizationId: String

  """
  Status of the membership request (e.g., pending, approved, rejected).
  """
  status: MembershipRequestStatus

  """
  The user who requested membership
  """
  user: User

  """
  ID of the user who requested membership.
  """
  userId: String
}

"""
Possible statuses of a membership request.
"""
enum MembershipRequestStatus {
  approved
  pending
  rejected
}

input MembershipRequestWhereInput {
  """
  Filter criteria for user
  """
  user: UserWhereInput
}

type Mutation {
  """
  Mutation field to accept a membership request by an admin.
  """
  acceptMembershipRequest(
    """
    Input to accept a membership request
    """
    input: MutationAcceptMembershipRequestInput!
  ): AcceptMembershipResponse

  """
  Assign a tag to a user within an organization.
  """
  assignUserTag(assigneeId: ID!, tagId: ID!): Boolean

  """
  Mutation field to block a user from an organization.
  """
  blockUser(organizationId: ID!, userId: ID!): Boolean

  """
  Mutation field to cancel a membership request.
  """
  cancelMembershipRequest(
    """
    Input to cancel a membership request
    """
    input: MutationCancelMembershipRequestInput!
  ): CancelMembershipResponse

  """
  Mutation to complete an action item for a single instance
  """
  completeActionItemForInstance(
    """
    Complete an action item for a single instance
    """
    input: MutationCompleteActionItemForInstanceInput!
  ): ActionItem

  """
  Mutation field to create an action item.
  """
  createActionItem(input: CreateActionItemInput!): ActionItem

  """
  Mutation field to create an action item category.
  """
  createActionItemCategory(
    input: MutationCreateActionItemCategoryInput!
  ): ActionItemCategory

  """
  Mutation field to create an advertisement.
  """
  createAdvertisement(input: MutationCreateAdvertisementInput!): Advertisement

  """
  Mutation field to create an agenda folder.
  """
  createAgendaFolder(input: MutationCreateAgendaFolderInput!): AgendaFolder

  """
  Mutation field to create an agenda item.
  """
  createAgendaItem(input: MutationCreateAgendaItemInput!): AgendaItem

  """
  Mutation field to create a chat.
  """
  createChat(input: MutationCreateChatInput!): Chat

  """
  Mutation field to create a chat membership.
  """
  createChatMembership(input: MutationCreateChatMembershipInput!): Chat

  """
  Mutation field to create a chat message.
  """
  createChatMessage(input: MutationCreateChatMessageInput!): ChatMessage

  """
  Mutation field to create a comment.
  """
  createComment(input: MutationCreateCommentInput!): Comment

  """
  Mutation field to create a comment vote.
  """
  createCommentVote(input: MutationCreateCommentVoteInput!): Comment

  """
  Mutation field to create an event.
  """
  createEvent(input: MutationCreateEventInput!): Event

  """
  Mutation field to create a volunteer group.
  """
  createEventVolunteerGroup(
    input: MutationCreateEventVolunteerGroupInput!
  ): VolunteerGroups

  """
  Mutation field to create a volunteer group assignments.
  """
  createEventVolunteerGroupAssignments(
    input: MutationCreateVolunteerGroupAssignmentsInput!
  ): VolunteerGroupAssignments

  """
  Mutation field to create a fund.
  """
  createFund(input: MutationCreateFundInput!): Fund

  """
  Mutation field to create a fund campaign.
  """
  createFundCampaign(input: MutationCreateFundCampaignInput!): FundCampaign

  """
  Mutation field to create a fund campaign pledge.
  """
  createFundCampaignPledge(
    input: MutationCreateFundCampaignPledgeInput!
  ): FundCampaignPledge

  """
  Mutation field to create a presigned URL for uploading a file.
  """
  createGetfileUrl(input: MutationCreateGetfileUrlInput!): GetUrlResponse

  """
  Mutation field to create an organization.
  """
  createOrganization(input: MutationCreateOrganizationInput!): Organization

  """
  Mutation field to create an organization membership.
  """
  createOrganizationMembership(
    input: MutationCreateOrganizationMembershipInput!
  ): Organization
  createPlugin(input: CreatePluginInput!): Plugin

  """
  Mutation field to create a post.
  """
  createPost(input: MutationCreatePostInput!): Post

  """
  Mutation field to create a post vote.
  """
  createPostVote(input: MutationCreatePostVoteInput!): Post

  """
  Mutation field to create a presigned URL for uploading a file.
  """
  createPresignedUrl(input: MutationCreatePresignedUrlInput!): UploadUrlResponse

  """
  Mutation field to create a tag.
  """
  createTag(input: MutationCreateTagInput!): Tag

  """
  Mutation field to create a tag folder.
  """
  createTagFolder(input: MutationCreateTagFolderInput!): TagFolder

  """
  Mutation field to create a user.
  """
  createUser(input: MutationCreateUserInput!): AuthenticationPayload

  """
  Mutation field to create a venue.
  """
  createVenue(input: MutationCreateVenueInput!): Venue

  """
  Mutation field to create a venue booking.
  """
  createVenueBooking(input: MutationCreateVenueBookingInput!): Venue

  """
  Mutation field to delete an action item.
  """
  deleteActionItem(
    """
    Delete an action item
    """
    input: MutationDeleteActionItemInput!
  ): ActionItem

  """
  Mutation field to delete an action item category.
  """
  deleteActionItemCategory(
    input: MutationDeleteActionItemCategoryInput!
  ): ActionItemCategory

  """
  Mutation to delete an action item for a single instance
  """
  deleteActionItemForInstance(
    """
    Delete an action item for a single instance
    """
    input: MutationDeleteActionItemForInstanceInput!
  ): ActionItem

  """
  Mutation field to delete an advertisement.
  """
  deleteAdvertisement(input: MutationDeleteAdvertisementInput!): Advertisement

  """
  Mutation field to delete an agenda folder.
  """
  deleteAgendaFolder(input: MutationDeleteAgendaFolderInput!): AgendaFolder

  """
  Mutation field to delete an agenda item.
  """
  deleteAgendaItem(input: MutationDeleteAgendaItemInput!): AgendaItem

  """
  Mutation field to delete a chat.
  """
  deleteChat(input: MutationDeleteChatInput!): Chat

  """
  Mutation field to delete a chat membership.
  """
  deleteChatMembership(input: MutationDeleteChatMembershipInput!): Chat

  """
  Mutation field to delete a chat message.
  """
  deleteChatMessage(input: MutationDeleteChatMessageInput!): ChatMessage

  """
  Mutation field to delete a comment.
  """
  deleteComment(input: MutationDeleteCommentInput!): Comment

  """
  Mutation field to delete a comment vote.
  """
  deleteCommentVote(input: MutationDeleteCommentVoteInput!): Comment

  """
  Mutation field to delete the current user.
  """
  deleteCurrentUser: User

  """
  Mutation field to delete an entire recurring event series (template and all instances).
  """
  deleteEntireRecurringEventSeries(
    """
    Input for deleting entire recurring event series.
    """
    input: MutationDeleteEntireRecurringEventSeriesInput!
  ): Event

  """
  Mutation field to delete a volunteer group.
  """
  deleteEventVolunteerGroup(
    input: MutationDeleteEventVolunteerGroupInput!
  ): VolunteerGroups

  """
  Mutation field to delete a fund.
  """
  deleteFund(input: MutationDeleteFundInput!): Fund

  """
  Mutation field to delete a fund campaign.
  """
  deleteFundCampaign(input: MutationDeleteFundCampaignInput!): FundCampaign

  """
  Mutation field to delete a fund campaign pledge.
  """
  deleteFundCampaignPledge(
    input: MutationDeleteFundCampaignPledgeInput!
  ): FundCampaignPledge

  """
  Mutation field to delete an organization.
  """
  deleteOrganization(input: MutationDeleteOrganizationInput!): Organization

  """
  Mutation field to delete an organization membership.
  """
  deleteOrganizationMembership(
    input: MutationDeleteOrganizationMembershipInput!
  ): Organization
  deletePlugin(input: DeletePluginInput!): Plugin

  """
  Mutation field to delete a post.
  """
  deletePost(input: MutationDeletePostInput!): Post

  """
  Mutation field to delete a post vote.
  """
  deletePostVote(input: MutationDeletePostVoteInput!): Post

  """
  Mutation field to delete (cancel) a single instance of a recurring event.
  """
  deleteSingleEventInstance(
    """
    Input for deleting a single instance of a recurring event.
    """
    input: MutationDeleteSingleEventInstanceInput!
  ): Event

  """
  Mutation field to delete a standalone (non-recurring) event.
  """
  deleteStandaloneEvent(
    """
    Input for deleting a standalone event.
    """
    input: MutationDeleteStandaloneEventInput!
  ): Event

  """
  Mutation field to delete a tag.
  """
  deleteTag(input: MutationDeleteTagInput!): Tag

  """
  Mutation field to delete a tagFolder.
  """
  deleteTagFolder(input: MutationDeleteTagFolderInput!): TagFolder

  """
  Mutation field to delete the current instance and all following instances of a recurring event.
  """
  deleteThisAndFollowingEvents(
    """
    Input for deleting this and following event instances.
    """
    input: MutationDeleteThisAndFollowingEventsInput!
  ): Event

  """
  Mutation field to delete a user.
  """
  deleteUser(input: MutationDeleteUserInput!): User

  """
  Mutation field to delete a venue.
  """
  deleteVenue(input: MutationDeleteVenueInput!): Venue

  """
  Mutation field to delete a venue booking.
  """
  deleteVenueBooking(input: MutationDeleteVenueBookingInput!): Venue

  """
  Mutation field to join a public organization.
  """
  joinPublicOrganization(
    """
    Input to join a public organization
    """
    input: MutationJoinPublicOrganizationInput!
  ): OrganizationMembershipObject

  """
  Mutation to mark a completed action item as pending
  """
  markActionItemAsPending(input: MarkActionItemAsPendingInput!): ActionItem

  """
  Mutation to mark an action item as pending for a single instance
  """
  markActionItemAsPendingForInstance(
    """
    Mark an action item as pending for a single instance
    """
    input: MutationMarkActionAsPendingForInstanceInput!
  ): ActionItem

  """
  Mutation field to reject a membership request by an admin.
  """
  rejectMembershipRequest(
    """
    Input to reject a membership request
    """
    input: MutationRejectMembershipRequestInput!
  ): RejectMembershipResponse

  """
  Mutation field to send a membership request to an organization.
  """
  sendMembershipRequest(
    """
    Input to send a membership request
    """
    input: MutationSendMembershipRequestInput!
  ): MembershipRequest

  """
  Mutation field to sign up to talawa.
  """
  signUp(input: MutationSignUpInput!): AuthenticationPayload

  """
  Unassign a tag from a user within an organization.
  """
  unassignUserTag(assigneeId: ID!, tagId: ID!): Boolean

  """
  Mutation field to unblock a user from an organization.
  """
  unblockUser(organizationId: ID!, userId: ID!): Boolean

  """
  Mutation to update an action item
  """
  updateActionItem(
    """
    Update an action item
    """
    input: MutationUpdateActionItemInput!
  ): ActionItem

  """
  Mutation field to update an action item category.
  """
  updateActionItemCategory(
    input: MutationUpdateActionItemCategoryInput!
  ): ActionItemCategory

  """
  Mutation to update an action item for a single instance
  """
  updateActionItemForInstance(
    """
    Update an action item for a single instance
    """
    input: MutationUpdateActionItemForInstanceInput!
  ): ActionItem

  """
  Mutation field to update an advertisement.
  """
  updateAdvertisement(input: MutationUpdateAdvertisementInput!): Advertisement

  """
  Mutation field to update an agenda folder.
  """
  updateAgendaFolder(input: MutationUpdateAgendaFolderInput!): AgendaFolder

  """
  Mutation field to update an agenda item.
  """
  updateAgendaItem(input: MutationUpdateAgendaItemInput!): AgendaItem

  """
  Mutation field to update a chat.
  """
  updateChat(input: MutationUpdateChatInput!): Chat

  """
  Mutation field to update a chat membership.
  """
  updateChatMembership(input: MutationUpdateChatMembershipInput!): Chat

  """
  Mutation field to update a chat message.
  """
  updateChatMessage(input: MutationUpdateChatMessageInput!): ChatMessage

  """
  Mutation field to update a comment.
  """
  updateComment(input: MutationUpdateCommentInput!): Comment

  """
  Mutation field to update a comment vote.
  """
  updateCommentVote(input: MutationUpdateCommentVoteInput!): Comment

  """
  Mutation field to update the community.
  """
  updateCommunity(input: MutationUpdateCommunityInput!): Community

  """
  Mutation field to update the current user.
  """
  updateCurrentUser(input: MutationUpdateCurrentUserInput!): User

  """
  Mutation field to update an event.
  """
  updateEvent(input: MutationUpdateEventInput!): Event

  """
  Mutation field to update a volunteer group.
  """
  updateEventVolunteerGroup(
    input: MutationUpdateEventVolunteerGroupInput!
  ): VolunteerGroups

  """
  Mutation field to update a volunteer group assignments.
  """
  updateEventVolunteerGroupAssignments(
    input: MutationUpdateVolunteerGroupAssignmentsInput!
  ): VolunteerGroupAssignments

  """
  Mutation field to update a fund.
  """
  updateFund(input: MutationUpdateFundInput!): Fund

  """
  Mutation field to update a fund campaign.
  """
  updateFundCampaign(input: MutationUpdateFundCampaignInput!): FundCampaign

  """
  Mutation field to update a fund campaign pledge.
  """
  updateFundCampaignPledge(
    input: MutationUpdateFundCampaignPledgeInput!
  ): FundCampaignPledge

  """
  Mutation field to update a organization.
  """
  updateOrganization(input: MutationUpdateOrganizationInput!): Organization

  """
  Mutation field to update an organization membership.
  """
  updateOrganizationMembership(
    input: MutationUpdateOrganizationMembershipInput!
  ): Organization
  updatePlugin(input: UpdatePluginInput!): Plugin

  """
  Mutation field to update a post.
  """
  updatePost(input: MutationUpdatePostInput!): Post

  """
  Mutation field to update a post vote.
  """
  updatePostVote(input: MutationUpdatePostVoteInput!): Post

  """
  Mutation field to update a tag.
  """
  updateTag(input: MutationUpdateTagInput!): Tag

  """
  Mutation field to update a tag folder.
  """
  updateTagFolder(input: MutationUpdateTagFolderInput!): TagFolder

  """
  Mutation field to update a user.
  """
  updateUser(input: MutationUpdateUserInput!): User

  """
  Mutation field to update a venue.
  """
  updateVenue(input: MutationUpdateVenueInput!): Venue

  """
  Upload and install a plugin from a zip file
  """
  uploadPluginZip(input: UploadPluginZipInput!): Plugin
}

input MutationAcceptMembershipRequestInput {
  """
  ID of the membership request to accept
  """
  membershipRequestId: ID!
}

"""
Input to block a user from an organization
"""
input MutationBlockUserInput {
  """
  Global identifier of the organization.
  """
  organizationId: ID!

  """
  Global identifier of the user to block.
  """
  userId: ID!
}

"""
Input type for canceling a membership request.
"""
input MutationCancelMembershipRequestInput {
  """
  Global identifier of the membership request.
  """
  membershipRequestId: ID!
}

input MutationCompleteActionItemForInstanceInput {
  actionId: ID!
  eventId: ID!
  postCompletionNotes: String!
}

"""
Input for creating a new action item category.
"""
input MutationCreateActionItemCategoryInput {
  """
  Description of the action item category.
  """
  description: String

  """
  Whether the category is disabled.
  """
  isDisabled: Boolean!

  """
  Name of the action item category.
  """
  name: String!

  """
  ID of the organization this category belongs to.
  """
  organizationId: ID!
}

"""
"""
input MutationCreateAdvertisementInput {
  """
  Attachments of the advertisement.
  """
  attachments: [Upload!]

  """
  Custom information about the advertisement.
  """
  description: String

  """
  Date time at which the advertised event ends.
  """
  endAt: DateTime!

  """
  Name of the advertisement.
  """
  name: String!

  """
  Global identifier of the associated organization.
  """
  organizationId: ID!

  """
  Date time at which the advertised event starts.
  """
  startAt: DateTime!

  """
  Type of the advertisement.
  """
  type: AdvertisementType!
}

"""
"""
input MutationCreateAgendaFolderInput {
  """
  Global identifier of the event the agenda folder is associated to.
  """
  eventId: ID!

  """
  Boolean to tell if the agenda folder is meant to be a folder for agenda items or a parent folder for other agenda folders.
  """
  isAgendaItemFolder: Boolean!

  """
  Name of the agenda folder.
  """
  name: String!

  """
  Global identifier of the agenda folder the agenda folder is contained within.
  """
  parentFolderId: ID
}

"""
"""
input MutationCreateAgendaItemInput {
  """
  Custom information about the agenda item.
  """
  description: String

  """
  Duration of the agenda item.
  """
  duration: String

  """
  Global identifier of the agenda folder the agenda item is associated to.
  """
  folderId: ID!

  """
  Key of the agenda item if it's of a "song" type. More information at [this](https://en.wikipedia.org/wiki/Key_(music)) link.
  """
  key: String

  """
  Name of the agenda item.
  """
  name: String!

  """
  Type of the agenda item.
  """
  type: AgendaItemType!
}

"""
"""
input MutationCreateChatInput {
  """
  Avatar of the chat.
  """
  avatar: Upload

  """
  Custom information about the chat.
  """
  description: String

  """
  Name of the chat.
  """
  name: String!

  """
  Global identifier of the associated organization.
  """
  organizationId: ID!
}

"""
"""
input MutationCreateChatMembershipInput {
  """
  Global identifier of the associated chat.
  """
  chatId: ID!

  """
  Global identifier of the associated user.
  """
  memberId: ID!

  """
  Role assigned to the user within the chat.
  """
  role: ChatMembershipRole
}

"""
"""
input MutationCreateChatMessageInput {
  """
  Body of the chat message.
  """
  body: String!

  """
  Global identifier of the associated chat.
  """
  chatId: ID!

  """
  Global identifier of the associated parent message.
  """
  parentMessageId: ID
}

"""
"""
input MutationCreateCommentInput {
  """
  Body of the comment.
  """
  body: String!

  """
  Global identifier of the post on which the comment is made.
  """
  postId: ID!
}

"""
"""
input MutationCreateCommentVoteInput {
  """
  Global identifier of the comment that is voted.
  """
  commentId: ID!

  """
  Type of the vote.
  """
  type: CommentVoteType!
}

"""
"""
input MutationCreateEventInput {
  """
  Indicates if the event spans the entire day
  """
  allDay: Boolean

  """
  Attachments of the event.
  """
  attachments: [Upload!]

  """
  Custom information about the event.
  """
  description: String

  """
  Date time at the time the event ends at.
  """
  endAt: DateTime!

  """
  Indicates if the event is publicly visible
  """
  isPublic: Boolean

  """
  Indicates if users can register for this event
  """
  isRegisterable: Boolean

  """
  Physical or virtual location of the event
  """
  location: String

  """
  Name of the event.
  """
  name: String!

  """
  Global identifier of the associated organization.
  """
  organizationId: ID!

  """
  Recurrence pattern for the event. If provided, creates a recurring event.
  """
  recurrence: RecurrenceInput

  """
  Date time at the time the event starts at.
  """
  startAt: DateTime!
}

"""
"""
input MutationCreateEventVolunteerGroupInput {
  """
  Global identifier of the event that the group is to be made for.
  """
  eventId: ID!

  """
  Global identifier of the user that is assigned leader of the group.
  """
  leaderId: ID!

  """
  Max volunteers count
  """
  maxVolunteerCount: Int!

  """
  Name of the group.
  """
  name: String!
}

"""
"""
input MutationCreateFundCampaignInput {
  """
  Currency code of the fund campaign.
  """
  currencyCode: Iso4217CurrencyCode!

  """
  Date time at the time the fund campaign ends at.
  """
  endAt: DateTime!

  """
  Global identifier of the associated fund.
  """
  fundId: ID!

  """
  Minimum amount of money that is set as the goal for the fund campaign.
  """
  goalAmount: Int!

  """
  Name of the fund campaign.
  """
  name: String!

  """
  Date time at the time the fund campaign starts at.
  """
  startAt: DateTime!
}

"""
"""
input MutationCreateFundCampaignPledgeInput {
  """
  The amount of pledged money.
  """
  amount: Int!

  """
  Global identifier of the fund campaign.
  """
  campaignId: ID!

  """
  Custom information about the fund campaign pledge.
  """
  note: String

  """
  Global identifier of the user who pledged.
  """
  pledgerId: ID!
}

"""
"""
input MutationCreateFundInput {
  """
  Boolean to tell if the fund is tax deductible.
  """
  isTaxDeductible: Boolean!

  """
  Name of the fund.
  """
  name: String!

  """
  Global identifier of the associated organization.
  """
  organizationId: ID!
}

"""
Input for getting a presigned URL for file download
"""
input MutationCreateGetfileUrlInput {
  """
  Name of the object to be downloaded
  """
  objectName: String

  """
  ID of the organization the file belongs to
  """
  organizationId: ID!
}

"""
"""
input MutationCreateOrganizationInput {
  """
  Address line 1 of the organization's address.
  """
  addressLine1: String

  """
  Address line 2 of the organization's address.
  """
  addressLine2: String

  """
  Avatar of the organization.
  """
  avatar: Upload

  """
  Name of the city where the organization resides in.
  """
  city: String

  """
  Country code of the country the organization is a citizen of.
  """
  countryCode: Iso3166Alpha2CountryCode

  """
  Custom information about the organization.
  """
  description: String

  """
  Flag to indicate if user registration is required to access the organization.
  """
  isUserRegistrationRequired: Boolean

  """
  Name of the organization.
  """
  name: String!

  """
  Postal code of the organization.
  """
  postalCode: String

  """
  Name of the state the organization resides in.
  """
  state: String
}

"""
"""
input MutationCreateOrganizationMembershipInput {
  """
  Global identifier of the associated user.
  """
  memberId: ID!

  """
  Global identifier of the associated organization.
  """
  organizationId: ID!

  """
  Role assigned to the user within the organization.
  """
  role: OrganizationMembershipRole
}

"""
Input for creating a new post
"""
input MutationCreatePostInput {
  """
  Metadata for files already uploaded via presigned URL
  """
  attachments: [FileMetadataInput!]!

  """
  Caption about the post.
  """
  caption: String!

  """
  Boolean to tell if the post is pinned
  """
  isPinned: Boolean

  """
  Global identifier of the associated organization in which the post is posted.
  """
  organizationId: ID!
}

"""
"""
input MutationCreatePostVoteInput {
  """
  Global identifier of the post that is voted.
  """
  postId: ID!

  """
  Type of the vote.
  """
  type: PostVoteType!
}

"""
Input for creating a presigned URL for file upload
"""
input MutationCreatePresignedUrlInput {
  """
  Hash of the file for deduplication check
  """
  fileHash: String!

  """
  Name of the file to be uploaded
  """
  fileName: String!

  """
  Custom object name for the file (optional)
  """
  objectName: String

  """
  ID of the organization the file belongs to
  """
  organizationId: ID!
}

"""
"""
input MutationCreateTagFolderInput {
  """
  Name of the tag.
  """
  type: AdvertisementType!
}

input QueryOrganizationInput {
  id: String!
}

input OTPInput {
  email: EmailAddress!
}

input AdvertisementWhereInput {
  isCompleted: Boolean!
}

type Organization {
  id: ID!
  actionItemCategories(
    after: String
    before: String
    first: Int
    last: Int
  ): OrganizationActionItemCategoriesConnection
  address: Address
  admins(adminId: ID): [User!]
  agendaCategories: [AgendaCategory]
  apiUrl: URL!
  blockedUsers(
    after: String
    before: String
    first: Int
    last: Int
  ): OrganizationBlockedUsersConnection
  createdAt: DateTime!
  creator: User
  customFields: [OrganizationCustomField!]!
  description: String!
  image: String
  members(
    after: String
    before: String
    first: Int
    last: Int
    where: MembersWhereInput
  ): OrganizationMembersConnection
  membershipRequests: [MembershipRequest]
  name: String!

  """
  Global identifier of the associated organization.
  """
  organizationId: ID!

  """
  Global identifier of the associated parent tag folder.
  """
  parentFolderId: ID
}

"""
"""
input MutationCreateTagInput {
  """
  Global identifier of the associated tag folder.
  """
  folderId: ID

  """
  Name of the tag.
  """
  name: String!

  """
  Global identifier of the associated organization.
  """
  organizationId: ID!
}

"""
"""
input MutationCreateUserInput {
  """
  Address line 1 of the user's address.
  """
  addressLine1: String

  """
  Address line 2 of the user's address.
  """
  addressLine2: String

  """
  Avatar of the user.
  """
  avatar: Upload

  """
  Date of birth of the user.
  """
  birthDate: Date

  """
  Name of the city where the user resides in.
  """
  city: String

  """
  Country code of the country the user is a citizen of.
  """
  countryCode: Iso3166Alpha2CountryCode

  """
  Custom information about the user.
  """
  description: String

  """
  Primary education grade of the user.
  """
  educationGrade: UserEducationGrade

  """
  Email address of the user.
  """
  emailAddress: EmailAddress!

  """
  Employment status of the user.
  """
  employmentStatus: UserEmploymentStatus

  """
  The phone number to use to communicate with the user at their home.
  """
  homePhoneNumber: PhoneNumber

  """
  Boolean to tell whether the user has verified their email address.
  """
  isEmailAddressVerified: Boolean!

  """
  Marital status of the user.
  """
  maritalStatus: UserMaritalStatus

  """
  The phone number to use to communicate with the user on their mobile phone.
  """
  mobilePhoneNumber: PhoneNumber

  """
  Name of the user.
  """
  name: String!

  """
  The sex assigned to the user at their birth.
  """
  natalSex: UserNatalSex

  """
  Language code of the user's preferred natural language.
  """
  naturalLanguageCode: Iso639Set1LanguageCode

  """
  Password of the user to sign in to the application.
  """
  password: String!

  """
  Postal code of the user.
  """
  postalCode: String

  """
  Role assigned to the user in the application.
  """
  role: UserRole!

  """
  Name of the state the user resides in.
  """
  state: String

  """
  The phone number to use to communicate with the user while they're at work.
  """
  workPhoneNumber: PhoneNumber
}

"""
"""
input MutationCreateVenueBookingInput {
  """
  Global identifier of the event that the venue is to be booked for.
  """
  eventId: ID!

  """
  Global identifier of the venue to be booked.
  """
  venueId: ID!
}

"""
"""
input MutationCreateVenueInput {
  """
  Attachments of the venue.
  """
  attachments: [Upload!]

  """
  Custom information about the venue.
  """
  description: String

  """
  Name of the venue.
  """
  name: String!

  """
  Global identifier of the associated organization.
  """
  organizationId: ID!
}

"""
"""
input MutationCreateVolunteerGroupAssignmentsInput {
  """
  Global identifier of the user.
  """
  assigneeId: ID!

  """
  Global identifier of the group.
  """
  groupId: ID!

  """
  Invitation Status.
  """
  inviteStatus: InviteStatus!
}

"""
Input for deleting an action item category.
"""
input MutationDeleteActionItemCategoryInput {
  """
  ID of the action item category to delete.
  """
  id: ID!
}

input MutationDeleteActionItemForInstanceInput {
  actionId: ID!
  eventId: ID!
}

"""
Input for deleting an action item.
"""
input MutationDeleteActionItemInput {
  """
  Global identifier of the action item.
  """
  id: ID!
}

"""
"""
input MutationDeleteAdvertisementInput {
  """
  Global identifier of the advertisement.
  """
  id: ID!
}

"""
"""
input MutationDeleteAgendaFolderInput {
  """
  Global identifier of the agenda folder.
  """
  id: ID!
}

"""
"""
input MutationDeleteAgendaItemInput {
  """
  Global identifier of the agenda item.
  """
  id: ID!
}

"""
"""
input MutationDeleteChatInput {
  """
  Global identifier of the chat.
  """
  id: ID!
}

"""
"""
input MutationDeleteChatMembershipInput {
  """
  Global identifier of the associated chat.
  """
  chatId: ID!

  """
  Global identifier of the associated user.
  """
  memberId: ID!
}

"""
"""
input MutationDeleteChatMessageInput {
  """
  Global identifier of the chat message.
  """
  id: ID!
}

"""
"""
input MutationDeleteCommentInput {
  """
  Global identifier of the comment.
  """
  id: ID!
}

"""
"""
input MutationDeleteCommentVoteInput {
  """
  Global identifier of the comment that is voted.
  """
  commentId: ID!

  """
  Global identifier of the user who voted.
  """
  creatorId: ID!
}

"""
Input for deleting an entire recurring event series (template + all instances).
"""
input MutationDeleteEntireRecurringEventSeriesInput {
  """
  Global identifier of the recurring event template to delete the entire series.
  """
  id: ID!
}

"""
"""
input MutationDeleteEventInput {
  """
  Global identifier of the event.
  """
  id: ID!
}

"""
"""
input MutationDeleteEventVolunteerGroupInput {
  """
  Global identifier of the group.
  """
  id: ID!
}

"""
"""
input MutationDeleteFundCampaignInput {
  """
  Global identifier of the fund campaign.
  """
  id: ID!
}

"""
"""
input MutationDeleteFundCampaignPledgeInput {
  """
  Global identifier of the fund campaign pledge.
  """
  id: ID!
}

"""
"""
input MutationDeleteFundInput {
  """
  Global identifier of the fund.
  """
  id: ID!
}

"""
"""
input MutationDeleteOrganizationInput {
  """
  Global identifier of the organization.
  """
  id: ID!
}

"""
"""
input MutationDeleteOrganizationMembershipInput {
  """
  Global identifier of the associated user.
  """
  memberId: ID!

  """
  Global identifier of the associated organization.
  """
  organizationId: ID!
}

"""
"""
input MutationDeletePostInput {
  """
  Global identifier of the post.
  """
  id: ID!
}

"""
"""
input MutationDeletePostVoteInput {
  """
  Global identifier of the user who voted.
  """
  creatorId: ID!

  """
  Global identifier of the post that is voted.
  """
  postId: ID!
}

"""
Input for deleting a single instance of a recurring event.
"""
input MutationDeleteSingleEventInstanceInput {
  """
  Global identifier of the recurring event instance to delete.
  """
  id: ID!
}

"""
Input for deleting a standalone (non-recurring) event.
"""
input MutationDeleteStandaloneEventInput {
  """
  Global identifier of the standalone event to delete.
  """
  id: ID!
}

"""
"""
input MutationDeleteTagFolderInput {
  """
  Global identifier of the tag folder.
  """
  id: ID!
}

"""
"""
input MutationDeleteTagInput {
  """
  Global identifier of the tag.
  """
  id: ID!
}

"""
Input for deleting the current instance and all following instances of a recurring event.
"""
input MutationDeleteThisAndFollowingEventsInput {
  """
  Global identifier of the recurring event instance from which to delete this and following instances.
  """
  id: ID!
}

"""
"""
input MutationDeleteUserInput {
  """
  Global identifier of the user.
  """
  id: ID!
}

"""
"""
input MutationDeleteVenueBookingInput {
  """
  Global identifier of the event that the venue is booked for.
  """
  eventId: ID!

  """
  Global identifier of the venue that is booked.
  """
  venueId: ID!
}

"""
"""
input MutationDeleteVenueInput {
  """
  Global identifier of the venue.
  """
  id: ID!
}

"""
Input type for joining a public organization.
"""
input MutationJoinPublicOrganizationInput {
  """
  Global identifier of the organization.
  """
  organizationId: ID!
}

input MutationMarkActionAsPendingForInstanceInput {
  actionId: ID!
  eventId: ID!
}

input MutationRejectMembershipRequestInput {
  """
  ID of the membership request to reject
  """
  membershipRequestId: ID!
}

"""
Input type for sending a membership request.
"""
input MutationSendMembershipRequestInput {
  """
  Global identifier of the organization.
  """
  organizationId: ID!
}

"""
"""
input MutationSignUpInput {
  """
  Address line 1 of the user's address.
  """
  addressLine1: String

  """
  Address line 2 of the user's address.
  """
  addressLine2: String

  """
  Date of birth of the user.
  """
  birthDate: Date

  """
  Name of the city where the user resides in.
  """
  city: String

  """
  Country code of the country the user is a citizen of.
  """
  countryCode: Iso3166Alpha2CountryCode

  """
  Custom information about the user.
  """
  description: String

  """
  Primary education grade of the user.
  """
  educationGrade: UserEducationGrade

  """
  Email address of the user.
  """
  emailAddress: EmailAddress!

  """
  Employment status of the user.
  """
  employmentStatus: UserEmploymentStatus

  """
  The phone number to use to communicate with the user at their home.
  """
  homePhoneNumber: PhoneNumber

  """
  Marital status of the user.
  """
  maritalStatus: UserMaritalStatus

  """
  The phone number to use to communicate with the user on their mobile phone.
  """
  mobilePhoneNumber: PhoneNumber

  """
  Name of the user.
  """
  name: String!

  """
  The sex assigned to the user at their birth.
  """
  natalSex: UserNatalSex

  """
  Language code of the user's preferred natural language.
  """
  naturalLanguageCode: Iso639Set1LanguageCode

  """
  Password of the user to sign in to the application.
  """
  password: String!

  """
  Postal code of the user.
  """
  postalCode: String

  """
  The organization the user is signing up for
  """
  selectedOrganization: ID!

  """
  Name of the state the user resides in.
  """
  state: String

  """
  The phone number to use to communicate with the user while they're at work.
  """
  workPhoneNumber: PhoneNumber
}

"""
Input to unblock a user from an organization
"""
input MutationUnblockUserInput {
  """
  Global identifier of the organization.
  """
  organizationId: ID!

  """
  Global identifier of the user to unblock.
  """
  userId: ID!
}

"""
Input for updating an action item category.
"""
input MutationUpdateActionItemCategoryInput {
  """
  New description of the action item category.
  """
  description: String

  """
  ID of the action item category to update.
  """
  id: ID!

  """
  Whether the category should be disabled.
  """
  isDisabled: Boolean

  """
  New name of the action item category.
  """
  name: String
}

input MutationUpdateActionItemForInstanceInput {
  actionId: ID!
  assignedAt: String
  assigneeId: ID
  categoryId: ID
  eventId: ID!
  preCompletionNotes: String
}

input MutationUpdateActionItemInput {
  """
  Identifier for the assignee of the action item.
  """
  assigneeId: ID

  """
  Category identifier for the action item.
  """
  categoryId: ID

  """
  Global identifier of the action item.
  """
  id: ID!

  """
  Completion status of the action item.
  """
  isCompleted: Boolean!

  """
  Post completion notes for the action item.
  """
  postCompletionNotes: String

  """
  Pre completion notes for the action item.
  """
  preCompletionNotes: String
}

"""
"""
input MutationUpdateAdvertisementInput {
  """
  Custom information about the advertisement.
  """
  description: String

  """
  Date time at which the advertised event ends.
  """
  endAt: DateTime

  """
  Global identifier of the associated organization.
  """
  id: ID!

  """
  Name of the advertisement.
  """
  name: String

  """
  Date time at which the advertised event starts.
  """
  startAt: DateTime

  """
  Type of the advertisement.
  """
  type: AdvertisementType
}

"""
"""
input MutationUpdateAgendaFolderInput {
  """
  Global identifier of the agenda folder.
  """
  id: ID!

  """
  Name of the agenda folder.
  """
  name: String

  """
  Global identifier of the agenda folder the agenda folder is contained within.
  """
  parentFolderId: ID
}

"""
"""
input MutationUpdateAgendaItemInput {
  """
  Custom information about the agenda item.
  """
  description: String

  """
  Duration of the agenda item.
  """
  duration: String

  """
  Global identifier of the associated agenda folder.
  """
  folderId: ID

  """
  Global identifier of the agenda item.
  """
  id: ID!

  """
  Key of the agenda item if it's of a "song" type. More information at [this](https://en.wikipedia.org/wiki/Key_(music)) link.
  """
  key: String

  """
  Name of the agenda item.
  """
  name: String
}

"""
"""
input MutationUpdateChatInput {
  """
  Avatar of the chat.
  """
  avatar: Upload

  """
  Custom information about the chat.
  """
  description: String

  """
  Global identifier of the chat.
  """
  id: ID!

  """
  Name of the chat.
  """
  name: String
}

"""
"""
input MutationUpdateChatMembershipInput {
  """
  Global identifier of the associated chat.
  """
  chatId: ID!

  """
  Global identifier of the associated user.
  """
  memberId: ID!

  """
  Role assigned to the user within the chat.
  """
  role: ChatMembershipRole!
}

"""
"""
input MutationUpdateChatMessageInput {
  """
  Body of the chat message.
  """
  body: String!

  """
  Global identifier of the chat message.
  """
  id: ID!
}

"""
"""
input MutationUpdateCommentInput {
  """
  Body of the comment.
  """
  body: String

  """
  Global identifier of the comment.
  """
  id: ID!
}

"""
"""
input MutationUpdateCommentVoteInput {
  """
  Global identifier of the comment that is voted.
  """
  commentId: ID!

  """
  Type of the vote.
  """
  type: CommentVoteType!
}

"""
"""
input MutationUpdateCommunityInput {
  """
  URL to the facebook account of the community.
  """
  facebookURL: String

  """
  URL to the gitGub account of the community.
  """
  githubURL: String

  """
  Duration in seconds it should take for inactive clients to get timed out of their authenticated session within client-side talawa applications.
  """
  inactivityTimeoutDuration: Int

  """
  URL to the instagram account of the community.
  """
  instagramURL: String

  """
  URL to the linkedin account of the community.
  """
  linkedinURL: String

  """
  Mime type of the logo of the community.
  """
  logo: Upload

  """
  Name of the community.
  """
  name: String

  """
  URL to the reddit account of the community.
  """
  redditURL: String

  """
  URL to the slack account of the community.
  """
  slackURL: String

  """
  URL to the website of the community.
  """
  websiteURL: String

  """
  URL to the x account of the community.
  """
  xURL: String

  """
  URL to the youtube account of the community.
  """
  youtubeURL: String
}

"""
"""
input MutationUpdateCurrentUserInput {
  """
  Address line 1 of the user's address.
  """
  addressLine1: String

  """
  Address line 2 of the user's address.
  """
  addressLine2: String

  """
  Avatar of the user.
  """
  avatar: Upload

  """
  Date of birth of the user.
  """
  birthDate: Date

  """
  Name of the city where the user resides in.
  """
  city: String

  """
  Country code of the country the user is a citizen of.
  """
  countryCode: Iso3166Alpha2CountryCode

  """
  Custom information about the user.
  """
  description: String

  """
  Primary education grade of the user.
  """
  educationGrade: UserEducationGrade

  """
  Email address of the user.
  """
  emailAddress: EmailAddress

  """
  Employment status of the user.
  """
  employmentStatus: UserEmploymentStatus

  """
  The phone number to use to communicate with the user at their home.
  """
  homePhoneNumber: PhoneNumber

  """
  Marital status of the user.
  """
  maritalStatus: UserMaritalStatus

  """
  The phone number to use to communicate with the user on their mobile phone.
  """
  mobilePhoneNumber: PhoneNumber

  """
  Name of the user.
  """
  name: String

  """
  The sex assigned to the user at their birth.
  """
  natalSex: UserNatalSex

  """
  Language code of the user's preferred natural language.
  """
  naturalLanguageCode: Iso639Set1LanguageCode

  """
  Password of the user to sign in to the application.
  """
  password: String

  """
  Postal code of the user.
  """
  postalCode: String

  """
  Name of the state the user resides in.
  """
  state: String

  """
  The phone number to use to communicate with the user while they're at work.
  """
  workPhoneNumber: PhoneNumber
}

"""
"""
input MutationUpdateEventInput {
  """
  Indicates if the event spans the entire day.
  """
  allDay: Boolean

  """
  Custom information about the event.
  """
  description: String

  """
  Date time at the time the event ends at.
  """
  endAt: DateTime

  """
  Global identifier of the event.
  """
  id: ID!

  """
  Indicates if the event is publicly visible.
  """
  isPublic: Boolean

  """
  Indicates if users can register for this event.
  """
  isRegisterable: Boolean

  """
  Physical or virtual location of the event.
  """
  location: String

  """
  Name of the event.
  """
  name: String

  """
  Date time at the time the event starts at.
  """
  startAt: DateTime
}

"""
"""
input MutationUpdateEventVolunteerGroupInput {
  """
  Global identifier of the group.
  """
  id: ID!

  """
  Global identifier of the user that is assigned leader of the group.
  """
  leaderId: ID

  """
  Max volunteers count
  """
  maxVolunteerCount: Int!

  """
  Name of the Group.
  """
  name: String
}

"""
"""
input MutationUpdateFundCampaignInput {
  """
  Date time at the time the fund campaign ends at.
  """
  endAt: DateTime

  """
  Minimum amount of money that is set as the goal for the fund campaign.
  """
  goalAmount: Int

  """
  Global identifier of the associated fund campaign.
  """
  id: ID!

  """
  Name of the fundCampaign.
  """
  name: String

  """
  Date time at the time the fund campaign starts at.
  """
  startAt: DateTime
}

"""
"""
input MutationUpdateFundCampaignPledgeInput {
  """
  The amount of pledged money.
  """
  amount: Int

  """
  Global identifier of the associated fund campaign pledge.
  """
  id: ID!

  """
  Custom information about the fund campaign pledge.
  """
  note: String
}

"""
"""
input MutationUpdateFundInput {
  """
  Global identifier of the associated organization.
  """
  id: ID!

  """
  Boolean to tell if the fund is tax deductible.
  """
  isTaxDeductible: Boolean

  """
  Name of the fund.
  """
  name: String
}

"""
"""
input MutationUpdateOrganizationInput {
  """
  Address line 1 of the organization's address.
  """
  addressLine1: String

  """
  Address line 2 of the organization's address.
  """
  addressLine2: String

  """
  Avatar of the organization.
  """
  avatar: Upload

  """
  Name of the city where the organization resides in.
  """
  city: String

  """
  Country code of the country the organization is a citizen of.
  """
  countryCode: Iso3166Alpha2CountryCode

  """
  Custom information about the organization.
  """
  description: String

  """
  Global identifier of the organization.
  """
  id: ID!

  """
  Name of the organization.
  """
  name: String

  """
  Postal code of the organization.
  """
  postalCode: String

  """
  Name of the state the organization resides in.
  """
  state: String
}

"""
"""
input MutationUpdateOrganizationMembershipInput {
  """
  Global identifier of the associated user.
  """
  memberId: ID!

  """
  Global identifier of the associated organization.
  """
  organizationId: ID!

  """
  Role assigned to the user within the organization.
  """
  role: OrganizationMembershipRole
}

"""
Input for updating a post.
"""
input MutationUpdatePostInput {
  """
  Metadata for files already uploaded via presigned URL
  """
  attachments: [FileMetadataInput!]

  """
  Caption about the post.
  """
  caption: String

  """
  Global identifier of the post.
  """
  id: ID!

  """
  Boolean to tell if the post is pinned
  """
  isPinned: Boolean
}

"""
"""
input MutationUpdatePostVoteInput {
  """
  Global identifier of the voted post.
  """
  postId: ID!

  """
  Type of the vote.
  """
  type: PostVoteType!
}

"""
"""
input MutationUpdateTagFolderInput {
  """
  Global identifier of the tag folder.
  """
  id: ID!

  """
  Name of the tag folder.
  """
  name: String

  """
  Global identifier of associated parent tag folder.
  """
  parentFolderId: ID
}

"""
"""
input MutationUpdateTagInput {
  """
  Global identifier of associated tag folder.
  """
  folderId: ID

  """
  Global identifier of the tag.
  """
  id: ID!

  """
  Name of the tag.
  """
  name: String
}

"""
"""
input MutationUpdateUserInput {
  """
  Address line 1 of the user's address.
  """
  addressLine1: String

  """
  Address line 2 of the user's address.
  """
  addressLine2: String

  """
  Avatar of the user.
  """
  avatar: Upload

  """
  Date of birth of the user.
  """
  birthDate: Date

  """
  Name of the city where the user resides in.
  """
  city: String

  """
  Country code of the country the user is a citizen of.
  """
  countryCode: Iso3166Alpha2CountryCode

  """
  Custom information about the user.
  """
  description: String

  """
  Primary education grade of the user.
  """
  educationGrade: UserEducationGrade

  """
  Email address of the user.
  """
  emailAddress: EmailAddress

  """
  Employment status of the user.
  """
  employmentStatus: UserEmploymentStatus

  """
  The phone number to use to communicate with the user at their home.
  """
  homePhoneNumber: PhoneNumber

  """
  Global identifier of the user.
  """
  id: ID!

  """
  Boolean to tell whether the user has verified their email address.
  """
  isEmailAddressVerified: Boolean

  """
  Marital status of the user.
  """
  maritalStatus: UserMaritalStatus

  """
  The phone number to use to communicate with the user on their mobile phone.
  """
  mobilePhoneNumber: PhoneNumber

  """
  Name of the user.
  """
  name: String

  """
  The sex assigned to the user at their birth.
  """
  natalSex: UserNatalSex

  """
  Language code of the user's preferred natural language.
  """
  naturalLanguageCode: Iso639Set1LanguageCode

  """
  Password of the user to sign in to the application.
  """
  password: String

  """
  Postal code of the user.
  """
  postalCode: String

  """
  Role assigned to the user in the application.
  """
  role: UserRole

  """
  Name of the state the user resides in.
  """
  state: String

  """
  The phone number to use to communicate with the user while they're at work.
  """
  workPhoneNumber: PhoneNumber
}

"""
"""
input MutationUpdateVenueInput {
  """
  Custom information about the venue.
  """
  description: String

  """
  Global identifier of the venue.
  """
  id: ID!

  """
  Name of the venue.
  """
  name: String
}

"""
"""
input MutationUpdateVolunteerGroupAssignmentsInput {
  """
  Global identifier of the user.
  """
  assigneeId: ID!

  """
  Global identifier of the group.
  """
  groupId: ID!

  """
  Invitation Status.
  """
  inviteStatus: UpdateInviteStatus!
}

type Organization {
  """
  GraphQL connection to traverse through the action item categories belonging to the organization.
  """
  actionItemCategories(
    after: String
    before: String
    first: Int
    last: Int
  ): OrganizationActionItemCategoriesConnection

  """
  Address line 1 of the organization's address.
  """
  addressLine1: String

  """
  Address line 2 of the organization's address.
  """
  addressLine2: String

  """
  Total number of admins in the organization.
  """
  adminsCount: Int

  """
  GraphQL connection to traverse through the advertisements belonging to the organization.
  """
  advertisements(
    after: String
    before: String
    first: Int
    last: Int

    """
    Filter criteria for advertisements
    """
    where: AdvertisementWhereInput
  ): OrganizationAdvertisementsConnection

  """
  Mime type of the avatar of the organization.
  """
  avatarMimeType: String

  """
  URL to the avatar of the organization.
  """
  avatarURL: String

  """
  GraphQL connection to retrieve blocked users of the organization.
  """
  blockedUsers(
    after: String
    before: String
    first: Int
    last: Int
  ): OrganizationBlockedUsersConnection

  """
  GraphQL connection to traverse through the chats belonging to the organization.
  """
  chats(
    after: String
    before: String
    first: Int
    last: Int
  ): OrganizationChatsConnection

  """
  Name of the city where the organization exists in.
  """
  city: String

  """
  Country code of the country the organization exists in.
  """
  countryCode: Iso3166Alpha2CountryCode

  """
  Date time at the time the organization was created.
  """
  createdAt: DateTime

  """
  User who created the organization.
  """
  creator: User

  """
  Custom information about the organization.
  """
  description: String

  """
  GraphQL connection to traverse through the events belonging to the organization. Includes both standalone events and materialized instances from recurring events. Uses pure materialized approach - no virtual instances.
  """
  events(
    after: String
    before: String

    """
    End date for filtering events (defaults to 3 months from now)
    """
    endDate: DateTime
    first: Int

    """
    Whether to include materialized instances from recurring events (default: true)
    """
    includeRecurring: Boolean
    last: Int

    """
    Start date for filtering events (defaults to today)
    """
    startDate: DateTime
  ): OrganizationEventsConnection

  """
  GraphQL connection to traverse through the funds belonging to the organization.
  """
  funds(
    after: String
    before: String
    first: Int
    last: Int
  ): OrganizationFundsConnection

  """
  Global identifier of the organization.
  """
  id: ID!

  """
  Indicates whether the current user is a member of this organization.
  """
  isMember: Boolean

  """
  Flag to indicate if user registration is required to join the organization.
  """
  isUserRegistrationRequired: Boolean

  """
  GraphQL connection to traverse through the users that are members of the organization.
  """
  members(
    after: String
    before: String
    first: Int
    last: Int

    """
    Filter criteria for organization members
    """
    where: MembersWhereInput
  ): OrganizationMembersConnection

  """
  Total number of members in the organization.
  """
  membersCount: Int

  """
  Membership requests for this organization
  """
  membershipRequests(
    """
    Number of items to return
    """
    first: Int

    """
    Number of items to skip
    """
    skip: Int

    """
    Filter criteria for membership requests
    """
    where: MembershipRequestWhereInput
  ): [MembershipRequest!]

  """
  Name of the organization.
  """
  name: String

  """
  GraphQL connection to traverse through the pinned posts belonging to the organization.
  """
  pinnedPosts(
    after: String
    before: String
    first: Int
    last: Int
  ): OrganizationPinnedPostsConnection

  """
  Total number of pinned posts belonging to the organization.
  """
  pinnedPostsCount: Int

  """
  Postal code of the organization.
  """
  postalCode: String

  """
  GraphQL connection to traverse through the posts belonging to the organization.
  """
  posts(
    after: String
    before: String
    first: Int
    last: Int
  ): OrganizationPostsConnection

  """
  Total number of posts belonging to the organization.
  """
  postsCount: Int

  """
  Name of the state the organization exists in.
  """
  state: String

  """
  GraphQL connection to traverse through the tag folders belonging to the organization.
  """
  tagFolders(
    after: String
    before: String
    first: Int
    last: Int
  ): OrganizationTagFoldersConnection

  """
  GraphQL connection to traverse through the tags belonging to the organization.
  """
  tags(
    after: String
    before: String
    first: Int
    last: Int
  ): OrganizationTagsConnection

  """
  Date time at the time the organization was last updated.
  """
  updatedAt: DateTime

  """
  User who last updated the organization.
  """
  updater: User

  """
  GraphQL connection to traverse through the venues belonging to the organization.
  """
  venues(
    after: String
    before: String
    first: Int
    last: Int
  ): OrganizationVenuesConnection
}

"""
"""
type OrganizationActionItemCategoriesConnection {
  edges: [OrganizationActionItemCategoriesConnectionEdge]
  pageInfo: PageInfo!
}

"""
"""
type OrganizationActionItemCategoriesConnectionEdge {
  cursor: String!
  node: ActionItemCategory
}

"""
"""
type OrganizationAdvertisementsConnection {
  edges: [OrganizationAdvertisementsConnectionEdge]
  pageInfo: PageInfo!
}

"""
"""
type OrganizationAdvertisementsConnectionEdge {
  cursor: String!
  node: Advertisement
}

type OrganizationBlockedUsersConnection {
  edges: [OrganizationBlockedUsersConnectionEdge]
  pageInfo: PageInfo!
}

type OrganizationBlockedUsersConnectionEdge {
  cursor: String!
  node: User
}

type OrganizationCustomField {
  id: ID!
  name: String!
  type: String!
  organization: Organization!
  createdAt: DateTime!
  updatedAt: DateTime!
}

"""
"""
type OrganizationChatsConnection {
  edges: [OrganizationChatsConnectionEdge]
  pageInfo: PageInfo!
}

"""
"""
type OrganizationChatsConnectionEdge {
  cursor: String!
  node: Chat
}

"""
"""
type OrganizationEventsConnection {
  edges: [OrganizationEventsConnectionEdge]
  pageInfo: PageInfo!
}

"""
"""
type OrganizationEventsConnectionEdge {
  cursor: String!
  node: Event
}

"""
"""
type OrganizationFundsConnection {
  edges: [OrganizationFundsConnectionEdge]
  pageInfo: PageInfo!
}

"""
"""
type OrganizationFundsConnectionEdge {
  cursor: String!
  node: Fund
}

"""
"""
type OrganizationMembersConnection {
  edges: [OrganizationMembersConnectionEdge]
  pageInfo: PageInfo!
}

"""
"""
type OrganizationMembersConnectionEdge {
  cursor: String!
  node: User
}

"""
Represents a user's membership in an organization.
"""
type OrganizationMembershipObject {
  """
  User ID who created the membership.
  """
  creatorId: String

  """
  ID of the member.
  """
  memberId: String

  """
  ID of the organization.
  """
  organizationId: String

  """
  Role of the member in the organization.
  """
  role: String
}

"""
Possible variants of the role assigned to a user within an organization.
"""
enum OrganizationMembershipRole {
  administrator
  regular
}

"""
"""
type OrganizationPinnedPostsConnection {
  edges: [OrganizationPinnedPostsConnectionEdge]
  pageInfo: PageInfo!
}

"""
"""
type OrganizationPinnedPostsConnectionEdge {
  cursor: String!
  node: Post
}

"""
"""
type OrganizationPostsConnection {
  edges: [OrganizationPostsConnectionEdge]
  pageInfo: PageInfo!
}

"""
"""
type OrganizationPostsConnectionEdge {
  cursor: String!
  node: Post
}

"""
"""
type OrganizationTagFoldersConnection {
  edges: [OrganizationTagFoldersConnectionEdge]
  pageInfo: PageInfo!
}

"""
"""
type OrganizationTagFoldersConnectionEdge {
  cursor: String!
  node: TagFolder
}

"""
"""
type OrganizationTagsConnection {
  edges: [OrganizationTagsConnectionEdge]
  pageInfo: PageInfo!
}

"""
"""
type OrganizationTagsConnectionEdge {
  cursor: String!
  node: Tag
}

"""
"""
type OrganizationVenuesConnection {
  edges: [OrganizationVenuesConnectionEdge]
  pageInfo: PageInfo!
}

"""
"""
type OrganizationVenuesConnectionEdge {
  cursor: String!
  node: Venue
}

type PageInfo {
  endCursor: String
  hasNextPage: Boolean!
  hasPreviousPage: Boolean!
  startCursor: String
}

"""
A field whose value conforms to the standard E.164 format as specified in: https://en.wikipedia.org/wiki/E.164. Basically this is +17895551234.
"""
scalar PhoneNumber

"""
Represents a plugin in the system with its installation and activation status
"""
type Plugin {
  """
  Whether the plugin has an existing backup
  """
  backup: Boolean

  """
  Timestamp when the plugin record was created
  """
  createdAt: DateTime

  """
  Unique identifier for the plugin record
  """
  id: ID

  """
  Whether the plugin is currently activated
  """
  isActivated: Boolean

  """
  Whether the plugin is installed in the system
  """
  isInstalled: Boolean

  """
  The unique identifier/name of the plugin
  """
  pluginId: String

  """
  Timestamp when the plugin record was last updated
  """
  updatedAt: DateTime
}

type Post {
  """
  Array of attachments.
  """
  attachments: [PostAttachment!]

  """
  Caption for the post.
  """
  caption: String

  """
  GraphQL connection to traverse through the comments created under the post.
  """
  comments(
    after: String
    before: String
    first: Int
    last: Int
  ): PostCommentsConnection

  """
  Total number of comments created under the post.
  """
  commentsCount: Int

  """
  Date time at the time the post was created.
  """
  createdAt: DateTime

  """
  User who created the post.
  """
  creator: User

  """
  GraphQL connection to traverse through the users that down voted the post.
  """
  downVoters(
    after: String
    before: String
    first: Int
    last: Int
  ): PostDownVotersConnection

  """
  Total number of down votes on the post.
  """
  downVotesCount: Int

  """
  Global identifier of the post.
  """
  id: ID!

  """
  Organization which the post belongs to.
  """
  organization: Organization

  """
  Date time at the time the post was pinned.
  """
  pinnedAt: DateTime

  """
  GraphQL connection to traverse through the user that up voted the post.
  """
  upVoters(
    after: String
    before: String
    first: Int
    last: Int
  ): PostUpVotersConnection

  """
  Total number of up votes on the post.
  """
  upVotesCount: Int

  """
  Date time at the time the post was last updated.
  """
  updatedAt: DateTime

  """
  User who last updated the post.
  """
  updater: User
}

"""
Attachment of the post.
"""
type PostAttachment {
  """
  File hash for deduplication purposes.
  """
  fileHash: String

  """
  Global identifier of the attachment.
  """
  id: ID!

  """
  Mime type of the attachment.
  """
  mimeType: String

  """
  Identifier name of the attachment.
  """
  name: String

  """
  Object name used when creating presigned URLs.
  """
  objectName: String
}

"""
MIME types supported for post attachments
"""
enum PostAttachmentMimeType {
  IMAGE_AVIF
  IMAGE_JPEG
  IMAGE_PNG
  IMAGE_WEBP
  VIDEO_MP4
  VIDEO_WEBM
}

"""
"""
type PostCommentsConnection {
  edges: [PostCommentsConnectionEdge]
  pageInfo: PageInfo!
}

"""
"""
type PostCommentsConnectionEdge {
  cursor: String!
  node: Comment
}

"""
"""
type PostDownVotersConnection {
  edges: [PostDownVotersConnectionEdge]
  pageInfo: PageInfo!
}

"""
"""
type PostDownVotersConnectionEdge {
  cursor: String!
  node: User
}

"""
"""
type PostUpVotersConnection {
  edges: [PostUpVotersConnectionEdge]
  pageInfo: PageInfo!
}

"""
"""
type PostUpVotersConnectionEdge {
  cursor: String!
  node: User
}

"""
Possible variants of the type of a vote on a post.
"""
enum PostVoteType {
  down_vote
  up_vote
}

type Query {
  """
  Query field to fetch all action item categories linked to a specific organization.
  """
  actionCategoriesByOrganization(
    """
    Input parameters to fetch action item categories by organizationId.
    """
    input: QueryActionCategoriesByOrganizationInput!
  ): [ActionItemCategory!]

  """
  Query field to fetch a single action item category by ID.
  """
  actionItemCategory(input: QueryActionItemCategoryInput!): ActionItemCategory

  """
  Query field to fetch all action items linked to a specific organization.
  """
  actionItemsByOrganization(
    """
    Input parameters to fetch action items by organizationId.
    """
    input: QueryActionItemsByOrganizationInput!
  ): [ActionItem!]

  """
  Query field to fetch all action items assigned to a specific user.
  """
  actionItemsByUser(
    """
    Input parameters to fetch action items by userId.
    """
    input: QueryActionItemsByUserInput!
  ): [ActionItem!]

  """
  Query field to read an advertisement.
  """
  advertisement(input: QueryAdvertisementInput!): Advertisement

  """
  Query field to read an agenda folder.
  """
  agendaFolder(input: QueryAgendaFolderInput!): AgendaFolder

  """
  Query field to read an agenda item.
  """
  agendaItem(input: QueryAgendaItemInput!): AgendaItem

  """
  Query field to read all Users.
  """
  allUsers(
    after: String
    before: String
    first: Int
    last: Int
    where: QueryAllUsersWhereInput
  ): QueryAllUsersConnection

  """
  Fetch multiple action item categories by their IDs.
  """
  categoriesByIds(input: CategoriesByIdsInput!): [ActionItemCategory!]

  """
  Query field to read a chat.
  """
  chat(input: QueryChatInput!): Chat

  """
  Query field to read a chat message.
  """
  chatMessage(input: QueryChatMessageInput!): ChatMessage

  """
  Query field to read all chats the current user is a member of.
  """
  chatsByUser: [Chat!]

  """
  Query field to read a comment.
  """
  comment(input: QueryCommentInput!): Comment

  """
  Query field to read the community.
  """
  community: Community

  """
  Query field to read a user.
  """
  currentUser: User

  """
  Retrieves a single event by its ID, supporting both standalone events and materialized recurring instances.
  """
  event(
    """
    Input containing the ID of the event to query.
    """
    input: QueryEventInput!
  ): Event

  """
  Fetches multiple events by their IDs, supporting both standalone events and materialized recurring instances.
  """
  eventsByIds(input: QueryEventsByIdsInput!): [Event!]

  """
  Fetch all events that belong to a given organization.
  """
  eventsByOrganizationId(input: EventsByOrganizationIdInput!): [Event!]

  """
  Query field to read a fund.
  """
  fund(input: QueryFundInput!): Fund

  """
  Query field to read a fund campaign.
  """
  fundCampaign(input: QueryFundCampaignInput!): FundCampaign

  """
  Query field to read a fund campaign pledge.
  """
  fundCampaignPledge(input: QueryFundCampaignPledgeInput!): FundCampaignPledge

  """
  Query field to get all volunteer of a group.
  """
  getEventVolunteerGroupAssignments(
    input: QueryVolunteerGroupAssignmentsInput!
  ): [VolunteerGroupAssignments!]

  """
  Query field to get all volunteer groups for an event.
  """
  getEventVolunteerGroups(
    input: QueryEventVolunteerGroupsInput!
  ): [VolunteerGroups!]

  """
  Query field to get fund campaign pledge associated to a user.
  """
  getPledgesByUserId(
    """
    Maximum number of results to return.
    """
    limit: Int

    """
    Number of results to skip.
    """
    offset: Int

    """
    Sorting criteria, e.g., 'amount_ASC', 'amount_DESC', 'endDate_ASC', 'endDate_DESC'
    """
    orderBy: QueryPledgeOrderByInput

    """
    Global id of the user.
    """
    userId: QueryUserInput!

    """
    Filter criteria for pledges
    """
    where: QueryPledgeWhereInput
  ): [FundCampaignPledge!]

  """
  Query field to fetch a single plugin by ID.
  """
  getPluginById(
    """
    Input parameters to fetch a plugin by ID.
    """
    input: QueryPluginInput!
  ): Plugin

  """
  Query field to fetch multiple plugins with optional filtering.
  """
  getPlugins(
    """
    Input parameters to fetch plugins with optional filtering.
    """
    input: QueryPluginsInput
  ): [Plugin!]

  """
  Query field to read a post vote.
  """
  hasUserVoted(input: QueryHasUserVotedInput!): HasUserVoted

  """
  Query field to read an organization.
  """
  organization(input: QueryOrganizationInput!): Organization

  """
  Query to fetch all organizations with optional filtering. If limit and offset are not provided, returns all organizations.
  """
  organizations(filter: String, limit: Int, offset: Int): [Organization!]

  """
  Query field to read a post.
  """
  post(input: QueryPostInput!): Post
  postsByOrganization(input: GetPostsByOrgInput!): [Post!]

  """
  Query field to renew the authentication token of an authenticated client for signing in to talawa.
  """
  renewAuthenticationToken: String

  """
  Query field for a client to sign in to talawa.
  """
  signIn(input: QuerySignInInput!): AuthenticationPayload

  """
  Query field to read a tag.
  """
  tag(input: QueryTagInput!): Tag

  """
  Query field to read a tag folder.
  """
  tagFolder(input: QueryTagFolderInput!): TagFolder

  """
  Query field to read a user.
  """
  user(input: QueryUserInput!): User

  """
  Fetch multiple users by their IDs.
  """
  usersByIds(input: UsersByIdsInput!): [User!]

  """
  Fetch all users that belong to a given organization.
  """
  usersByOrganizationId(organizationId: ID!): [User!]

  """
  Query field to read a venue.
  """
  venue(input: QueryVenueInput!): Venue
}

input QueryActionCategoriesByOrganizationInput {
  organizationId: String!
}

input QueryActionItemCategoryInput {
  id: String!
}

"""
Input schema for querying ActionItems by organizationId.
"""
input QueryActionItemsByOrganizationInput {
  """
  ID of the organization to fetch associated action items.
  """
  organizationId: String!
}

"""
Input schema for querying ActionItems assigned to a user.
"""
input QueryActionItemsByUserInput {
  """
  Optional ID of organization to filter action items by.
  """
  organizationId: String

  """
  ID of the user to fetch assigned action items for.
  """
  userId: String!
}

"""
"""
input QueryAdvertisementInput {
  """
  Global id of the advertisement.
  """
  id: String!
}

"""
"""
input QueryAgendaFolderInput {
  """
  Global id of the agenda folder.
  """
  id: String!
}

"""
"""
input QueryAgendaItemInput {
  """
  Global id of the agenda item.
  """
  id: String!
}

"""
"""
type QueryAllUsersConnection {
  edges: [QueryAllUsersConnectionEdge]
  pageInfo: PageInfo!
}

"""
"""
type QueryAllUsersConnectionEdge {
  cursor: String!
  node: User
}

input QueryAllUsersWhereInput {
  name: String
}

"""
"""
input QueryChatInput {
  """
  Global id of the chat.
  """
  id: String!
}

"""
"""
input QueryChatMessageInput {
  """
  Global id of the chat message.
  """
  id: String!
}

"""
"""
input QueryCommentInput {
  """
  Global id of the comment.
  """
  id: String!
}

"""
"""
input QueryEventInput {
  """
  Global id of the event.
  """
  id: String!
}

"""
"""
input QueryEventVolunteerGroupsInput {
  """
  Global id of the event.
  """
  eventId: String!
}

input QueryEventsByIdsInput {
  ids: [ID!]!
}

"""
"""
input QueryFundCampaignInput {
  """
  Global id of the fund campaign.
  """
  id: String!
}

"""
"""
input QueryFundCampaignPledgeInput {
  """
  Global id of the fund campaign pledge.
  """
  id: String!
}

"""
"""
input QueryFundInput {
  """
  Global id of the fund.
  """
  id: String!
}

"""
Input type for checking if a user has voted on a specific post
"""
input QueryHasUserVotedInput {
  """
  ID of the post that is voted.
  """
  postId: String!
}

"""
"""
input QueryOrganizationInput {
  """
  Global id of the organization.
  """
  id: String!
}

"""
Sorting criteria, e.g., 'amount_ASC', 'amount_DESC', 'endDate_ASC', 'endDate_DESC'
"""
enum QueryPledgeOrderByInput {
  amount_ASC
  amount_DESC
  endDate_ASC
  endDate_DESC
}

"""
Filter criteria for Pledges
"""
input QueryPledgeWhereInput {
  """
  Filter pledges by the name of the creator
  """
  firstName_contains: String

  """
  Filter pledges by the name of the campaign
  """
  name_contains: String
}

input QueryPluginInput {
  id: String!
}

input QueryPluginsInput {
  isActivated: Boolean
  isInstalled: Boolean
  pluginId: String
}

"""
"""
input QueryPostInput {
  """
  Global id of the post.
  """
  id: String!
}

input CreateAssociationExceptionInput {
  associationId: String!
  associationType: String!
  overriddenData: String
  recurringEventInstanceId: String!
  status: String!
}

"""
"""
input QuerySignInInput {
  """
  Email address of the user.
  """
  emailAddress: EmailAddress!

  """
  Password of the user to sign in to talawa.
  """
  password: String!
}

"""
"""
input QueryTagFolderInput {
  """
  Global id of the tag folder.
  """
  id: String!
}

"""
"""
input QueryTagInput {
  """
  Global id of the tag.
  """
  id: String!
}

"""
"""
input QueryUserInput {
  """
  Global id of the user.
  """
  id: String!
}

"""
"""
input QueryVenueInput {
  """
  Global id of the venue.
  """
  id: String!
}

"""
"""
input QueryVolunteerGroupAssignmentsInput {
  """
  Global id of the group.
  """
  groupId: String!
}

"""
Input type for defining recurrence rules for events. Must specify exactly one end condition: endDate, count, or never.
"""
input RecurrenceInput {
  """
  Days of the week (e.g., ['MO', 'WE', 'FR']).
  """
  byDay: [String!]

  """
  Months of the year (1-12).
  """
  byMonth: [Int!]

  """
  Days of the month (-31 to 31, excluding 0).
  """
  byMonthDay: [Int!]

  """
  Number of occurrences.
  """
  count: Int

  """
  Date when the recurrence ends.
  """
  endDate: DateTime

  """
  Frequency of recurrence (DAILY, WEEKLY, MONTHLY, YEARLY).
  """
  frequency: Frequency!

  """
  Interval between recurrences (e.g., 2 for every 2 weeks). Defaults to 1.
  """
  interval: Int

  """
  Indicates if the event recurs indefinitely (never ends).
  """
  never: Boolean
}

type RejectMembershipResponse {
  """
  Success or error message
  """
  message: String

  """
  Whether the operation was successful
  """
  success: Boolean
}

type Subscription {
  """
  Subscription field to subscribe to the event of creation of a message in a chat.
  """
  chatMessageCreate(input: SubscriptionChatMessageCreateInput!): ChatMessage
}

"""
"""
input SubscriptionChatMessageCreateInput {
  """
  Global identifier of the chat.
  """
  id: String!
}

type Tag {
  """
  GraphQL connection to traverse through the users that are assignees of the tag.
  """
  assignees(
    after: String
    before: String
    first: Int
    last: Int
  ): TagAssigneesConnection

  """
  Date time at the time the tag was created.
  """
  createdAt: DateTime

  """
  User who created the tag.
  """
  creator: User

  """
  Tag folder the tag is contained within.
  """
  folder: TagFolder

  """
  Global identifier of the tag.
  """
  id: ID!

  """
  Name of the tag.
  """
  name: String

  """
  Organization the tag belong to.
  """
  organization: Organization

  """
  Date time at the time the tag was last updated.
  """
  updatedAt: DateTime

  """
  User who last updated the tag.
  """
  updater: User
}

"""
"""
type TagAssigneesConnection {
  edges: [TagAssigneesConnectionEdge]
  pageInfo: PageInfo!
}

"""
"""
type TagAssigneesConnectionEdge {
  cursor: String!
  node: User
}

type TagFolder {
  """
  GraphQL connection to traverse through the tag folders contained within the tag folder.
  """
  childFolders(
    after: String
    before: String
    first: Int
    last: Int
  ): TagFolderChildFoldersConnection

  """
  Date time at the time the tag folder was created.
  """
  createdAt: DateTime

  """
  User who created the tag folder.
  """
  creator: User

  """
  Global identifier of the tag folder.
  """
  id: ID!

  """
  Name of the tag folder.
  """
  name: String

  """
  Organization which the tag folder belongs to.
  """
  organization: Organization

  """
  Tag folder the tag folder is contained within.
  """
  parentFolder: TagFolder

  """
  GraphQL connection to traverse through the tags contained within the tag folder.
  """
  tags(
    after: String
    before: String
    first: Int
    last: Int
  ): TagFolderTagsConnection

  """
  Date time at the time the tag folder was last updated.
  """
  updatedAt: DateTime

  """
  User who last updated the tag folder.
  """
  updater: User
}

"""
"""
type TagFolderChildFoldersConnection {
  edges: [TagFolderChildFoldersConnectionEdge]
  pageInfo: PageInfo!
}

"""
"""
type TagFolderChildFoldersConnectionEdge {
  cursor: String!
  node: TagFolder
}

"""
"""
type TagFolderTagsConnection {
  edges: [TagFolderTagsConnectionEdge]
  pageInfo: PageInfo!
}

"""
"""
type TagFolderTagsConnectionEdge {
  cursor: String!
  node: Tag
}

enum UpdateInviteStatus {
  accepted
  declined
  no_response
}

input UpdatePluginInput {
  backup: Boolean
  id: String!
  isActivated: Boolean
  isInstalled: Boolean
  pluginId: String
}

"""
The `Upload` scalar type represents a file upload.
"""
scalar Upload

"""
Input for uploading a plugin zip file
"""
input UploadPluginZipInput {
  """
  Whether to activate the plugin after installation
  """
  activate: Boolean

  """
  The plugin zip file to upload
  """
  pluginZip: Upload!
}

"""
UploadUrlResponse
"""
type UploadUrlResponse {
  objectName: String
  presignedUrl: String
  requiresUpload: Boolean
}

type User {
  """
  Address line 1 of the user's address.
  """
  addressLine1: String

  """
  Address line 2 of the user's address.
  """
  addressLine2: String

  """
  Mime type of the avatar of the user.
  """
  avatarMimeType: String

  """
  URL to the avatar of the user.
  """
  avatarURL: String

  """
  Date of birth of the user.
  """
  birthDate: Date

  """
  Name of the city where the user resides in.
  """
  city: String

  """
  Country code of the country the user is a citizen of.
  """
  countryCode: Iso3166Alpha2CountryCode

  """
  Date time at the time the user was created.
  """
  createdAt: DateTime

  """
  Organizations created by the user
  """
  createdOrganizations(filter: String): [Organization!]

  """
  User who created the user.
  """
  creator: User

  """
  Custom information about the user.
  """
  description: String

  """
  Primary education grade of the user.
  """
  educationGrade: UserEducationGrade

  """
  Email address of the user.
  """
  emailAddress: EmailAddress

  """
  Employment status of the user.
  """
  employmentStatus: UserEmploymentStatus

  """
  The phone number to use to communicate with the user at their home.
  """
  homePhoneNumber: PhoneNumber

  """
  Global identifier of the user.
  """
  id: ID!

  """
  Boolean to tell whether the user has verified their email address.
  """
  isEmailAddressVerified: Boolean

  """
  Marital status of the user.
  """
  maritalStatus: UserMaritalStatus

  """
  The phone number to use to communicate with the user on their mobile phone.
  """
  mobilePhoneNumber: PhoneNumber

  """
  Name of the user.
  """
  name: String

  """
  The sex assigned to the user at their birth.
  """
  natalSex: UserNatalSex

  """
  Language code of the user's preferred natural language.
  """
  naturalLanguageCode: Iso639Set1LanguageCode

  """
  GraphQL connection to traverse through the organizations the user is a member of.
  """
  organizationsWhereMember(
    after: String
    before: String
    filter: String
    first: Int
    last: Int
  ): UserOrganizationsWhereMemberConnection

  """
  Postal code of the user.
  """
  postalCode: String

  """
  Role assigned to the user in the application.
  """
  role: UserRole

  """
  Name of the state the user resides in.
  """
  state: String

  """
  Date time at the time the user was last updated.
  """
  updatedAt: DateTime

  """
  User who last updated the user.
  """
  updater: User

  """
  The phone number to use to communicate with the user while they're at work.
  """
  workPhoneNumber: PhoneNumber
}

"""
Possible variants of the education grade(if applicable) of a user.
"""
enum UserEducationGrade {
  grade_1
  grade_2
  grade_3
  grade_4
  grade_5
  grade_6
  grade_7
  grade_8
  grade_9
  grade_10
  grade_11
  grade_12
  graduate
  kg
  no_grade
  pre_kg
}

"""
Possible variants of the employment status(if applicable) of a user.
"""
enum UserEmploymentStatus {
  full_time
  part_time
  unemployed
}

"""
Possible variants of the martial status(if applicable) of a user.
"""
enum UserMaritalStatus {
  divorced
  engaged
  married
  seperated
  single
  widowed
}

"""
Possible variants of the sex assigned to a user at birth.
"""
enum UserNatalSex {
  female
  intersex
  male
}

"""
"""
type UserOrganizationsWhereMemberConnection {
  edges: [UserOrganizationsWhereMemberConnectionEdge]
  pageInfo: PageInfo!
}

"""
"""
type UserOrganizationsWhereMemberConnectionEdge {
  cursor: String!
  node: Organization
}

"""
Possible variants of the role assigned to a user.
"""
enum UserRole {
  administrator
  regular
}

input UserWhereInput {
  """
  Filter by first name containing this string
  """
  name_contains: String
}

input UsersByIdsInput {
  ids: [ID!]!
}

type Venue {
  """
  Array of attachments.
  """
  attachments: [VenueAttachment!]

  """
  Date time at the time the venue was created.
  """
  createdAt: DateTime

  """
  User who created the venue.
  """
  creator: User

  """
  Custom information about the venue.
  """
  description: String

  """
  GraphQL connection to traverse through the events the venue has been booked for.
  """
  events(
    after: String
    before: String
    first: Int
    last: Int
  ): VenueEventsConnection

  """
  Global identifier of the venue.
  """
  id: ID!

  """
  Name of the venue.
  """
  name: String

  """
  Organization the venue belongs to.
  """
  organization: Organization

  """
  Date time at the time the venue was last updated.
  """
  updatedAt: DateTime

  """
  User who last updated the venue.
  """
  updater: User
}

type VenueAttachment {
  """
  Mime type of the attachment.
  """
  mimeType: String

  """
  URL to the attachment.
  """
  url: String
}

"""
"""
type VenueEventsConnection {
  edges: [VenueEventsConnectionEdge]
  pageInfo: PageInfo!
}

"""
"""
type VenueEventsConnectionEdge {
  cursor: String!
  node: Event
}

type VolunteerGroupAssignments {
  """
  Volunteer group assignee.
  """
  assignee: User

  """
  Date time at the time the Group Assignment was created.
  """
  createdAt: DateTime

  """
  User who has created the Assignment.
  """
  creator: User

  """
  Volunteer group.
  """
  group: VolunteerGroups

  """
  Invitation status.
  """
  inviteStatus: String

  """
  Date time at the time the Group Assignment was last updated.
  """
  updatedAt: DateTime

  """
  User who has last updated the Assignment.
  """
  updator: User
}

type VolunteerGroups {
  """
  Date time at the time the Group was created.
  """
  createdAt: DateTime

  """
  User who has created the Group.
  """
  creator: User

  """
  Event for which Group was made.
  """
  event: Event

  """
  Global identifier of the group.
  """
  id: ID!

  """
  Leader assigned for the group.
  """
  leader: User

  """
  Maximum number of volunteers for this group.
  """
  maxVolunteerCount: Int

  """
  Name of the Group.
  """
  name: String

  """
  Date time at the time the Group was updated.
  """
  updatedAt: DateTime

  """
  User who has last updated the Group.
  """
  updater: User
}

<<<<<<< HEAD
input UpdateAssociationExceptionInput {
  overriddenData: String
  status: String
}

=======
>>>>>>> 6f66719e
scalar URL<|MERGE_RESOLUTION|>--- conflicted
+++ resolved
@@ -6639,12 +6639,4 @@
   updater: User
 }
 
-<<<<<<< HEAD
-input UpdateAssociationExceptionInput {
-  overriddenData: String
-  status: String
-}
-
-=======
->>>>>>> 6f66719e
 scalar URL