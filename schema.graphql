directive @auth on FIELD_DEFINITION

directive @role(requires: UserType) on FIELD_DEFINITION

type ActionItem {
  _id: ID!
  actionItemCategory: ActionItemCategory
  assignee: User
  assigner: User
  assignmentDate: Date!
  completionDate: Date!
  createdAt: Date!
  creator: User
  dueDate: Date!
  event: Event
  isCompleted: Boolean!
  postCompletionNotes: String
  preCompletionNotes: String
  updatedAt: Date!
}

type ActionItemCategory {
  _id: ID!
  createdAt: Date!
  creator: User
  isDisabled: Boolean!
  name: String!
  organization: Organization
  updatedAt: Date!
}

type Address {
  city: String
  countryCode: String
  dependentLocality: String
  line1: String
  line2: String
  postalCode: String
  sortingCode: String
  state: String
}

input AddressInput {
  city: String
  countryCode: String
  dependentLocality: String
  line1: String
  line2: String
  postalCode: String
  sortingCode: String
  state: String
}

type Advertisement {
  _id: ID!
  createdAt: DateTime!
  creator: User
  endDate: Date!
  mediaUrl: URL!
  name: String!
  orgId: ID!
  startDate: Date!
  type: AdvertisementType!
  updatedAt: DateTime!
}

enum AdvertisementType {
  BANNER
  MENU
  POPUP
}

type AgendaCategory {
  _id: ID!
  createdAt: Date!
  createdBy: User!
  description: String
  name: String!
  organization: Organization!
  updatedAt: Date
  updatedBy: User
}

type AggregatePost {
  count: Int!
}

type AggregateUser {
  count: Int!
}

scalar Any

type AppUserProfile {
  _id: ID!
  adminFor: [Organization]
  appLanguageCode: String!
  createdEvents: [Event]
  createdOrganizations: [Organization]
  eventAdmin: [Event]
  isSuperAdmin: Boolean!
  pluginCreationAllowed: Boolean!
  userId: User!
}

type AuthData {
  accessToken: String!
  appUserProfile: AppUserProfile!
  refreshToken: String!
  user: User!
}

type CheckIn {
  _id: ID!
<<<<<<< HEAD
=======
  allotedRoom: String
  allotedSeat: String
  createdAt: DateTime!
>>>>>>> 2c362818
  event: Event!
  feedbackSubmitted: Boolean!
  time: DateTime!
  updatedAt: DateTime!
  user: User!
}

input CheckInInput {
  eventId: ID!
  userId: ID!
}

type CheckInStatus {
  _id: ID!
  checkIn: CheckIn
  user: User!
}

type Comment {
  _id: ID!
  createdAt: DateTime!
  creator: User
  likeCount: Int
  likedBy: [User]
  post: Post!
  text: String!
  updatedAt: DateTime!
}

input CommentInput {
  text: String!
}

union ConnectionError = InvalidCursor | MaximumValueError

type ConnectionPageInfo {
  endCursor: String
  hasNextPage: Boolean!
  hasPreviousPage: Boolean!
  startCursor: String
}

scalar CountryCode

input CreateActionItemInput {
  assigneeId: ID!
  dueDate: Date
  eventId: ID
  preCompletionNotes: String
}

input CreateAgendaCategoryInput {
  description: String
  name: String!
  organizationId: ID!
}

input CreateUserTagInput {
  name: String!
  organizationId: ID!
  parentTagId: ID
}

input CursorPaginationInput {
  cursor: String
  direction: PaginationDirection!
  limit: PositiveInt!
}

scalar Date

scalar DateTime

type DeletePayload {
  success: Boolean!
}

type DirectChat {
  _id: ID!
  createdAt: DateTime!
  creator: User
  messages: [DirectChatMessage]
  organization: Organization!
  updatedAt: DateTime!
  users: [User!]!
}

type DirectChatMessage {
  _id: ID!
  createdAt: DateTime!
  directChatMessageBelongsTo: DirectChat!
  messageContent: String!
  receiver: User!
  sender: User!
  updatedAt: DateTime!
}

type Donation {
  _id: ID!
  amount: Float!
  createdAt: DateTime!
  nameOfOrg: String!
  nameOfUser: String!
  orgId: ID!
  payPalId: String!
  updatedAt: DateTime!
  userId: ID!
}

input DonationWhereInput {
  id: ID
  id_contains: ID
  id_in: [ID!]
  id_not: ID
  id_not_in: [ID!]
  id_starts_with: ID
  name_of_user: String
  name_of_user_contains: String
  name_of_user_in: [String!]
  name_of_user_not: String
  name_of_user_not_in: [String!]
  name_of_user_starts_with: String
}

enum EducationGrade {
  GRADE_1
  GRADE_2
  GRADE_3
  GRADE_4
  GRADE_5
  GRADE_6
  GRADE_7
  GRADE_8
  GRADE_9
  GRADE_10
  GRADE_11
  GRADE_12
  GRADUATE
  KG
  NO_GRADE
  PRE_KG
}

scalar EmailAddress

enum EmploymentStatus {
  FULL_TIME
  PART_TIME
  UNEMPLOYED
}

interface Error {
  message: String!
}

type Event {
  _id: ID!
  actionItems: [ActionItem]
  admins(adminId: ID): [User!]
  allDay: Boolean!
  attendees: [User]
  attendeesCheckInStatus: [CheckInStatus!]!
  averageFeedbackScore: Float
  createdAt: DateTime!
  creator: User
  description: String!
  endDate: Date
  endTime: Time
  feedback: [Feedback!]!
  isPublic: Boolean!
  isRegisterable: Boolean!
  latitude: Latitude
  location: String
  longitude: Longitude
  organization: Organization
  recurrance: Recurrance
  recurring: Boolean!
  startDate: Date!
  startTime: Time
  status: Status!
  title: String!
  updatedAt: DateTime!
}

input EventAttendeeInput {
  eventId: ID!
  userId: ID!
}

input EventInput {
  allDay: Boolean!
  description: String!
  endDate: Date
  endTime: Time
  isPublic: Boolean!
  isRegisterable: Boolean!
  latitude: Latitude
  location: String
  longitude: Longitude
  organizationId: ID!
  recurrance: Recurrance
  recurring: Boolean!
  startDate: Date!
  startTime: Time
  title: String!
}

enum EventOrderByInput {
  allDay_ASC
  allDay_DESC
  description_ASC
  description_DESC
  endDate_ASC
  endDate_DESC
  endTime_ASC
  endTime_DESC
  id_ASC
  id_DESC
  location_ASC
  location_DESC
  recurrance_ASC
  recurrance_DESC
  startDate_ASC
  startDate_DESC
  startTime_ASC
  startTime_DESC
  title_ASC
  title_DESC
}

type EventVolunteer {
  _id: ID!
  createdAt: DateTime!
  creator: User
  event: Event
  isAssigned: Boolean
  isInvited: Boolean
  response: String
  updatedAt: DateTime!
  user: User!
}

input EventVolunteerInput {
  eventId: ID!
  userId: ID!
}

enum EventVolunteerResponse {
  NO
  YES
}

input EventWhereInput {
  description: String
  description_contains: String
  description_in: [String!]
  description_not: String
  description_not_in: [String!]
  description_starts_with: String
  id: ID
  id_contains: ID
  id_in: [ID!]
  id_not: ID
  id_not_in: [ID!]
  id_starts_with: ID
  location: String
  location_contains: String
  location_in: [String!]
  location_not: String
  location_not_in: [String!]
  location_starts_with: String
  organization_id: ID
  title: String
  title_contains: String
  title_in: [String!]
  title_not: String
  title_not_in: [String!]
  title_starts_with: String
}

type ExtendSession {
  accessToken: String!
  refreshToken: String!
}

type Feedback {
  _id: ID!
  createdAt: DateTime!
  event: Event!
  rating: Int!
  review: String
  updatedAt: DateTime!
}

input FeedbackInput {
  eventId: ID!
  rating: Int!
  review: String
}

interface FieldError {
  message: String!
  path: [String!]!
}

input ForgotPasswordData {
  newPassword: String!
  otpToken: String!
  userOtp: String!
}

enum Frequency {
  DAILY
  MONTHLY
  WEEKLY
  YEARLY
}

enum Gender {
  FEMALE
  MALE
  OTHER
}

type Group {
  _id: ID!
  admins: [User!]!
  createdAt: DateTime!
  description: String
  organization: Organization!
  title: String!
  updatedAt: DateTime!
}

type GroupChat {
  _id: ID!
  createdAt: DateTime!
  creator: User
  messages: [GroupChatMessage]
  organization: Organization!
  updatedAt: DateTime!
  users: [User!]!
}

type GroupChatMessage {
  _id: ID!
  createdAt: DateTime!
  groupChatMessageBelongsTo: GroupChat!
  messageContent: String!
  sender: User!
  updatedAt: DateTime!
}

type InvalidCursor implements FieldError {
  message: String!
  path: [String!]!
}

scalar JSON

type Language {
  _id: ID!
  createdAt: String!
  en: String!
  translation: [LanguageModel]
}

input LanguageInput {
  en_value: String!
  translation_lang_code: String!
  translation_value: String!
}

type LanguageModel {
  _id: ID!
  createdAt: DateTime!
  lang_code: String!
  value: String!
  verified: Boolean!
}

scalar Latitude

input LoginInput {
  email: EmailAddress!
  password: String!
}

scalar Longitude

enum MaritalStatus {
  DIVORCED
  ENGAGED
  MARRIED
  SEPERATED
  SINGLE
  WIDOWED
}

type MaximumLengthError implements FieldError {
  message: String!
  path: [String!]!
}

type MaximumValueError implements FieldError {
  limit: Int!
  message: String!
  path: [String!]!
}

type MembershipRequest {
  _id: ID!
  organization: Organization!
  user: User!
}

type Message {
  _id: ID!
  createdAt: DateTime!
  creator: User
  imageUrl: URL
  text: String!
  updatedAt: DateTime!
  videoUrl: URL
}

type MessageChat {
  _id: ID!
  createdAt: DateTime!
  languageBarrier: Boolean
  message: String!
  receiver: User!
  sender: User!
  updatedAt: DateTime!
}

input MessageChatInput {
  message: String!
  receiver: ID!
}

type MinimumLengthError implements FieldError {
  limit: Int!
  message: String!
  path: [String!]!
}

type MinimumValueError implements FieldError {
  message: String!
  path: [String!]!
}

enum AdvertisementType {
  BANNER
  MENU
  POPUP
}

input CreateAdvertisementInput {
  endDate: Date!
  name: String!
  organizationId: ID!
  startDate: Date!
  type: AdvertisementType!
  mediaFile: String!
}

type CreateAdvertisementPayload {
  advertisement: Advertisement
}

input EditVenueInput {
  capacity: Int
  description: String
  file: String
  id: ID!
  name: String
}

type Mutation {
  acceptMembershipRequest(membershipRequestId: ID!): MembershipRequest!
  addEventAttendee(data: EventAttendeeInput!): User!
  addFeedback(data: FeedbackInput!): Feedback!
  addLanguageTranslation(data: LanguageInput!): Language!
  addOrganizationCustomField(
    name: String!
    organizationId: ID!
    type: String!
  ): OrganizationCustomField!
  addOrganizationImage(file: String!, organizationId: String!): Organization!
  addUserCustomData(
    dataName: String!
    dataValue: Any!
    organizationId: ID!
  ): UserCustomData!
  addUserImage(file: String!): User!
  addUserToGroupChat(chatId: ID!, userId: ID!): GroupChat!
  addUserToUserFamily(familyId: ID!, userId: ID!): UserFamily!
  adminRemoveEvent(eventId: ID!): Event!
  adminRemoveGroup(groupId: ID!): GroupChat!
  assignUserTag(input: ToggleUserTagAssignInput!): User
  blockPluginCreationBySuperadmin(
    blockUser: Boolean!
    userId: ID!
  ): AppUserProfile!
  blockUser(organizationId: ID!, userId: ID!): User!
  cancelMembershipRequest(membershipRequestId: ID!): MembershipRequest!
  checkIn(data: CheckInInput!): CheckIn!
  createActionItem(
    actionItemCategoryId: ID!
    data: CreateActionItemInput!
  ): ActionItem!
  createActionItemCategory(
    name: String!
    organizationId: ID!
  ): ActionItemCategory!
  createAdmin(data: UserAndOrganizationInput!): AppUserProfile!
  createAdvertisement(
    endDate: Date!
    link: String!
    name: String!
    orgId: ID!
    startDate: Date!
    type: String!
  ): Advertisement!
  createAgendaCategory(input: CreateAgendaCategoryInput!): AgendaCategory!
  createComment(data: CommentInput!, postId: ID!): Comment
  createDirectChat(data: createChatInput!): DirectChat!
  createDonation(
    amount: Float!
    nameOfOrg: String!
    nameOfUser: String!
    orgId: ID!
    payPalId: ID!
    userId: ID!
  ): Donation!
  createEvent(
    data: EventInput!
    recurrenceRuleData: RecurrenceRuleInput
  ): Event!
  createEventVolunteer(data: EventVolunteerInput!): EventVolunteer!
  createGroupChat(data: createGroupChatInput!): GroupChat!
  createMember(input: UserAndOrganizationInput!): Organization!
  createMessageChat(data: MessageChatInput!): MessageChat!
  createOrganization(data: OrganizationInput, file: String): Organization!
  createPlugin(
    pluginCreatedBy: String!
    pluginDesc: String!
    pluginName: String!
    uninstalledOrgs: [ID!]
  ): Plugin!
  createPost(data: PostInput!, file: String): Post
  createSampleOrganization: Boolean!
  createUserFamily(data: createUserFamilyInput!): UserFamily!
  createUserTag(input: CreateUserTagInput!): UserTag
  createVenue(data: VenueInput!): Venue
  deleteAdvertisement(id: ID!): DeletePayload!
  deleteAdvertisementById(id: ID!): DeletePayload!
  deleteAgendaCategory(id: ID!): ID!
  deleteDonationById(id: ID!): DeletePayload!
  deleteVenue(id: ID!): Venue
  editVenue(data: EditVenueInput!): Venue
  forgotPassword(data: ForgotPasswordData!): Boolean!
  joinPublicOrganization(organizationId: ID!): User!
  leaveOrganization(organizationId: ID!): User!
  likeComment(id: ID!): Comment
  likePost(id: ID!): Post
  login(data: LoginInput!): AuthData!
  logout: Boolean!
  otp(data: OTPInput!): OtpData!
  recaptcha(data: RecaptchaVerification!): Boolean!
  refreshToken(refreshToken: String!): ExtendSession!
  registerForEvent(id: ID!): Event!
  rejectMembershipRequest(membershipRequestId: ID!): MembershipRequest!
  removeActionItem(id: ID!): ActionItem!
  removeAdmin(data: UserAndOrganizationInput!): AppUserProfile!
  removeAdvertisement(id: ID!): Advertisement
  removeComment(id: ID!): Comment
  removeDirectChat(chatId: ID!, organizationId: ID!): DirectChat!
  removeEvent(id: ID!): Event!
  removeEventAttendee(data: EventAttendeeInput!): User!
  removeEventVolunteer(id: ID!): EventVolunteer!
  removeGroupChat(chatId: ID!): GroupChat!
  removeMember(data: UserAndOrganizationInput!): Organization!
  removeOrganization(id: ID!): UserData!
  removeOrganizationCustomField(
    customFieldId: ID!
    organizationId: ID!
  ): OrganizationCustomField!
  removeOrganizationImage(organizationId: String!): Organization!
  removePost(id: ID!): Post
  removeSampleOrganization: Boolean!
  removeUserCustomData(organizationId: ID!): UserCustomData!
  removeUserFamily(familyId: ID!): UserFamily!
  removeUserFromGroupChat(chatId: ID!, userId: ID!): GroupChat!
  removeUserFromUserFamily(familyId: ID!, userId: ID!): UserFamily!
  removeUserImage: User!
  removeUserTag(id: ID!): UserTag
  revokeRefreshTokenForUser: Boolean!
  saveFcmToken(token: String): Boolean!
  sendMembershipRequest(organizationId: ID!): MembershipRequest!
  sendMessageToDirectChat(
    chatId: ID!
    messageContent: String!
  ): DirectChatMessage!
  sendMessageToGroupChat(
    chatId: ID!
    messageContent: String!
  ): GroupChatMessage!
  signUp(data: UserInput!, file: String): AuthData!
  togglePostPin(id: ID!, title: String): Post!
  unassignUserTag(input: ToggleUserTagAssignInput!): User
  unblockUser(organizationId: ID!, userId: ID!): User!
  unlikeComment(id: ID!): Comment
  unlikePost(id: ID!): Post
  unregisterForEventByUser(id: ID!): Event!
  updateActionItem(data: UpdateActionItemInput!, id: ID!): ActionItem
  updateActionItemCategory(
    data: UpdateActionItemCategoryInput!
    id: ID!
  ): ActionItemCategory
  updateAdvertisement(
    input: UpdateAdvertisementInput!
  ): UpdateAdvertisementPayload
  updateAgendaCategory(
    id: ID!
    input: UpdateAgendaCategoryInput!
  ): AgendaCategory
  updateEvent(data: UpdateEventInput, id: ID!): Event!
  updateEventVolunteer(
    data: UpdateEventVolunteerInput
    id: ID!
  ): EventVolunteer!
  updateLanguage(languageCode: String!): User!
  updateOrganization(
    data: UpdateOrganizationInput
    file: String
    id: ID!
  ): Organization!
  updatePluginStatus(id: ID!, orgId: ID!): Plugin!
  updatePost(data: PostUpdateInput, id: ID!): Post!
  updateUserPassword(data: UpdateUserPasswordInput!): UserData!
  updateUserProfile(data: UpdateUserInput, file: String): User!
  updateUserRoleInOrganization(
    organizationId: ID!
    role: String!
    userId: ID!
  ): Organization!
  updateUserTag(input: UpdateUserTagInput!): UserTag
  updateUserType(data: UpdateUserTypeInput!): Boolean!
  venues: [Venue]
}

input OTPInput {
  email: EmailAddress!
}

type Organization {
  _id: ID!
  actionItemCategories: [ActionItemCategory]
  address: Address
  admins(adminId: ID): [User!]
  agendaCategories: [AgendaCategory]
  apiUrl: URL!
  blockedUsers: [User]
  createdAt: DateTime!
  creator: User
  customFields: [OrganizationCustomField!]!
  description: String!
  image: String
  members: [User]
  membershipRequests: [MembershipRequest]
  name: String!
  pinnedPosts: [Post]
  updatedAt: DateTime!
  userRegistrationRequired: Boolean!
  userTags(
    after: String
    before: String
    first: PositiveInt
    last: PositiveInt
  ): UserTagsConnection
  visibleInSearch: Boolean!
  venues: [Venue]
}

type OrganizationCustomField {
  _id: ID!
  name: String!
  organizationId: String!
  type: String!
}

type OrganizationCustomField {
  _id: ID!
  name: String!
  organizationId: String!
  type: String!
}

type OrganizationInfoNode {
  _id: ID!
  apiUrl: URL!
  creator: User
  description: String!
  image: String
  name: String!
  userRegistrationRequired: Boolean!
  visibleInSearch: Boolean!
}

input OrganizationInput {
  address: AddressInput!
  apiUrl: URL
  attendees: String
  description: String!
  image: String
  name: String!
  userRegistrationRequired: Boolean
  visibleInSearch: Boolean
}

enum OrganizationOrderByInput {
  apiUrl_ASC
  apiUrl_DESC
  createdAt_ASC
  createdAt_DESC
  description_ASC
  description_DESC
  id_ASC
  id_DESC
  name_ASC
  name_DESC
}

input OrganizationWhereInput {
  apiUrl: URL
  apiUrl_contains: URL
  apiUrl_in: [URL!]
  apiUrl_not: URL
  apiUrl_not_in: [URL!]
  apiUrl_starts_with: URL
  description: String
  description_contains: String
  description_in: [String!]
  description_not: String
  description_not_in: [String!]
  description_starts_with: String
  id: ID
  id_contains: ID
  id_in: [ID!]
  id_not: ID
  id_not_in: [ID!]
  id_starts_with: ID
  name: String
  name_contains: String
  name_in: [String!]
  name_not: String
  name_not_in: [String!]
  name_starts_with: String
  userRegistrationRequired: Boolean
  visibleInSearch: Boolean
}

type OtpData {
  otpToken: String!
}

"""
Information about pagination in a connection.
"""
type PageInfo {
  currPageNo: Int

  """
  When paginating forwards, are there more items?
  """
  hasNextPage: Boolean!

  """
  When paginating backwards, are there more items?
  """
  hasPreviousPage: Boolean!
  nextPageNo: Int
  prevPageNo: Int
  totalPages: Int
}

enum PaginationDirection {
  BACKWARD
  FORWARD
}

scalar PhoneNumber

type Plugin {
  _id: ID!
  pluginCreatedBy: String!
  pluginDesc: String!
  pluginName: String!
  uninstalledOrgs: [ID!]
}

type PluginField {
  createdAt: DateTime!
  key: String!
  status: Status!
  value: String!
}

input PluginFieldInput {
  key: String!
  value: String!
}

input PluginInput {
  fields: [PluginFieldInput]
  orgId: ID!
  pluginKey: String
  pluginName: String!
  pluginType: Type
}

scalar PositiveInt

type Post {
  _id: ID
  commentCount: Int
  comments: [Comment]
  createdAt: DateTime!
  creator: User
  imageUrl: URL
  likeCount: Int
  likedBy: [User]
  organization: Organization!
  pinned: Boolean
  text: String!
  title: String
  updatedAt: DateTime!
  videoUrl: URL
}

"""
A connection to a list of items.
"""
type PostConnection {
  aggregate: AggregatePost!

  """
  A list of edges.
  """
  edges: [Post]!

  """
  Information to aid in pagination.
  """
  pageInfo: PageInfo!
}

input PostInput {
  _id: ID
  imageUrl: URL
  organizationId: ID!
  pinned: Boolean
  text: String!
  title: String
  videoUrl: URL
}

enum PostOrderByInput {
  commentCount_ASC
  commentCount_DESC
  createdAt_ASC
  createdAt_DESC
  id_ASC
  id_DESC
  imageUrl_ASC
  imageUrl_DESC
  likeCount_ASC
  likeCount_DESC
  text_ASC
  text_DESC
  title_ASC
  title_DESC
  videoUrl_ASC
  videoUrl_DESC
}

input PostUpdateInput {
  imageUrl: String
  text: String
  title: String
  videoUrl: String
}

input PostWhereInput {
  id: ID
  id_contains: ID
  id_in: [ID!]
  id_not: ID
  id_not_in: [ID!]
  id_starts_with: ID
  text: String
  text_contains: String
  text_in: [String!]
  text_not: String
  text_not_in: [String!]
  text_starts_with: String
  title: String
  title_contains: String
  title_in: [String!]
  title_not: String
  title_not_in: [String!]
  title_starts_with: String
}

type Query {
  actionItem(id: ID!): ActionItem
  actionItemCategoriesByOrganization(organizationId: ID!): [ActionItemCategory]
  actionItemCategory(id: ID!): ActionItemCategory
  actionItemsByEvent(eventId: ID!): [ActionItem]
  actionItemsByOrganization(organizationId: ID!): [ActionItem]
  adminPlugin(orgId: ID!): [Plugin]
  agendaCategory(id: ID!): AgendaCategory!
  checkAuth: User!
  customDataByOrganization(organizationId: ID!): [UserCustomData!]!
  customFieldsByOrganization(id: ID!): [OrganizationCustomField]
  directChatsByUserID(id: ID!): [DirectChat]
  directChatsMessagesByChatID(id: ID!): [DirectChatMessage]
  event(id: ID!): Event
  eventVolunteersByEvent(id: ID!): [EventVolunteer]
  eventsByOrganization(id: ID, orderBy: EventOrderByInput): [Event]
  eventsByOrganizationConnection(
    first: Int
    orderBy: EventOrderByInput
    skip: Int
    where: EventWhereInput
  ): [Event!]!
  advertisementsConnection: [Advertisement]
  getDonationById(id: ID!): Donation!
  getDonationByOrgId(orgId: ID!): [Donation]
  getDonationByOrgIdConnection(
    first: Int
    orgId: ID!
    skip: Int
    where: DonationWhereInput
  ): [Donation!]!
  getPlugins: [Plugin]
  getlanguage(lang_code: String!): [Translation]
  hasSubmittedFeedback(eventId: ID!, userId: ID!): Boolean
  isSampleOrganization(id: ID!): Boolean!
  joinedOrganizations(id: ID): [Organization]
  me: UserData!
  myLanguage: String
  fundsByOrganization(organizationId: ID!, where: FundWhereInput): [Fund]
  organizations(id: ID, orderBy: OrganizationOrderByInput): [Organization]
  organizationsConnection(
    first: Int
    orderBy: OrganizationOrderByInput
    skip: Int
    where: OrganizationWhereInput
  ): [Organization]!
  organizationsMemberConnection(
    first: Int
    orderBy: UserOrderByInput
    orgId: ID!
    skip: Int
    where: UserWhereInput
  ): UserConnection!
  plugin(orgId: ID!): [Plugin]
  post(id: ID!): Post
  postsByOrganization(id: ID!, orderBy: PostOrderByInput): [Post]
  postsByOrganizationConnection(
    first: Int
    id: ID!
    orderBy: PostOrderByInput
    skip: Int
    where: PostWhereInput
  ): PostConnection
  registeredEventsByUser(id: ID, orderBy: EventOrderByInput): [Event]
  registrantsByEvent(id: ID!): [User]
  user(id: ID!): UserData!
  userLanguage(userId: ID!): String
  users(
    first: Int
    orderBy: UserOrderByInput
    skip: Int
    where: UserWhereInput
  ): [UserData]
  usersConnection(
    first: Int
    orderBy: UserOrderByInput
    skip: Int
    where: UserWhereInput
  ): [UserData]!
  venue(id:ID!):[Venue]
}

input RecaptchaVerification {
  recaptchaToken: String!
}

enum Recurrance {
  DAILY
  MONTHLY
  ONCE
  WEEKLY
  YEARLY
}

input RecurrenceRuleInput {
  count: Int
  frequency: Frequency
  weekDays: [WeekDays]
}

enum Status {
  ACTIVE
  BLOCKED
  DELETED
}

type Subscription {
  directMessageChat: MessageChat
  messageSentToDirectChat: DirectChatMessage
  messageSentToGroupChat: GroupChatMessage
  onPluginUpdate: Plugin
}

scalar Time

input ToggleUserTagAssignInput {
  tagId: ID!
  userId: ID!
}

type Translation {
  en_value: String
  lang_code: String
  translation: String
  verified: Boolean
}

enum Type {
  PRIVATE
  UNIVERSAL
}

scalar URL

type UnauthenticatedError implements Error {
  message: String!
}

type UnauthorizedError implements Error {
  message: String!
}

input UpdateActionItemCategoryInput {
  isDisabled: Boolean
  name: String
}

input UpdateActionItemInput {
  assigneeId: ID
  completionDate: Date
  dueDate: Date
  isCompleted: Boolean
  postCompletionNotes: String
  preCompletionNotes: String
}

input UpdateAdvertisementInput {
  _id: ID!
  endDate: Date
  link: String
  name: String
  startDate: Date
  type: AdvertisementType
}

type UpdateAdvertisementPayload {
  advertisement: Advertisement
}

input UpdateAgendaCategoryInput {
  description: String
  name: String
}

input UpdateEventInput {
  allDay: Boolean
  description: String
  endDate: Date
  endTime: Time
  isPublic: Boolean
  isRegisterable: Boolean
  latitude: Latitude
  location: String
  longitude: Longitude
  recurrance: Recurrance
  recurring: Boolean
  startDate: Date
  startTime: Time
  title: String
}

input UpdateEventVolunteerInput {
  eventId: ID
  isAssigned: Boolean
  isInvited: Boolean
  response: EventVolunteerResponse
}

input UpdateOrganizationInput {
  address: AddressInput
  description: String
  name: String
  userRegistrationRequired: Boolean
  visibleInSearch: Boolean
}

input AddressInput {
  city: String
  countryCode: String
  dependentLocality: String
  line1: String
  line2: String
  postalCode: String
  sortingCode: String
  state: String
}

enum EducationGrade {
  GRADE_1
  GRADE_2
  GRADE_3
  GRADE_4
  GRADE_5
  GRADE_6
  GRADE_7
  GRADE_8
  GRADE_9
  GRADE_10
  GRADE_11
  GRADE_12
  GRADUATE
  KG
  NO_GRADE
  PRE_KG
}

enum EmploymentStatus {
  FULL_TIME
  PART_TIME
  UNEMPLOYED
}

enum Gender {
  FEMALE
  MALE
  OTHER
}

enum MaritalStatus {
  DIVORCED
  ENGAGED
  MARRIED
  SEPERATED
  SINGLE
  WIDOWED
}

input UpdateUserInput {
  address: AddressInput
  birthDate: Date
  educationGrade: EducationGrade
  email: EmailAddress
  employmentStatus: EmploymentStatus
  firstName: String
  gender: Gender
  lastName: String
  maritalStatus: MaritalStatus
  phone: UserPhoneInput
}

input UpdateUserPasswordInput {
  confirmNewPassword: String!
  newPassword: String!
  previousPassword: String!
}

input UpdateUserTagInput {
  _id: ID!
  name: String!
}

input UpdateUserTypeInput {
  id: ID
  userType: String
}

scalar Upload

type User {
  _id: ID!
  address: Address
  appUserProfileId: AppUserProfile
  birthDate: Date
  createdAt: DateTime!
  educationGrade: EducationGrade
  email: EmailAddress!
  employmentStatus: EmploymentStatus
  firstName: String!
  gender: Gender
  image: String
  joinedOrganizations: [Organization]
  lastName: String!
  maritalStatus: MaritalStatus
  membershipRequests: [MembershipRequest]
  organizationsBlockedBy: [Organization]
  phone: UserPhone
  pluginCreationAllowed: Boolean!
  registeredEvents: [Event]
  tagsAssignedWith(
    after: String
    before: String
    first: PositiveInt
    last: PositiveInt
    organizationId: ID
  ): UserTagsConnection
  updatedAt: DateTime!
}

type Fund {
  _id: ID!
  campaigns: [FundraisingCampaign!]
  createdAt: DateTime!
  isArchived: Boolean!
  isDefault: Boolean!
  name: String!
  creator: User
  organizationId: ID!
  refrenceNumber: String
  taxDeductible: Boolean!
  updatedAt: DateTime!
}

input FundWhereInput {
  name_contains: String
}

input UserAndOrganizationInput {
  organizationId: ID!
  userId: ID!
}

type UserPhone {
  home: PhoneNumber
  mobile: PhoneNumber
  work: PhoneNumber
}

type UserConnection {
  aggregate: AggregateUser!
  edges: [User]!
  pageInfo: PageInfo!
}

type UserCustomData {
  _id: ID!
  organizationId: ID!
  userId: ID!
  values: JSON!
}

type UserData {
  appUserProfile: AppUserProfile!
  user: User!
}

type UserEdge {
  cursor: String!
  node: User!
}

type UserFamily {
  _id: ID!
  admins: [User!]!
  creator: User!
  title: String
  users: [User!]!
}

input UserInput {
  appLanguageCode: String
  email: EmailAddress!
  firstName: String!
  lastName: String!
  organizationUserBelongsToId: ID
  password: String!
}

enum UserOrderByInput {
  email_ASC
  email_DESC
  firstName_ASC
  firstName_DESC
  id_ASC
  id_DESC
  lastName_ASC
  lastName_DESC
}

type UserPhone {
  home: PhoneNumber
  mobile: PhoneNumber
  work: PhoneNumber
}

input UserPhoneInput {
  home: PhoneNumber
  mobile: PhoneNumber
  work: PhoneNumber
}

type UserTag {
  _id: ID!
  childTags(input: UserTagsConnectionInput!): UserTagsConnectionResult!
  name: String!
  organization: Organization
  parentTag: UserTag
  usersAssignedTo(input: UsersConnectionInput!): UsersConnectionResult!
}

type UserTagEdge {
  cursor: String!
  node: UserTag!
}

type UserTagsConnection {
  edges: [UserTagEdge!]!
  pageInfo: ConnectionPageInfo!
}

input UserTagsConnectionInput {
  cursor: String
  direction: PaginationDirection!
  limit: PositiveInt!
}

type UserTagsConnectionResult {
  data: UserTagsConnection
  errors: [ConnectionError!]!
}

enum UserType {
  ADMIN
  NON_USER
  SUPERADMIN
  USER
}

input UserWhereInput {
  email: EmailAddress
  email_contains: EmailAddress
  email_in: [EmailAddress!]
  email_not: EmailAddress
  email_not_in: [EmailAddress!]
  email_starts_with: EmailAddress
  event_title_contains: String
  firstName: String
  firstName_contains: String
  firstName_in: [String!]
  firstName_not: String
  firstName_not_in: [String!]
  firstName_starts_with: String
  id: ID
  id_contains: ID
  id_in: [ID!]
  id_not: ID
  id_not_in: [ID!]
  id_starts_with: ID
  lastName: String
  lastName_contains: String
  lastName_in: [String!]
  lastName_not: String
  lastName_not_in: [String!]
  lastName_starts_with: String
}

type UsersConnection {
  edges: [UserEdge!]!
  pageInfo: ConnectionPageInfo!
}

input UsersConnectionInput {
  cursor: String
  direction: PaginationDirection!
  limit: PositiveInt!
}

type UsersConnectionResult {
  data: UsersConnection
  errors: [ConnectionError!]!
}

enum WeekDays {
  FR
  MO
  SA
  SU
  TH
  TU
  WE
}

input createChatInput {
  organizationId: ID!
  userIds: [ID!]!
}

input createGroupChatInput {
  organizationId: ID!
  title: String!
  userIds: [ID!]!
}

type Venue {
  _id: ID!
  capacity: Int!
  description: String
  imageUrl: URL
  name: String!
  organization: Organization!
}

input VenueInput {
  capacity: Int!
  description: String
  file: String
  name: String!
  organizationId: ID!
}

input createUserFamilyInput {
  title: String!
  userIds: [ID!]!
}<|MERGE_RESOLUTION|>--- conflicted
+++ resolved
@@ -112,12 +112,9 @@
 
 type CheckIn {
   _id: ID!
-<<<<<<< HEAD
-=======
   allotedRoom: String
   allotedSeat: String
   createdAt: DateTime!
->>>>>>> 2c362818
   event: Event!
   feedbackSubmitted: Boolean!
   time: DateTime!
