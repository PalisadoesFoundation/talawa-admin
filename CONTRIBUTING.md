--- conflicted
+++ resolved
@@ -11,15 +11,12 @@
 - [General](#general)
 - [Testing and Code Quality](#testing-and-code-quality)
   - [Quick Reference](#quick-reference)
-<<<<<<< HEAD
-=======
 - [Mock Isolation Guidelines](#mock-isolation-guidelines)
   - [Required Cleanup Pattern](#required-cleanup-pattern)
   - [Enforcement Layers](#enforcement-layers)
   - [Local Validation](#local-validation)
   - [Common Violations and Fixes](#common-violations-and-fixes)
   - [Why This Matters](#why-this-matters)
->>>>>>> d4cdbade
 - [Making Contributions](#making-contributions)
 
 <!-- tocstop -->
