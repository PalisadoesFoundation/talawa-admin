# Contributing to Talawa-Admin

Thank you for your interest in contributing to Talawa Admin. Regardless of the size of the contribution you make, all contributions are welcome and are appreciated.

If you are new to contributing to open source, please read the Open Source Guides on [How to Contribute to Open Source](https://opensource.guide/how-to-contribute/).

## Table of Contents

- [Contributing to Talawa-Admin](#contributing-to-talawa-admin)
  - [Table of Contents](#table-of-contents)
  - [Code of Conduct](#code-of-conduct)
  - [Ways to Contribute](#ways-to-contribute)
    - [Our Development Process](#our-development-process)
      - [Issues](#issues)
      - [Pull Requests](#pull-requests)
      - [Branching Strategy](#branching-strategy)
      - [Conflict Resolution](#conflict-resolution)
    - [Contributing Code](#contributing-code)
  - [Internships](#internships)
  - [Community](#community)

## Code of Conduct

A safe environment is required for everyone to contribute. Read our [Code of Conduct Guide](CODE_OF_CONDUCT.md) to understand what this means. Let us know immediately if you have unacceptable experiences in this area.

No one should fear voicing their opinion. Respones must be respectful.

## Ways to Contribute

If you are ready to start contributing code right away, get ready!

1. Join our Slack and introduce yourself. See details on how to join below in the Community section.
   1. This repository has its own dedicated channel.
   1. There are many persons on the various channels who are willing to assist you in getting started.
1. Take a look at our issues (**_after reading our guidelines below_**):
   1. We have a list of [good first issues](https://github.com/PalisadoesFoundation/talawa-admin/labels/good%20first%20issue) that contain challenges with a limited scope for beginners.
   1. There are issues for creating tests for our code base. We need to increase reliablility. Try those issues, or create your own for files that don't already have tests. This is another good strategy for beginners.
   1. There are [dormant issues on which nobody has worked for some time](https://github.com/PalisadoesFoundation/talawa-admin/issues?q=is%3Aopen+is%3Aissue+label%3Ano-issue-activity). These are another place to start
   1. There may also be [dormant PRs on which nobody has worked for some time](https://github.com/PalisadoesFoundation/talawa-admin/issues?q=is%3Aopen+is%3Aissue+label%3Ano-issue-activity+label%3Ano-pr-activity)!
1. Create an issue based on a bug you have found or a feature you would like to add. We value meaningful sugestions and will prioritize them.

Welcome aboard!

### Our Development Process

We utilize GitHub issues and pull requests to keep track of issues and contributions from the community.

#### Issues

Make sure you are following [issue report guidelines](ISSUE_GUIDELINES.md) available here before creating any new issues on Talawa Admin project.

#### Pull Requests

[Pull Request guidelines](PR_GUIDELINES.md) is best resource to follow to start working on open issues.

#### Branching Strategy

For Talawa Admin, we had employed the following branching strategy to simplify the development process and to ensure that only stable code is pushed to the `main` branch:

<<<<<<< HEAD
#### Branching Strategy

For Talawa Admin, we had employed the following branching strategy to simplify the development process and to ensure that only stable code is pushed to the `master` branch:

- `develop`: For unstable code and bug fixing
- `alpha-x.x.x`: for stability teesting
- `master`: Where the stable production ready code lies
=======
- `develop`: For unstable code and bug fixing
- `main`: Where the stable production ready code lies. This is our default branch.

#### Conflict Resolution

When multiple developers are working on issues there is bound to be a conflict of interest (not to be confused with git conflicts) among issues, PRs or even ideas. Usually these conflicts are resolved in a **First Come First Serve** basis however there are certain exceptions to it.

- In the cases where you feel your potential issues could be an extension or in conflict with other PRs it is important to ask the author of the PR in the slack channel or in their PRs or issues themselves why he/she did not write code for something that would require minimal effort on their part.
- Based on basic courtesy, it is good practice to let the person who created a function apply and test that function when needed.
- Last but not the least, communication is important make sure to talk to other contributors, in these cases, in slack channel or in a issue/PR thread.
- As a last resort the Admins would be responsible for deciding how to resolve this conflict. 

>>>>>>> 655b6b35

### Contributing Code

Code contributions to Talawa come in the form of pull requests. These are done by forking the repo and making changes locally.

Make sure you have read the [Documentation for Setting up the Project](https://github.com/PalisadoesFoundation/talawa-admin#project-setup)

The process of proposing a change to Talawa Admin can be summarized as:

1. Fork the Talawa Admin repository and branch off `develop`.
1. The repository can be cloned locally using `git clone <forked repo url>`.
1. Make the desired changes to the Talawa Admin project.
1. Run the app and test your changes.
1. If you've added code, then test suites must be added. 
   1. **_General_:** 
      1. We need to get to 100% test coverage for the app. We periodically increase the desired test coverage for our pull requests to meet this goal.
      1. Pull requests that don't meet the minimum test coverage levels will not be accepted. This may mean that you will have to create tests for code you did not write. You can decide which part of the code base needs additional tests if this happens to you.
   
   2. **_Testing_:**

      1. Test using this set of commands:

         ```
         npm install --legacy-peer-deps
         npm run test --watchAll=false --coverage
         ```
      
      2. Debug tests in browser 
   
         You can see the output of failing tests in broswer by running `jest-preview` package before running your tests

         ```
         npm install --legacy-peer-deps
         npm run jest-preview
         npm run test --watchAll=false --coverage
         ```
      
         You don't need to re-run the `npm run jest-preview` command each time, simply run the `npm run test` command if the Jest Preview server is already running in the background, it'll automatically detect any failing tests and show the preview at `http://localhost:3336` as shown in this screenshot -

         ![Debugging Test Demo](./public/images/jest-preview.webp)


   3. **_Test Code Coverage_:**
      1. _General Information_
         1. The current code coverage of the repo is: [![codecov](https://codecov.io/gh/PalisadoesFoundation/talawa-admin/branch/develop/graph/badge.svg?token=II0R0RREES)](https://codecov.io/gh/PalisadoesFoundation/talawa-admin)
         2. You can determine the percentage test coverage of your code by running these two commands in sequence:
            ```
            npm install --legacy-peer-deps
            npm run test --watchAll=false --coverage
            genhtml coverage/lcov.info -o coverage
            ```
         3. The output of the `npm run test` command will give you a tablular coverage report per file
         4. The overall coverage rate will be visible on the penultimate line of the `genhtml` command's output.
         5. The `genhtml` command is part of the Linux `lcov` package. Similar packages can be found for Windows and MacOS.
         6. The currently acceptable coverage rate can be found in the [GitHub Pull Request file](.github/workflows/pull-requests.yml). Search for the value below the line containing `min_coverage`.
      2. _Testing Individual Files_
         1. You can test an individual file by running this command:
             ```
             npm run test --watchAll=false /path/to/test/file
             ```
         2. You can get the test coverage report for that file by running this command. The report will list all tests in the suite. Those tests that are not run will have zero values. You will need to look for the output line relevant to your test file.
             ```
             npm run test --watchAll=false --coverage /path/to/test/file
             ```
      3. _Creating your code coverage account_
          1. You can also see your code coverage online for your fork of the repo. This is provided by `codecov.io`
              1. Go to this link: `https://app.codecov.io/gh/XXXX/YYYY` where XXXX is your GitHub account username and YYYY is the name of the repository
              2. Login to `codecov.io` using your GitHub account, and add your **repo** and **branches** to the `codecov.io` dashboard. 
              3. Remember to add the `Repository Upload Token` for your forked repo. This can be found under `Settings` of your `codecov.io` account. 
              4. Use the value of this token to create a secret named CODE_COV for your forked repo. 
              5. You will see your code coverage reports with every push to your repo after following these steps
2. After making changes you can add them to git locally using `git add <file_name>`(to add changes only in a particular file) or `git add .` (to add all changes).
3. After adding the changes you need to commit them using `git commit -m '<commit message>'`(look at the commit guidelines below for commit messages).
4. Once you have successfully commited your changes, you need to push the changes to the forked repo on github using: `git push origin <branch_name>`.(Here branch name must be name of the branch you want to push the changes to.)
5. Now create a pull request to the Talawa-admin repository from your forked repo. Open an issue regarding the same and link your PR to it.
6. Ensure the test suite passes, either locally or on CI once a PR has been created.
7. Review and address comments on your pull request if requested.

## Internships

If you are participating in any of the various internship programs we are members of, then please read the [introduction guides on our documentation website](https://docs.talawa.io/docs/).

## Community
There are many ways to communicate with the community.

1. The Palisadoes Foundation has a Slack channel where members can assist with support and clarification. Visit the [Talawa GitHub repository home page](https://github.com/PalisadoesFoundation/talawa) for the link to join our slack channel.
1. We also have a technical email list run by [freelists.org](https://www.freelists.org/). Search for "palisadoes" and join. Members on this list are also periodically added to our marketing email list that focuses on less technical aspects of our work.<|MERGE_RESOLUTION|>--- conflicted
+++ resolved
@@ -57,15 +57,6 @@
 
 For Talawa Admin, we had employed the following branching strategy to simplify the development process and to ensure that only stable code is pushed to the `main` branch:
 
-<<<<<<< HEAD
-#### Branching Strategy
-
-For Talawa Admin, we had employed the following branching strategy to simplify the development process and to ensure that only stable code is pushed to the `master` branch:
-
-- `develop`: For unstable code and bug fixing
-- `alpha-x.x.x`: for stability teesting
-- `master`: Where the stable production ready code lies
-=======
 - `develop`: For unstable code and bug fixing
 - `main`: Where the stable production ready code lies. This is our default branch.
 
@@ -78,7 +69,6 @@
 - Last but not the least, communication is important make sure to talk to other contributors, in these cases, in slack channel or in a issue/PR thread.
 - As a last resort the Admins would be responsible for deciding how to resolve this conflict. 
 
->>>>>>> 655b6b35
 
 ### Contributing Code
 
