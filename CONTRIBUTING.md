# Contributing to Talawa-Admin

Thank you for your interest in contributing to Talawa Admin. Regardless of the size of the contribution you make, all contributions are welcome and are appreciated.

If you are new to contributing to open source, please read the Open Source Guides on [How to Contribute to Open Source](https://opensource.guide/how-to-contribute/).

## Table of Contents

<<<<<<< HEAD
- [Contributing to Talawa-Admin](#contributing-to-talawa-admin)
  - [Table of Contents](#table-of-contents)
  - [Code of Conduct](#code-of-conduct)
  - [Ways to Contribute](#ways-to-contribute)
    - [Our Development Process](#our-development-process)
      - [Issues](#issues)
      - [Pull Requests](#pull-requests)
      - [Branching Strategy](#branching-strategy)
      - [Conflict Resolution](#conflict-resolution)
    - [Contributing Code](#contributing-code)
  - [Internships](#internships)
  - [Community](#community)
=======
<!-- toc -->

- [Code of Conduct](#code-of-conduct)
- [Ways to Contribute](#ways-to-contribute)
  - [Our Development Process](#our-development-process)
    - [Issues](#issues)
    - [Pull Requests](#pull-requests)
    - [Branching Strategy](#branching-strategy)
    - [Conflict Resolution](#conflict-resolution)
  - [Contributing Code](#contributing-code)
- [Internships](#internships)
- [Community](#community)

<!-- tocstop -->
>>>>>>> 16de7714

## Code of Conduct

A safe environment is required for everyone to contribute. Read our [Code of Conduct Guide](CODE_OF_CONDUCT.md) to understand what this means. Let us know immediately if you have unacceptable experiences in this area.

No one should fear voicing their opinion. Respones must be respectful.

## Ways to Contribute

If you are ready to start contributing code right away, get ready!

1. Join our Slack and introduce yourself. See details on how to join below in the Community section.
   1. This repository has its own dedicated channel.
   1. There are many persons on the various channels who are willing to assist you in getting started.
1. Take a look at our issues (**_after reading our guidelines below_**):
   1. We have a list of [good first issues](https://github.com/PalisadoesFoundation/talawa-admin/labels/good%20first%20issue) that contain challenges with a limited scope for beginners.
   1. There are issues for creating tests for our code base. We need to increase reliablility. Try those issues, or create your own for files that don't already have tests. This is another good strategy for beginners.
   1. There are [dormant issues on which nobody has worked for some time](https://github.com/PalisadoesFoundation/talawa-admin/issues?q=is%3Aopen+is%3Aissue+label%3Ano-issue-activity). These are another place to start
   1. There may also be [dormant PRs on which nobody has worked for some time](https://github.com/PalisadoesFoundation/talawa-admin/issues?q=is%3Aopen+is%3Aissue+label%3Ano-issue-activity+label%3Ano-pr-activity)!
1. Create an issue based on a bug you have found or a feature you would like to add. We value meaningful sugestions and will prioritize them.

Welcome aboard!

### Our Development Process

We utilize GitHub issues and pull requests to keep track of issues and contributions from the community.

#### Issues

Make sure you are following [issue report guidelines](ISSUE_GUIDELINES.md) available here before creating any new issues on Talawa Admin project.

#### Pull Requests

[Pull Request guidelines](PR_GUIDELINES.md) is best resource to follow to start working on open issues.
<<<<<<< HEAD

#### Branching Strategy

For Talawa Admin, we had employed the following branching strategy to simplify the development process and to ensure that only stable code is pushed to the `main` branch:

- `develop`: For unstable code and bug fixing
- `main`: Where the stable production ready code lies. This is our default branch.

#### Conflict Resolution

When multiple developers are working on issues there is bound to be a conflict of interest (not to be confused with git conflicts) among issues, PRs or even ideas. Usually these conflicts are resolved in a **First Come First Serve** basis however there are certain exceptions to it.

=======

#### Branching Strategy

For Talawa Admin, we had employed the following branching strategy to simplify the development process and to ensure that only stable code is pushed to the `main` branch:

- `develop`: For unstable code and bug fixing
- `main`: Where the stable production ready code lies. This is our default branch.

#### Conflict Resolution

When multiple developers are working on issues there is bound to be a conflict of interest (not to be confused with git conflicts) among issues, PRs or even ideas. Usually these conflicts are resolved in a **First Come First Serve** basis however there are certain exceptions to it.

>>>>>>> 16de7714
- In the cases where you feel your potential issues could be an extension or in conflict with other PRs it is important to ask the author of the PR in the slack channel or in their PRs or issues themselves why he/she did not write code for something that would require minimal effort on their part.
- Based on basic courtesy, it is good practice to let the person who created a function apply and test that function when needed.
- Last but not the least, communication is important make sure to talk to other contributors, in these cases, in slack channel or in a issue/PR thread.
- As a last resort the Admins would be responsible for deciding how to resolve this conflict. 


### Contributing Code

Code contributions to Talawa come in the form of pull requests. These are done by forking the repo and making changes locally.

Make sure you have read the [Documentation for Setting up the Project](https://github.com/PalisadoesFoundation/talawa-admin#project-setup)

The process of proposing a change to Talawa Admin can be summarized as:

1. Fork the Talawa Admin repository and branch off `develop`.
1. The repository can be cloned locally using `git clone <forked repo url>`.
1. Make the desired changes to the Talawa Admin project.
1. Run the app and test your changes.
1. If you've added code, then test suites must be added. 
   1. **_General_:** 
      1. We need to get to 100% test coverage for the app. We periodically increase the desired test coverage for our pull requests to meet this goal.
      1. Pull requests that don't meet the minimum test coverage levels will not be accepted. This may mean that you will have to create tests for code you did not write. You can decide which part of the code base needs additional tests if this happens to you.
   
   2. **_Testing_:**

      1. Test using this set of commands:

         ```
         npm install --legacy-peer-deps
         npm run test --watchAll=false --coverage
         ```
      
      2. Debug tests in browser 
   
         You can see the output of failing tests in broswer by running `jest-preview` package before running your tests

         ```
         npm install --legacy-peer-deps
         npm run jest-preview
         npm run test --watchAll=false --coverage
         ```
      
         You don't need to re-run the `npm run jest-preview` command each time, simply run the `npm run test` command if the Jest Preview server is already running in the background, it'll automatically detect any failing tests and show the preview at `http://localhost:3336` as shown in this screenshot -

         ![Debugging Test Demo](./public/images/jest-preview.webp)


   3. **_Test Code Coverage_:**
      1. _General Information_
         1. The current code coverage of the repo is: [![codecov](https://codecov.io/gh/PalisadoesFoundation/talawa-admin/branch/develop/graph/badge.svg?token=II0R0RREES)](https://codecov.io/gh/PalisadoesFoundation/talawa-admin)
         2. You can determine the percentage test coverage of your code by running these two commands in sequence:
            ```
            npm install --legacy-peer-deps
            npm run test --watchAll=false --coverage
            genhtml coverage/lcov.info -o coverage
            ```
         3. The output of the `npm run test` command will give you a tablular coverage report per file
         4. The overall coverage rate will be visible on the penultimate line of the `genhtml` command's output.
         5. The `genhtml` command is part of the Linux `lcov` package. Similar packages can be found for Windows and MacOS.
         6. The currently acceptable coverage rate can be found in the [GitHub Pull Request file](.github/workflows/pull-requests.yml). Search for the value below the line containing `min_coverage`.
      2. _Testing Individual Files_
         1. You can test an individual file by running this command:
             ```
             npm run test --watchAll=false /path/to/test/file
             ```
         2. You can get the test coverage report for that file by running this command. The report will list all tests in the suite. Those tests that are not run will have zero values. You will need to look for the output line relevant to your test file.
             ```
             npm run test --watchAll=false --coverage /path/to/test/file
             ```
      3. _Creating your code coverage account_
          1. You can also see your code coverage online for your fork of the repo. This is provided by `codecov.io`
              1. Go to this link: `https://app.codecov.io/gh/XXXX/YYYY` where XXXX is your GitHub account username and YYYY is the name of the repository
<<<<<<< HEAD
              2. Login to `codecov.io` using your GitHub account, and add your **repo** and **branches** to the `codecov.io` dashboard. 
              3. Remember to add the `Repository Upload Token` for your forked repo. This can be found under `Settings` of your `codecov.io` account. 
              4. Use the value of this token to create a secret named CODE_COV for your forked repo. 
              5. You will see your code coverage reports with every push to your repo after following these steps
=======
                        
              2. Login to `codecov.io` using your GitHub account, and add your **repo** and **branches** to the `codecov.io` dashboard.
                  ![Debugging Test Demo](/public/images/codecov/authorise-codecov-github.jpg)
              3. Remember to add the `Repository Upload Token` for your forked repo. This can be found under `Settings` of your `codecov.io` account. 

              4. Click on Setup Repo option
                  ![Debugging Test Demo](/public/images/codecov/homescrenn%20(1).jpg)
              5. Use the value of this token to create a secret named CODE_COV for your forked repo.
              [![Code-cov-token.jpg](/public/images/codecov/Code-cov-token.jpg)]()
                  [![addd-your-key.jpg](/public/images/codecov/addd-your-key.jpg)]()
              6. You will see your code coverage reports with every push to your repo after following these steps
               [![results.jpg](/public/images/codecov/results.jpg)]()
>>>>>>> 16de7714
2. After making changes you can add them to git locally using `git add <file_name>`(to add changes only in a particular file) or `git add .` (to add all changes).
3. After adding the changes you need to commit them using `git commit -m '<commit message>'`(look at the commit guidelines below for commit messages).
4. Once you have successfully commited your changes, you need to push the changes to the forked repo on github using: `git push origin <branch_name>`.(Here branch name must be name of the branch you want to push the changes to.)
5. Now create a pull request to the Talawa-admin repository from your forked repo. Open an issue regarding the same and link your PR to it.
6. Ensure the test suite passes, either locally or on CI once a PR has been created.
7. Review and address comments on your pull request if requested.

## Internships

If you are participating in any of the various internship programs we are members of, then please read the [introduction guides on our documentation website](https://docs.talawa.io/docs/).

## Community
There are many ways to communicate with the community.

1. The Palisadoes Foundation has a Slack channel where members can assist with support and clarification. Visit the [Talawa GitHub repository home page](https://github.com/PalisadoesFoundation/talawa) for the link to join our slack channel.
1. We also have a technical email list run by [freelists.org](https://www.freelists.org/). Search for "palisadoes" and join. Members on this list are also periodically added to our marketing email list that focuses on less technical aspects of our work.<|MERGE_RESOLUTION|>--- conflicted
+++ resolved
@@ -6,20 +6,6 @@
 
 ## Table of Contents
 
-<<<<<<< HEAD
-- [Contributing to Talawa-Admin](#contributing-to-talawa-admin)
-  - [Table of Contents](#table-of-contents)
-  - [Code of Conduct](#code-of-conduct)
-  - [Ways to Contribute](#ways-to-contribute)
-    - [Our Development Process](#our-development-process)
-      - [Issues](#issues)
-      - [Pull Requests](#pull-requests)
-      - [Branching Strategy](#branching-strategy)
-      - [Conflict Resolution](#conflict-resolution)
-    - [Contributing Code](#contributing-code)
-  - [Internships](#internships)
-  - [Community](#community)
-=======
 <!-- toc -->
 
 - [Code of Conduct](#code-of-conduct)
@@ -34,7 +20,6 @@
 - [Community](#community)
 
 <!-- tocstop -->
->>>>>>> 16de7714
 
 ## Code of Conduct
 
@@ -69,7 +54,6 @@
 #### Pull Requests
 
 [Pull Request guidelines](PR_GUIDELINES.md) is best resource to follow to start working on open issues.
-<<<<<<< HEAD
 
 #### Branching Strategy
 
@@ -82,20 +66,6 @@
 
 When multiple developers are working on issues there is bound to be a conflict of interest (not to be confused with git conflicts) among issues, PRs or even ideas. Usually these conflicts are resolved in a **First Come First Serve** basis however there are certain exceptions to it.
 
-=======
-
-#### Branching Strategy
-
-For Talawa Admin, we had employed the following branching strategy to simplify the development process and to ensure that only stable code is pushed to the `main` branch:
-
-- `develop`: For unstable code and bug fixing
-- `main`: Where the stable production ready code lies. This is our default branch.
-
-#### Conflict Resolution
-
-When multiple developers are working on issues there is bound to be a conflict of interest (not to be confused with git conflicts) among issues, PRs or even ideas. Usually these conflicts are resolved in a **First Come First Serve** basis however there are certain exceptions to it.
-
->>>>>>> 16de7714
 - In the cases where you feel your potential issues could be an extension or in conflict with other PRs it is important to ask the author of the PR in the slack channel or in their PRs or issues themselves why he/she did not write code for something that would require minimal effort on their part.
 - Based on basic courtesy, it is good practice to let the person who created a function apply and test that function when needed.
 - Last but not the least, communication is important make sure to talk to other contributors, in these cases, in slack channel or in a issue/PR thread.
@@ -168,12 +138,6 @@
       3. _Creating your code coverage account_
           1. You can also see your code coverage online for your fork of the repo. This is provided by `codecov.io`
               1. Go to this link: `https://app.codecov.io/gh/XXXX/YYYY` where XXXX is your GitHub account username and YYYY is the name of the repository
-<<<<<<< HEAD
-              2. Login to `codecov.io` using your GitHub account, and add your **repo** and **branches** to the `codecov.io` dashboard. 
-              3. Remember to add the `Repository Upload Token` for your forked repo. This can be found under `Settings` of your `codecov.io` account. 
-              4. Use the value of this token to create a secret named CODE_COV for your forked repo. 
-              5. You will see your code coverage reports with every push to your repo after following these steps
-=======
                         
               2. Login to `codecov.io` using your GitHub account, and add your **repo** and **branches** to the `codecov.io` dashboard.
                   ![Debugging Test Demo](/public/images/codecov/authorise-codecov-github.jpg)
@@ -186,7 +150,6 @@
                   [![addd-your-key.jpg](/public/images/codecov/addd-your-key.jpg)]()
               6. You will see your code coverage reports with every push to your repo after following these steps
                [![results.jpg](/public/images/codecov/results.jpg)]()
->>>>>>> 16de7714
 2. After making changes you can add them to git locally using `git add <file_name>`(to add changes only in a particular file) or `git add .` (to add all changes).
 3. After adding the changes you need to commit them using `git commit -m '<commit message>'`(look at the commit guidelines below for commit messages).
 4. Once you have successfully commited your changes, you need to push the changes to the forked repo on github using: `git push origin <branch_name>`.(Here branch name must be name of the branch you want to push the changes to.)
