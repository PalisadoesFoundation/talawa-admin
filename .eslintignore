--- conflicted
+++ resolved
@@ -1,31 +1,5 @@
 # Contains the PDF file of the Tag as JSON string, thus does not need to be linted
-<<<<<<< HEAD
-
-src/components/CheckIn/tagTemplate.ts
-
-node_modules/
-
-dist/
-build/
-
-tests/
-
-\*.log
-
-.eslintignore
-.eslintrc.js
-jest.config.js
-tsconfig.json
-
-\*.swp
-.vscode/
-
-Dockerfile
-.dockerignore
-.git/
-=======
 src/components/CheckIn/tagTemplate.ts
 package.json
 package-lock.json
-tsconfig.json
->>>>>>> c80b44f0
+tsconfig.json