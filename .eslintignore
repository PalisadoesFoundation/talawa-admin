<<<<<<< HEAD
export default {
    ignores: [
      "src/components/CheckIn/tagTemplate.ts", 
      "package.json",                          
      "package-lock.json",                     
      "tsconfig.json",                        
    ]
  };
=======
# Contains the PDF file of the Tag as JSON string, thus does not need to be linted
src/components/CheckIn/tagTemplate.ts
package.json
package-lock.json
tsconfig.json

# Ignore the Docusaurus website subdirectory
docs/**
>>>>>>> e73d61df
<|MERGE_RESOLUTION|>--- conflicted
+++ resolved
@@ -1,13 +1,4 @@
-<<<<<<< HEAD
-export default {
-    ignores: [
-      "src/components/CheckIn/tagTemplate.ts", 
-      "package.json",                          
-      "package-lock.json",                     
-      "tsconfig.json",                        
-    ]
-  };
-=======
+
 # Contains the PDF file of the Tag as JSON string, thus does not need to be linted
 src/components/CheckIn/tagTemplate.ts
 package.json
@@ -16,4 +7,3 @@
 
 # Ignore the Docusaurus website subdirectory
 docs/**
->>>>>>> e73d61df
