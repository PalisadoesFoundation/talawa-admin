# Contains the PDF file of the Tag as JSON string, thus does not need to be linted
src/components/CheckIn/tagTemplate.ts
<<<<<<< HEAD
*.json
=======
package.json
package-lock.json
tsconfig.json
>>>>>>> 1332fecc
<|MERGE_RESOLUTION|>--- conflicted
+++ resolved
@@ -1,9 +1,5 @@
 # Contains the PDF file of the Tag as JSON string, thus does not need to be linted
 src/components/CheckIn/tagTemplate.ts
-<<<<<<< HEAD
-*.json
-=======
 package.json
 package-lock.json
-tsconfig.json
->>>>>>> 1332fecc
+tsconfig.json