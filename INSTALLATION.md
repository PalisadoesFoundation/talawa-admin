--- conflicted
+++ resolved
@@ -10,10 +10,7 @@
 - [Installation](#installation)
   - [Setting up this repository](#setting-up-this-repository)
   - [Setting up npm](#setting-up-npm)
-<<<<<<< HEAD
-=======
   - [Setting up Typescript](#setting-up-typescript)
->>>>>>> cddb99ff
   - [Installing required packages/dependencies](#installing-required-packagesdependencies)
 - [Configuration](#configuration)
   - [Creating .env file](#creating-env-file)
@@ -29,10 +26,8 @@
   - [Debugging tests](#debugging-tests)
   - [Linting code files](#linting-code-files)
   - [Husky for Git Hooks](#husky-for-git-hooks)
-    - [pre-commit hook](#pre-commit-hook)
-    - [post-merge hook](#post-merge-hook)
-
-<!-- tocstop -->
+      - [pre-commit hook](#pre-commit-hook)
+      - [post-merge hook](#post-merge-hook)
 
 <!-- tocstop -->
 
