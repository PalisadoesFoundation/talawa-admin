--- conflicted
+++ resolved
@@ -147,15 +147,9 @@
 
 Run the following command to build the Docker image:
 
-<<<<<<< HEAD
-```bash
-docker build -t talawa-admin .
-
-=======
 ````bash
 docker build -t talawa-admin .
 ```bash
->>>>>>> 4c28ffa2
 
 3.  Run the Docker container:
 
@@ -163,11 +157,7 @@
 
 ```bash
 docker run -p 4321:4321 talawa-admin
-<<<<<<< HEAD
-
-=======
-```bash
->>>>>>> 4c28ffa2
+```bash
 
 The application will be accessible at `http://localhost:4321`
 
@@ -179,11 +169,7 @@
 
 ```bash
 npm run setup
-<<<<<<< HEAD
-
-=======
-```bash
->>>>>>> 4c28ffa2
+```bash
 
 All the options in "setup" can be done manually as well and here's how to do it. - [Creating .env file](#creating-env-file)
 
